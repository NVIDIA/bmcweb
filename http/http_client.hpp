--- conflicted
+++ resolved
@@ -873,14 +873,9 @@
     explicit ConnectionPool(
         boost::asio::io_context& iocIn, const std::string& idIn,
         const std::shared_ptr<ConnectionPolicy>& connPolicyIn,
-<<<<<<< HEAD
-        boost::urls::url_view destIPIn) :
-        ioc(iocIn), id(idIn), connPolicy(connPolicyIn), destIP(destIPIn)
-=======
         const boost::urls::url_view_base& destIPIn) :
         ioc(iocIn),
         id(idIn), connPolicy(connPolicyIn), destIP(destIPIn)
->>>>>>> c8491cb0
     {
         BMCWEB_LOG_DEBUG("Initializing connection pool for {}", id);
 
@@ -930,14 +925,8 @@
 
     // Send request to destIP and use the provided callback to
     // handle the response
-<<<<<<< HEAD
-    // Send request to destIP and use the provided callback to
-    // handle the response
-    void sendDataWithCallback(std::string&& data, boost::urls::url_view destUrl,
-=======
     void sendDataWithCallback(std::string&& data,
                               const boost::urls::url_view_base& destUrl,
->>>>>>> c8491cb0
                               const boost::beast::http::fields& httpHeader,
                               const boost::beast::http::verb verb,
                               const std::function<void(Response&)>& resHandler)
