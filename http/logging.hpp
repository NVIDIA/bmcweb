--- conflicted
+++ resolved
@@ -46,12 +46,6 @@
     }
 };
 
-<<<<<<< HEAD
-        size_t sz = strftime(date.data(), date.size(), "%Y-%m-%d %H:%M:%S",
-                             &myTm);
-        date.resize(sz);
-        return date;
-=======
 template <>
 struct std::formatter<boost::urls::url_view>
 {
@@ -62,7 +56,6 @@
     auto format(const boost::urls::url& msg, auto& ctx) const
     {
         return std::format_to(ctx.out(), "{}", std::string_view(msg.buffer()));
->>>>>>> 480662d4
     }
 };
 
@@ -92,11 +85,6 @@
     }
 };
 
-<<<<<<< HEAD
-    //
-    template <typename T>
-    Logger& operator<<([[maybe_unused]] const T& value)
-=======
 template <>
 struct std::formatter<void*>
 {
@@ -105,7 +93,6 @@
         return ctx.begin();
     }
     auto format(const void*& ptr, auto& ctx) const
->>>>>>> 480662d4
     {
         return std::format_to(ctx.out(), "{}",
                               std::to_string(std::bit_cast<size_t>(ptr)));
