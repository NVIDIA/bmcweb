#pragma once

#include "bmcweb_config.h"

#include <bit>
#include <format>
#include <iostream>
#include <source_location>
#include <string_view>
#include <system_error>

// NOLINTBEGIN(readability-convert-member-functions-to-static, cert-dcl58-cpp)
template <>
struct std::formatter<void*>
{
    constexpr auto parse(std::format_parse_context& ctx)
    {
        return ctx.begin();
    }
    auto format(const void*& ptr, auto& ctx) const
    {
        return std::format_to(ctx.out(), "{}",
                              std::to_string(std::bit_cast<size_t>(ptr)));
    }
};
// NOLINTEND(readability-convert-member-functions-to-static, cert-dcl58-cpp)

namespace crow
{
enum class LogLevel
{
    Disabled = 0,
    Critical,
    Error,
    Warning,
    Info,
    Debug,
    Enabled,
};

// Mapping of the external loglvl name to internal loglvl
constexpr std::array<std::string_view, 7> mapLogLevelFromName{
    "DISABLED", "CRITICAL", "ERROR", "WARNING", "INFO", "DEBUG", "ENABLED"};

constexpr crow::LogLevel getLogLevelFromName(std::string_view name)
{
    const auto* iter = std::ranges::find(mapLogLevelFromName, name);
    if (iter != mapLogLevelFromName.end())
    {
        return static_cast<LogLevel>(iter - mapLogLevelFromName.begin());
    }
    return crow::LogLevel::Disabled;
}

// configured bmcweb LogLevel
constexpr crow::LogLevel bmcwebCurrentLoggingLevel =
<<<<<<< HEAD
    getLogLevelFromName(bmcwebLoggingLevel);

struct FormatString
{
    std::string_view str;
    std::source_location loc;

    // NOLINTNEXTLINE(google-explicit-constructor)
    FormatString(const char* stringIn, const std::source_location& locIn =
                                        std::source_location::current()) :
        str(stringIn),
        loc(locIn)
    {}
};
=======
    getLogLevelFromName(BMCWEB_LOGGING_LEVEL);
>>>>>>> c8491cb0

template <typename T>
const void* logPtr(T p)
{
    static_assert(std::is_pointer<T>::value,
                  "Can't use logPtr without pointer");
    return std::bit_cast<const void*>(p);
}

template <LogLevel level, typename... Args>
inline void vlog(std::format_string<Args...>&& format, Args&&... args,
                 const std::source_location& loc) noexcept
{
    if constexpr (bmcwebCurrentLoggingLevel < level)
    {
        return;
    }
    constexpr size_t stringIndex = static_cast<size_t>(level);
    static_assert(stringIndex < mapLogLevelFromName.size(),
                  "Missing string for level");
    constexpr std::string_view levelString = mapLogLevelFromName[stringIndex];
    std::string_view filename = loc.file_name();
    filename = filename.substr(filename.rfind('/') + 1);
    std::string logLocation;
    try
    {
        // TODO, multiple static analysis tools flag that this could potentially
        // throw Based on the documentation, it shouldn't throw, so long as none
        // of the formatters throw, so unclear at this point why this try/catch
        // is required, but add it to silence the static analysis tools.
        logLocation = std::format("[{} {}:{}] ", levelString, filename,
                                  loc.line());
        logLocation += std::format(std::move(format),
                                   std::forward<Args>(args)...);
    }
    catch (const std::format_error& /*error*/)
    {
        logLocation += "Failed to format";
        // Nothing more we can do here if logging is broken.
    }
    logLocation += '\n';
    // Intentionally ignore error return.
    fwrite(logLocation.data(), sizeof(std::string::value_type),
           logLocation.size(), stdout);
    fflush(stdout);
}
} // namespace crow

template <typename... Args>
struct BMCWEB_LOG_CRITICAL
{
    // NOLINTNEXTLINE(google-explicit-constructor)
    BMCWEB_LOG_CRITICAL(std::format_string<Args...> format, Args&&... args,
                        const std::source_location& loc =
                            std::source_location::current()) noexcept
    {
        crow::vlog<crow::LogLevel::Critical, Args...>(
            std::move(format), std::forward<Args>(args)..., loc);
    }
};

template <typename... Args>
struct BMCWEB_LOG_ERROR
{
    // NOLINTNEXTLINE(google-explicit-constructor)
    BMCWEB_LOG_ERROR(std::format_string<Args...> format, Args&&... args,
                     const std::source_location& loc =
                         std::source_location::current()) noexcept
    {
        crow::vlog<crow::LogLevel::Error, Args...>(
            std::move(format), std::forward<Args>(args)..., loc);
    }
};

template <typename... Args>
struct BMCWEB_LOG_WARNING
{
    // NOLINTNEXTLINE(google-explicit-constructor)
    BMCWEB_LOG_WARNING(std::format_string<Args...> format, Args&&... args,
                       const std::source_location& loc =
                           std::source_location::current()) noexcept
    {
        crow::vlog<crow::LogLevel::Warning, Args...>(
            std::move(format), std::forward<Args>(args)..., loc);
    }
};

template <typename... Args>
struct BMCWEB_LOG_INFO
{
    // NOLINTNEXTLINE(google-explicit-constructor)
    BMCWEB_LOG_INFO(std::format_string<Args...> format, Args&&... args,
                    const std::source_location& loc =
                        std::source_location::current()) noexcept
    {
        crow::vlog<crow::LogLevel::Info, Args...>(
            std::move(format), std::forward<Args>(args)..., loc);
    }
};

template <typename... Args>
struct BMCWEB_LOG_DEBUG
{
    // NOLINTNEXTLINE(google-explicit-constructor)
    BMCWEB_LOG_DEBUG(std::format_string<Args...> format, Args&&... args,
                     const std::source_location& loc =
                         std::source_location::current()) noexcept
    {
        crow::vlog<crow::LogLevel::Debug, Args...>(
            std::move(format), std::forward<Args>(args)..., loc);
    }
};

template <typename... Args>
BMCWEB_LOG_CRITICAL(std::format_string<Args...>, Args&&...)
    -> BMCWEB_LOG_CRITICAL<Args...>;

template <typename... Args>
BMCWEB_LOG_ERROR(std::format_string<Args...>, Args&&...)
    -> BMCWEB_LOG_ERROR<Args...>;

template <typename... Args>
BMCWEB_LOG_WARNING(std::format_string<Args...>, Args&&...)
    -> BMCWEB_LOG_WARNING<Args...>;

template <typename... Args>
BMCWEB_LOG_INFO(std::format_string<Args...>, Args&&...)
    -> BMCWEB_LOG_INFO<Args...>;

template <typename... Args>
BMCWEB_LOG_DEBUG(std::format_string<Args...>, Args&&...)
    -> BMCWEB_LOG_DEBUG<Args...>;<|MERGE_RESOLUTION|>--- conflicted
+++ resolved
@@ -54,24 +54,7 @@
 
 // configured bmcweb LogLevel
 constexpr crow::LogLevel bmcwebCurrentLoggingLevel =
-<<<<<<< HEAD
-    getLogLevelFromName(bmcwebLoggingLevel);
-
-struct FormatString
-{
-    std::string_view str;
-    std::source_location loc;
-
-    // NOLINTNEXTLINE(google-explicit-constructor)
-    FormatString(const char* stringIn, const std::source_location& locIn =
-                                        std::source_location::current()) :
-        str(stringIn),
-        loc(locIn)
-    {}
-};
-=======
     getLogLevelFromName(BMCWEB_LOGGING_LEVEL);
->>>>>>> c8491cb0
 
 template <typename T>
 const void* logPtr(T p)
