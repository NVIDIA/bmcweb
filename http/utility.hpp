--- conflicted
+++ resolved
@@ -83,22 +83,6 @@
                 insertIndex *= 3;
             }
 
-<<<<<<< HEAD
-            if (tag == "<int>")
-            {
-                tagValue += insertIndex * toUnderlying(TypeCode::Integer);
-            }
-            if (tag == "<uint>")
-            {
-                tagValue += insertIndex *
-                            toUnderlying(TypeCode::UnsignedInteger);
-            }
-            if (tag == "<float>" || tag == "<double>")
-            {
-                tagValue += insertIndex * toUnderlying(TypeCode::Float);
-            }
-=======
->>>>>>> 480662d4
             if (tag == "<str>" || tag == "<string>")
             {
                 tagValue += insertIndex * toUnderlying(TypeCode::String);
@@ -504,42 +488,7 @@
     }
     if (url.scheme() == "https")
     {
-<<<<<<< HEAD
-        return 443;
-    }
-    return 0;
-}
-
-inline bool validateAndSplitUrl(std::string_view destUrl, std::string& urlProto,
-                                std::string& host, uint16_t& port,
-                                std::string& path)
-{
-    auto imageUrl = std::string(destUrl.begin(), destUrl.end());
-    boost::urls::result<boost::urls::url_view> url =
-        boost::urls::parse_uri(boost::string_view(imageUrl));
-    if (!url)
-    {
-        return false;
-    }
-    urlProto = setProtocolDefaults(url.value());
-    if (urlProto.empty())
-    {
-        return false;
-    }
-
-    port = setPortDefaults(url.value());
-
-    host = std::string_view(url->encoded_host().data(),
-                            url->encoded_host().size());
-
-    path = std::string_view(url->encoded_path().data(),
-                            url->encoded_path().size());
-    if (path.empty())
-    {
-        path = "/";
-=======
         url.set_port_number(443);
->>>>>>> 480662d4
     }
     if (url.scheme() == "snmp")
     {
