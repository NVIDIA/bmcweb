--- conflicted
+++ resolved
@@ -180,10 +180,6 @@
         using http::to_status_class;
         bool is1XXReturn = to_status_class(result()) ==
                            status_class::informational;
-<<<<<<< HEAD
-        if (*pSize > 0 && (is1XXReturn || result() == status::no_content ||
-                           result() == status::not_modified))
-=======
         if (!pSize)
         {
             response.chunked(true);
@@ -197,7 +193,6 @@
 
         if (is1XXReturn || result() == status::no_content ||
             result() == status::not_modified)
->>>>>>> e5f19c04
         {
             BMCWEB_LOG_CRITICAL("{} Response content provided but code was "
                                 "no-content or not_modified, which aren't "
@@ -206,10 +201,6 @@
             response.content_length(0);
             return;
         }
-<<<<<<< HEAD
-        response.content_length(*pSize);
-=======
->>>>>>> e5f19c04
     }
 
     void clear()
