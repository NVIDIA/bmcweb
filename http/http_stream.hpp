#pragma once
#include "http/http_request.hpp"
#include "http/http_response.hpp"

#include <boost/algorithm/string/predicate.hpp>
#include <boost/asio/io_context.hpp>
#include <boost/asio/steady_timer.hpp>
#include <boost/beast/core/ostream.hpp>
#include <boost/beast/http/basic_dynamic_body.hpp>

namespace crow
{

namespace streaming_response
{

struct Connection : std::enable_shared_from_this<Connection>
{
  public:
    explicit Connection(const crow::Request& reqIn) : req(reqIn.req) {}
    virtual void sendMessage(const boost::asio::mutable_buffer& buffer,
                             std::function<void(bool)> handler) = 0;
    virtual void close() = 0;
    virtual boost::asio::io_context* getIoContext() = 0;
    virtual void sendStreamHeaders(const std::string& streamDataSize,
                                   const std::string& contentType) = 0;
    virtual void sendStreamErrorStatus(boost::beast::http::status status) = 0;

    Connection(const Connection&) = delete;
    Connection(const Connection&&) = delete;
    Connection& operator=(const Connection&) = delete;
    Connection& operator=(const Connection&&) = delete;
    virtual ~Connection() = default;
    std::shared_ptr<crow::streaming_response::Connection> getSharedReference()
    {
        return shared_from_this();
    }
    boost::beast::http::request<boost::beast::http::string_body> req;
    crow::DynamicResponse streamres;
};

template <typename Adaptor>
class ConnectionImpl : public Connection
{
  public:
    ConnectionImpl(const crow::Request& reqIn, Adaptor&& adaptorIn,
                   std::function<void(Connection&)> openHandler,
                   std::function<void(Connection&, const std::string&, bool)>
                       messageHandler,
                   std::function<void(Connection&)> closeHandler,
                   std::function<void(Connection&)> errorHandler) :

        Connection(reqIn),
        adaptor(std::move(adaptorIn)), waitTimer(*reqIn.ioService),
        openHandler(std::move(openHandler)),
        messageHandler(std::move(messageHandler)),
        closeHandler(std::move(closeHandler)),
        errorHandler(std::move(errorHandler)), req(reqIn)
    {}

    boost::asio::io_context* getIoContext() override
    {
        return req.ioService;
    }

    void start()
    {
        streamres.completeRequestHandler = [this] {
            BMCWEB_LOG_DEBUG("running completeRequestHandler");
            this->close();
        };
        openHandler(*this);
    }

    void sendStreamErrorStatus(boost::beast::http::status status) override
    {
        streamres.result(status);
        boost::beast::http::async_write(
            adaptor, *streamres.bufferResponse,
            [this, self(shared_from_this())](
                const boost::system::error_code& ec2, std::size_t) {
            if (ec2)
            {
                BMCWEB_LOG_DEBUG("Error while writing on socket{}", ec2);
                close();
                return;
            }
        });
    }

    void sendStreamHeaders(const std::string& streamDataSize,
                           const std::string& contentType) override
    {
        streamres.addHeader("Content-Length", streamDataSize);
        streamres.addHeader("Content-Type", contentType);
        boost::beast::http::async_write(
            adaptor, *streamres.bufferResponse,
            [this, self(shared_from_this())](
                const boost::system::error_code& ec2, std::size_t) {
            if (ec2)
            {
                BMCWEB_LOG_DEBUG("Error while writing on socket{}", ec2);
                close();
                return;
            }
        });
    }
    void sendMessage(const boost::asio::mutable_buffer& buffer,
                     std::function<void(bool)> handler) override
    {
        if (buffer.size())
        {
            this->handlerFunc = handler;
            auto bytes = boost::asio::buffer_copy(
                streamres.bufferResponse->body().prepare(buffer.size()),
                buffer);
            streamres.bufferResponse->body().commit(bytes);
            doWrite();
        }
    }

    void close() override
    {
        streamres.end();
        boost::beast::get_lowest_layer(adaptor).close();
        closeHandler(*this);
    }

    void doWrite()
    {
        boost::asio::async_write(
            adaptor, streamres.bufferResponse->body().data(),
            [this, self(shared_from_this())](boost::beast::error_code ec,
                                             std::size_t bytesWritten) {
<<<<<<< HEAD
            streamres.bufferResponse->body().consume(bytesWritten);

            if (ec)
            {
                BMCWEB_LOG_DEBUG("Error in async_write {}", ec);
                close();
                return;
            }
            (handlerFunc)();
        });
=======
                streamres.bufferResponse->body().consume(bytesWritten);

                if (ec)
                {
                    BMCWEB_LOG_DEBUG << "Error in async_write " << ec;
                    close();
                    (handlerFunc)(true);
                    return;
                }
                (handlerFunc)(false);
            });
>>>>>>> 4697e0bc
    }

  private:
    Adaptor adaptor;
    boost::asio::steady_timer waitTimer;
    bool doingWrite = false;
    std::function<void(Connection&)> openHandler;
    std::function<void(Connection&, const std::string&, bool)> messageHandler;
    std::function<void(Connection&)> closeHandler;
    std::function<void(Connection&)> errorHandler;
    std::function<void(bool)> handlerFunc;
    crow::Request req;
};

} // namespace streaming_response
} // namespace crow<|MERGE_RESOLUTION|>--- conflicted
+++ resolved
@@ -132,30 +132,17 @@
             adaptor, streamres.bufferResponse->body().data(),
             [this, self(shared_from_this())](boost::beast::error_code ec,
                                              std::size_t bytesWritten) {
-<<<<<<< HEAD
             streamres.bufferResponse->body().consume(bytesWritten);
 
             if (ec)
             {
                 BMCWEB_LOG_DEBUG("Error in async_write {}", ec);
                 close();
+                (handlerFunc)(true);
                 return;
             }
-            (handlerFunc)();
+            (handlerFunc)(false);
         });
-=======
-                streamres.bufferResponse->body().consume(bytesWritten);
-
-                if (ec)
-                {
-                    BMCWEB_LOG_DEBUG << "Error in async_write " << ec;
-                    close();
-                    (handlerFunc)(true);
-                    return;
-                }
-                (handlerFunc)(false);
-            });
->>>>>>> 4697e0bc
     }
 
   private:
