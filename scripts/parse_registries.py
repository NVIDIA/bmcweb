#!/usr/bin/env python3
import argparse
import json
import os

import requests

PRAGMA_ONCE = """#pragma once
"""

WARNING = """/****************************************************************
 *                 READ THIS WARNING FIRST
 * This is an auto-generated header which contains definitions
 * for Redfish DMTF defined messages.
 * DO NOT modify this registry outside of running the
 * parse_registries.py script.  The definitions contained within
 * this file are owned by DMTF.  Any modifications to these files
 * should be first pushed to the relevant registry in the DMTF
 * github organization.
 ***************************************************************/"""

REGISTRY_HEADER = (
    PRAGMA_ONCE
    + WARNING
    + """
#include "registries.hpp"

#include <array>

// clang-format off

namespace redfish::registries::{}
{{
"""
)

SCRIPT_DIR = os.path.dirname(os.path.realpath(__file__))

include_path = os.path.realpath(
    os.path.join(SCRIPT_DIR, "..", "redfish-core", "include", "registries")
)

proxies = {"https": os.environ.get("https_proxy", None)}


def make_getter(dmtf_name, header_name, type_name):
    url = "https://redfish.dmtf.org/registries/{}".format(dmtf_name)
    dmtf = requests.get(url, proxies=proxies)
    dmtf.raise_for_status()
    json_file = json.loads(dmtf.text)
    path = os.path.join(include_path, header_name)
    return (path, json_file, type_name, url)


def openbmc_local_getter():
    url = ""
    with open(
        os.path.join(
            SCRIPT_DIR,
            "..",
            "redfish-core",
            "include",
            "registries",
            "openbmc.json",
        ),
        "rb",
    ) as json_file:
        json_file = json.load(json_file)

    path = os.path.join(include_path, "openbmc_message_registry.hpp")
    return (path, json_file, "openbmc", url)


def nvidia_local_getter():
    url = ""
    with open(
        os.path.join(
            SCRIPT_DIR,
            "..",
            "redfish-core",
            "include",
            "registries",
            "oem",
            "nvidia.json",
        ),
        "rb",
    ) as json_file:
        json_file = json.load(json_file)

    path = os.path.join(include_path, "oem", "nvidia_message_registry.hpp")
    return (path, json_file, "nvidia", url)


def update_registries(files):
    # Remove the old files
    for file, json_dict, namespace, url in files:
        try:
            os.remove(file)
        except BaseException:
            print("{} not found".format(file))

        with open(file, "w") as registry:
            registry.write(REGISTRY_HEADER.format(namespace))
            # Parse the Registry header info
            registry.write(
                "const Header header = {{\n"
                '    "{json_dict[@Redfish.Copyright]}",\n'
                '    "{json_dict[@odata.type]}",\n'
                '    "{json_dict[Id]}",\n'
                '    "{json_dict[Name]}",\n'
                '    "{json_dict[Language]}",\n'
                '    "{json_dict[Description]}",\n'
                '    "{json_dict[RegistryPrefix]}",\n'
                '    "{json_dict[RegistryVersion]}",\n'
                '    "{json_dict[OwningEntity]}",\n'
                "}};\n"
                "constexpr const char* url =\n"
                '    "{url}";\n'
                "\n"
                "constexpr std::array registry =\n"
                "{{\n".format(
                    json_dict=json_dict,
                    url=url,
                )
            )

            messages_sorted = sorted(json_dict["Messages"].items())
            for messageId, message in messages_sorted:
                registry.write(
                    "    MessageEntry{{\n"
                    '        "{messageId}",\n'
                    "        {{\n"
                    '            "{message[Description]}",\n'
                    '            "{message[Message]}",\n'
                    '            "{message[MessageSeverity]}",\n'
                    "            {message[NumberOfArgs]},\n"
                    "            {{".format(
                        messageId=messageId, message=message
                    )
                )
                paramTypes = message.get("ParamTypes")
                if paramTypes:
                    for paramType in paramTypes:
                        registry.write(
                            '\n                "{}",'.format(paramType)
                        )
                    registry.write("\n            },\n")
                else:
                    registry.write("},\n")
                registry.write(
                    '            "{message[Resolution]}",\n'
                    "        }}}},\n".format(message=message)
                )

            registry.write("\n};\n\nenum class Index\n{\n")
            for index, (messageId, message) in enumerate(messages_sorted):
                messageId = messageId[0].lower() + messageId[1:]
                registry.write("    {} = {},\n".format(messageId, index))
            registry.write(
                "}};\n}} // namespace redfish::registries::{}\n".format(
                    namespace
                )
            )


def get_privilege_string_from_list(privilege_list):
    privilege_string = "{{\n"
    for privilege_json in privilege_list:
        privileges = privilege_json["Privilege"]
        privilege_string += "    {"
        for privilege in privileges:
            if privilege == "NoAuth":
                continue
            privilege_string += '"'
            privilege_string += privilege
            privilege_string += '",\n'
        if privilege != "NoAuth":
            privilege_string = privilege_string[:-2]
        privilege_string += "}"
        privilege_string += ",\n"
    privilege_string = privilege_string[:-2]
    privilege_string += "\n}}"
    return privilege_string


def get_variable_name_for_privilege_set(privilege_list):
    names = []
    for privilege_json in privilege_list:
        privileges = privilege_json["Privilege"]
        names.append("And".join(privileges))
    return "Or".join(names)


PRIVILEGE_HEADER = (
    PRAGMA_ONCE
    + WARNING
    + """
#include "privileges.hpp"

#include <array>

// clang-format off

namespace redfish::privileges
{
"""
)


def make_privilege_registry():
    path, json_file, type_name, url = make_getter(
        "Redfish_1.5.0_PrivilegeRegistry.json",
        "privilege_registry.hpp",
        "privilege",
    )
    with open(path, "w") as registry:
        registry.write(PRIVILEGE_HEADER)

        privilege_dict = {}
        for mapping in json_file["Mappings"]:
            # first pass, identify all the unique privilege sets
            for operation, privilege_list in mapping["OperationMap"].items():
                privilege_dict[
                    get_privilege_string_from_list(privilege_list)
                ] = (privilege_list,)
        for index, key in enumerate(privilege_dict):
            (privilege_list,) = privilege_dict[key]
            name = get_variable_name_for_privilege_set(privilege_list)
            registry.write(
                "const std::array<Privileges, {length}> "
                "privilegeSet{name} = {key};\n".format(
                    length=len(privilege_list), name=name, key=key
                )
            )
            privilege_dict[key] = (privilege_list, name)

        for mapping in json_file["Mappings"]:
            entity = mapping["Entity"]
            registry.write("// {}\n".format(entity))
            for operation, privilege_list in mapping["OperationMap"].items():
                privilege_string = get_privilege_string_from_list(
                    privilege_list
                )
                operation = operation.lower()

                registry.write(
                    "const static auto& {}{} = privilegeSet{};\n".format(
                        operation, entity, privilege_dict[privilege_string][1]
                    )
                )
            registry.write("\n")
        registry.write(
            "} // namespace redfish::privileges\n// clang-format on\n"
        )


def to_pascal_case(text):
    s = text.replace("_", " ")
    s = s.split()
    if len(text) == 0:
        return text
    return "".join(i.capitalize() for i in s[0:])


def main():
    dmtf_registries = (
        ("base", "1.18.1"),
        ("composition", "1.1.2"),
        ("environmental", "1.0.1"),
        ("ethernet_fabric", "1.0.1"),
        ("fabric", "1.0.2"),
        ("heartbeat_event", "1.0.1"),
        ("job_event", "1.0.1"),
        ("license", "1.0.3"),
        ("log_service", "1.0.1"),
        ("network_device", "1.0.3"),
        ("platform", "1.0.1"),
        ("power", "1.0.1"),
        ("resource_event", "1.3.0"),
        ("sensor_event", "1.0.1"),
        ("storage_device", "1.2.1"),
        ("task_event", "1.0.3"),
        ("telemetry", "1.0.0"),
        ("update", "1.0.2"),
    )

    parser = argparse.ArgumentParser()
    parser.add_argument(
        "--registries",
        type=str,
        default="privilege,openbmc,"
        + ",".join([dmtf[0] for dmtf in dmtf_registries]),
        help="Comma delimited list of registries to update",
    )

    args = parser.parse_args()

    registries = set(args.registries.split(","))
    files = []

    for registry, version in dmtf_registries:
        if registry in registries:
            registry_pascal_case = to_pascal_case(registry)
            files.append(
                make_getter(
                    f"{registry_pascal_case}.{version}.json",
                    f"{registry}_message_registry.hpp",
                    registry,
                )
            )
<<<<<<< HEAD
=======

    if "nvidia" in registries:
        files.append(nvidia_local_getter())

>>>>>>> 1a8b1a21
    if "openbmc" in registries:
        files.append(openbmc_local_getter())

    update_registries(files)

    if "privilege" in registries:
        make_privilege_registry()


if __name__ == "__main__":
    main()<|MERGE_RESOLUTION|>--- conflicted
+++ resolved
@@ -308,13 +308,10 @@
                     registry,
                 )
             )
-<<<<<<< HEAD
-=======
 
     if "nvidia" in registries:
         files.append(nvidia_local_getter())
 
->>>>>>> 1a8b1a21
     if "openbmc" in registries:
         files.append(openbmc_local_getter())
 
