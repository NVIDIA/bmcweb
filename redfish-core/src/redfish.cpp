--- conflicted
+++ resolved
@@ -71,17 +71,12 @@
 
 RedfishService::RedfishService(App& app)
 {
-<<<<<<< HEAD
     requestAssemblyRoutes(app);
+    requestRoutesMetadata(app);
     if (persistent_data::getConfig().isTLSAuthEnabled())
     {
         requestAccountServiceRoutes(app);
     }
-=======
-    requestRoutesMetadata(app);
-
-    requestAccountServiceRoutes(app);
->>>>>>> 478c5a57
     if constexpr (BMCWEB_REDFISH_AGGREGATION)
     {
         requestRoutesAggregationService(app);
