#include "redfish.hpp"

#include "bmcweb_config.h"

#include "account_service.hpp"
#include "aggregation_service.hpp"
#include "app.hpp"
#include "bios.hpp"
#include "cable.hpp"
#include "certificate_service.hpp"
#include "chassis.hpp"
<<<<<<< HEAD
=======
#include "component_integrity.hpp"
#include "control.hpp"
#include "cper_utils.hpp"
>>>>>>> bc0ceaef
#include "environment_metrics.hpp"
#include "ethernet.hpp"
#include "event_service.hpp"
#include "eventservice_sse.hpp"
#include "fabric_adapters.hpp"
#include "fan.hpp"
#include "hypervisor_system.hpp"
#include "log_services.hpp"
#include "manager_diagnostic_data.hpp"
#include "manager_logservices_journal.hpp"
#include "managers.hpp"
#include "memory.hpp"
#include "message_registries.hpp"
#include "metadata.hpp"
#include "metric_report.hpp"
#include "metric_report_definition.hpp"
#include "network_protocol.hpp"
<<<<<<< HEAD
=======
#include "nvidia_cpu_debug_token.hpp"
#include "nvidia_manager_eventlog.hpp"
#include "nvidia_oem_dpu.hpp"
#include "nvidia_policy.hpp"
#include "nvidia_power_reset_metrics.hpp"
#include "nvidia_protected_component.hpp"
>>>>>>> bc0ceaef
#include "odata.hpp"
#include "pcie.hpp"
#include "power.hpp"
#include "power_subsystem.hpp"
#include "power_supply.hpp"
#include "processor.hpp"
#include "redfish_nvidia.hpp"
#include "redfish_sessions.hpp"
#include "redfish_v1.hpp"
#include "roles.hpp"
#include "sensors.hpp"
#include "service_root.hpp"
#include "storage.hpp"
#include "systems.hpp"
#include "systems_logservices_hostlogger.hpp"
#include "systems_logservices_postcodes.hpp"
#include "task.hpp"
#include "telemetry_service.hpp"
#include "thermal.hpp"
#include "thermal_metrics.hpp"
#include "thermal_subsystem.hpp"
#include "trigger.hpp"
#include "update_service.hpp"
#include "virtual_media.hpp"
<<<<<<< HEAD
=======
#ifdef BMCWEB_ENABLE_NETWORK_ADAPTERS_GENERIC
#include "network_adapters_generic.hpp"
#endif
#include "boot_options.hpp"
#include "erot_chassis.hpp"
#include "fabric.hpp"
#include "fabric_adapters.hpp"
#include "host_interface.hpp"
#include "nvidia_debug_token.hpp"
#include "nvidia_error_injection.hpp"
#include "nvidia_power_smoothing.hpp"
#include "nvidia_workload_power_profiles.hpp"
#ifdef BMCWEB_ENABLE_NETWORK_ADAPTERS
#include "network_adapters.hpp"
#endif
#include "nvidia_sweinj.hpp"
#include "pcie_slots.hpp"
#include "pcieslots.hpp"
#include "ports.hpp"
#include "secure_boot.hpp"
#include "secure_boot_database.hpp"
#ifdef BMCWEB_ENABLE_HOST_ETH_IFACE
#include "system_host_eth.hpp"
#endif
#include "trusted_components.hpp"
#ifdef BMCWEB_ENABLE_PROFILES
#include "profiles.hpp"
#endif

>>>>>>> bc0ceaef
namespace redfish
{

RedfishService::RedfishService(App& app)
{
    requestRoutesMetadata(app);
    requestRoutesOdata(app);

    if (persistent_data::nvidia::getConfig().isTLSAuthEnabled())
    {
        requestAccountServiceRoutes(app);
    }
    if constexpr (BMCWEB_REDFISH_AGGREGATION)
    {
        requestRoutesAggregationService(app);
        requestRoutesAggregationSourceCollection(app);
        requestRoutesAggregationSource(app);
    }
    if (persistent_data::nvidia::getConfig().isTLSAuthEnabled())
    {
        requestRoutesRoles(app);
        requestRoutesRoleCollection(app);
    }

    requestRoutesServiceRoot(app);
    requestRoutesNetworkProtocol(app);
    requestEthernetInterfacesRoutes(app);

    if constexpr (BMCWEB_REDFISH_ALLOW_DEPRECATED_POWER_THERMAL)
    {
        if constexpr (BMCWEB_HOST_OS_FEATURES) // TODO: wrong macro
        {
            requestRoutesThermal(app);
            requestRoutesPower(app);
        }
    }
<<<<<<< HEAD
=======

#ifdef BMCWEB_ENABLE_NETWORK_ADAPTERS
    requestRoutesNetworkAdapters(app);
    requestRoutesNetworkDeviceFunctions(app);
    requestRoutesACDPort(app);
#endif

#ifdef BMCWEB_ENABLE_HOST_ETH_IFACE
    requestHostEthernetInterfacesRoutes(app);
#endif

#ifdef BMCWEB_ENABLE_NETWORK_ADAPTERS_GENERIC
    requestRoutesNetworkAdaptersGeneric(app);
#endif

>>>>>>> bc0ceaef
    if constexpr (BMCWEB_REDFISH_NEW_POWERSUBSYSTEM_THERMALSUBSYSTEM)
    {
        requestRoutesEnvironmentMetrics(app);
        requestRoutesPowerSubsystem(app);
        requestRoutesPowerSupply(app);
        requestRoutesPowerSupplyCollection(app);
        requestRoutesThermalMetrics(app);
        requestRoutesThermalSubsystem(app);
        requestRoutesFan(app);
        requestRoutesFanCollection(app);
    }
    requestRoutesManagerCollection(app);
    requestRoutesManager(app);
    requestRoutesManagerResetAction(app);
    requestRoutesManagerResetActionInfo(app);
    requestRoutesManagerResetToDefaultsAction(app);
    requestRoutesManagerDiagnosticData(app);
    requestRoutesChassisCollection(app);
    requestRoutesChassis(app);
<<<<<<< HEAD
    if constexpr (BMCWEB_HOST_OS_FEATURES)
    {
        requestRoutesChassisResetAction(app);
        requestRoutesChassisResetActionInfo(app);
    }
=======

    if constexpr (BMCWEB_NVIDIA_OEM_PROPERTIES)
    {
        requestRoutesChassisEnvironmentMetricsClearOOBSetPoint(app);
        requestRoutesProcessorEnvironmentMetricsClearOOBSetPoint(app);
    }

#ifdef BMCWEB_ENABLE_HOST_OS_FEATURE
    requestRoutesChassisResetAction(app);
    requestRoutesChassisResetActionInfo(app);
#endif
    if constexpr (BMCWEB_NVIDIA_OEM_PROPERTIES)
    {
        requestRoutesChassisDebugToken(app);
        requestRoutesCpuDebugToken(app);
    }
    requestRoutesUpdateService(app);
>>>>>>> bc0ceaef
    requestRoutesChassisDrive(app);
    requestRoutesChassisDriveName(app);
    requestRoutesUpdateService(app);
    requestRoutesStorageCollection(app);
    requestRoutesStorage(app);
    requestRoutesStorageControllerCollection(app);
    requestRoutesStorageController(app);
    requestRoutesDrive(app);
    requestRoutesCable(app);
    requestRoutesCableCollection(app);

    requestRoutesSystemLogServiceCollection(app);
    requestRoutesEventLogService(app);

    requestRoutesSystemsLogServicesPostCode(app);

    if constexpr (BMCWEB_REDFISH_DUMP_LOG)
    {
        requestRoutesSystemDumpService(app);
        requestRoutesSystemDumpEntryCollection(app);
        requestRoutesSystemDumpEntry(app);
        requestRoutesSystemDumpCreate(app);
        requestRoutesSystemDumpClear(app);

        requestRoutesBMCDumpService(app);
        requestRoutesBMCDumpEntryCollection(app);
        requestRoutesBMCDumpEntry(app);
        // Need to migrate dump-offload feature to upstream work
        // requestRoutesBMCDumpEntryDownload(app);
        requestRoutesBMCDumpCreate(app);
        requestRoutesBMCDumpClear(app);
    }

    if constexpr (!BMCWEB_REDFISH_SYSTEM_FAULTLOG_DUMP_LOG)
    {
        requestRoutesFaultLogDumpService(app);
        requestRoutesFaultLogDumpEntryCollection(app);
        requestRoutesFaultLogDumpEntry(app);
        requestRoutesFaultLogDumpClear(app);
    }

    requestRoutesBMCLogServiceCollection(app);

    if constexpr (BMCWEB_REDFISH_BMC_JOURNAL)
    {
        requestRoutesBMCJournalLogService(app);
    }
    if constexpr (BMCWEB_REDFISH_MANAGER_EVENT_LOG)
    {
        requestRoutesMangersEventLogService(app);
    }

    if constexpr (BMCWEB_REDFISH_CPU_LOG)
    {
        requestRoutesCrashdumpService(app);
        requestRoutesCrashdumpEntryCollection(app);
        requestRoutesCrashdumpEntry(app);
        requestRoutesCrashdumpFile(app);
        requestRoutesCrashdumpClear(app);
        requestRoutesCrashdumpCollect(app);
    }

    requestRoutesProcessorCollection(app);
    requestRoutesProcessor(app);
    requestRoutesOperatingConfigCollection(app);
    requestRoutesOperatingConfig(app);
<<<<<<< HEAD
=======
    requestRoutesProcessorMetrics(app);
    requestRoutesProcessorMemoryMetrics(app);
    requestRoutesProcessorSettings(app);
    requestRoutesProcessorReset(app);
    if constexpr (BMCWEB_NVIDIA_OEM_PROPERTIES)
    {
        requestRoutesEdppReset(app);
        requestRoutesClearPCIeCountersActionInfo(app);
        requestRoutesPCIeClearCounter(app);
        requestRoutesNvidiaManagerResetToDefaultsAction(app);
        requestRoutesNvidiaManagerEmmcSecureErase(app);
        requestRoutesManagerEmmcSecureEraseActionInfo(app);
#ifdef BMCWEB_COMMAND_SMBPBI_OOB
        requestRouteSyncRawOobCommand(app);
        requestRouteAsyncRawOobCommand(app);
        requestRoutesNvidiaAsyncOOBRawCommandActionInfo(app);
        requestRoutesNvidiaSyncOOBRawCommandActionInfo(app);
#endif // BMCWEB_COMMAND_SMBPBI_OOB
        if constexpr (BMCWEB_NSM_RAW_COMMAND_ENABLE)
        {
            nvidia_manager_util::requestRouteNSMRawCommand(app);
            nvidia_manager_util::requestRouteNSMRawCommandActionInfo(app);
        }
    }

    requestRoutesProcessorPortCollection(app);
    requestRoutesProcessorPort(app);
    requestRoutesProcessorPortMetrics(app);
    requestRoutesProcessorPortSettings(app);
>>>>>>> bc0ceaef
    requestRoutesMemoryCollection(app);
    requestRoutesMemory(app);

    requestRoutesSystems(app);

    if constexpr (BMCWEB_BIOS)
    {
        requestRoutesBiosService(app);
        requestRoutesBiosSettings(app);
        requestRoutesBiosReset(app);
    }

    if constexpr (BMCWEB_VM_NBDPROXY)
    {
        requestNBDVirtualMediaRoutes(app);
    }

    if constexpr (BMCWEB_REDFISH_DBUS_LOG)
    {
        requestRoutesDBusLogServiceActionsClear(app);
        requestRoutesDBusEventLogEntryCollection(app);
        requestRoutesDBusEventLogEntry(app);
        requestRoutesDBusEventLogEntryDownload(app);
    }
    else
    {
        requestRoutesJournalEventLogEntryCollection(app);
        requestRoutesJournalEventLogEntry(app);
        requestRoutesJournalEventLogClear(app);
    }

    if constexpr (BMCWEB_REDFISH_HOST_LOGGER)
    {
        requestRoutesSystemsLogServiceHostlogger(app);
    }

    requestRoutesMessageRegistryFileCollection(app);
    requestRoutesMessageRegistryFile(app);
    requestRoutesMessageRegistry(app);
    if (persistent_data::nvidia::getConfig().isTLSAuthEnabled())
    {
        requestRoutesCertificateService(app);
        requestRoutesHTTPSCertificate(app);
        requestRoutesLDAPCertificate(app);
        requestRoutesTrustStoreCertificate(app);
    }
    requestRoutesSystemPCIeFunctionCollection(app);
    requestRoutesSystemPCIeFunction(app);
    requestRoutesSystemPCIeDeviceCollection(app);
    requestRoutesSystemPCIeDevice(app);

    requestRoutesSensorCollection(app);
    requestRoutesSensor(app);

    requestRoutesTaskMonitor(app);
    requestRoutesTaskService(app);
    requestRoutesTaskCollection(app);
    requestRoutesTask(app);
    requestRoutesEventService(app);
    if constexpr (BMCWEB_ENABLE_SSE)
    {
        requestRoutesEventServiceSse(app);
    }
    requestRoutesEventDestinationCollection(app);
    requestRoutesEventDestination(app);
    requestRoutesFabricAdapters(app);
    requestRoutesFabricAdapterCollection(app);
    requestRoutesSubmitTestEvent(app);

    if constexpr (BMCWEB_HYPERVISOR_COMPUTER_SYSTEM)
    {
        requestRoutesHypervisorSystems(app);
    }

    requestRoutesTelemetryService(app);
    requestRoutesMetricReportDefinitionCollection(app);
    requestRoutesMetricReportDefinition(app);
    requestRoutesMetricReportCollection(app);
    requestRoutesMetricReport(app);
<<<<<<< HEAD
    if constexpr (BMCWEB_HOST_OS_FEATURES)
    {
        requestRoutesTriggerCollection(app);
        requestRoutesTrigger(app);
=======

    requestRoutesFabricCollection(app);
    requestRoutesFabric(app);
    requestRoutesSwitchCollection(app);
    requestRoutesSwitch(app);
    requestRoutesNVSwitchReset(app);
    requestRoutesSwitchMetrics(app);
    requestRoutesPortCollection(app);
    requestRoutesPort(app);
    requestRoutesPortMetrics(app);
    requestRoutesEndpointCollection(app);
    requestRoutesEndpoint(app);
    requestRoutesZoneCollection(app);
    requestRoutesZone(app);
    if constexpr (BMCWEB_NVIDIA_OEM_PROPERTIES)
    {
        requestRoutesSwitchPowerMode(app);
    }

#ifdef BMCWEB_ENABLE_HOST_OS_FEATURE
    requestRoutesTriggerCollection(app);
    requestRoutesTrigger(app);
#endif

    requestRoutesEROTChassisCertificate(app);
#ifdef BMCWEB_ENABLE_DOT
    requestRoutesEROTChassisDOT(app);
#endif

#ifdef BMCWEB_ENABLE_MANUAL_BOOT_MODE
    requestRoutesEROTChassisManualBootMode(app);
#endif
    requestRoutesComponentIntegrity(app);
    requestRoutesServiceConditions(app);
    requestRoutesChassisControls(app);
    requestRoutesChassisControlsCollection(app);
    requestRoutesUpdateServiceCommitImage(app);
    requestRoutesChassisControlsReset(app);
    if constexpr (BMCWEB_NVIDIA_OEM_PROPERTIES)
    {
        requestRoutesComputeDigestPost(app);
        requestRoutesErrorInjection(app);
        if constexpr (BMCWEB_REDFISH_SW_EINJ)
        {
            nvidia::sweinj::requestRoutesSwEinjAction(app);
        }
    }

#ifdef BMCWEB_ENABLE_NVIDIA_OEM_BF_PROPERTIES
    requestRoutesNvidiaOemBf(app);
    requestRoutesNvidiaManagerSetSelCapacityAction(app);
    requestRoutesNvidiaManagerGetSelCapacity(app);
#endif
    requestRoutesTrustedComponents(app);
#ifdef BMCWEB_ENABLE_REDFISH_FW_SCP_UPDATE
    requestRoutesUpdateServicePublicKeyExchange(app);
    requestRoutesUpdateServiceRevokeAllRemoteServerPublicKeys(app);
#endif

    if constexpr (BMCWEB_NVIDIA_OEM_PROPERTIES)
    {
        requestRoutesChassisFirmwareInfo(app);
        requestRoutesProcessorPowerSmoothing(app);
        requestRoutesProcessorResetMetrics(app);
        requestRoutesProcessorPowerSmoothingAdminProfile(app);
        requestRoutesProcessorPowerSmoothingPresetProfileCollection(app);
        requestRoutesProcessorPowerSmoothingPresetProfile(app);
        requestRoutesProcessorWorkloadPower(app);
        requestRoutesProcessorWorkloadPowerProfileCollection(app);
        requestRoutesProcessorWorkloadPowerProfile(app);
>>>>>>> bc0ceaef
    }

    requestRoutesNvidia(app);
    // Note, this must be the last route registered
    requestRoutesRedfish(app);
}

} // namespace redfish<|MERGE_RESOLUTION|>--- conflicted
+++ resolved
@@ -9,12 +9,7 @@
 #include "cable.hpp"
 #include "certificate_service.hpp"
 #include "chassis.hpp"
-<<<<<<< HEAD
-=======
-#include "component_integrity.hpp"
-#include "control.hpp"
 #include "cper_utils.hpp"
->>>>>>> bc0ceaef
 #include "environment_metrics.hpp"
 #include "ethernet.hpp"
 #include "event_service.hpp"
@@ -32,15 +27,6 @@
 #include "metric_report.hpp"
 #include "metric_report_definition.hpp"
 #include "network_protocol.hpp"
-<<<<<<< HEAD
-=======
-#include "nvidia_cpu_debug_token.hpp"
-#include "nvidia_manager_eventlog.hpp"
-#include "nvidia_oem_dpu.hpp"
-#include "nvidia_policy.hpp"
-#include "nvidia_power_reset_metrics.hpp"
-#include "nvidia_protected_component.hpp"
->>>>>>> bc0ceaef
 #include "odata.hpp"
 #include "pcie.hpp"
 #include "power.hpp"
@@ -65,38 +51,6 @@
 #include "trigger.hpp"
 #include "update_service.hpp"
 #include "virtual_media.hpp"
-<<<<<<< HEAD
-=======
-#ifdef BMCWEB_ENABLE_NETWORK_ADAPTERS_GENERIC
-#include "network_adapters_generic.hpp"
-#endif
-#include "boot_options.hpp"
-#include "erot_chassis.hpp"
-#include "fabric.hpp"
-#include "fabric_adapters.hpp"
-#include "host_interface.hpp"
-#include "nvidia_debug_token.hpp"
-#include "nvidia_error_injection.hpp"
-#include "nvidia_power_smoothing.hpp"
-#include "nvidia_workload_power_profiles.hpp"
-#ifdef BMCWEB_ENABLE_NETWORK_ADAPTERS
-#include "network_adapters.hpp"
-#endif
-#include "nvidia_sweinj.hpp"
-#include "pcie_slots.hpp"
-#include "pcieslots.hpp"
-#include "ports.hpp"
-#include "secure_boot.hpp"
-#include "secure_boot_database.hpp"
-#ifdef BMCWEB_ENABLE_HOST_ETH_IFACE
-#include "system_host_eth.hpp"
-#endif
-#include "trusted_components.hpp"
-#ifdef BMCWEB_ENABLE_PROFILES
-#include "profiles.hpp"
-#endif
-
->>>>>>> bc0ceaef
 namespace redfish
 {
 
@@ -133,24 +87,6 @@
             requestRoutesPower(app);
         }
     }
-<<<<<<< HEAD
-=======
-
-#ifdef BMCWEB_ENABLE_NETWORK_ADAPTERS
-    requestRoutesNetworkAdapters(app);
-    requestRoutesNetworkDeviceFunctions(app);
-    requestRoutesACDPort(app);
-#endif
-
-#ifdef BMCWEB_ENABLE_HOST_ETH_IFACE
-    requestHostEthernetInterfacesRoutes(app);
-#endif
-
-#ifdef BMCWEB_ENABLE_NETWORK_ADAPTERS_GENERIC
-    requestRoutesNetworkAdaptersGeneric(app);
-#endif
-
->>>>>>> bc0ceaef
     if constexpr (BMCWEB_REDFISH_NEW_POWERSUBSYSTEM_THERMALSUBSYSTEM)
     {
         requestRoutesEnvironmentMetrics(app);
@@ -170,31 +106,11 @@
     requestRoutesManagerDiagnosticData(app);
     requestRoutesChassisCollection(app);
     requestRoutesChassis(app);
-<<<<<<< HEAD
     if constexpr (BMCWEB_HOST_OS_FEATURES)
     {
         requestRoutesChassisResetAction(app);
         requestRoutesChassisResetActionInfo(app);
     }
-=======
-
-    if constexpr (BMCWEB_NVIDIA_OEM_PROPERTIES)
-    {
-        requestRoutesChassisEnvironmentMetricsClearOOBSetPoint(app);
-        requestRoutesProcessorEnvironmentMetricsClearOOBSetPoint(app);
-    }
-
-#ifdef BMCWEB_ENABLE_HOST_OS_FEATURE
-    requestRoutesChassisResetAction(app);
-    requestRoutesChassisResetActionInfo(app);
-#endif
-    if constexpr (BMCWEB_NVIDIA_OEM_PROPERTIES)
-    {
-        requestRoutesChassisDebugToken(app);
-        requestRoutesCpuDebugToken(app);
-    }
-    requestRoutesUpdateService(app);
->>>>>>> bc0ceaef
     requestRoutesChassisDrive(app);
     requestRoutesChassisDriveName(app);
     requestRoutesUpdateService(app);
@@ -261,38 +177,6 @@
     requestRoutesProcessor(app);
     requestRoutesOperatingConfigCollection(app);
     requestRoutesOperatingConfig(app);
-<<<<<<< HEAD
-=======
-    requestRoutesProcessorMetrics(app);
-    requestRoutesProcessorMemoryMetrics(app);
-    requestRoutesProcessorSettings(app);
-    requestRoutesProcessorReset(app);
-    if constexpr (BMCWEB_NVIDIA_OEM_PROPERTIES)
-    {
-        requestRoutesEdppReset(app);
-        requestRoutesClearPCIeCountersActionInfo(app);
-        requestRoutesPCIeClearCounter(app);
-        requestRoutesNvidiaManagerResetToDefaultsAction(app);
-        requestRoutesNvidiaManagerEmmcSecureErase(app);
-        requestRoutesManagerEmmcSecureEraseActionInfo(app);
-#ifdef BMCWEB_COMMAND_SMBPBI_OOB
-        requestRouteSyncRawOobCommand(app);
-        requestRouteAsyncRawOobCommand(app);
-        requestRoutesNvidiaAsyncOOBRawCommandActionInfo(app);
-        requestRoutesNvidiaSyncOOBRawCommandActionInfo(app);
-#endif // BMCWEB_COMMAND_SMBPBI_OOB
-        if constexpr (BMCWEB_NSM_RAW_COMMAND_ENABLE)
-        {
-            nvidia_manager_util::requestRouteNSMRawCommand(app);
-            nvidia_manager_util::requestRouteNSMRawCommandActionInfo(app);
-        }
-    }
-
-    requestRoutesProcessorPortCollection(app);
-    requestRoutesProcessorPort(app);
-    requestRoutesProcessorPortMetrics(app);
-    requestRoutesProcessorPortSettings(app);
->>>>>>> bc0ceaef
     requestRoutesMemoryCollection(app);
     requestRoutesMemory(app);
 
@@ -372,83 +256,10 @@
     requestRoutesMetricReportDefinition(app);
     requestRoutesMetricReportCollection(app);
     requestRoutesMetricReport(app);
-<<<<<<< HEAD
     if constexpr (BMCWEB_HOST_OS_FEATURES)
     {
         requestRoutesTriggerCollection(app);
         requestRoutesTrigger(app);
-=======
-
-    requestRoutesFabricCollection(app);
-    requestRoutesFabric(app);
-    requestRoutesSwitchCollection(app);
-    requestRoutesSwitch(app);
-    requestRoutesNVSwitchReset(app);
-    requestRoutesSwitchMetrics(app);
-    requestRoutesPortCollection(app);
-    requestRoutesPort(app);
-    requestRoutesPortMetrics(app);
-    requestRoutesEndpointCollection(app);
-    requestRoutesEndpoint(app);
-    requestRoutesZoneCollection(app);
-    requestRoutesZone(app);
-    if constexpr (BMCWEB_NVIDIA_OEM_PROPERTIES)
-    {
-        requestRoutesSwitchPowerMode(app);
-    }
-
-#ifdef BMCWEB_ENABLE_HOST_OS_FEATURE
-    requestRoutesTriggerCollection(app);
-    requestRoutesTrigger(app);
-#endif
-
-    requestRoutesEROTChassisCertificate(app);
-#ifdef BMCWEB_ENABLE_DOT
-    requestRoutesEROTChassisDOT(app);
-#endif
-
-#ifdef BMCWEB_ENABLE_MANUAL_BOOT_MODE
-    requestRoutesEROTChassisManualBootMode(app);
-#endif
-    requestRoutesComponentIntegrity(app);
-    requestRoutesServiceConditions(app);
-    requestRoutesChassisControls(app);
-    requestRoutesChassisControlsCollection(app);
-    requestRoutesUpdateServiceCommitImage(app);
-    requestRoutesChassisControlsReset(app);
-    if constexpr (BMCWEB_NVIDIA_OEM_PROPERTIES)
-    {
-        requestRoutesComputeDigestPost(app);
-        requestRoutesErrorInjection(app);
-        if constexpr (BMCWEB_REDFISH_SW_EINJ)
-        {
-            nvidia::sweinj::requestRoutesSwEinjAction(app);
-        }
-    }
-
-#ifdef BMCWEB_ENABLE_NVIDIA_OEM_BF_PROPERTIES
-    requestRoutesNvidiaOemBf(app);
-    requestRoutesNvidiaManagerSetSelCapacityAction(app);
-    requestRoutesNvidiaManagerGetSelCapacity(app);
-#endif
-    requestRoutesTrustedComponents(app);
-#ifdef BMCWEB_ENABLE_REDFISH_FW_SCP_UPDATE
-    requestRoutesUpdateServicePublicKeyExchange(app);
-    requestRoutesUpdateServiceRevokeAllRemoteServerPublicKeys(app);
-#endif
-
-    if constexpr (BMCWEB_NVIDIA_OEM_PROPERTIES)
-    {
-        requestRoutesChassisFirmwareInfo(app);
-        requestRoutesProcessorPowerSmoothing(app);
-        requestRoutesProcessorResetMetrics(app);
-        requestRoutesProcessorPowerSmoothingAdminProfile(app);
-        requestRoutesProcessorPowerSmoothingPresetProfileCollection(app);
-        requestRoutesProcessorPowerSmoothingPresetProfile(app);
-        requestRoutesProcessorWorkloadPower(app);
-        requestRoutesProcessorWorkloadPowerProfileCollection(app);
-        requestRoutesProcessorWorkloadPowerProfile(app);
->>>>>>> bc0ceaef
     }
 
     requestRoutesNvidia(app);
