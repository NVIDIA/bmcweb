#include "filter_expr_executor.hpp"

#include "filter_expr_parser_ast.hpp"
#include "human_sort.hpp"
#include "logging.hpp"
#include "utils/json_utils.hpp"
#include "utils/time_utils.hpp"
<<<<<<< HEAD

#include <nlohmann/json.hpp>

#include <algorithm>
#include <array>
#include <cmath>
#include <cstddef>
#include <cstdint>
#include <limits>
#include <optional>
#include <string>
#include <string_view>
#include <variant>

=======
>>>>>>> bc0ceaef
namespace redfish
{

namespace
{

// A value that has been parsed as a time string per Edm.DateTimeOffset
struct DateTimeString
{
    time_utils::usSinceEpoch value = time_utils::usSinceEpoch::zero();

    // The following is created by dumping all key names of type
    // Edm.DateTimeOffset.  While imperfect that it's a hardcoded list, these
    // keys don't change that often
    static constexpr auto timeKeys = std::to_array<std::string_view>(
        {"AccountExpiration",
         "CalibrationTime",
         "CoefficientUpdateTime",
         "Created",
         "CreatedDate",
         "CreatedTime",
         "CreateTime",
         "DateTime",
         "EndDateTime",
         "EndTime",
         "EventTimestamp",
         "ExpirationDate",
         "FirstOverflowTimestamp",
         "InitialStartTime",
         "InstallDate",
         "LastOverflowTimestamp",
         "LastResetTime",
         "LastStateTime",
         "LastUpdated",
         "LifetimeStartDateTime",
         "LowestReadingTime",
         "MaintenanceWindowStartTime",
         "Modified",
         "PasswordExpiration",
         "PeakReadingTime",
         "PresentedPublicHostKeyTimestamp",
         "ProductionDate",
         "ReadingTime",
         "ReleaseDate",
         "ReservationTime",
         "SensorResetTime",
         "ServicedDate",
         "SetPointUpdateTime",
         "StartDateTime",
         "StartTime",
         "Time",
         "Timestamp",
         "ValidNotAfter",
         "ValidNotBefore"});

    explicit DateTimeString(std::string_view strvalue)
    {
        std::optional<time_utils::usSinceEpoch> out =
            time_utils::dateStringToEpoch(strvalue);
        if (!out)
        {
            BMCWEB_LOG_ERROR(
                "Internal datetime value didn't parse as datetime?");
        }
        else
        {
            value = *out;
        }
    }

    static bool isDateTimeKey(std::string_view key)
    {
        auto out = std::equal_range(timeKeys.begin(), timeKeys.end(), key);
        return out.first != out.second;
    }
};

// Class that can convert an arbitrary AST type into a structured value
// Pulling from the json pointer when required
struct ValueVisitor
{
    using result_type = std::variant<std::monostate, double, int64_t,
                                     std::string, DateTimeString>;
    const nlohmann::json& body;
    result_type operator()(double n);
    result_type operator()(int64_t x);
    result_type operator()(const filter_ast::UnquotedString& x);
    result_type operator()(const filter_ast::QuotedString& x);
};

ValueVisitor::result_type ValueVisitor::operator()(double n)
{
    return {n};
}

ValueVisitor::result_type ValueVisitor::operator()(int64_t x)
{
    return {x};
}

ValueVisitor::result_type
    ValueVisitor::operator()(const filter_ast::QuotedString& x)
{
    return {x};
}

ValueVisitor::result_type
    ValueVisitor::operator()(const filter_ast::UnquotedString& x)
{
    // find key including paths with / in them
    const nlohmann::json* it =
        json_util::findNestedKey(static_cast<std::string_view>(x), body);
    if (it == nullptr)
    {
        BMCWEB_LOG_ERROR("Key {} doesn't exist in output, cannot filter",
                         static_cast<std::string>(x));
        BMCWEB_LOG_DEBUG("Output {}", body.dump());
        return {};
    }

    const nlohmann::json& entry = *it;
    const double* dValue = entry.get_ptr<const double*>();
    if (dValue != nullptr)
    {
        return {*dValue};
    }
    const int64_t* iValue = entry.get_ptr<const int64_t*>();
    if (iValue != nullptr)
    {
        return {*iValue};
    }
    const std::string* strValue = entry.get_ptr<const std::string*>();
    if (strValue != nullptr)
    {
        if (DateTimeString::isDateTimeKey(x))
        {
            return DateTimeString(*strValue);
        }
        return {*strValue};
    }
    BMCWEB_LOG_ERROR(
        "Type for key {} was {} which does not have a comparison operator",
        static_cast<std::string>(x), static_cast<int>(entry.type()));
    return {};
}

struct ApplyFilter
{
    const nlohmann::json& body;
    const filter_ast::LogicalAnd& filter;
    using result_type = bool;
    bool operator()(const filter_ast::LogicalNot& x);
    bool operator()(const filter_ast::LogicalOr& x);
    bool operator()(const filter_ast::LogicalAnd& x);
    bool operator()(const filter_ast::Comparison& x);
    bool operator()(const filter_ast::BooleanOp& x);

  public:
    bool matches();
};

bool ApplyFilter::operator()(const filter_ast::LogicalNot& x)
{
    bool subValue = (*this)(x.operand);
    if (x.isLogicalNot)
    {
        return !subValue;
    }
    return subValue;
}

// Helper function to reduce the number of permutations of a single comparison
// For all possible types.
bool doDoubleComparison(double left, filter_ast::ComparisonOpEnum comparator,
                        double right)
{
    if (!std::isfinite(left) || !std::isfinite(right))
    {
        BMCWEB_LOG_ERROR("Refusing to do comparision of non finite numbers");
        return false;
    }
    switch (comparator)
    {
        case filter_ast::ComparisonOpEnum::Equals:
            // Note, floating point comparisons are hard.  Compare equality
            // based on epsilon
            return std::fabs(left - right) <=
                   std::numeric_limits<double>::epsilon();
        case filter_ast::ComparisonOpEnum::NotEquals:
            return std::fabs(left - right) >
                   std::numeric_limits<double>::epsilon();
        case filter_ast::ComparisonOpEnum::GreaterThan:
            return left > right;
        case filter_ast::ComparisonOpEnum::GreaterThanOrEqual:
            return left >= right;
        case filter_ast::ComparisonOpEnum::LessThan:
            return left < right;
        case filter_ast::ComparisonOpEnum::LessThanOrEqual:
            return left <= right;
        default:
            BMCWEB_LOG_ERROR("Got x.token that should never happen {}",
                             static_cast<int>(comparator));
            return true;
    }
}

bool doIntComparison(int64_t left, filter_ast::ComparisonOpEnum comparator,
                     int64_t right)
{
    switch (comparator)
    {
        case filter_ast::ComparisonOpEnum::Equals:
            return left == right;
        case filter_ast::ComparisonOpEnum::NotEquals:
            return left != right;
        case filter_ast::ComparisonOpEnum::GreaterThan:
            return left > right;
        case filter_ast::ComparisonOpEnum::GreaterThanOrEqual:
            return left >= right;
        case filter_ast::ComparisonOpEnum::LessThan:
            return left < right;
        case filter_ast::ComparisonOpEnum::LessThanOrEqual:
            return left <= right;
        default:
            BMCWEB_LOG_ERROR("Got comparator that should never happen {}",
                             static_cast<int>(comparator));
            return true;
    }
}

bool doStringComparison(std::string_view left,
                        filter_ast::ComparisonOpEnum comparator,
                        std::string_view right)
{
    switch (comparator)
    {
        case filter_ast::ComparisonOpEnum::Equals:
            return left == right;
        case filter_ast::ComparisonOpEnum::NotEquals:
            return left != right;
        case filter_ast::ComparisonOpEnum::GreaterThan:
            return alphanumComp(left, right) > 0;
        case filter_ast::ComparisonOpEnum::GreaterThanOrEqual:
            return alphanumComp(left, right) >= 0;
        case filter_ast::ComparisonOpEnum::LessThan:
            return alphanumComp(left, right) < 0;
        case filter_ast::ComparisonOpEnum::LessThanOrEqual:
            return alphanumComp(left, right) <= 0;
        default:
            BMCWEB_LOG_ERROR(
                "Got comparator that should never happen.  Attempt to do numeric comparison on string {}",
                static_cast<int>(comparator));
            return true;
    }
}

bool ApplyFilter::operator()(const filter_ast::Comparison& x)
{
    ValueVisitor numeric(body);
    std::variant<std::monostate, double, int64_t, std::string, DateTimeString>
        left = boost::apply_visitor(numeric, x.left);
    std::variant<std::monostate, double, int64_t, std::string, DateTimeString>
        right = boost::apply_visitor(numeric, x.right);

    // Numeric comparisons
    const double* lDoubleValue = std::get_if<double>(&left);
    const double* rDoubleValue = std::get_if<double>(&right);
    const int64_t* lIntValue = std::get_if<int64_t>(&left);
    const int64_t* rIntValue = std::get_if<int64_t>(&right);

    if (lDoubleValue != nullptr)
    {
        if (rDoubleValue != nullptr)
        {
            // Both sides are doubles, do the comparison as doubles
            return doDoubleComparison(*lDoubleValue, x.token, *rDoubleValue);
        }
        if (rIntValue != nullptr)
        {
            // If right arg is int, promote right arg to double
            return doDoubleComparison(*lDoubleValue, x.token,
                                      static_cast<double>(*rIntValue));
        }
    }
    if (lIntValue != nullptr)
    {
        if (rIntValue != nullptr)
        {
            // Both sides are ints, do the comparison as ints
            return doIntComparison(*lIntValue, x.token, *rIntValue);
        }

        if (rDoubleValue != nullptr)
        {
            // Left arg is int, promote left arg to double
            return doDoubleComparison(static_cast<double>(*lIntValue), x.token,
                                      *rDoubleValue);
        }
    }

    // String comparisons
    const std::string* lStrValue = std::get_if<std::string>(&left);
    const std::string* rStrValue = std::get_if<std::string>(&right);

    const DateTimeString* lDateValue = std::get_if<DateTimeString>(&left);
    const DateTimeString* rDateValue = std::get_if<DateTimeString>(&right);

    // If we're trying to compare a date string to a string, construct a
    // datestring from the string
    if (lDateValue != nullptr && rStrValue != nullptr)
    {
        rDateValue = &right.emplace<DateTimeString>(std::string(*rStrValue));
    }
    if (lStrValue != nullptr && rDateValue != nullptr)
    {
        lDateValue = &left.emplace<DateTimeString>(std::string(*lStrValue));
    }

    if (lDateValue != nullptr && rDateValue != nullptr)
    {
        return doIntComparison(lDateValue->value.count(), x.token,
                               rDateValue->value.count());
    }

    if (lStrValue != nullptr && rStrValue != nullptr)
    {
        return doStringComparison(*lStrValue, x.token, *rStrValue);
    }

    BMCWEB_LOG_ERROR(
        "Fell through.  Should never happen.  Attempt to compare type {} to type {}",
        static_cast<int>(left.index()), static_cast<int>(right.index()));
    return true;
}

bool ApplyFilter::operator()(const filter_ast::BooleanOp& x)
{
    return boost::apply_visitor(*this, x);
}

bool ApplyFilter::operator()(const filter_ast::LogicalOr& x)
{
    bool value = (*this)(x.first);
    for (const filter_ast::LogicalNot& bOp : x.rest)
    {
        value = value || (*this)(bOp);
    }
    return value;
}

bool ApplyFilter::operator()(const filter_ast::LogicalAnd& x)
{
    bool value = (*this)(x.first);
    for (const filter_ast::LogicalOr& bOp : x.rest)
    {
        value = value && (*this)(bOp);
    }
    return value;
}

bool ApplyFilter::matches()
{
    return (*this)(filter);
}

} // namespace

bool memberMatches(const nlohmann::json& member,
                   const filter_ast::LogicalAnd& filterParam)
{
    ApplyFilter filterApplier(member, filterParam);
    return filterApplier.matches();
}

// Applies a filter expression to a member array
bool applyFilterToCollection(nlohmann::json& body,
                             const filter_ast::LogicalAnd& filterParam)
{
    using nlohmann::json;

    json::object_t* obj = body.get_ptr<json::object_t*>();
    if (obj == nullptr)
    {
        BMCWEB_LOG_ERROR("Requested filter wasn't an object????");
        return false;
    }
    json::object_t::iterator members = obj->find("Members");
    if (members == obj->end())
    {
        BMCWEB_LOG_ERROR("Collection didn't have members?");
        return false;
    }
    json::array_t* memberArr = members->second.get_ptr<json::array_t*>();
    if (memberArr == nullptr)
    {
        BMCWEB_LOG_ERROR("Members wasn't an object????");
        return false;
    }

    json::array_t::iterator it = memberArr->begin();
    size_t index = 0;
    while (it != memberArr->end())
    {
        if (!memberMatches(*it, filterParam))
        {
            BMCWEB_LOG_DEBUG("Removing item at index {}", index);
            it = memberArr->erase(it);
            index++;
            continue;
        }
        it++;
        index++;
    }

    return true;
}
} // namespace redfish<|MERGE_RESOLUTION|>--- conflicted
+++ resolved
@@ -5,23 +5,6 @@
 #include "logging.hpp"
 #include "utils/json_utils.hpp"
 #include "utils/time_utils.hpp"
-<<<<<<< HEAD
-
-#include <nlohmann/json.hpp>
-
-#include <algorithm>
-#include <array>
-#include <cmath>
-#include <cstddef>
-#include <cstdint>
-#include <limits>
-#include <optional>
-#include <string>
-#include <string_view>
-#include <variant>
-
-=======
->>>>>>> bc0ceaef
 namespace redfish
 {
 
