/*
 * SPDX-FileCopyrightText: Copyright (c) 2021-2024 NVIDIA CORPORATION &
 * AFFILIATES. All rights reserved. SPDX-License-Identifier: Apache-2.0
 *
 * Licensed under the Apache License, Version 2.0 (the "License");
 * you may not use this file except in compliance with the License.
 * You may obtain a copy of the License at
 *
 * http://www.apache.org/licenses/LICENSE-2.0
 *
 * Unless required by applicable law or agreed to in writing, software
 * distributed under the License is distributed on an "AS IS" BASIS,
 * WITHOUT WARRANTIES OR CONDITIONS OF ANY KIND, either express or implied.
 * See the License for the specific language governing permissions and
 * limitations under the License.
 */

#pragma once

#include "error_messages.hpp"
#include "mctp_vdm_util_wrapper.hpp"

/**
 *@brief Updates InbandUpdatePolicyEnabled property
 *
 * @param req - Pointer to object holding request data
 * @param asyncResp - Pointer to object holding response data
 * @param endpointId the EID which is used by mctp-vdm-util tool to call request
 *on MCTP
 * @param allowList - List containing allowable chassis Ids
 * @param chassisId - chassisId
 * @param[in] callback - A callback function to be called after update
 *InbandUpdatePolicyEnabled property
 *
 * @return
 */
<<<<<<< HEAD
inline void updateInBandEnabled(
    const crow::Request& req,
    const std::shared_ptr<bmcweb::AsyncResp>& asyncResp, uint32_t endpointId,
    const std::function<void()>& callback = {})
=======
inline void
    updateInBandEnabled(const crow::Request& req,
                        const std::shared_ptr<bmcweb::AsyncResp>& asyncResp,
                        uint32_t endpointId, const auto& allowListMap,
                        const std::string& chassisId,
                        const std::function<void()>& callback = {})
>>>>>>> bc0ceaef
{
    MctpVdmUtil mctpVdmUtilWrapper(endpointId);
    auto responseCallback =
        [callback]([[maybe_unused]] const crow::Request& req,
                   const std::shared_ptr<bmcweb::AsyncResp>& asyncResp,
                   [[maybe_unused]] uint32_t endpointId,
                   const std::string& stdOut,
                   [[maybe_unused]] const std::string& stdErr,
                   const boost::system::error_code& ec, int errorCode) -> void {
        if (ec || errorCode)
        {
            return;
        }
        nlohmann::json& oem = asyncResp->res.jsonValue["Oem"]["Nvidia"];

        std::string rxTemplate = "(.|\n)*RX:( \\d\\d){9} 01(.|\n)*";
        if (std::regex_match(stdOut, std::regex(rxTemplate)))
        {
            oem["InbandUpdatePolicyEnabled"] = true;
        }
        else
        {
            oem["InbandUpdatePolicyEnabled"] = false;
        }

        if (callback)
        {
            callback();
        }

        return;
    };

    if (std::find(allowListMap.begin(), allowListMap.end(), chassisId) ==
        allowListMap.end())
    {
        if (callback)
        {
            callback();
        }
    }
    else
    {
        mctpVdmUtilWrapper.run(MctpVdmUtilCommand::INBAND_STATUS,
                               std::monostate(), req, asyncResp,
                               responseCallback);
    }

    return;
}

/**
 *@brief Enable or Disable in-band update policy
 *
 * @param req - Pointer to object holding request data
 * @param asyncResp - Pointer to object holding response data
 * @param endpointId the EID which is used
 * by mctp-vdm-util tool to call request on MCTP
 * @param enabled Enable or disable the in-band
 * @param chassisId - chassis Id
 *
 * @return
 */
inline void enableInBand(const crow::Request& req,
                         const std::shared_ptr<bmcweb::AsyncResp>& asyncResp,
                         uint32_t endpointId, bool enabled,
                         const std::string& chassisId)
{
    MctpVdmUtil mctpVdmUtilWrapper(endpointId);
    auto responseCallback =
        [enabled, chassisId](
            [[maybe_unused]] const crow::Request& req,
            const std::shared_ptr<bmcweb::AsyncResp>& asyncResp,
            [[maybe_unused]] uint32_t endpointId,
            [[maybe_unused]] const std::string& stdOut,
            [[maybe_unused]] const std::string& stdErr,
            const boost::system::error_code& ec, int errorCode) -> void {
        if (ec || errorCode)
        {
            const std::string errorMessage =
                (enabled == true) ? "MCTP Command Failure: In-Band Enable"
                                  : "MCTP Command Failure: In-Band Disable";

            redfish::messages::resourceErrorsDetectedFormatError(
                asyncResp->res, "/redfish/v1/Chassis/" + chassisId,
                errorMessage);
            return;
        }
        if (asyncResp->res.jsonValue.empty())
        {
            redfish::messages::success(asyncResp->res);
        }
    };
    if (enabled)
    {
        mctpVdmUtilWrapper.run(MctpVdmUtilCommand::INBAND_ENABLE,
                               std::monostate(), req, asyncResp,
                               responseCallback);
    }
    else
    {
        mctpVdmUtilWrapper.run(MctpVdmUtilCommand::INBAND_DISABLE,
                               std::monostate(), req, asyncResp,
                               responseCallback);
    }
}<|MERGE_RESOLUTION|>--- conflicted
+++ resolved
@@ -34,19 +34,12 @@
  *
  * @return
  */
-<<<<<<< HEAD
-inline void updateInBandEnabled(
-    const crow::Request& req,
-    const std::shared_ptr<bmcweb::AsyncResp>& asyncResp, uint32_t endpointId,
-    const std::function<void()>& callback = {})
-=======
 inline void
     updateInBandEnabled(const crow::Request& req,
                         const std::shared_ptr<bmcweb::AsyncResp>& asyncResp,
                         uint32_t endpointId, const auto& allowListMap,
                         const std::string& chassisId,
-                        const std::function<void()>& callback = {})
->>>>>>> bc0ceaef
+    const std::function<void()>& callback = {})
 {
     MctpVdmUtil mctpVdmUtilWrapper(endpointId);
     auto responseCallback =
@@ -92,7 +85,7 @@
     {
         mctpVdmUtilWrapper.run(MctpVdmUtilCommand::INBAND_STATUS,
                                std::monostate(), req, asyncResp,
-                               responseCallback);
+                           responseCallback);
     }
 
     return;
