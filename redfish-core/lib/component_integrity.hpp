--- conflicted
+++ resolved
@@ -1,20 +1,4 @@
 /*
-<<<<<<< HEAD
-// Copyright (c) 2022 Nvidia Corporation
-//
-// Licensed under the Apache License, Version 2.0 (the "License");
-// you may not use this file except in compliance with the License.
-// You may obtain a copy of the License at
-//
-//      http://www.apache.org/licenses/LICENSE-2.0
-//
-// Unless required by applicable law or agreed to in writing, software
-// distributed under the License is distributed on an "AS IS" BASIS,
-// WITHOUT WARRANTIES OR CONDITIONS OF ANY KIND, either express or implied.
-// See the License for the specific language governing permissions and
-// limitations under the License.
-*/
-=======
  * SPDX-FileCopyrightText: Copyright (c) 2021-2024 NVIDIA CORPORATION & AFFILIATES. All rights reserved.
  * SPDX-License-Identifier: Apache-2.0
  *
@@ -31,7 +15,6 @@
  * limitations under the License.
  */
 
->>>>>>> 734664fb
 #pragma once
 
 #include <app.hpp>
@@ -44,11 +27,7 @@
 #include <utils/chassis_utils.hpp>
 #include <utils/json_utils.hpp>
 #include <utils/stl_utils.hpp>
-<<<<<<< HEAD
-#include <boost/format.hpp>
-=======
-
->>>>>>> 734664fb
+
 namespace redfish
 {
 
@@ -58,7 +37,7 @@
     "xyz.openbmc_project.inventory.Item.SPDMResponder";
 constexpr const char* spdmBusName = "xyz.openbmc_project.SPDM";
 
-constexpr uint32_t spdmCertCapability = (1u << 1);
+constexpr uint32_t spdmCertCapability = (1U << 1);
 
 using GetObjectType =
     std::vector<std::pair<std::string, std::vector<std::string>>>;
@@ -111,11 +90,7 @@
 }
 inline bool startsWithPrefix(const std::string& str, const std::string& prefix)
 {
-    if (str.rfind(prefix, 0) == 0)
-    {
-        return true;
-    }
-    return false;
+    return str.rfind(prefix, 0) == 0;
 }
 
 inline SPDMMeasurementData
@@ -205,19 +180,6 @@
     crow::connections::systemBus->async_method_call(
         [objectPath, callback](const boost::system::error_code ec,
                                GetManagedPropertyType& resp) {
-<<<<<<< HEAD
-        SPDMMeasurementData config{};
-        if (ec)
-        {
-            BMCWEB_LOG_ERROR("Get all function failed for object = {}",
-                             objectPath);
-            callback(std::move(config), ec);
-            return;
-        }
-        config = parseSPDMInterfaceProperties(resp);
-        callback(std::move(config), ec);
-    },
-=======
             SPDMMeasurementData config{};
             if (ec)
             {
@@ -228,7 +190,6 @@
             config = parseSPDMInterfaceProperties(resp);
             callback(std::move(config), ec);
         },
->>>>>>> 734664fb
         "xyz.openbmc_project.SPDM", objectPath,
         "org.freedesktop.DBus.Properties", "GetAll", "");
 }
@@ -268,12 +229,7 @@
     {
         if (nonce->size() != 64)
         {
-<<<<<<< HEAD
-            BMCWEB_LOG_ERROR(
-                "Invalid length for nonce hex string (should be 64)");
-=======
             BMCWEB_LOG_ERROR("Invalid length for nonce hex string (should be 64)");
->>>>>>> 734664fb
             messages::actionParameterValueError(asyncResp->res, "Nonce",
                                                 "SPDMGetSignedMeasurements");
             return;
@@ -285,12 +241,7 @@
         }
         catch ([[maybe_unused]] const std::invalid_argument& e)
         {
-<<<<<<< HEAD
-            BMCWEB_LOG_ERROR("Invalid character for nonce hex string in {}",
-                             *nonce);
-=======
             BMCWEB_LOG_ERROR("Invalid character for nonce hex string in {}", *nonce);
->>>>>>> 734664fb
             messages::actionParameterValueError(asyncResp->res, "Nonce",
                                                 "SPDMGetSignedMeasurements");
             return;
@@ -303,12 +254,7 @@
     }
     if (!indices)
     {
-<<<<<<< HEAD
-        BMCWEB_LOG_DEBUG(
-            "MeasurementIndices is not given, setting it to default value");
-=======
         BMCWEB_LOG_DEBUG("MeasurementIndices is not given, setting it to default value");
->>>>>>> 734664fb
         indices = std::vector<uint8_t>{};
         indices.value().emplace_back(255);
     }
@@ -322,17 +268,11 @@
 
     const std::string objPath = std::string(rootSPDMDbusPath) + "/" + id;
     const auto meas = spdmMeasurementData.find(objPath);
-    if (meas != spdmMeasurementData.end() &&
-        meas->second.measurement.size() == 0)
+    if (meas != spdmMeasurementData.end() && meas->second.measurement.empty())
     {
         messages::serviceTemporarilyUnavailable(
             asyncResp->res, std::to_string(spdmMeasurementTimeout));
-<<<<<<< HEAD
-        BMCWEB_LOG_DEBUG(
-            "Already measurement collection is going on this object", objPath);
-=======
         BMCWEB_LOG_DEBUG("Already measurement collection is going on this object", objPath);
->>>>>>> 734664fb
         return;
     }
     spdmMeasurementData[objPath] = SPDMMeasurementData{};
@@ -342,70 +282,6 @@
         [id, objPath](boost::system::error_code ec,
                       sdbusplus::message::message& msg,
                       const std::shared_ptr<task::TaskData>& taskData) {
-<<<<<<< HEAD
-        if (ec)
-        {
-            if (ec != boost::asio::error::operation_aborted)
-            {
-                taskData->state = "Aborted";
-                taskData->messages.emplace_back(
-                    messages::resourceErrorsDetectedFormatError(
-                        "GetSignedMeasurement task", ec.message()));
-                taskData->finishTask();
-            }
-            spdmMeasurementData.erase(objPath);
-            return task::completed;
-        }
-
-        std::string interface;
-        std::map<std::string, dbus::utility::DbusVariantType> props;
-
-        msg.read(interface, props);
-        auto it = props.find("Status");
-        if (it == props.end())
-        {
-            BMCWEB_LOG_DEBUG("Did not receive an SPDM Status value");
-            return !task::completed;
-        }
-        auto value = std::get_if<std::string>(&(it->second));
-        if (!value)
-        {
-            BMCWEB_LOG_ERROR("Received SPDM Status is not a string");
-            return !task::completed;
-        }
-
-        if (*value == "xyz.openbmc_project.SPDM.Responder.SPDMStatus.Success")
-        {
-            std::string location =
-                "Location: /redfish/v1/"
-                "ComponentIntegrity/" +
-                id +
-                "/Actions/ComponentIntegrity.SPDMGetSignedMeasurements/data";
-            taskData->payload->httpHeaders.emplace_back(std::move(location));
-            taskData->state = "Completed";
-            taskData->percentComplete = 100;
-            taskData->messages.emplace_back(
-                messages::taskCompletedOK(std::to_string(taskData->index)));
-            taskData->finishTask();
-            spdmMeasurementData.erase(objPath);
-            return task::completed;
-        }
-        if (startsWithPrefix(
-                *value, "xyz.openbmc_project.SPDM.Responder.SPDMStatus.Error_"))
-        {
-            BMCWEB_LOG_ERROR("Received SPDM Error: {}", *value);
-            taskData->state = "Aborted";
-            taskData->messages.emplace_back(
-                messages::resourceErrorsDetectedFormatError("Status", *value));
-            taskData->finishTask();
-            spdmMeasurementData.erase(objPath);
-            return task::completed;
-        }
-        // other intermediate states are ignored
-        BMCWEB_LOG_DEBUG("Ignoring SPDM Status update: {}", *value);
-        return !task::completed;
-    },
-=======
             if (ec)
             {
                 if (ec != boost::asio::error::operation_aborted)
@@ -471,7 +347,6 @@
             BMCWEB_LOG_DEBUG("Ignoring SPDM Status update: {}", *value);
             return !task::completed;
         },
->>>>>>> 734664fb
         "type='signal',member='PropertiesChanged',"
         "interface='org.freedesktop.DBus.Properties',"
         "path='" +
@@ -484,20 +359,6 @@
 
     crow::connections::systemBus->async_method_call(
         [objPath, task](const boost::system::error_code ec) {
-<<<<<<< HEAD
-        if (ec)
-        {
-            BMCWEB_LOG_ERROR("Failed to refresh the SPDM measurement {}", ec);
-            task->state = "Aborted";
-            task->messages.emplace_back(
-                messages::resourceErrorsDetectedFormatError("SPDM refresh",
-                                                            ec.message()));
-            task->finishTask();
-            spdmMeasurementData.erase(objPath);
-            return;
-        }
-    }, spdmBusName, objPath, spdmResponderIntf, "Refresh", *slotID, nonceVec,
-=======
             if (ec)
             {
                 BMCWEB_LOG_ERROR("Failed to refresh the SPDM measurement {}", ec);
@@ -511,196 +372,11 @@
             }
         },
         spdmBusName, objPath, spdmResponderIntf, "Refresh", *slotID, nonceVec,
->>>>>>> 734664fb
         *indices, static_cast<uint32_t>(0));
 } // namespace redfish
 
 inline void requestRoutesComponentIntegrity(App& app)
 {
-<<<<<<< HEAD
-    BMCWEB_ROUTE(app, "/redfish/v1/ComponentIntegrity/")
-        .privileges(redfish::privileges::getManagerAccountCollection)
-        .methods(boost::beast::http::verb::get)(
-            [&app](
-                const crow::Request& req,
-                const std::shared_ptr<bmcweb::AsyncResp>& asyncResp) -> void {
-        if (!redfish::setUpRedfishRoute(app, req, asyncResp))
-        {
-            return;
-        }
-        asyncResp->res.jsonValue = {
-            {"@odata.id", "/redfish/v1/ComponentIntegrity"},
-            {"@odata.type", "#ComponentIntegrityCollection."
-                            "ComponentIntegrityCollection"},
-            {"Name", "ComponentIntegrity Collection"}};
-
-        const std::array<const char*, 1> interface = {
-            "xyz.openbmc_project.SPDM.Responder"};
-
-        crow::connections::systemBus->async_method_call(
-            [asyncResp](const boost::system::error_code ec,
-                        const crow::openbmc_mapper::GetSubTreeType& subtree) {
-            if (ec)
-            {
-                messages::internalError(asyncResp->res);
-                return;
-            }
-            nlohmann::json& memberArray = asyncResp->res.jsonValue["Members"];
-            memberArray = nlohmann::json::array();
-            asyncResp->res.jsonValue["Members@odata.count"] = 0;
-            for (const std::pair<std::string,
-                                 std::vector<std::pair<
-                                     std::string, std::vector<std::string>>>>&
-                     object : subtree)
-            {
-                auto objPathString = object.first;
-                sdbusplus::asio::getProperty<bool>(
-                    *crow::connections::systemBus, object.second[0].first,
-                    objPathString, "xyz.openbmc_project.Object.Enable",
-                    "Enabled",
-                    [asyncResp, objPathString,
-                     &memberArray](const boost::system::error_code ec,
-                                   const bool& enabled) {
-                    if (ec)
-                    {
-                        BMCWEB_LOG_ERROR(
-                            "DBUS response error for enabled property, error={}",
-                            ec.what());
-                        return;
-                    }
-
-                    if (enabled == false)
-                    {
-                        return;
-                    }
-
-                    sdbusplus::message::object_path objPath(objPathString);
-                    memberArray.push_back(
-                        {{"@odata.id", "/redfish/v1/ComponentIntegrity/" +
-                                           objPath.filename()}});
-                    asyncResp->res.jsonValue["Members@odata.count"] =
-                        memberArray.size();
-                });
-            }
-        },
-            dbus_utils::mapperBusName, dbus_utils::mapperObjectPath,
-            dbus_utils::mapperIntf, "GetSubTree", rootSPDMDbusPath, 0,
-            interface);
-    });
-
-    BMCWEB_ROUTE(app, "/redfish/v1/ComponentIntegrity/<str>")
-        .privileges(redfish::privileges::getManagerAccount)
-        .methods(boost::beast::http::verb::get)(
-            [&app](const crow::Request& req,
-                   const std::shared_ptr<bmcweb::AsyncResp>& asyncResp,
-                   const std::string& id) -> void {
-        if (!redfish::setUpRedfishRoute(app, req, asyncResp))
-        {
-            return;
-        }
-        std::string objectPath = std::string(rootSPDMDbusPath) + "/" + id;
-        asyncGetSPDMMeasurementData(
-            objectPath,
-            [asyncResp, id, objectPath](const SPDMMeasurementData& data,
-                                        const boost::system::error_code ec) {
-            if (ec)
-            {
-                if (ec.value() == EBADR)
-                {
-                    messages::resourceNotFound(asyncResp->res,
-                                               "ComponentIntegrity", id);
-                }
-                else
-                {
-                    messages::internalError(asyncResp->res);
-                }
-                return;
-            }
-
-            asyncResp->res.jsonValue = {
-                {"@odata.type",
-                 "#ComponentIntegrity.v1_0_0.ComponentIntegrity"},
-                {"@odata.id", "/redfish/v1/ComponentIntegrity/" + id},
-                {"Id", id},
-                {"Name", "SPDM Integrity for " + id},
-                {"ComponentIntegrityType", "SPDM"},
-                {"ComponentIntegrityEnabled", true},
-                {"SPDM",
-                 {{"Requester",
-                   {{"@odata.id", "/redfish/v1/Managers/" PLATFORMBMCID}}}}},
-                {"Actions",
-                 {{"#ComponentIntegrity.SPDMGetSignedMeasurements",
-                   {{"target",
-                     "/redfish/v1/ComponentIntegrity/" + id +
-                         "/Actions/ComponentIntegrity.SPDMGetSignedMeasurements"},
-                    {"@Redfish.ActionInfo",
-                     "/redfish/v1/ComponentIntegrity/" + id +
-                         "/SPDMGetSignedMeasurementsActionInfo"}}}}},
-                {"ComponentIntegrityTypeVersion", getVersionStr(data.version)},
-            };
-
-            chassis_utils::getAssociationEndpoint(
-                objectPath + "/inventory_object",
-                [asyncResp](const bool& status, const std::string& endpoint) {
-                if (!status)
-                {
-                    BMCWEB_LOG_DEBUG("Unable to get the association endpoint");
-                }
-                sdbusplus::message::object_path erotInvObjectPath(endpoint);
-                const std::string& objName = erotInvObjectPath.filename();
-                std::string chassisURI =
-                    (boost::format("/redfish/v1/Chassis/%s") % objName).str();
-                std::string certificateURI = chassisURI +
-                                             "/Certificates/CertChain";
-                asyncResp->res.jsonValue["TargetComponentURI"] = chassisURI;
-                asyncResp->res.jsonValue["SPDM"]["IdentityAuthentication"] = {
-                    {"ResponderAuthentication",
-                     {{"ComponentCertificate",
-                       {{"@odata.id", certificateURI}}}}}};
-                std::string objPath = endpoint + "/inventory";
-                chassis_utils::getAssociationEndpoint(
-                    objPath, [objPath, asyncResp](const bool& status,
-                                                  const std::string& ep) {
-                    if (!status)
-                    {
-                        BMCWEB_LOG_DEBUG(
-                            "Unable to get the association endpoint for ",
-                            objPath);
-                        nlohmann::json& componentsProtectedArray =
-                            asyncResp->res
-                                .jsonValue["Links"]["ComponentsProtected"];
-                        componentsProtectedArray = nlohmann::json::array();
-
-                        return;
-                    }
-
-                    chassis_utils::getRedfishURL(
-                        ep, [ep, asyncResp](const bool& status,
-                                            const std::string& url) {
-                        nlohmann::json& componentsProtectedArray =
-                            asyncResp->res
-                                .jsonValue["Links"]["ComponentsProtected"];
-                        componentsProtectedArray = nlohmann::json::array();
-
-                        // if (!status || url.empty()) In curent
-                        // implementation of getRedfishURL
-                        // function never returns empty URL with
-                        // status = true
-                        if (!status)
-                        {
-                            BMCWEB_LOG_DEBUG(
-                                "Unable to get the Redfish URL for {}", ep);
-                            return;
-                        }
-
-                        componentsProtectedArray.push_back(
-                            {nlohmann::json::array({"@odata.id", url})});
-                    });
-                });
-            });
-        });
-    });
-=======
 
     BMCWEB_ROUTE(app, "/redfish/v1/ComponentIntegrity/")
         .privileges(redfish::privileges::getManagerAccountCollection)
@@ -755,7 +431,7 @@
                                     return;
                                 }
 
-                                if (enabled == false)
+                                 if (!enabled)
                                 {
                                     return;
                                 }
@@ -903,7 +579,6 @@
                     });
             });
         });
->>>>>>> 734664fb
 
     BMCWEB_ROUTE(app, "/redfish/v1/ComponentIntegrity/<str>/"
                       "Actions/ComponentIntegrity.SPDMGetSignedMeasurements")
@@ -911,45 +586,6 @@
         .methods(boost::beast::http::verb::post)(
             std::bind_front(handleSPDMGETSignedMeasurement, std::ref(app)));
 
-<<<<<<< HEAD
-    BMCWEB_ROUTE(app,
-                 "/redfish/v1/ComponentIntegrity/<str>/"
-                 "Actions/ComponentIntegrity.SPDMGetSignedMeasurements/data")
-        .privileges(redfish::privileges::getManagerAccount)
-        .methods(boost::beast::http::verb::get)(
-            [&app](const crow::Request& req,
-                   const std::shared_ptr<bmcweb::AsyncResp>& asyncResp,
-                   const std::string& id) {
-        if (!redfish::setUpRedfishRoute(app, req, asyncResp))
-        {
-            return;
-        }
-        const std::string objPath = std::string(rootSPDMDbusPath) + "/" + id;
-        asyncGetSPDMMeasurementData(
-            objPath,
-            [asyncResp, id, objPath](const SPDMMeasurementData& config,
-                                     const boost::system::error_code ec) {
-            if (ec)
-            {
-                if (ec.value() == EBADR)
-                {
-                    messages::resourceNotFound(asyncResp->res,
-                                               "ComponentIntegrity", id);
-                }
-                else
-                {
-                    messages::internalError(asyncResp->res);
-                }
-                return;
-            }
-
-            asyncResp->res.jsonValue["SignedMeasurements"] = config.measurement;
-            asyncResp->res.jsonValue["Version"] = getVersionStr(config.version);
-            asyncResp->res.jsonValue["HashingAlgorithm"] = config.hashAlgo;
-            asyncResp->res.jsonValue["SigningAlgorithm"] = config.signAlgo;
-        });
-    });
-=======
     BMCWEB_ROUTE(app, "/redfish/v1/ComponentIntegrity/<str>/"
                       "Actions/ComponentIntegrity.SPDMGetSignedMeasurements/data")
         .privileges(redfish::privileges::getManagerAccount)
@@ -991,40 +627,12 @@
                             config.signAlgo;
                     });
             });
->>>>>>> 734664fb
 
     BMCWEB_ROUTE(app, "/redfish/v1/ComponentIntegrity/<str>/"
                       "SPDMGetSignedMeasurementsActionInfo")
         .privileges(redfish::privileges::getActionInfo)
         .methods(boost::beast::http::verb::get)(
             [&app](const crow::Request& req,
-<<<<<<< HEAD
-                   const std::shared_ptr<bmcweb::AsyncResp>& asyncResp,
-                   const std::string& compIntegrityID) {
-        if (!redfish::setUpRedfishRoute(app, req, asyncResp))
-        {
-            return;
-        }
-        asyncResp->res.jsonValue = {
-            {"@odata.type", "#ActionInfo.v1_1_2.ActionInfo"},
-            {"@odata.id", "/redfish/v1/ComponentIntegrity/" + compIntegrityID +
-                              "/SPDMGetSignedMeasurementsActionInfo"},
-            {"Name", "SPDMGetSignedMeasurementsActionInfo"},
-            {"Id", "SPDMGetSignedMeasurementsActionInfo"},
-            {"Parameters",
-             {{{"Name", "MeasurementIndices"},
-               {"Required", false},
-               {"DataType", "NumberArray"},
-               {"MinimumValue", 0},
-               {"MaximumValue", 255}},
-              {{"Name", "Nonce"}, {"Required", false}, {"DataType", "String"}},
-              {{"Name", "SlotId"},
-               {"Required", false},
-               {"DataType", "Number"},
-               {"MinimumValue", 0},
-               {"MaximumValue", 7}}}}};
-    });
-=======
                const std::shared_ptr<bmcweb::AsyncResp>& asyncResp,
                const std::string& compIntegrityID) {
                 if (!redfish::setUpRedfishRoute(app, req, asyncResp))
@@ -1053,7 +661,6 @@
                        {"MinimumValue", 0},
                        {"MaximumValue", 7}}}}};
             });
->>>>>>> 734664fb
 
 } // routes component integrity
 
