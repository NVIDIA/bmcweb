--- conflicted
+++ resolved
@@ -214,29 +214,13 @@
     auto getPropCallback =
         [](const std::shared_ptr<bmcweb::AsyncResp>& asyncResp,
            const std::string& svc, const std::string& path) {
-<<<<<<< HEAD
             if (path.empty())
             {
-                // Not an error :: partial success
-                // propertyMissing:Indicates that a required property was not
-                // supplied as part of the request.
-                nlohmann::json missingProperty = messages::propertyMissing(
-                    "Oem/Nvidia/ProcessorDebugCapabilities");
-                messages::moveErrorsToErrorJson(asyncResp->res.jsonValue,
-                                                missingProperty);
+            /* There is no PLDM effecter when AC On with system off */
                 return;
             }
             debugPropertiesGet(asyncResp, svc, path);
         };
-=======
-        if (path.empty())
-        {
-            /* There is no PLDM effecter when AC On with system off */
-            return;
-        }
-        debugPropertiesGet(asyncResp, svc, path);
-    };
->>>>>>> bc0ceaef
     findDebugInterface(asyncResp, getPropCallback);
 }
 
@@ -247,26 +231,15 @@
 {
     crow::connections::systemBus->async_method_call(
         [asyncResp, method, caps](const boost::system::error_code ec) {
-<<<<<<< HEAD
             if (ec)
             {
                 BMCWEB_LOG_ERROR("DBUS response error: Set {} {}", method, ec);
                 messages::internalError(asyncResp->res);
                 return;
             }
+        asyncResp->res.result(boost::beast::http::status::ok);
             messages::success(asyncResp->res, method);
         },
-=======
-        if (ec)
-        {
-            BMCWEB_LOG_ERROR("DBUS response error: Set {} {}", method, ec);
-            messages::internalError(asyncResp->res);
-            return;
-        }
-        asyncResp->res.result(boost::beast::http::status::ok);
-        messages::success(asyncResp->res, method);
-    },
->>>>>>> bc0ceaef
         svc, path, "xyz.openbmc_project.Control.Processor.RemoteDebug", method,
         caps);
 }
@@ -277,26 +250,15 @@
 {
     crow::connections::systemBus->async_method_call(
         [asyncResp, prop](const boost::system::error_code ec) {
-<<<<<<< HEAD
             if (ec)
             {
                 BMCWEB_LOG_ERROR("DBUS response error: Set {} {}", prop, ec);
                 messages::internalError(asyncResp->res);
                 return;
             }
+        asyncResp->res.result(boost::beast::http::status::ok);
             messages::success(asyncResp->res, prop);
         },
-=======
-        if (ec)
-        {
-            BMCWEB_LOG_ERROR("DBUS response error: Set {} {}", prop, ec);
-            messages::internalError(asyncResp->res);
-            return;
-        }
-        asyncResp->res.result(boost::beast::http::status::ok);
-        messages::success(asyncResp->res, prop);
-    },
->>>>>>> bc0ceaef
         svc, path, "org.freedesktop.DBus.Properties", "Set",
         "xyz.openbmc_project.Control.Processor.RemoteDebug", prop,
         dbus::utility::DbusVariantType(value));
