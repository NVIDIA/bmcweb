#pragma once

#include "bmcweb_config.h"

#include "async_resp.hpp"
#include "dbus_singleton.hpp"
#include "error_messages.hpp"
#include "http_response.hpp"
#include "logging.hpp"

#include <app.hpp>
#include <boost/algorithm/string.hpp>
#include <boost/container/flat_map.hpp>
#include <boost/system/detail/error_code.hpp>
#include <dbus_utility.hpp>
#include <nlohmann/json.hpp>
#include <query.hpp>
#include <registries/privilege_registry.hpp>
#include <sdbusplus/asio/property.hpp>
#include <sdbusplus/unpack_properties.hpp>
#include <utils/conditions_utils.hpp>
#include <utils/dbus_log_utils.hpp>
#include <utils/dbus_utils.hpp>
#include <utils/fw_utils.hpp>
#include <utils/json_utils.hpp>
#include <utils/sw_utils.hpp>

#include <functional>
#include <memory>
#include <vector>

namespace redfish
{
namespace policy::impl
{
using namespace std::string_literals;
const auto remoteDebugIntfc =
    "xyz.openbmc_project.Control.Processor.RemoteDebug"s;

inline std::string debugStateToString(const std::string& dbusStr)
{
    using namespace std::string_literals;
    static const auto debugStatePreffix =
        "xyz.openbmc_project.Control.Processor.RemoteDebug.DebugState."s;
    const auto pos = dbusStr.find(debugStatePreffix);
    if (pos != 0)
    {
        return {};
    }
    return dbusStr.substr(debugStatePreffix.size());
}

} // namespace policy::impl

inline void debugPropertiesFill(crow::Response& resp,
                                const dbus::utility::DBusPropertiesMap& prop)
{
    std::optional<std::string> jtagDebug, deviceDebug,
        securePrivilegeInvasiveDebug, securePrivilegeNonInvasiveDebug,
        nonInvasiveDebug, invasiveDebug;
    std::optional<unsigned> timeout;

    const bool success = sdbusplus::unpackPropertiesNoThrow(
        dbus_utils::UnpackErrorPrinter(), prop, "JtagDebug", jtagDebug,
        "DeviceDebug", deviceDebug, "SecurePrivilegeNonInvasiveDebug",
        securePrivilegeNonInvasiveDebug, "SecurePrivilegeInvasiveDebug",
        securePrivilegeInvasiveDebug, "NonInvasiveDebug", nonInvasiveDebug,
        "InvasiveDebug", invasiveDebug, "Timeout", timeout);
    if (!success)
    {
        messages::internalError(resp);
        return;
    }
    if (jtagDebug)
    {
        resp.jsonValue["Oem"]["Nvidia"]["ProcessorDebugCapabilities"]
                      ["JtagDebug"] =
            policy::impl::debugStateToString(jtagDebug.value());
    }
    if (deviceDebug)
    {
        resp.jsonValue["Oem"]["Nvidia"]["ProcessorDebugCapabilities"]
                      ["DeviceDebug"] =
            policy::impl::debugStateToString(deviceDebug.value());
    }
    if (securePrivilegeNonInvasiveDebug)
    {
        resp.jsonValue["Oem"]["Nvidia"]["ProcessorDebugCapabilities"]
                      ["SecurePrivilegeNonInvasiveDebug"] =
            policy::impl::debugStateToString(
                securePrivilegeNonInvasiveDebug.value());
    }
    if (securePrivilegeInvasiveDebug)
    {
        resp.jsonValue["Oem"]["Nvidia"]["ProcessorDebugCapabilities"]
                      ["SecurePrivilegeInvasiveDebug"] =
            policy::impl::debugStateToString(
                securePrivilegeInvasiveDebug.value());
    }
    if (invasiveDebug)
    {
        resp.jsonValue["Oem"]["Nvidia"]["ProcessorDebugCapabilities"]
                      ["InvasiveDebug"] =
            policy::impl::debugStateToString(invasiveDebug.value());
    }
    if (nonInvasiveDebug)
    {
        resp.jsonValue["Oem"]["Nvidia"]["ProcessorDebugCapabilities"]
                      ["NonInvasiveDebug"] =
            policy::impl::debugStateToString(nonInvasiveDebug.value());
    }
    if (timeout)
    {
        resp.jsonValue["Oem"]["Nvidia"]["ProcessorDebugCapabilities"]
                      ["Timeout"] = timeout.value();
    }
}

inline void
    debugPropertiesGet(const std::shared_ptr<bmcweb::AsyncResp>& asyncResp,
                       const std::string& svc, const std::string& path)
{
    auto propCallback =
        [asyncResp](const boost::system::error_code ec,
                    const dbus::utility::DBusPropertiesMap& prop) {
        if (ec)
        {
            if (ec == boost::system::errc::host_unreachable)
            {
                // Service not available, no error, just don't return
                // chassis state info
                BMCWEB_LOG_ERROR("Service not available {}", ec);
                return;
            }
            BMCWEB_LOG_ERROR("DBUS response error {}", ec);
            messages::internalError(asyncResp->res);
            return;
        }
        debugPropertiesFill(asyncResp->res, prop);
    };

    sdbusplus::asio::getAllProperties(*crow::connections::systemBus, svc, path,
                                      policy::impl::remoteDebugIntfc,
                                      propCallback);
}

using findDebugInterfaceCallback =
    std::function<void(std::shared_ptr<bmcweb::AsyncResp>, // Async response
                       const std::string&,                 // Service
                       const std::string&)>;               // Path

inline void
    findDebugInterface(const std::shared_ptr<bmcweb::AsyncResp>& asyncResp,
                       const findDebugInterfaceCallback& dbgCallback)
{
    auto respHandler =
        [asyncResp,
         dbgCallback](const boost::system::error_code ec,
                      const dbus::utility::MapperGetSubTreeResponse& subtree) {
        if (ec.value() == EBADR)
        {
            messages::resourceNotFound(asyncResp->res, "DebugInterface",
                                       policy::impl::remoteDebugIntfc);
            return;
        }

        if (ec)
        {
            BMCWEB_LOG_ERROR("DBUS response error {}", ec);
            messages::internalError(asyncResp->res);
            return;
        }
        for (const auto& [path, object] : subtree)
        {
            for (const auto& [svc, ifcs] : object)
            {
                if (std::find(ifcs.begin(), ifcs.end(),
                              policy::impl::remoteDebugIntfc) != ifcs.end())
                {
                    dbgCallback(asyncResp, svc, path);
                    return;
                }
            }
        }
        dbgCallback(asyncResp, "", "");
    };
    crow::connections::systemBus->async_method_call(
        respHandler, "xyz.openbmc_project.ObjectMapper",
        "/xyz/openbmc_project/object_mapper",
        "xyz.openbmc_project.ObjectMapper", "GetSubTree",
        "/xyz/openbmc_project/control", 0,
        std::array<const char*, 1>{
            "xyz.openbmc_project.Control.Processor.RemoteDebug"});
}

inline void
    handleDebugPolicyGet(const std::shared_ptr<bmcweb::AsyncResp>& asyncResp)
{
    auto getPropCallback =
        [](const std::shared_ptr<bmcweb::AsyncResp>& asyncResp,
           const std::string& svc, const std::string& path) {
<<<<<<< HEAD
        if (path.empty())
        {
            // Not an error :: partial success
            // propertyMissing:Indicates that a required property was not
            // supplied as part of the request.
            nlohmann::json missingProperty = messages::propertyMissing(
                "Oem/Nvidia/ProcessorDebugCapabilities");
            messages::moveErrorsToErrorJson(asyncResp->res.jsonValue,
                                            missingProperty);
            return;
        }
        debugProperitesGet(asyncResp, svc, path);
    };
=======
            if (path.empty())
            {
                // Not an error :: partial success
                // propertyMissing:Indicates that a required property was not
                // supplied as part of the request.
                nlohmann::json missingProperty = messages::propertyMissing(
                    "Oem/Nvidia/ProcessorDebugCapabilities");
                messages::moveErrorsToErrorJson(asyncResp->res.jsonValue,
                                                missingProperty);
                return;
            }
            debugPropertiesGet(asyncResp, svc, path);
        };
>>>>>>> 4697e0bc
    findDebugInterface(asyncResp, getPropCallback);
}

inline void debugCapabilitiesProcess(
    const std::shared_ptr<bmcweb::AsyncResp>& asyncResp, const std::string& svc,
    const std::string& path, const std::string& method,
    const std::vector<std::string>& caps)
{
    crow::connections::systemBus->async_method_call(
<<<<<<< HEAD
        [aResp = std::move(asyncResp), prop,
         value](const boost::system::error_code ec) {
        if (ec)
        {
            BMCWEB_LOG_ERROR("DBUS response error: Set {} {}", prop, ec);
            messages::internalError(aResp->res);
            return;
        }
        messages::success(aResp->res, prop);
        BMCWEB_LOG_ERROR("Set {} done.", prop);
    },
        svc, path, "xyz.openbmc_project.Control.Processor.RemoteDebug",
        value ? "Enable" : "Disable",
        "xyz.openbmc_project.Control.Processor.RemoteDebug.DebugPolicy."s +
            prop);
=======
        [asyncResp, method, caps](const boost::system::error_code ec) {
            if (ec)
            {
                BMCWEB_LOG_ERROR << "DBUS response error: " << method << " "
                                 << ec;
                messages::internalError(asyncResp->res);
                return;
            }
            messages::success(asyncResp->res, method);
        },
        svc, path, "xyz.openbmc_project.Control.Processor.RemoteDebug", method,
        caps);
>>>>>>> 4697e0bc
}

inline void
    debugPropertySet(const std::shared_ptr<bmcweb::AsyncResp>& asyncResp,
                     const std::string& svc, const std::string& path,
                     const std::string& prop, unsigned value)
{
    crow::connections::systemBus->async_method_call(
<<<<<<< HEAD
        [aResp = std::move(asyncResp), prop,
         value](const boost::system::error_code ec) {
        if (ec)
        {
            BMCWEB_LOG_ERROR("DBUS response error: Set {} {}", prop, ec);
            messages::internalError(aResp->res);
            return;
        }
        messages::success(aResp->res, prop);
        BMCWEB_LOG_ERROR("Set {} done.", prop);
    },
=======
        [asyncResp, prop, value](const boost::system::error_code ec) {
            if (ec)
            {
                BMCWEB_LOG_ERROR << "DBUS response error: Set " << prop << " "
                                 << ec;
                messages::internalError(asyncResp->res);
                return;
            }
            messages::success(asyncResp->res, prop);
        },
>>>>>>> 4697e0bc
        svc, path, "org.freedesktop.DBus.Properties", "Set",
        "xyz.openbmc_project.Control.Processor.RemoteDebug", prop,
        dbus::utility::DbusVariantType(value));
}

inline bool fetchDebugPropertyFromJson(nlohmann::json& json,
                                       std::string_view prop,
                                       std::optional<bool>& val)
{
    using namespace std::string_literals;
    std::string propStr;
    if (!redfish::json_util::getValueFromJsonObject(json, std::string(prop),
                                                    propStr))
    {
        return true;
    }
    if (propStr == "Enable"s)
    {
        val = true;
        return true;
    }
    if (propStr == "Disable"s)
    {
        val = false;
        return true;
    }
    return false;
}

inline bool fetchDebugTimeoutPropertyFromJson(nlohmann::json& json,
                                              std::optional<unsigned>& val)
{
    const auto key = "Timeout";
    auto it = json.find(key);
    if (it == json.end())
    {
        return true;
    }
    if (!json[key].is_number_unsigned())
    {
        BMCWEB_LOG_ERROR("Key Timeout is not a number");
        return false;
    }
    val = json[key].get<unsigned>();
    return true;
}

inline void handleDebugPolicyPatchReq(
    const std::shared_ptr<bmcweb::AsyncResp>& asyncResp,
    nlohmann::json& procCap)
{
    using namespace std::string_literals;
    const std::vector<std::string> caps{"DeviceDebug",
                                        "InvasiveDebug",
                                        "JtagDebug",
                                        "NonInvasiveDebug",
                                        "SecurePrivilegeInvasiveDebug",
                                        "SecurePrivilegeNonInvasiveDebug"};
    std::optional<unsigned> timeout;
    std::vector<std::string> capsToEnable;
    std::vector<std::string> capsToDisable;

<<<<<<< HEAD
    if (!fetchDebugPropertyFromJson(procCap, "JtagDebug", jtagDebug))
    {
        BMCWEB_LOG_ERROR("JtagDebug property error");
        messages::propertyUnknown(asyncResp->res, "JtagDebug");
        return;
    }
    if (!fetchDebugPropertyFromJson(procCap, "DeviceDebug", deviceDebug))
    {
        BMCWEB_LOG_ERROR("DeviceDebug property error");
        messages::propertyUnknown(asyncResp->res, "DeviceDebug");
        return;
    }
    if (!fetchDebugPropertyFromJson(procCap, "SecurePrivilegeNonInvasiveDebug",
                                    securePrivilegeNonInvasiveDebug))
    {
        BMCWEB_LOG_ERROR("SecurePrivilegeNonInvasiveDebug property error");
        messages::propertyUnknown(asyncResp->res,
                                  "SecurePrivilegeNonInvasiveDebug");
        return;
    }
    if (!fetchDebugPropertyFromJson(procCap, "SecurePrivilegeInvasiveDebug",
                                    securePrivilegeInvasiveDebug))
    {
        BMCWEB_LOG_ERROR("SecurePrivilegeInvasiveDebug property error");
        messages::propertyUnknown(asyncResp->res,
                                  "SecurePrivilegeInvasiveDebug");
        return;
    }
    if (!fetchDebugPropertyFromJson(procCap, "NonInvasiveDebug",
                                    nonInvasiveDebug))
    {
        BMCWEB_LOG_ERROR("NonInvasiveDebug property error");
        messages::propertyUnknown(asyncResp->res, "NonInvasiveDebug");
        return;
    }
    if (!fetchDebugPropertyFromJson(procCap, "InvasiveDebug", invasiveDebug))
    {
        BMCWEB_LOG_ERROR("InvasiveDebug property error");
        messages::propertyUnknown(asyncResp->res, "InvasiveDebug");
        return;
=======
    for (const auto& cap : caps)
    {
        std::optional<bool> value;
        if (!fetchDebugPropertyFromJson(procCap, cap, value))
        {
            BMCWEB_LOG_ERROR << cap << " property error";
            messages::propertyUnknown(asyncResp->res, cap);
            return;
        }
        if (!value)
        {
            continue;
        }
        if (*value)
        {
            capsToEnable.push_back(
                "xyz.openbmc_project.Control.Processor.RemoteDebug.DebugPolicy."s +
                cap);
            continue;
        }
        capsToDisable.push_back(
            "xyz.openbmc_project.Control.Processor.RemoteDebug.DebugPolicy."s +
            cap);
>>>>>>> 4697e0bc
    }
    if (!fetchDebugTimeoutPropertyFromJson(procCap, timeout))
    {
        BMCWEB_LOG_ERROR("Timeout property error");
        messages::propertyUnknown(asyncResp->res, "Timeout");
        return;
    }
    auto propSetCallback =
        [capsToEnable, capsToDisable,
         timeout](const std::shared_ptr<bmcweb::AsyncResp>& asyncResp,
                  const std::string& svc, const std::string& path) {
<<<<<<< HEAD
        if (path.empty())
        {
            messages::internalError(asyncResp->res);
            return;
        }
        if (jtagDebug)
        {
            debugPropertySet(asyncResp, svc, path, "JtagDebug",
                             jtagDebug.value());
        }
        if (deviceDebug)
        {
            debugPropertySet(asyncResp, svc, path, "DeviceDebug",
                             deviceDebug.value());
        }
        if (securePrivilegeNonInvasiveDebug)
        {
            debugPropertySet(asyncResp, svc, path,
                             "SecurePrivilegeNonInvasiveDebug",
                             securePrivilegeNonInvasiveDebug.value());
        }
        if (securePrivilegeInvasiveDebug)
        {
            debugPropertySet(asyncResp, svc, path,
                             "SecurePrivilegeInvasiveDebug",
                             securePrivilegeInvasiveDebug.value());
        }
        if (nonInvasiveDebug)
        {
            debugPropertySet(asyncResp, svc, path, "NonInvasiveDebug",
                             nonInvasiveDebug.value());
        }
        if (invasiveDebug)
        {
            debugPropertySet(asyncResp, svc, path, "InvasiveDebug",
                             invasiveDebug.value());
        }
        if (timeout)
        {
            debugPropertySet(asyncResp, svc, path, "Timeout", timeout.value());
        }
    };
=======
            if (path.empty())
            {
                messages::internalError(asyncResp->res);
                return;
            }
            if (!capsToEnable.empty())
            {
                debugCapabilitiesProcess(asyncResp, svc, path, "Enable"s,
                                         capsToEnable);
            }
            if (!capsToDisable.empty())
            {
                debugCapabilitiesProcess(asyncResp, svc, path, "Disable"s,
                                         capsToDisable);
            }
            if (timeout)
            {
                debugPropertySet(asyncResp, svc, path, "Timeout", *timeout);
            }
        };
>>>>>>> 4697e0bc

    findDebugInterface(asyncResp, propSetCallback);
}

} // namespace redfish<|MERGE_RESOLUTION|>--- conflicted
+++ resolved
@@ -199,7 +199,6 @@
     auto getPropCallback =
         [](const std::shared_ptr<bmcweb::AsyncResp>& asyncResp,
            const std::string& svc, const std::string& path) {
-<<<<<<< HEAD
         if (path.empty())
         {
             // Not an error :: partial success
@@ -211,23 +210,8 @@
                                             missingProperty);
             return;
         }
-        debugProperitesGet(asyncResp, svc, path);
+        debugPropertiesGet(asyncResp, svc, path);
     };
-=======
-            if (path.empty())
-            {
-                // Not an error :: partial success
-                // propertyMissing:Indicates that a required property was not
-                // supplied as part of the request.
-                nlohmann::json missingProperty = messages::propertyMissing(
-                    "Oem/Nvidia/ProcessorDebugCapabilities");
-                messages::moveErrorsToErrorJson(asyncResp->res.jsonValue,
-                                                missingProperty);
-                return;
-            }
-            debugPropertiesGet(asyncResp, svc, path);
-        };
->>>>>>> 4697e0bc
     findDebugInterface(asyncResp, getPropCallback);
 }
 
@@ -237,28 +221,10 @@
     const std::vector<std::string>& caps)
 {
     crow::connections::systemBus->async_method_call(
-<<<<<<< HEAD
-        [aResp = std::move(asyncResp), prop,
-         value](const boost::system::error_code ec) {
-        if (ec)
-        {
-            BMCWEB_LOG_ERROR("DBUS response error: Set {} {}", prop, ec);
-            messages::internalError(aResp->res);
-            return;
-        }
-        messages::success(aResp->res, prop);
-        BMCWEB_LOG_ERROR("Set {} done.", prop);
-    },
-        svc, path, "xyz.openbmc_project.Control.Processor.RemoteDebug",
-        value ? "Enable" : "Disable",
-        "xyz.openbmc_project.Control.Processor.RemoteDebug.DebugPolicy."s +
-            prop);
-=======
         [asyncResp, method, caps](const boost::system::error_code ec) {
             if (ec)
             {
-                BMCWEB_LOG_ERROR << "DBUS response error: " << method << " "
-                                 << ec;
+                BMCWEB_LOG_ERROR("DBUS response error: Set {} {}", prop, ec);
                 messages::internalError(asyncResp->res);
                 return;
             }
@@ -266,7 +232,6 @@
         },
         svc, path, "xyz.openbmc_project.Control.Processor.RemoteDebug", method,
         caps);
->>>>>>> 4697e0bc
 }
 
 inline void
@@ -275,30 +240,15 @@
                      const std::string& prop, unsigned value)
 {
     crow::connections::systemBus->async_method_call(
-<<<<<<< HEAD
-        [aResp = std::move(asyncResp), prop,
-         value](const boost::system::error_code ec) {
-        if (ec)
-        {
-            BMCWEB_LOG_ERROR("DBUS response error: Set {} {}", prop, ec);
-            messages::internalError(aResp->res);
-            return;
-        }
-        messages::success(aResp->res, prop);
-        BMCWEB_LOG_ERROR("Set {} done.", prop);
-    },
-=======
         [asyncResp, prop, value](const boost::system::error_code ec) {
             if (ec)
             {
-                BMCWEB_LOG_ERROR << "DBUS response error: Set " << prop << " "
-                                 << ec;
+                BMCWEB_LOG_ERROR("DBUS response error: Set {} {}", prop, ec);
                 messages::internalError(asyncResp->res);
                 return;
             }
             messages::success(asyncResp->res, prop);
         },
->>>>>>> 4697e0bc
         svc, path, "org.freedesktop.DBus.Properties", "Set",
         "xyz.openbmc_project.Control.Processor.RemoteDebug", prop,
         dbus::utility::DbusVariantType(value));
@@ -361,54 +311,12 @@
     std::vector<std::string> capsToEnable;
     std::vector<std::string> capsToDisable;
 
-<<<<<<< HEAD
-    if (!fetchDebugPropertyFromJson(procCap, "JtagDebug", jtagDebug))
-    {
-        BMCWEB_LOG_ERROR("JtagDebug property error");
-        messages::propertyUnknown(asyncResp->res, "JtagDebug");
-        return;
-    }
-    if (!fetchDebugPropertyFromJson(procCap, "DeviceDebug", deviceDebug))
-    {
-        BMCWEB_LOG_ERROR("DeviceDebug property error");
-        messages::propertyUnknown(asyncResp->res, "DeviceDebug");
-        return;
-    }
-    if (!fetchDebugPropertyFromJson(procCap, "SecurePrivilegeNonInvasiveDebug",
-                                    securePrivilegeNonInvasiveDebug))
-    {
-        BMCWEB_LOG_ERROR("SecurePrivilegeNonInvasiveDebug property error");
-        messages::propertyUnknown(asyncResp->res,
-                                  "SecurePrivilegeNonInvasiveDebug");
-        return;
-    }
-    if (!fetchDebugPropertyFromJson(procCap, "SecurePrivilegeInvasiveDebug",
-                                    securePrivilegeInvasiveDebug))
-    {
-        BMCWEB_LOG_ERROR("SecurePrivilegeInvasiveDebug property error");
-        messages::propertyUnknown(asyncResp->res,
-                                  "SecurePrivilegeInvasiveDebug");
-        return;
-    }
-    if (!fetchDebugPropertyFromJson(procCap, "NonInvasiveDebug",
-                                    nonInvasiveDebug))
-    {
-        BMCWEB_LOG_ERROR("NonInvasiveDebug property error");
-        messages::propertyUnknown(asyncResp->res, "NonInvasiveDebug");
-        return;
-    }
-    if (!fetchDebugPropertyFromJson(procCap, "InvasiveDebug", invasiveDebug))
-    {
-        BMCWEB_LOG_ERROR("InvasiveDebug property error");
-        messages::propertyUnknown(asyncResp->res, "InvasiveDebug");
-        return;
-=======
     for (const auto& cap : caps)
     {
         std::optional<bool> value;
         if (!fetchDebugPropertyFromJson(procCap, cap, value))
         {
-            BMCWEB_LOG_ERROR << cap << " property error";
+            BMCWEB_LOG_ERROR("{} property error", cap);
             messages::propertyUnknown(asyncResp->res, cap);
             return;
         }
@@ -426,7 +334,6 @@
         capsToDisable.push_back(
             "xyz.openbmc_project.Control.Processor.RemoteDebug.DebugPolicy."s +
             cap);
->>>>>>> 4697e0bc
     }
     if (!fetchDebugTimeoutPropertyFromJson(procCap, timeout))
     {
@@ -438,50 +345,6 @@
         [capsToEnable, capsToDisable,
          timeout](const std::shared_ptr<bmcweb::AsyncResp>& asyncResp,
                   const std::string& svc, const std::string& path) {
-<<<<<<< HEAD
-        if (path.empty())
-        {
-            messages::internalError(asyncResp->res);
-            return;
-        }
-        if (jtagDebug)
-        {
-            debugPropertySet(asyncResp, svc, path, "JtagDebug",
-                             jtagDebug.value());
-        }
-        if (deviceDebug)
-        {
-            debugPropertySet(asyncResp, svc, path, "DeviceDebug",
-                             deviceDebug.value());
-        }
-        if (securePrivilegeNonInvasiveDebug)
-        {
-            debugPropertySet(asyncResp, svc, path,
-                             "SecurePrivilegeNonInvasiveDebug",
-                             securePrivilegeNonInvasiveDebug.value());
-        }
-        if (securePrivilegeInvasiveDebug)
-        {
-            debugPropertySet(asyncResp, svc, path,
-                             "SecurePrivilegeInvasiveDebug",
-                             securePrivilegeInvasiveDebug.value());
-        }
-        if (nonInvasiveDebug)
-        {
-            debugPropertySet(asyncResp, svc, path, "NonInvasiveDebug",
-                             nonInvasiveDebug.value());
-        }
-        if (invasiveDebug)
-        {
-            debugPropertySet(asyncResp, svc, path, "InvasiveDebug",
-                             invasiveDebug.value());
-        }
-        if (timeout)
-        {
-            debugPropertySet(asyncResp, svc, path, "Timeout", timeout.value());
-        }
-    };
-=======
             if (path.empty())
             {
                 messages::internalError(asyncResp->res);
@@ -502,7 +365,6 @@
                 debugPropertySet(asyncResp, svc, path, "Timeout", *timeout);
             }
         };
->>>>>>> 4697e0bc
 
     findDebugInterface(asyncResp, propSetCallback);
 }
