--- conflicted
+++ resolved
@@ -111,52 +111,28 @@
         return;
     }
 
-<<<<<<< HEAD
-    auto resultCallback =
-        [asyncResp, chassisId, resUri{std::string(req.url().buffer())}](
-            EndpointState state, TargetedOperationResult result) {
-            if (state == EndpointState::DebugTokenUnsupported)
-            {
-                messages::debugTokenUnsupported(asyncResp->res, chassisId);
-                return;
-            }
-            NsmTokenStatus* tokenStatus = std::get_if<NsmTokenStatus>(&result);
-            if (!tokenStatus)
-            {
-                messages::internalError(asyncResp->res);
-                return;
-            }
-            auto& resJson = asyncResp->res.jsonValue;
-            nsmTokenStatusToJson(*tokenStatus, resJson);
-            resJson["@odata.type"] =
-                "#NvidiaDebugToken.v1_0_0.NvidiaDebugToken";
-            resJson["@odata.id"] = resUri;
-            resJson["Id"] = "DebugToken";
-            resJson["Name"] = chassisId + " Debug Token Resource"s;
-=======
     std::string resUri =
         std::format("/redfish/v1/Chassis/{}/Oem/Nvidia/DebugToken", chassisId);
     auto resultCallback = [asyncResp, chassisId,
                            resUri](EndpointState state,
                                    TargetedOperationResult result) {
-        if (state == EndpointState::DebugTokenUnsupported)
-        {
-            messages::debugTokenUnsupported(asyncResp->res, chassisId);
-            return;
-        }
-        NsmTokenStatus* tokenStatus = std::get_if<NsmTokenStatus>(&result);
-        if (!tokenStatus)
-        {
-            messages::internalError(asyncResp->res);
-            return;
-        }
-        auto& resJson = asyncResp->res.jsonValue;
-        nsmTokenStatusToJson(*tokenStatus, resJson);
+            if (state == EndpointState::DebugTokenUnsupported)
+            {
+                messages::debugTokenUnsupported(asyncResp->res, chassisId);
+                return;
+            }
+            NsmTokenStatus* tokenStatus = std::get_if<NsmTokenStatus>(&result);
+            if (!tokenStatus)
+            {
+                messages::internalError(asyncResp->res);
+                return;
+            }
+            auto& resJson = asyncResp->res.jsonValue;
+            nsmTokenStatusToJson(*tokenStatus, resJson);
         resJson["@odata.type"] = "#NvidiaDebugToken.v1_1_0.NvidiaDebugToken";
-        resJson["@odata.id"] = resUri;
-        resJson["Id"] = "DebugToken";
-        resJson["Name"] = chassisId + " Debug Token Resource"s;
->>>>>>> bc0ceaef
+            resJson["@odata.id"] = resUri;
+            resJson["Id"] = "DebugToken";
+            resJson["Name"] = chassisId + " Debug Token Resource"s;
 
             auto& actions = resJson["Actions"];
             auto& generateAction = actions["#NvidiaDebugToken.GenerateToken"];
