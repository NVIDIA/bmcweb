/*
// Copyright (c) 2019 Intel Corporation
//
// Licensed under the Apache License, Version 2.0 (the "License");
// you may not use this file except in compliance with the License.
// You may obtain a copy of the License at
//
//      http://www.apache.org/licenses/LICENSE-2.0
//
// Unless required by applicable law or agreed to in writing, software
// distributed under the License is distributed on an "AS IS" BASIS,
// WITHOUT WARRANTIES OR CONDITIONS OF ANY KIND, either express or implied.
// See the License for the specific language governing permissions and
// limitations under the License.
*/
#pragma once

#include "app.hpp"
#include "async_resp.hpp"
#include "dbus_utility.hpp"
#include "redfish_util.hpp"

#include <sdbusplus/asio/property.hpp>

namespace redfish
{
/**
 * @brief Retrieves identify led group properties over dbus
 *
 * @param[in] asyncResp     Shared pointer for generating response message.
 *
 * @return None.
 */
// TODO (Gunnar): Remove IndicatorLED after enough time has passed
inline void
    getIndicatorLedState(const std::shared_ptr<bmcweb::AsyncResp>& asyncResp)
{
    BMCWEB_LOG_DEBUG("Get led groups");
    sdbusplus::asio::getProperty<bool>(
        *crow::connections::systemBus, "xyz.openbmc_project.LED.GroupManager",
        "/xyz/openbmc_project/led/groups/enclosure_identify_blink",
        "xyz.openbmc_project.Led.Group", "Asserted",
        [asyncResp](const boost::system::error_code& ec, const bool blinking) {
        // Some systems may not have enclosure_identify_blink object so
        // proceed to get enclosure_identify state.
        if (ec == boost::system::errc::invalid_argument)
        {
            BMCWEB_LOG_DEBUG(
                "Get identity blinking LED failed, mismatch in property type");
            messages::internalError(asyncResp->res);
            return;
        }

        // Blinking ON, no need to check enclosure_identify assert.
        if (!ec && blinking)
        {
            asyncResp->res.jsonValue["IndicatorLED"] = "Blinking";
            return;
        }

        sdbusplus::asio::getProperty<bool>(
            *crow::connections::systemBus,
            "xyz.openbmc_project.LED.GroupManager",
            "/xyz/openbmc_project/led/groups/enclosure_identify",
            "xyz.openbmc_project.Led.Group", "Asserted",
            [asyncResp](const boost::system::error_code& ec2,
                        const bool ledOn) {
            if (ec2 == boost::system::errc::invalid_argument)
            {
                BMCWEB_LOG_DEBUG(
                    "Get enclosure identity led failed, mismatch in property type");
                messages::internalError(asyncResp->res);
                return;
            }

            if (ec2)
            {
                return;
            }

            if (ledOn)
            {
                asyncResp->res.jsonValue["IndicatorLED"] = "Lit";
            }
            else
            {
                asyncResp->res.jsonValue["IndicatorLED"] = "Off";
            }
        });
    });
}

/**
 * @brief Sets identify led group properties
 *
 * @param[in] asyncResp     Shared pointer for generating response message.
 * @param[in] ledState  LED state passed from request
 *
 * @return None.
 */
// TODO (Gunnar): Remove IndicatorLED after enough time has passed
inline void
    setIndicatorLedState(const std::shared_ptr<bmcweb::AsyncResp>& asyncResp,
                         const std::string& ledState)
{
    BMCWEB_LOG_DEBUG("Set led groups");
    bool ledOn = false;
    bool ledBlinkng = false;

    if (ledState == "Lit")
    {
        ledOn = true;
    }
    else if (ledState == "Blinking")
    {
        ledBlinkng = true;
    }
    else if (ledState != "Off")
    {
        messages::propertyValueNotInList(asyncResp->res, ledState,
                                         "IndicatorLED");
        return;
    }

    sdbusplus::asio::setProperty(
        *crow::connections::systemBus, "xyz.openbmc_project.LED.GroupManager",
        "/xyz/openbmc_project/led/groups/enclosure_identify_blink",
        "xyz.openbmc_project.Led.Group", "Asserted", ledBlinkng,
        [asyncResp, ledOn,
         ledBlinkng](const boost::system::error_code& ec) mutable {
        if (ec)
        {
            // Some systems may not have enclosure_identify_blink object so
            // Lets set enclosure_identify state to true if Blinking is
            // true.
            if (ledBlinkng)
            {
                ledOn = true;
            }
        }
        setDbusProperty(
            asyncResp, "IndicatorLED", "xyz.openbmc_project.LED.GroupManager",
            sdbusplus::message::object_path(
                "/xyz/openbmc_project/led/groups/enclosure_identify"),
<<<<<<< HEAD
            "xyz.openbmc_project.Led.Group", "Asserted", "IndicatorLED", ledOn);
=======
            "xyz.openbmc_project.Led.Group", "Asserted", ledBlinkng);
>>>>>>> 478c5a57
    });
}

/**
 * @brief Retrieves identify system led group properties over dbus
 *
 * @param[in] asyncResp     Shared pointer for generating response message.
 *
 * @return None.
 */
inline void getSystemLocationIndicatorActive(
    const std::shared_ptr<bmcweb::AsyncResp>& asyncResp)
{
    BMCWEB_LOG_DEBUG("Get LocationIndicatorActive");
    sdbusplus::asio::getProperty<bool>(
        *crow::connections::systemBus, "xyz.openbmc_project.LED.GroupManager",
        "/xyz/openbmc_project/led/groups/enclosure_identify_blink",
        "xyz.openbmc_project.Led.Group", "Asserted",
        [asyncResp](const boost::system::error_code& ec, const bool blinking) {
        // Some systems may not have enclosure_identify_blink object so
        // proceed to get enclosure_identify state.
        if (ec == boost::system::errc::invalid_argument)
        {
            BMCWEB_LOG_DEBUG(
                "Get identity blinking LED failed, mismatch in property type");
            messages::internalError(asyncResp->res);
            return;
        }

        // Blinking ON, no need to check enclosure_identify assert.
        if (!ec && blinking)
        {
            asyncResp->res.jsonValue["LocationIndicatorActive"] = true;
            return;
        }

        sdbusplus::asio::getProperty<bool>(
            *crow::connections::systemBus,
            "xyz.openbmc_project.LED.GroupManager",
            "/xyz/openbmc_project/led/groups/enclosure_identify",
            "xyz.openbmc_project.Led.Group", "Asserted",
            [asyncResp](const boost::system::error_code& ec2,
                        const bool ledOn) {
            if (ec2 == boost::system::errc::invalid_argument)
            {
                BMCWEB_LOG_DEBUG(
                    "Get enclosure identity led failed, mismatch in property type");
                messages::internalError(asyncResp->res);
                return;
            }

            if (ec2)
            {
                return;
            }

            asyncResp->res.jsonValue["LocationIndicatorActive"] = ledOn;
        });
    });
}

/**
 * @brief Sets identify system led group properties
 *
 * @param[in] asyncResp     Shared pointer for generating response message.
 * @param[in] ledState  LED state passed from request
 *
 * @return None.
 */
inline void setSystemLocationIndicatorActive(
    const std::shared_ptr<bmcweb::AsyncResp>& asyncResp, const bool ledState)
{
    BMCWEB_LOG_DEBUG("Set LocationIndicatorActive");

    sdbusplus::asio::setProperty(
        *crow::connections::systemBus, "xyz.openbmc_project.LED.GroupManager",
        "/xyz/openbmc_project/led/groups/enclosure_identify_blink",
        "xyz.openbmc_project.Led.Group", "Asserted", ledState,
        [asyncResp, ledState](const boost::system::error_code& ec) {
        if (ec)
        {
            // Some systems may not have enclosure_identify_blink object so
            // lets set enclosure_identify state also if
            // enclosure_identify_blink failed
            setDbusProperty(
                asyncResp, "LocationIndicatorActive",
                "xyz.openbmc_project.LED.GroupManager",
                sdbusplus::message::object_path(
                    "/xyz/openbmc_project/led/groups/enclosure_identify"),
                "xyz.openbmc_project.Led.Group", "Asserted", ledState);
        }
    });
}
} // namespace redfish<|MERGE_RESOLUTION|>--- conflicted
+++ resolved
@@ -142,11 +142,7 @@
             asyncResp, "IndicatorLED", "xyz.openbmc_project.LED.GroupManager",
             sdbusplus::message::object_path(
                 "/xyz/openbmc_project/led/groups/enclosure_identify"),
-<<<<<<< HEAD
-            "xyz.openbmc_project.Led.Group", "Asserted", "IndicatorLED", ledOn);
-=======
-            "xyz.openbmc_project.Led.Group", "Asserted", ledBlinkng);
->>>>>>> 478c5a57
+            "xyz.openbmc_project.Led.Group", "Asserted", ledOn);
     });
 }
 
