--- conflicted
+++ resolved
@@ -277,41 +277,27 @@
                 continue;
             }
 #ifdef BMCWEB_ENABLE_DOT
-<<<<<<< HEAD
-            auto& oemActionsJson = asyncResp->res.jsonValue["Actions"]["Oem"];
-            std::string oemActionsRoute = "/redfish/v1/Chassis/" + chassisId +
-                                          "/Actions/Oem/";
-            oemActionsJson["#CAKInstall"]["target"] = oemActionsRoute +
-                                                      "CAKInstall";
-            oemActionsJson["#CAKLock"]["target"] = oemActionsRoute + "CAKLock";
-            oemActionsJson["#CAKTest"]["target"] = oemActionsRoute + "CAKTest";
-            oemActionsJson["#DOTDisable"]["target"] = oemActionsRoute +
-                                                      "DOTDisable";
-            oemActionsJson["#DOTTokenInstall"]["target"] = oemActionsRoute +
-                                                           "DOTTokenInstall";
-=======
-                auto& oemActionsJsonDot =
-                    asyncResp->res.jsonValue["Actions"]["Oem"];
-                std::string oemActionsRouteDot =
-                    "/redfish/v1/Chassis/" + chassisId + "/Actions/Oem/";
-                oemActionsJsonDot["#CAKInstall"]["target"] =
-                    oemActionsRouteDot + "CAKInstall";
-                oemActionsJsonDot["#CAKLock"]["target"] =
-                    oemActionsRouteDot + "CAKLock";
-                oemActionsJsonDot["#CAKTest"]["target"] =
-                    oemActionsRouteDot + "CAKTest";
-                oemActionsJsonDot["#DOTDisable"]["target"] =
-                    oemActionsRouteDot + "DOTDisable";
-                oemActionsJsonDot["#DOTTokenInstall"]["target"] =
-                    oemActionsRouteDot + "DOTTokenInstall";
+            auto& oemActionsJsonDot =
+                asyncResp->res.jsonValue["Actions"]["Oem"];
+            std::string oemActionsRouteDot = "/redfish/v1/Chassis/" +
+                                             chassisId + "/Actions/Oem/";
+            oemActionsJsonDot["#CAKInstall"]["target"] = oemActionsRouteDot +
+                                                         "CAKInstall";
+            oemActionsJsonDot["#CAKLock"]["target"] = oemActionsRouteDot +
+                                                      "CAKLock";
+            oemActionsJsonDot["#CAKTest"]["target"] = oemActionsRouteDot +
+                                                      "CAKTest";
+            oemActionsJsonDot["#DOTDisable"]["target"] = oemActionsRouteDot +
+                                                         "DOTDisable";
+            oemActionsJsonDot["#DOTTokenInstall"]["target"] =
+                oemActionsRouteDot + "DOTTokenInstall";
 #endif
 #ifdef BMCWEB_ENABLE_MANUAL_BOOT_MODE
-                auto& oemActionsJsonManualBoot =
-                    asyncResp->res.jsonValue["Actions"]["Oem"]["Nvidia"];
-                oemActionsJsonManualBoot["#BootProtectedDevice"]["target"] =
-                    "/redfish/v1/Chassis/" + chassisId +
-                    "/Actions/Oem/Nvidia/BootProtectedDevice";
->>>>>>> 4697e0bc
+            auto& oemActionsJsonManualBoot =
+                asyncResp->res.jsonValue["Actions"]["Oem"]["Nvidia"];
+            oemActionsJsonManualBoot["#BootProtectedDevice"]["target"] =
+                "/redfish/v1/Chassis/" + chassisId +
+                "/Actions/Oem/Nvidia/BootProtectedDevice";
 #endif
 
 #ifdef BMCWEB_ENABLE_HEALTH_ROLLUP_ALTERNATIVE
@@ -357,18 +343,13 @@
 
             asyncResp->res.jsonValue["Certificates"]["@odata.id"] = certsObject;
 
-<<<<<<< HEAD
+            asyncResp->res.jsonValue["Links"]["ManagedBy"] = {
+                {{"@odata.id", "/redfish/v1/Managers/" PLATFORMBMCID}}};
+
+            asyncResp->res.jsonValue["Links"]["ComputerSystems"] = {
+                {{"@odata.id", "/redfish/v1/Systems/" PLATFORMSYSTEMID}}};
             redfish::chassis_utils::getChassisUUID(
                 req, asyncResp, connectionNames[0].first, path, true);
-=======
-                asyncResp->res.jsonValue["Links"]["ManagedBy"] = {
-                    {{"@odata.id", "/redfish/v1/Managers/" PLATFORMBMCID}}};
-
-                asyncResp->res.jsonValue["Links"]["ComputerSystems"] = {
-                    {{"@odata.id", "/redfish/v1/Systems/" PLATFORMSYSTEMID}}};
-                redfish::chassis_utils::getChassisUUID(
-                    req, asyncResp, connectionNames[0].first, path, true);
->>>>>>> 4697e0bc
 
             redfish::chassis_utils::getChassisLocationType(
                 asyncResp, connectionNames[0].first, path);
@@ -391,20 +372,13 @@
             redfish::chassis_utils::getChassisLinksContainedBy(asyncResp,
                                                                objPath);
 
-<<<<<<< HEAD
             redfish::conditions_utils::populateServiceConditions(asyncResp,
                                                                  chassisId);
-            return;
-        }
-=======
-                redfish::conditions_utils::populateServiceConditions(asyncResp,
-                                                                     chassisId);
 #ifdef BMCWEB_ENABLE_MANUAL_BOOT_MODE
-                manual_boot::bootModeQuery(req, asyncResp, chassisId);
+            manual_boot::bootModeQuery(req, asyncResp, chassisId);
 #endif // BMCWEB_ENABLE_MANUAL_BOOT_MODE
-                return;
-            }
->>>>>>> 4697e0bc
+            return;
+        }
 
         // Couldn't find an object with that name.  return an error
         messages::resourceNotFound(asyncResp->res, "#Chassis.v1_17_0.Chassis",
@@ -425,11 +399,14 @@
     BMCWEB_ROUTE(app, "/redfish/v1/Chassis/<str>/Certificates/<str>/")
         .privileges(redfish::privileges::getCertificate)
         .methods(boost::beast::http::verb::get)(
-<<<<<<< HEAD
             [](const crow::Request& req,
                const std::shared_ptr<bmcweb::AsyncResp>& asyncResp,
                const std::string& chassisID,
                const std::string& certificateID) -> void {
+        if (!redfish::setUpRedfishRoute(app, req, asyncResp))
+        {
+            return;
+        }
         redfish::chassis_utils::isEROTChassis(
             chassisID, [req, asyncResp, chassisID, certificateID](bool isEROT) {
             if (!isEROT)
@@ -451,40 +428,6 @@
             getChassisCertificate(req, asyncResp, objectPath, certificateID);
         });
     });
-=======
-            [&app](const crow::Request& req,
-                   const std::shared_ptr<bmcweb::AsyncResp>& asyncResp,
-                   const std::string& chassisID,
-                   const std::string& certificateID) -> void {
-                if (!redfish::setUpRedfishRoute(app, req, asyncResp))
-                {
-                    return;
-                }
-                redfish::chassis_utils::isEROTChassis(
-                    chassisID,
-                    [req, asyncResp, chassisID, certificateID](bool isEROT) {
-                        if (!isEROT)
-                        {
-                            BMCWEB_LOG_DEBUG << "Not a EROT chassis";
-                            messages::internalError(asyncResp->res);
-                            return;
-                        }
-                        if (certificateID != "CertChain")
-                        {
-                            BMCWEB_LOG_DEBUG << "Not a valid Certificate ID";
-                            messages::internalError(asyncResp->res);
-                            return;
-                        }
-                        BMCWEB_LOG_DEBUG << "URL=" << req.url;
-
-                        std::string objectPath =
-                            "/xyz/openbmc_project/inventory/system/chassis/" +
-                            chassisID;
-                        getChassisCertificate(req, asyncResp, objectPath,
-                                              certificateID);
-                    });
-            });
->>>>>>> 4697e0bc
 
     /**
      * Collection of Chassis(EROT) certificates
@@ -492,11 +435,14 @@
     BMCWEB_ROUTE(app, "/redfish/v1/Chassis/<str>/Certificates/")
         .privileges(redfish::privileges::getCertificateCollection)
         .methods(boost::beast::http::verb::get)(
-<<<<<<< HEAD
-            [](const crow::Request&,
-               const std::shared_ptr<bmcweb::AsyncResp>& asyncResp,
-               const std::string& chassisID) {
-        std::string url = "/redfish/v1/Chassis/" + chassisID + "/Certificates/";
+            [&app](const crow::Request& req,
+                   const std::shared_ptr<bmcweb::AsyncResp>& asyncResp,
+                   const std::string& chassisID) {
+        if (!redfish::setUpRedfishRoute(app, req, asyncResp))
+        {
+            return;
+        }
+        std::string url = "/redfish/v1/Chassis/" + chassisID + "/Certificates";
         asyncResp->res.jsonValue = {
             {"@odata.id", url},
             {"@odata.type", "#CertificateCollection.CertificateCollection"},
@@ -504,34 +450,10 @@
 
         nlohmann::json& members = asyncResp->res.jsonValue["Members"];
         members = nlohmann::json::array();
-        members.push_back({{"@odata.id", url + "CertChain"}});
+        members.push_back({{"@odata.id", url + "/CertChain"}});
 
         asyncResp->res.jsonValue["Members@odata.count"] = members.size();
     });
-=======
-            [&app](const crow::Request& req,
-                   const std::shared_ptr<bmcweb::AsyncResp>& asyncResp,
-                   const std::string& chassisID) {
-                if (!redfish::setUpRedfishRoute(app, req, asyncResp))
-                {
-                    return;
-                }
-                std::string url =
-                    "/redfish/v1/Chassis/" + chassisID + "/Certificates";
-                asyncResp->res.jsonValue = {
-                    {"@odata.id", url},
-                    {"@odata.type",
-                     "#CertificateCollection.CertificateCollection"},
-                    {"Name", "Certificates Collection"}};
-
-                nlohmann::json& members = asyncResp->res.jsonValue["Members"];
-                members = nlohmann::json::array();
-                members.push_back({{"@odata.id", url + "/CertChain"}});
-
-                asyncResp->res.jsonValue["Members@odata.count"] =
-                    members.size();
-            });
->>>>>>> 4697e0bc
 }
 
 /**
@@ -829,9 +751,8 @@
         .privileges(redfish::privileges::postChassis)
         .methods(boost::beast::http::verb::post)(
             [&app](const crow::Request& req,
-<<<<<<< HEAD
-               const std::shared_ptr<bmcweb::AsyncResp>& asyncResp,
-               const std::string& chassisID) -> void {
+                   const std::shared_ptr<bmcweb::AsyncResp>& asyncResp,
+                   const std::string& chassisID) -> void {
         if (!redfish::setUpRedfishRoute(app, req, asyncResp))
         {
             return;
@@ -892,80 +813,13 @@
         executeDotCommand(asyncResp, chassisID,
                           dot::DotMctpVdmUtilCommand::CAKInstall, data);
     });
-=======
-                   const std::shared_ptr<bmcweb::AsyncResp>& asyncResp,
-                   const std::string& chassisID) -> void {
-                if (!redfish::setUpRedfishRoute(app, req, asyncResp))
-                {
-                    return;
-                }
-                std::string cakKey;
-                std::optional<bool> lockDisable;
-                std::optional<std::string> apFirmwareSignature;
-                if (!redfish::json_util::readJsonAction(
-                        req, asyncResp->res, "CAKKey", cakKey,
-                        "APFirmwareSignature", apFirmwareSignature,
-                        "LockDisable", lockDisable))
-                {
-                    return;
-                }
-                std::vector<uint8_t> binaryKey;
-                if (!getBinaryKeyFromPem(cakKey, binaryKey))
-                {
-                    messages::actionParameterValueFormatError(
-                        asyncResp->res, cakKey, "CAKKey", "CAKInstall");
-                    return;
-                }
-                if (binaryKey.size() != DOT_KEY_SIZE)
-                {
-                    messages::propertyValueOutOfRange(
-                        asyncResp->res, std::to_string(binaryKey.size()),
-                        "CAKKey size");
-                    return;
-                }
-                std::string binarySignature;
-                if (apFirmwareSignature)
-                {
-                    if (!crow::utility::base64Decode(*apFirmwareSignature,
-                                                     binarySignature))
-                    {
-                        messages::actionParameterValueFormatError(
-                            asyncResp->res, *apFirmwareSignature,
-                            "APFirmwareSignature", "CAKInstall");
-                        return;
-                    }
-                    if (binarySignature.size() !=
-                        (DOT_CAK_INSTALL_DATA_SIZE - DOT_KEY_SIZE - 1))
-                    {
-                        messages::propertyValueOutOfRange(
-                            asyncResp->res,
-                            std::to_string(binarySignature.size()),
-                            "APFirmwareSignature size");
-                        return;
-                    }
-                }
-                std::vector<uint8_t> data;
-                data.reserve(binaryKey.size() + binarySignature.size() + 1);
-                data.insert(data.begin(), binaryKey.begin(), binaryKey.end());
-                // lockDisable is optional and false by default
-                data.emplace_back((lockDisable && *lockDisable) ? 1 : 0);
-                if (!binarySignature.empty())
-                {
-                    data.insert(data.end(), binarySignature.begin(),
-                                binarySignature.end());
-                }
-                executeDotCommand(asyncResp, chassisID,
-                                  dot::DotMctpVdmUtilCommand::CAKInstall, data);
-            });
->>>>>>> 4697e0bc
 
     BMCWEB_ROUTE(app, "/redfish/v1/Chassis/<str>/Actions/Oem/CAKLock")
         .privileges(redfish::privileges::postChassis)
         .methods(boost::beast::http::verb::post)(
             [&app](const crow::Request& req,
-<<<<<<< HEAD
-               const std::shared_ptr<bmcweb::AsyncResp>& asyncResp,
-               const std::string& chassisID) -> void {
+                   const std::shared_ptr<bmcweb::AsyncResp>& asyncResp,
+                   const std::string& chassisID) -> void {
         if (!redfish::setUpRedfishRoute(app, req, asyncResp))
         {
             return;
@@ -992,46 +846,13 @@
         executeDotCommand(asyncResp, chassisID,
                           dot::DotMctpVdmUtilCommand::CAKLock, binaryKey);
     });
-=======
-                   const std::shared_ptr<bmcweb::AsyncResp>& asyncResp,
-                   const std::string& chassisID) -> void {
-                if (!redfish::setUpRedfishRoute(app, req, asyncResp))
-                {
-                    return;
-                }
-                std::string key;
-                if (!redfish::json_util::readJsonAction(req, asyncResp->res,
-                                                        "Key", key))
-                {
-                    return;
-                }
-                std::vector<uint8_t> binaryKey;
-                if (!getBinaryKeyFromPem(key, binaryKey))
-                {
-                    messages::actionParameterValueFormatError(
-                        asyncResp->res, key, "Key", "CAKLock");
-                    return;
-                }
-                if (binaryKey.size() != DOT_KEY_SIZE)
-                {
-                    messages::propertyValueOutOfRange(
-                        asyncResp->res, std::to_string(binaryKey.size()),
-                        "Key size");
-                    return;
-                }
-                executeDotCommand(asyncResp, chassisID,
-                                  dot::DotMctpVdmUtilCommand::CAKLock,
-                                  binaryKey);
-            });
->>>>>>> 4697e0bc
 
     BMCWEB_ROUTE(app, "/redfish/v1/Chassis/<str>/Actions/Oem/CAKTest")
         .privileges(redfish::privileges::postChassis)
         .methods(boost::beast::http::verb::post)(
             [&app](const crow::Request& req,
-<<<<<<< HEAD
-               const std::shared_ptr<bmcweb::AsyncResp>& asyncResp,
-               const std::string& chassisID) -> void {
+                   const std::shared_ptr<bmcweb::AsyncResp>& asyncResp,
+                   const std::string& chassisID) -> void {
         if (!redfish::setUpRedfishRoute(app, req, asyncResp))
         {
             return;
@@ -1040,26 +861,13 @@
         executeDotCommand(asyncResp, chassisID,
                           dot::DotMctpVdmUtilCommand::CAKTest, data);
     });
-=======
-                   const std::shared_ptr<bmcweb::AsyncResp>& asyncResp,
-                   const std::string& chassisID) -> void {
-                if (!redfish::setUpRedfishRoute(app, req, asyncResp))
-                {
-                    return;
-                }
-                std::vector<uint8_t> data;
-                executeDotCommand(asyncResp, chassisID,
-                                  dot::DotMctpVdmUtilCommand::CAKTest, data);
-            });
->>>>>>> 4697e0bc
 
     BMCWEB_ROUTE(app, "/redfish/v1/Chassis/<str>/Actions/Oem/DOTDisable")
         .privileges(redfish::privileges::postChassis)
         .methods(boost::beast::http::verb::post)(
             [&app](const crow::Request& req,
-<<<<<<< HEAD
-               const std::shared_ptr<bmcweb::AsyncResp>& asyncResp,
-               const std::string& chassisID) -> void {
+                   const std::shared_ptr<bmcweb::AsyncResp>& asyncResp,
+                   const std::string& chassisID) -> void {
         if (!redfish::setUpRedfishRoute(app, req, asyncResp))
         {
             return;
@@ -1086,84 +894,29 @@
         executeDotCommand(asyncResp, chassisID,
                           dot::DotMctpVdmUtilCommand::DOTDisable, binaryKey);
     });
-=======
-                   const std::shared_ptr<bmcweb::AsyncResp>& asyncResp,
-                   const std::string& chassisID) -> void {
-                if (!redfish::setUpRedfishRoute(app, req, asyncResp))
-                {
-                    return;
-                }
-                std::string key;
-                if (!redfish::json_util::readJsonAction(req, asyncResp->res,
-                                                        "Key", key))
-                {
-                    return;
-                }
-                std::vector<uint8_t> binaryKey;
-                if (!getBinaryKeyFromPem(key, binaryKey))
-                {
-                    messages::actionParameterValueFormatError(
-                        asyncResp->res, key, "Key", "DOTDisable");
-                    return;
-                }
-                if (binaryKey.size() != DOT_KEY_SIZE)
-                {
-                    messages::propertyValueOutOfRange(
-                        asyncResp->res, std::to_string(binaryKey.size()),
-                        "Key size");
-                    return;
-                }
-                executeDotCommand(asyncResp, chassisID,
-                                  dot::DotMctpVdmUtilCommand::DOTDisable,
-                                  binaryKey);
-            });
->>>>>>> 4697e0bc
 
     BMCWEB_ROUTE(app, "/redfish/v1/Chassis/<str>/Actions/Oem/DOTTokenInstall")
         .privileges(redfish::privileges::postChassis)
         .methods(boost::beast::http::verb::post)(
             [&app](const crow::Request& req,
-<<<<<<< HEAD
-               const std::shared_ptr<bmcweb::AsyncResp>& asyncResp,
-               const std::string& chassisID) -> void {
+                   const std::shared_ptr<bmcweb::AsyncResp>& asyncResp,
+                   const std::string& chassisID) -> void {
         if (!redfish::setUpRedfishRoute(app, req, asyncResp))
         {
             return;
         }
-        if (req.body().size() != DOT_TOKEN_SIZE)
-        {
-            BMCWEB_LOG_ERROR("Invalid DOT token size: {}", req.body().size());
+        if (req.body.size() != DOT_TOKEN_SIZE)
+        {
+            BMCWEB_LOG_ERROR("Invalid DOT token size: {}", req.body.size());
             messages::invalidUpload(asyncResp->res, "DOT token install",
                                     "filesize has to be equal to " +
                                         std::to_string(DOT_TOKEN_SIZE));
             return;
         }
-        std::vector<uint8_t> data(req.body().begin(), req.body().end());
+        std::vector<uint8_t> data(req.body.begin(), req.body.end());
         executeDotCommand(asyncResp, chassisID,
                           dot::DotMctpVdmUtilCommand::DOTTokenInstall, data);
     });
-=======
-                   const std::shared_ptr<bmcweb::AsyncResp>& asyncResp,
-                   const std::string& chassisID) -> void {
-                if (!redfish::setUpRedfishRoute(app, req, asyncResp))
-                {
-                    return;
-                }
-                if (req.body.size() != DOT_TOKEN_SIZE)
-                {
-                    BMCWEB_LOG_ERROR << "Invalid DOT token size: "
-                                     << req.body.size();
-                    messages::invalidUpload(asyncResp->res, "DOT token install",
-                                            "filesize has to be equal to " +
-                                                std::to_string(DOT_TOKEN_SIZE));
-                    return;
-                }
-                std::vector<uint8_t> data(req.body.begin(), req.body.end());
-                executeDotCommand(asyncResp, chassisID,
-                                  dot::DotMctpVdmUtilCommand::DOTTokenInstall,
-                                  data);
-            });
->>>>>>> 4697e0bc
 }
 #endif // BMCWEB_ENABLE_DOT
 #ifdef BMCWEB_ENABLE_MANUAL_BOOT_MODE
