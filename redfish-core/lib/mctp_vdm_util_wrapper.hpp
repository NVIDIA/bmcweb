/*
 * SPDX-FileCopyrightText: Copyright (c) 2021-2024 NVIDIA CORPORATION &
 * AFFILIATES. All rights reserved. SPDX-License-Identifier: Apache-2.0
 *
 * Licensed under the Apache License, Version 2.0 (the "License");
 * you may not use this file except in compliance with the License.
 * You may obtain a copy of the License at
 *
 * http://www.apache.org/licenses/LICENSE-2.0
 *
 * Unless required by applicable law or agreed to in writing, software
 * distributed under the License is distributed on an "AS IS" BASIS,
 * WITHOUT WARRANTIES OR CONDITIONS OF ANY KIND, either express or implied.
 * See the License for the specific language governing permissions and
 * limitations under the License.
 */

#pragma once

#include "async_resp.hpp"
#include "dbus_singleton.hpp"
#include "logging.hpp"

#include <boost/asio.hpp>
#include <boost/process.hpp>

#include <chrono>
#include <functional>
#include <iostream>
#include <string>

enum class MctpVdmUtilCommand
{
    /*background_copy*/
    BACKGROUNDCOPY_INIT,
    BACKGROUNDCOPY_DISABLE,
    BACKGROUNDCOPY_ENABLE,
    BACKGROUNDCOPY_DISABLE_ONE,
    BACKGROUNDCOPY_ENABLE_ONE,
    BACKGROUNDCOPY_STATUS,
    BACKGROUNDCOPY_QUERY_PROGRESS,
    BACKGROUNDCOPY_QUERY_PENDING,
    /*in_band*/
    INBAND_DISABLE,
    INBAND_ENABLE,
    INBAND_STATUS,
    /*manual boot mode*/
    BOOTMODE_ENABLE,
    BOOTMODE_DISABLE,
    BOOTMODE_QUERY,
    BOOT_AP
};

struct MctpVdmUtilStatusResponse
{
    bool isSuccess{false};
    bool enabled{false};
};

struct MctpVdmUtilProgressStatusResponse
{
    bool isSuccess{false};
    std::string status;
};

namespace bp = boost::process;
using ResponseCallback = std::function<void(
    const crow::Request&, const std::shared_ptr<bmcweb::AsyncResp>&,
    uint32_t /* endpointId */, const std::string& /* stdOut*/,
    const std::string& /* stdErr*/, const boost::system::error_code& /* ec */,
    int /*errorCode */)>;

struct MctpVdmUtil
{
  private:
    void translateOperationToCommand(MctpVdmUtilCommand mctpVdmUtilcommand)
    {
        std::string cmd;

        switch (mctpVdmUtilcommand)
        {
            case MctpVdmUtilCommand::BACKGROUNDCOPY_INIT:
                cmd = "background_copy_init";
                break;
            case MctpVdmUtilCommand::BACKGROUNDCOPY_DISABLE:
                cmd = "background_copy_disable";
                break;
            case MctpVdmUtilCommand::BACKGROUNDCOPY_ENABLE:
                cmd = "background_copy_enable";
                break;
            case MctpVdmUtilCommand::BACKGROUNDCOPY_DISABLE_ONE:
                cmd = "background_copy_disable_one";
                break;
            case MctpVdmUtilCommand::BACKGROUNDCOPY_ENABLE_ONE:
                cmd = "background_copy_enable_one";
                break;
            case MctpVdmUtilCommand::BACKGROUNDCOPY_STATUS:
                cmd = "background_copy_query_status";
                break;
            case MctpVdmUtilCommand::BACKGROUNDCOPY_QUERY_PROGRESS:
                cmd = "background_copy_query_progress";
                break;
            case MctpVdmUtilCommand::BACKGROUNDCOPY_QUERY_PENDING:
                cmd = "background_copy_query_pending";
                break;

            case MctpVdmUtilCommand::INBAND_DISABLE:
                cmd = "in_band_disable";
                break;
            case MctpVdmUtilCommand::INBAND_ENABLE:
                cmd = "in_band_enable";
                break;
            case MctpVdmUtilCommand::INBAND_STATUS:
                cmd = "in_band_query_status";
                break;

            case MctpVdmUtilCommand::BOOTMODE_ENABLE:
                cmd = "enable_boot_mode";
                break;
            case MctpVdmUtilCommand::BOOTMODE_DISABLE:
                cmd = "disable_boot_mode";
                break;
            case MctpVdmUtilCommand::BOOTMODE_QUERY:
                cmd = "query_boot_mode";
                break;
            case MctpVdmUtilCommand::BOOT_AP:
                cmd = "boot_ap";
                break;
        }

        command = "mctp-vdm-util -t " + std::to_string(endpointId) + " -c " +
                  cmd;
    }
    uint32_t endpointId = 0L;
    std::string command;

  public:
    MctpVdmUtil(uint32_t endpointId) : endpointId(endpointId) {}

    /**
     *@brief Execute mctp-vdm-util tool command for
     * relevant MCTP EID
     * @param mctpVdmUtilcommand the enum with commands available for
     *mctp-vdm-util tool.
     * @param req - Pointer to object holding request data.
     * @param asyncResp - Pointer to object holding response data.
     * @param responseCallback - callback function to handle the response.
     *
     * @return none.
     */
    void run(MctpVdmUtilCommand mctpVdmUtilcommand, const crow::Request& req,
             const std::shared_ptr<bmcweb::AsyncResp>& asyncResp,
<<<<<<< HEAD
             ResponseCallback responseCallback)
    {
        translateOperationToCommand(mctpVdmUtilcommand);
        auto dataOut = std::make_shared<boost::process::ipstream>();
        auto dataErr = std::make_shared<boost::process::ipstream>();
        auto exitCallback =
            [req, asyncResp, dataOut, dataErr,
             respCallback = std::move(responseCallback),
             endpointId = this->endpointId, command = this->command](
                const boost::system::error_code& ec, int errorCode) mutable {
            std::string stdOut;
            while (*dataOut)
            {
                std::string line;
                std::getline(*dataOut, line);
                stdOut += line + "\n";
            }
            dataOut->close();
            std::string stdErr;
            while (*dataErr)
            {
                std::string line;
                std::getline(*dataErr, line);
                stdErr += line + "\n";
            }
            dataErr->close();
            if (ec || errorCode)
=======
             ResponseCallback responseCallback);

  private:
    void translateOperationToCommand(MctpVdmUtilCommand mctpVdmUtilcommand);
    uint32_t endpointId = 0L;

    std::string command;
};

inline void MctpVdmUtil::translateOperationToCommand(
    MctpVdmUtilCommand mctpVdmUtilcommand)
{
    std::string cmd;

    switch (mctpVdmUtilcommand)
    {
        case MctpVdmUtilCommand::BACKGROUNDCOPY_INIT:
            cmd = "background_copy_init";
            break;
        case MctpVdmUtilCommand::BACKGROUNDCOPY_DISABLE:
            cmd = "background_copy_disable";
            break;
        case MctpVdmUtilCommand::BACKGROUNDCOPY_ENABLE:
            cmd = "background_copy_enable";
            break;
        case MctpVdmUtilCommand::BACKGROUNDCOPY_DISABLE_ONE:
            cmd = "background_copy_disable_one";
            break;
        case MctpVdmUtilCommand::BACKGROUNDCOPY_ENABLE_ONE:
            cmd = "background_copy_enable_one";
            break;
        case MctpVdmUtilCommand::BACKGROUNDCOPY_STATUS:
            cmd = "background_copy_query_status";
            break;
        case MctpVdmUtilCommand::BACKGROUNDCOPY_QUERY_PROGRESS:
            cmd = "background_copy_query_progress";
            break;
        case MctpVdmUtilCommand::BACKGROUNDCOPY_QUERY_PENDING:
            cmd = "background_copy_query_pending";
            break;

        case MctpVdmUtilCommand::INBAND_DISABLE:
            cmd = "in_band_disable";
            break;
        case MctpVdmUtilCommand::INBAND_ENABLE:
            cmd = "in_band_enable";
            break;
        case MctpVdmUtilCommand::INBAND_STATUS:
            cmd = "in_band_query_status";
            break;

        case MctpVdmUtilCommand::BOOTMODE_ENABLE:
            cmd = "enable_boot_mode";
            break;
        case MctpVdmUtilCommand::BOOTMODE_DISABLE:
            cmd = "disable_boot_mode";
            break;
        case MctpVdmUtilCommand::BOOTMODE_QUERY:
            cmd = "query_boot_mode";
            break;
        case MctpVdmUtilCommand::BOOT_AP:
            cmd = "boot_ap";
            break;
    }

    command = "mctp-vdm-util -t " + std::to_string(endpointId) + " -c " + cmd;
}

inline void
    MctpVdmUtil::run(MctpVdmUtilCommand mctpVdmUtilcommand,
                     const crow::Request& req,
                     const std::shared_ptr<bmcweb::AsyncResp>& asyncResp,
                     ResponseCallback responseCallback)
{
    translateOperationToCommand(mctpVdmUtilcommand);
    auto dataOut = std::make_shared<boost::process::ipstream>();
    auto dataErr = std::make_shared<boost::process::ipstream>();
    auto exitCallback =
        [req, asyncResp, dataOut, dataErr,
         respCallback = std::move(responseCallback),
         endpointId = this->endpointId, command = this->command](
            const boost::system::error_code& ec, int errorCode) mutable {
        std::string stdOut;
        while (*dataOut)
        {
            std::string line;
            std::getline(*dataOut, line);
            stdOut += line + "\n";
        }
        dataOut->close();
        std::string stdErr;
        while (*dataErr)
        {
            std::string line;
            std::getline(*dataErr, line);
            stdErr += line + "\n";
        }
        dataErr->close();
        if (ec || errorCode)
        {
            BMCWEB_LOG_ERROR("Error while executing command: {} Error Code: {}",
                             command, errorCode);
            BMCWEB_LOG_ERROR("MCTP VDM Error Response: {}", stdErr);
            if (ec)
>>>>>>> 1a8b1a21
            {
                BMCWEB_LOG_ERROR(
                    "Error while executing command: {} Error Code: {}", command,
                    errorCode);
                BMCWEB_LOG_ERROR("MCTP VDM Error Response: {}", stdErr);
                if (ec)
                {
                    BMCWEB_LOG_ERROR(
                        "Error while executing command: {} Message: {}",
                        command, ec.message());
                }
            }
            respCallback(req, asyncResp, endpointId, stdOut, stdErr, ec,
                         errorCode);
            return;
        };
        bp::async_system(crow::connections::systemBus->get_io_context(),
                         std::move(exitCallback), command, bp::std_in.close(),
                         bp::std_out > *dataOut, bp::std_err > *dataErr);
    }
};<|MERGE_RESOLUTION|>--- conflicted
+++ resolved
@@ -150,7 +150,6 @@
      */
     void run(MctpVdmUtilCommand mctpVdmUtilcommand, const crow::Request& req,
              const std::shared_ptr<bmcweb::AsyncResp>& asyncResp,
-<<<<<<< HEAD
              ResponseCallback responseCallback)
     {
         translateOperationToCommand(mctpVdmUtilcommand);
@@ -178,112 +177,6 @@
             }
             dataErr->close();
             if (ec || errorCode)
-=======
-             ResponseCallback responseCallback);
-
-  private:
-    void translateOperationToCommand(MctpVdmUtilCommand mctpVdmUtilcommand);
-    uint32_t endpointId = 0L;
-
-    std::string command;
-};
-
-inline void MctpVdmUtil::translateOperationToCommand(
-    MctpVdmUtilCommand mctpVdmUtilcommand)
-{
-    std::string cmd;
-
-    switch (mctpVdmUtilcommand)
-    {
-        case MctpVdmUtilCommand::BACKGROUNDCOPY_INIT:
-            cmd = "background_copy_init";
-            break;
-        case MctpVdmUtilCommand::BACKGROUNDCOPY_DISABLE:
-            cmd = "background_copy_disable";
-            break;
-        case MctpVdmUtilCommand::BACKGROUNDCOPY_ENABLE:
-            cmd = "background_copy_enable";
-            break;
-        case MctpVdmUtilCommand::BACKGROUNDCOPY_DISABLE_ONE:
-            cmd = "background_copy_disable_one";
-            break;
-        case MctpVdmUtilCommand::BACKGROUNDCOPY_ENABLE_ONE:
-            cmd = "background_copy_enable_one";
-            break;
-        case MctpVdmUtilCommand::BACKGROUNDCOPY_STATUS:
-            cmd = "background_copy_query_status";
-            break;
-        case MctpVdmUtilCommand::BACKGROUNDCOPY_QUERY_PROGRESS:
-            cmd = "background_copy_query_progress";
-            break;
-        case MctpVdmUtilCommand::BACKGROUNDCOPY_QUERY_PENDING:
-            cmd = "background_copy_query_pending";
-            break;
-
-        case MctpVdmUtilCommand::INBAND_DISABLE:
-            cmd = "in_band_disable";
-            break;
-        case MctpVdmUtilCommand::INBAND_ENABLE:
-            cmd = "in_band_enable";
-            break;
-        case MctpVdmUtilCommand::INBAND_STATUS:
-            cmd = "in_band_query_status";
-            break;
-
-        case MctpVdmUtilCommand::BOOTMODE_ENABLE:
-            cmd = "enable_boot_mode";
-            break;
-        case MctpVdmUtilCommand::BOOTMODE_DISABLE:
-            cmd = "disable_boot_mode";
-            break;
-        case MctpVdmUtilCommand::BOOTMODE_QUERY:
-            cmd = "query_boot_mode";
-            break;
-        case MctpVdmUtilCommand::BOOT_AP:
-            cmd = "boot_ap";
-            break;
-    }
-
-    command = "mctp-vdm-util -t " + std::to_string(endpointId) + " -c " + cmd;
-}
-
-inline void
-    MctpVdmUtil::run(MctpVdmUtilCommand mctpVdmUtilcommand,
-                     const crow::Request& req,
-                     const std::shared_ptr<bmcweb::AsyncResp>& asyncResp,
-                     ResponseCallback responseCallback)
-{
-    translateOperationToCommand(mctpVdmUtilcommand);
-    auto dataOut = std::make_shared<boost::process::ipstream>();
-    auto dataErr = std::make_shared<boost::process::ipstream>();
-    auto exitCallback =
-        [req, asyncResp, dataOut, dataErr,
-         respCallback = std::move(responseCallback),
-         endpointId = this->endpointId, command = this->command](
-            const boost::system::error_code& ec, int errorCode) mutable {
-        std::string stdOut;
-        while (*dataOut)
-        {
-            std::string line;
-            std::getline(*dataOut, line);
-            stdOut += line + "\n";
-        }
-        dataOut->close();
-        std::string stdErr;
-        while (*dataErr)
-        {
-            std::string line;
-            std::getline(*dataErr, line);
-            stdErr += line + "\n";
-        }
-        dataErr->close();
-        if (ec || errorCode)
-        {
-            BMCWEB_LOG_ERROR("Error while executing command: {} Error Code: {}",
-                             command, errorCode);
-            BMCWEB_LOG_ERROR("MCTP VDM Error Response: {}", stdErr);
-            if (ec)
->>>>>>> 1a8b1a21
             {
                 BMCWEB_LOG_ERROR(
                     "Error while executing command: {} Error Code: {}", command,
