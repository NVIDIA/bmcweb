#pragma once
#include "ethernet.hpp"
#include "lldptool_util.hpp"

#include <app.hpp>

namespace redfish
{
enum class ChassisIdSubtype
{
    Reserved = 0,
    ChassisComponent = 1,
    InterfaceAlias = 2,
    PortComponent = 3,
    MACAddress = 4,
    NetworkAddress = 5,
    InterfaceName = 6,
    LocallyAssigned = 7
};

enum class PortIdSubtype
{
    Reserved = 0,
    InterfaceAlias = 1,
    PortComponent = 2,
    MACAddress = 3,
    NetworkAddress = 4,
    InterfaceName = 5,
    AgentCircuitID = 6,
    LocallyAssigned = 7
};

const std::string lldpTransmit = "LLDPTransmit";
const std::string lldpReceive = "LLDPReceive";

inline void getLldpStatus(const std::shared_ptr<bmcweb::AsyncResp>& asyncResp,
                          const std::string& ifaceId)
{
<<<<<<< HEAD
    LldpToolUtil::run(
        ifaceId, LldpTlv::ADMIN_STATUS, LldpCommandType::GET_LLDP, false,
        asyncResp,
        [ifaceId](const std::shared_ptr<bmcweb::AsyncResp>& asyncResp,
                  const std::string& stdOut, const std::string&,
                  const boost::system::error_code& ec, int errorCode) {
        if (ec || errorCode)
        {
            messages::resourceErrorsDetectedFormatError(
                asyncResp->res,
                "/redfish/v1/Managers/" PLATFORMBMCID
                "/DedicatedNetworkPorts/" +
                    ifaceId,
                " command failure");
            BMCWEB_LOG_ERROR("Error while running lldtool get status");
            if (ec)
            {
                BMCWEB_LOG_ERROR(
                    "Error while running lldtool get status, Message: {}",
                    ec.message());
            }
            return;
        }
        if (stdOut.find("adminStatus=") != std::string::npos)
        {
            if (stdOut.find("disabled") != std::string::npos)
            {
                asyncResp->res.jsonValue["Ports"]["EthernetProperties"]
                                        ["LLDPEnabled"] = false;
            }
            else
            {
                asyncResp->res.jsonValue["Ports"]["EthernetProperties"]
                                        ["LLDPEnabled"] = true;
            }
        }
        BMCWEB_LOG_DEBUG("get Lldp Status: {}", stdOut);
    });
=======
   LldpToolUtil::run(ifaceId, LldpTlv::ADMIN_STATUS, LldpCommandType::GET_LLDP, false, asyncResp,
                    [ifaceId](
                    const std::shared_ptr<bmcweb::AsyncResp>& asyncResp,
                    const std::string& stdOut, const std::string&,
                    const boost::system::error_code& ec, int errorCode) {
                    if (ec || errorCode)
                    {
                        messages::resourceErrorsDetectedFormatError(
                            asyncResp->res, "/redfish/v1/Managers/" PLATFORMBMCID  "/DedicatedNetworkPorts/" + 
                            ifaceId, " command failure");
                        BMCWEB_LOG_ERROR("Error while running lldtool get status");
                        if (ec)
                        {
                            BMCWEB_LOG_ERROR("Error while running lldtool get status, Message: {}", ec.message());
                        }
                        return;
                    }
                    if (stdOut.find("adminStatus=") != std::string::npos)
                    {
                       if (stdOut.find("disabled") != std::string::npos) 
                       {
                            asyncResp->res.jsonValue["Ethernet"]["LLDPEnabled"] = false;
                        }
                        else
                        {
                            asyncResp->res.jsonValue["Ethernet"]["LLDPEnabled"] = true;
                          
                       }
                    }
                    BMCWEB_LOG_DEBUG("get Lldp Status: {}", stdOut);
                }); 
>>>>>>> 507f598a
}

inline void setLldpStatus(const std::shared_ptr<bmcweb::AsyncResp>& asyncResp,
                          const std::string& ifaceId, LldpTlv commandType)
{
    LldpToolUtil::run(
        ifaceId, commandType, LldpCommandType::SET_LLDP, false, asyncResp,
        [ifaceId](const std::shared_ptr<bmcweb::AsyncResp>& asyncResp,
                  const std::string&, const std::string&,
                  const boost::system::error_code& ec, int errorCode) {
        if (ec || errorCode)
        {
            messages::resourceErrorsDetectedFormatError(
                asyncResp->res,
                "/redfish/v1/Managers/" PLATFORMBMCID
                "/DedicatedNetworkPorts/" +
                    ifaceId,
                " command failure");
            BMCWEB_LOG_ERROR("Error while running lldtool set status");
            if (ec)
            {
                BMCWEB_LOG_ERROR(
                    "Error while running lldtool set status, Message: {}",
                    ec.message());
            }
            return;
        }
    });
}

inline ChassisIdSubtype getChassisSubType(const std::string& chassisId)
{
    if (chassisId.find("MAC") != std::string::npos)
    {
        return ChassisIdSubtype::MACAddress;
    }
    if (chassisId.find("IP") != std::string::npos)
    {
        return ChassisIdSubtype::NetworkAddress;
    }
    if (chassisId.find("Ifname") != std::string::npos)
    {
        return ChassisIdSubtype::InterfaceName;
    }

    BMCWEB_LOG_ERROR("Cannot find chassis subtype for chassis id: {}",
                     chassisId);
    return ChassisIdSubtype::Reserved;
}

inline PortIdSubtype getPortSubType(const std::string& portId)
{
    if (portId.find("MAC") != std::string::npos)
    {
        return PortIdSubtype::MACAddress;
    }
    if (portId.find("IP") != std::string::npos)
    {
        return PortIdSubtype::NetworkAddress;
    }
    if (portId.find("Ifname") != std::string::npos)
    {
        return PortIdSubtype::InterfaceName;
    }

    BMCWEB_LOG_ERROR("Cannot find port subtype for port id: {}", portId);
    return PortIdSubtype::Reserved;
}

inline std::vector<std::string> parseLldpCapabilities(std::string& systemCap)
{
    std::vector<std::string> capabilities{};
    std::string sysCapStr = "System capabilities:";
    size_t startPos = systemCap.find(sysCapStr);
    std::string systemCapStr;
    size_t nextPos = 0;

    if (startPos == std::string::npos)
    {
        return capabilities;
    }
    size_t sysCapStrSize = sysCapStr.size();
    nextPos = systemCap.find('\n', sysCapStrSize + startPos);
    systemCapStr = systemCap.substr(startPos + sysCapStrSize,
                                    nextPos - startPos - sysCapStrSize);
    std::string token;
    std::istringstream systemCapStream(systemCapStr);
    while (std::getline(systemCapStream, token, ','))
    {
        size_t pos = token.find("Only");
        if (pos != std::string::npos)
        {
            token = token.substr(0, pos);
        }
        // Remove space from start and end of token
        token.erase(std::remove_if(token.begin(), token.end(), ::isspace),
                    token.end());
        size_t spacePos = token.find(' ');
        if (spacePos != std::string::npos)
        {
            token = token.substr(0, spacePos);
        }
        if (token == "None")
        {
            return {};
        }
        capabilities.push_back(token);
    }
    return capabilities;
}

// Enable on BMC SYSTEM_CAPABILITIES, SYSTEM_DESCRIPTION, SYSTEM_NAME,
inline void
    getEnableLldpTlvs(const std::shared_ptr<bmcweb::AsyncResp>& asyncResp,
                      const std::string& ifaceId)
{
    LldpToolUtil::run(
        ifaceId, LldpTlv::SYSTEM_CAPABILITIES, LldpCommandType::ENABLE_TLV,
        false, asyncResp,
        [ifaceId](const std::shared_ptr<bmcweb::AsyncResp>& asyncResp,
                  const std::string& stdOut, const std::string&,
                  const boost::system::error_code& ec, int errorCode) {
        if (ec || errorCode)
        {
            messages::resourceErrorsDetectedFormatError(
                asyncResp->res,
                "/redfish/v1/Managers/" PLATFORMBMCID
                "/DedicatedNetworkPorts/" +
                    ifaceId,
                " command failure");
            BMCWEB_LOG_ERROR("Error while running lldtool enable TLV");
            if (ec)
            {
                BMCWEB_LOG_ERROR(
                    "Error while running lldtool enable TLV, Message: {}",
                    ec.message());
            }
            return;
        }
        BMCWEB_LOG_DEBUG("getEnableLldpTlvs capability enable response: {}",
                         stdOut);
    });

    LldpToolUtil::run(
        ifaceId, LldpTlv::SYSTEM_DESCRIPTION, LldpCommandType::ENABLE_TLV,
        false, asyncResp,
        [ifaceId](const std::shared_ptr<bmcweb::AsyncResp>& asyncResp,
                  const std::string& stdOut, const std::string&,
                  const boost::system::error_code& ec, int errorCode) {
        if (ec || errorCode)
        {
            messages::resourceErrorsDetectedFormatError(
                asyncResp->res,
                "/redfish/v1/Managers/" PLATFORMBMCID
                "/DedicatedNetworkPorts/" +
                    ifaceId,
                " command failure");
            BMCWEB_LOG_ERROR("Error while running lldtool get TLV");
            if (ec)
            {
                BMCWEB_LOG_ERROR(
                    "Error while running lldtool get TLV, Message: {}",
                    ec.message());
            }
            return;
        }
        BMCWEB_LOG_DEBUG("getEnableLldpTlv  enable response: {}", stdOut);
    });

    LldpToolUtil::run(
        ifaceId, LldpTlv::SYSTEM_NAME, LldpCommandType::ENABLE_TLV, false,
        asyncResp,
        [ifaceId](const std::shared_ptr<bmcweb::AsyncResp>& asyncResp,
                  const std::string& stdOut, const std::string&,
                  const boost::system::error_code& ec, int errorCode) {
        if (ec || errorCode)
        {
            messages::resourceErrorsDetectedFormatError(
                asyncResp->res,
                "/redfish/v1/Managers/" PLATFORMBMCID
                "/DedicatedNetworkPorts/" +
                    ifaceId,
                " command failure");
            BMCWEB_LOG_ERROR("Error while running lldtool enable TLV");
            if (ec)
            {
                BMCWEB_LOG_ERROR(
                    "Error while running lldtool enable TLV, message: {}",
                    ec.message());
            }
            return;
        }
        BMCWEB_LOG_DEBUG("lldptool capability enable response: {}", stdOut);
    });
}

// Returns the string that is between the tlvName and next line that contains
// "TLV"
inline std::string getTlvString(const std::string& commandOutput,
                                const std::string& tlvName)
{
    std::string result{};
    size_t pos = commandOutput.find(tlvName);
    if (pos != std::string::npos)
    {
        size_t startPosNextLine = commandOutput.find('\n', pos);
        size_t nextTlv = commandOutput.find("TLV", startPosNextLine);
        if (startPosNextLine != std::string::npos &&
            nextTlv != std::string::npos)
        {
            size_t endLinePos = commandOutput.rfind('\n', nextTlv);
            if (endLinePos != std::string::npos)
            {
                result = commandOutput.substr(startPosNextLine,
                                              endLinePos - startPosNextLine);
                // Erase spaces from the start of a string
                result.erase(result.begin(),
                             std::find_if(result.begin(), result.end(),
                                          [](unsigned char ch) {
                    return !std::isspace(ch);
                }));
            }
        }
    }
    return result;
}

// Find the line that contains the searchString and return the string
// after the ":" and searchString
inline std::string findLineContaining(const std::string& commandOutput,
                                      const std::string& searchString)
{
    std::string result{};
    size_t pos = commandOutput.find(searchString);
    if (pos != std::string::npos)
    {
        size_t startPos = commandOutput.find(':', pos);
        size_t endPos = commandOutput.find('\n', startPos);
        if (endPos != std::string::npos)
        {
            result = commandOutput.substr(startPos + 1, endPos - startPos - 1);
            // Erase spaces from the start of a string
            result.erase(result.begin(),
                         std::find_if(result.begin(), result.end(),
                                      [](unsigned char ch) {
                return !std::isspace(ch);
            }));
        }
    }
    return result;
}

inline void setLldpTlvProperty(nlohmann::json& jsonSchema,
                               const std::string& property,
                               const std::string& propertyValue,
                               const std::string& lldpType)
{
    if (!propertyValue.empty())
    {
        jsonSchema[property] = propertyValue;
    }
    else if (lldpType == lldpTransmit)
    {
        jsonSchema[property] = "";
    }
}

inline void getLldpTlvs(const std::shared_ptr<bmcweb::AsyncResp>& asyncResp,
                        const std::string& ifaceId, bool isReceived)
{
<<<<<<< HEAD
    LldpToolUtil::run(ifaceId, LldpTlv::ALL, LldpCommandType::GET, isReceived,
                      asyncResp,
                      [ifaceId, isReceived](
                          const std::shared_ptr<bmcweb::AsyncResp>& asyncResp,
                          const std::string& stdOut, const std::string&,
                          const boost::system::error_code& ec, int errorCode) {
        if (ec || errorCode)
        {
            messages::resourceErrorsDetectedFormatError(
                asyncResp->res,
                "/redfish/v1/Managers/" PLATFORMBMCID
                "/DedicatedNetworkPorts/" +
                    ifaceId,
                " command failure");
            BMCWEB_LOG_ERROR("Error while running lldtool get TLV");
            if (ec)
            {
                BMCWEB_LOG_ERROR(
                    "Error while running lldtool get TLV, Message: {}",
                    ec.message());
            }
            return;
        }
        std::string idStr;
        std::string lldpType = isReceived ? lldpReceive : lldpTransmit;
        nlohmann::json& jsonSchema =
            asyncResp->res.jsonValue["Ports"]["EthernetProperties"][lldpType];
        idStr = getTlvString(stdOut, "Chassis ID TLV");
        if (!idStr.empty())
        {
            jsonSchema["ChassisId"] = idStr;
            jsonSchema["ChassisIdSubtype"] = getChassisSubType(idStr);
        }
        else if (lldpType == lldpTransmit)
        {
            jsonSchema["ChassisId"] = "NotTransmitted";
        }

        idStr = getTlvString(stdOut, "Port ID TLV");
        if (!idStr.empty())
        {
            jsonSchema["PortId"] = idStr;
            jsonSchema["PortIdSubtype"] = getPortSubType(idStr);
        }
        else if (lldpType == lldpTransmit)
        {
            jsonSchema["PortId"] = "NotTransmitted";
        }

        idStr = getTlvString(stdOut, "System Capabilities TLV");
        if (!idStr.empty())
        {
            std::vector<std::string> capabilities =
                parseLldpCapabilities(idStr);
            if ((!capabilities.empty() && lldpType == lldpReceive) ||
                (lldpType == lldpTransmit))
            {
                jsonSchema["SystemCapabilities"] = capabilities;
            }
        }
=======
    LldpToolUtil::run(ifaceId, LldpTlv::ALL, LldpCommandType::GET, isReceived, 
                    asyncResp, [ifaceId, isReceived](
                    const std::shared_ptr<bmcweb::AsyncResp>& asyncResp,
                    const std::string& stdOut, const std::string&,
                    const boost::system::error_code& ec, int errorCode) {
                    if (ec || errorCode)
                    {
                        messages::resourceErrorsDetectedFormatError(
                            asyncResp->res, "/redfish/v1/Managers/" PLATFORMBMCID  "/DedicatedNetworkPorts/" + 
                            ifaceId, " command failure");
                        BMCWEB_LOG_ERROR("Error while running lldtool get TLV");
                        if (ec)
                        {
                            BMCWEB_LOG_ERROR("Error while running lldtool get TLV, Message: {}", ec.message());
                        }
                        return;
                    }
                    std::string idStr;
                    std::string lldpType = isReceived ? lldpReceive : lldpTransmit;
                    nlohmann::json& jsonSchema =  asyncResp->res.jsonValue["Ethernet"][lldpType];
                    idStr = getTlvString(stdOut, "Chassis ID TLV");
                    if (!idStr.empty())
                    {
                        jsonSchema["ChassisId"] = idStr;
                        jsonSchema["ChassisIdSubtype"] = getChassisSubType(idStr);
                    }
                    else if (lldpType == lldpTransmit)
                    {
                        jsonSchema["ChassisId"] = "";
                        jsonSchema["ChassisIdSubtype"] = "NotTransmitted";
                    }

                    idStr = getTlvString(stdOut, "Port ID TLV");
                    if (!idStr.empty())
                    {
                        jsonSchema["PortId"] = idStr;
                        jsonSchema["PortIdSubtype"] = getPortSubType(idStr);
                    }
                    else if (lldpType == lldpTransmit)
                    {
                        jsonSchema["PortId"] = "";
                        jsonSchema["PortIdSubtype"] = "NotTransmitted";
                    }

                    idStr = getTlvString(stdOut, "System Capabilities TLV");
                    if (!idStr.empty())
                    {
                        std::vector<std::string> capabilities = parseLldpCapabilities(idStr);
                        if ((!capabilities.empty() && lldpType == lldpReceive) ||
                            (lldpType == lldpTransmit))
                        {
                            jsonSchema["SystemCapabilities"] = capabilities;
                        }
                    }

                    idStr = getTlvString(stdOut, "System Description TLV");
                    setLldpTlvProperty(jsonSchema, "SystemDescription", idStr, lldpType);
>>>>>>> 507f598a

        idStr = getTlvString(stdOut, "System Description TLV");
        setLldpTlvProperty(jsonSchema, "SystemDescription", idStr, lldpType);

        idStr = getTlvString(stdOut, "System Name TLV");
        setLldpTlvProperty(jsonSchema, "SystemName", idStr, lldpType);

        idStr = getTlvString(stdOut, "Management Address TLV");
        if (!idStr.empty())
        {
            std::string managementAddress = findLineContaining(idStr, "IPv4");
            setLldpTlvProperty(jsonSchema, "ManagementAddressIPv4",
                               managementAddress, lldpType);

            std::string managementAddressMac = findLineContaining(idStr, "MAC");
            setLldpTlvProperty(jsonSchema, "ManagementAddressMAC",
                               managementAddressMac, lldpType);
        }

        idStr = getTlvString(stdOut, "VLAN Name TLV");
        // Matches all strings that represent a valid integer
        std::regex e("(\\d+)");
        std::smatch match;
        if (!idStr.empty() && std::regex_search(idStr, match, e) &&
            match.size() > 1)
        {
            jsonSchema["ManagementVlanId"] = std::stoi(match.str(1));
        }
        else if (lldpType == lldpTransmit)
        {
            jsonSchema["ManagementVlanId"] = 4095;
        }
    });
}

inline void
    getLldpInformation(const std::shared_ptr<bmcweb::AsyncResp>& asyncResp,
                       const std::string& ifaceId)
{
    static bool islldpEnable = false;
    if (!islldpEnable)
    {
        getEnableLldpTlvs(asyncResp, ifaceId);
        islldpEnable = true;
    }
    getLldpStatus(asyncResp, ifaceId);
    getLldpTlvs(asyncResp, ifaceId, true);
    getLldpTlvs(asyncResp, ifaceId, false);
}

inline void requestDedicatedPortsInterfacesRoutes(App& app)
{
    BMCWEB_ROUTE(app, "/redfish/v1/Managers/" PLATFORMBMCID
                      "/DedicatedNetworkPorts/")
        .privileges(redfish::privileges::getEthernetInterfaceCollection)
        .methods(boost::beast::http::verb::get)(
            [&app](const crow::Request& req,
                   const std::shared_ptr<bmcweb::AsyncResp>& asyncResp) {
        if (!redfish::setUpRedfishRoute(app, req, asyncResp))
        {
            return;
        }

        asyncResp->res.jsonValue["@odata.type"] =
            "#PortCollection.PortCollection";
        asyncResp->res.jsonValue["@odata.id"] =
            "/redfish/v1/Managers/" PLATFORMBMCID "/DedicatedNetworkPorts";
        asyncResp->res.jsonValue["Name"] =
            "Ethernet Dedicated Port Interface Collection";
        asyncResp->res.jsonValue["Description"] =
            "The dedicated network ports of the manager";

        // Get eth interface list, and call the below callback for JSON
        // preparation
        getEthernetIfaceList(
            [asyncResp](const bool& success,
                        const std::vector<std::string>& ifaceList) {
            if (!success)
            {
                messages::internalError(asyncResp->res);
                return;
            }
            int entryIdx = 1;
            nlohmann::json& ifaceArray = asyncResp->res.jsonValue["Members"];
            ifaceArray = nlohmann::json::array();
            std::string tag = "vlan";
            for (const std::string& ifaceItem : ifaceList)
            {
                std::size_t found = ifaceItem.find(tag);
                if (found == std::string::npos)
                {
                    nlohmann::json::object_t iface;
                    iface["@odata.id"] = "/redfish/v1/Managers/" PLATFORMBMCID
                                         "/DedicatedNetworkPorts/" +
                                         std::to_string(entryIdx);
                    ifaceArray.push_back(std::move(iface));
                    ++entryIdx;
                }
            }
            asyncResp->res.jsonValue["Members@odata.count"] = ifaceArray.size();
        });
    });

    BMCWEB_ROUTE(app, "/redfish/v1/Managers/" PLATFORMBMCID
                      "/DedicatedNetworkPorts/<str>/")
        .privileges(redfish::privileges::getEthernetInterface)
        .methods(boost::beast::http::verb::get)(
            [&app](const crow::Request& req,
                   const std::shared_ptr<bmcweb::AsyncResp>& asyncResp,
                   const std::string& entryIdx) {
        if (!redfish::setUpRedfishRoute(app, req, asyncResp))
        {
            return;
        }
        getEthernetIfaceList(
            [asyncResp, entryIdx](const bool& success,
                                  const std::vector<std::string>& ifaceList) {
            if (!success)
            {
                messages::internalError(asyncResp->res);
                return;
            }
            int entryIdxInt = std::stoi(entryIdx);
            int count = 1;
            std::string tag = "vlan";
            for (const std::string& ifaceItem : ifaceList)
            {
                // take only none vlan interfaces
                std::size_t found = ifaceItem.find(tag);
                if (found == std::string::npos)
                {
                    if (count == entryIdxInt)
                    {
                        getLldpInformation(asyncResp, ifaceItem);
                        asyncResp->res.jsonValue["Ports"]["EthernetInterfaces"]
                                                ["@odata.id"] =
                            "/redfish/v1/Managers/" PLATFORMBMCID
                            "/EthernetInterfaces/" +
                            ifaceItem;
                        return;
                    }
                    ++count;
                }
<<<<<<< HEAD
            }
            BMCWEB_LOG_ERROR("No internet interface was found ");
        });
    });
=======
                asyncResp->res.jsonValue["@odata.type"] =
                    "#Port.v1_9_0.Port";
                asyncResp->res.jsonValue["@odata.id"] =
                    "/redfish/v1/Managers/" PLATFORMBMCID "/DedicatedNetworkPorts/" + entryIdx;
                asyncResp->res.jsonValue["Name"] = "Manager Dedicated Network Port";
                asyncResp->res.jsonValue["Id"] = entryIdx;
                getEthernetIfaceList(
                    [asyncResp, entryIdx](const bool& success,
                                const std::vector<std::string>&
                                    ifaceList) {
                        if (!success)
                        {
                            messages::internalError(asyncResp->res);
                            return;
                        }
                        int entryIdxInt = std::stoi(entryIdx);
                        int count = 1;
                        std::string tag = "vlan";
                        nlohmann::json& ifaceArray =
                            asyncResp->res.jsonValue["Links"]["EthernetInterfaces"];
                        for (const std::string& ifaceItem : ifaceList)
                        {
                            // take only none vlan interfaces
                            std::size_t found = ifaceItem.find(tag);
                            if (found == std::string::npos)
                            {
                                if (count == entryIdxInt)
                                {
                                    getLldpInformation(asyncResp, ifaceItem);
                                    nlohmann::json::object_t iface;
                                    iface["@odata.id"] =
                                        "/redfish/v1/Managers/" PLATFORMBMCID "/EthernetInterfaces/" + ifaceItem;
                                    ifaceArray.push_back(std::move(iface));
                                    return;
                                }
                                ++count;  
                            }
                        }
                        BMCWEB_LOG_ERROR("No internet interface was found ");
                    });   
            });
>>>>>>> 507f598a

    BMCWEB_ROUTE(app, "/redfish/v1/Managers/" PLATFORMBMCID
                      "/DedicatedNetworkPorts/<str>/")
        .privileges(redfish::privileges::patchEthernetInterface)
        .methods(boost::beast::http::verb::patch)(
            [&app](const crow::Request& req,
                   const std::shared_ptr<bmcweb::AsyncResp>& asyncResp,
                   const std::string& ifaceInx) {
        if (!redfish::setUpRedfishRoute(app, req, asyncResp))
        {
            return;
        }

        std::optional<bool> lldpEnabled;
        if (!json_util::readJsonPatch(req, asyncResp->res, "LLDPEnabled",
                                      lldpEnabled))
        {
            return;
        }
        if (lldpEnabled)
        {
            LldpTlv commandType = LldpTlv::DISABLE_ADMIN_STATUS;
            if (*lldpEnabled)
            {
                commandType = LldpTlv::ENABLE_ADMIN_STATUS;
            }
            getEthernetIfaceList(
                [asyncResp, ifaceInx,
                 commandType](const bool& success,
                              const std::vector<std::string>& ifaceList) {
                if (!success)
                {
                    messages::internalError(asyncResp->res);
                    return;
                }
                int entryIdxInt = std::stoi(ifaceInx);
                int count = 1;
                std::string tag = "vlan";
                for (const std::string& ifaceItem : ifaceList)
                {
                    std::size_t found = ifaceItem.find(tag);
                    // Take only none vlan interfaces
                    if (found == std::string::npos)
                    {
                        if (count == entryIdxInt)
                        {
                            setLldpStatus(asyncResp, ifaceItem, commandType);
                            return;
                        }
                        ++count;
                    }
                }
                BMCWEB_LOG_ERROR("No internet interface was found ");
            });
        }
    });
}

} // namespace redfish<|MERGE_RESOLUTION|>--- conflicted
+++ resolved
@@ -36,7 +36,6 @@
 inline void getLldpStatus(const std::shared_ptr<bmcweb::AsyncResp>& asyncResp,
                           const std::string& ifaceId)
 {
-<<<<<<< HEAD
     LldpToolUtil::run(
         ifaceId, LldpTlv::ADMIN_STATUS, LldpCommandType::GET_LLDP, false,
         asyncResp,
@@ -64,50 +63,15 @@
         {
             if (stdOut.find("disabled") != std::string::npos)
             {
-                asyncResp->res.jsonValue["Ports"]["EthernetProperties"]
-                                        ["LLDPEnabled"] = false;
+                asyncResp->res.jsonValue["Ethernet"]["LLDPEnabled"] = false;
             }
             else
             {
-                asyncResp->res.jsonValue["Ports"]["EthernetProperties"]
-                                        ["LLDPEnabled"] = true;
+                asyncResp->res.jsonValue["Ethernet"]["LLDPEnabled"] = true;
             }
         }
         BMCWEB_LOG_DEBUG("get Lldp Status: {}", stdOut);
     });
-=======
-   LldpToolUtil::run(ifaceId, LldpTlv::ADMIN_STATUS, LldpCommandType::GET_LLDP, false, asyncResp,
-                    [ifaceId](
-                    const std::shared_ptr<bmcweb::AsyncResp>& asyncResp,
-                    const std::string& stdOut, const std::string&,
-                    const boost::system::error_code& ec, int errorCode) {
-                    if (ec || errorCode)
-                    {
-                        messages::resourceErrorsDetectedFormatError(
-                            asyncResp->res, "/redfish/v1/Managers/" PLATFORMBMCID  "/DedicatedNetworkPorts/" + 
-                            ifaceId, " command failure");
-                        BMCWEB_LOG_ERROR("Error while running lldtool get status");
-                        if (ec)
-                        {
-                            BMCWEB_LOG_ERROR("Error while running lldtool get status, Message: {}", ec.message());
-                        }
-                        return;
-                    }
-                    if (stdOut.find("adminStatus=") != std::string::npos)
-                    {
-                       if (stdOut.find("disabled") != std::string::npos) 
-                       {
-                            asyncResp->res.jsonValue["Ethernet"]["LLDPEnabled"] = false;
-                        }
-                        else
-                        {
-                            asyncResp->res.jsonValue["Ethernet"]["LLDPEnabled"] = true;
-                          
-                       }
-                    }
-                    BMCWEB_LOG_DEBUG("get Lldp Status: {}", stdOut);
-                }); 
->>>>>>> 507f598a
 }
 
 inline void setLldpStatus(const std::shared_ptr<bmcweb::AsyncResp>& asyncResp,
@@ -378,7 +342,6 @@
 inline void getLldpTlvs(const std::shared_ptr<bmcweb::AsyncResp>& asyncResp,
                         const std::string& ifaceId, bool isReceived)
 {
-<<<<<<< HEAD
     LldpToolUtil::run(ifaceId, LldpTlv::ALL, LldpCommandType::GET, isReceived,
                       asyncResp,
                       [ifaceId, isReceived](
@@ -405,7 +368,7 @@
         std::string idStr;
         std::string lldpType = isReceived ? lldpReceive : lldpTransmit;
         nlohmann::json& jsonSchema =
-            asyncResp->res.jsonValue["Ports"]["EthernetProperties"][lldpType];
+            asyncResp->res.jsonValue["Ethernet"][lldpType];
         idStr = getTlvString(stdOut, "Chassis ID TLV");
         if (!idStr.empty())
         {
@@ -414,7 +377,8 @@
         }
         else if (lldpType == lldpTransmit)
         {
-            jsonSchema["ChassisId"] = "NotTransmitted";
+                        jsonSchema["ChassisId"] = "";
+                        jsonSchema["ChassisIdSubtype"] = "NotTransmitted";
         }
 
         idStr = getTlvString(stdOut, "Port ID TLV");
@@ -425,7 +389,8 @@
         }
         else if (lldpType == lldpTransmit)
         {
-            jsonSchema["PortId"] = "NotTransmitted";
+                        jsonSchema["PortId"] = "";
+                        jsonSchema["PortIdSubtype"] = "NotTransmitted";
         }
 
         idStr = getTlvString(stdOut, "System Capabilities TLV");
@@ -439,65 +404,6 @@
                 jsonSchema["SystemCapabilities"] = capabilities;
             }
         }
-=======
-    LldpToolUtil::run(ifaceId, LldpTlv::ALL, LldpCommandType::GET, isReceived, 
-                    asyncResp, [ifaceId, isReceived](
-                    const std::shared_ptr<bmcweb::AsyncResp>& asyncResp,
-                    const std::string& stdOut, const std::string&,
-                    const boost::system::error_code& ec, int errorCode) {
-                    if (ec || errorCode)
-                    {
-                        messages::resourceErrorsDetectedFormatError(
-                            asyncResp->res, "/redfish/v1/Managers/" PLATFORMBMCID  "/DedicatedNetworkPorts/" + 
-                            ifaceId, " command failure");
-                        BMCWEB_LOG_ERROR("Error while running lldtool get TLV");
-                        if (ec)
-                        {
-                            BMCWEB_LOG_ERROR("Error while running lldtool get TLV, Message: {}", ec.message());
-                        }
-                        return;
-                    }
-                    std::string idStr;
-                    std::string lldpType = isReceived ? lldpReceive : lldpTransmit;
-                    nlohmann::json& jsonSchema =  asyncResp->res.jsonValue["Ethernet"][lldpType];
-                    idStr = getTlvString(stdOut, "Chassis ID TLV");
-                    if (!idStr.empty())
-                    {
-                        jsonSchema["ChassisId"] = idStr;
-                        jsonSchema["ChassisIdSubtype"] = getChassisSubType(idStr);
-                    }
-                    else if (lldpType == lldpTransmit)
-                    {
-                        jsonSchema["ChassisId"] = "";
-                        jsonSchema["ChassisIdSubtype"] = "NotTransmitted";
-                    }
-
-                    idStr = getTlvString(stdOut, "Port ID TLV");
-                    if (!idStr.empty())
-                    {
-                        jsonSchema["PortId"] = idStr;
-                        jsonSchema["PortIdSubtype"] = getPortSubType(idStr);
-                    }
-                    else if (lldpType == lldpTransmit)
-                    {
-                        jsonSchema["PortId"] = "";
-                        jsonSchema["PortIdSubtype"] = "NotTransmitted";
-                    }
-
-                    idStr = getTlvString(stdOut, "System Capabilities TLV");
-                    if (!idStr.empty())
-                    {
-                        std::vector<std::string> capabilities = parseLldpCapabilities(idStr);
-                        if ((!capabilities.empty() && lldpType == lldpReceive) ||
-                            (lldpType == lldpTransmit))
-                        {
-                            jsonSchema["SystemCapabilities"] = capabilities;
-                        }
-                    }
-
-                    idStr = getTlvString(stdOut, "System Description TLV");
-                    setLldpTlvProperty(jsonSchema, "SystemDescription", idStr, lldpType);
->>>>>>> 507f598a
 
         idStr = getTlvString(stdOut, "System Description TLV");
         setLldpTlvProperty(jsonSchema, "SystemDescription", idStr, lldpType);
@@ -612,6 +518,12 @@
         {
             return;
         }
+                asyncResp->res.jsonValue["@odata.type"] =
+                    "#Port.v1_9_0.Port";
+                asyncResp->res.jsonValue["@odata.id"] =
+                    "/redfish/v1/Managers/" PLATFORMBMCID "/DedicatedNetworkPorts/" + entryIdx;
+                asyncResp->res.jsonValue["Name"] = "Manager Dedicated Network Port";
+                asyncResp->res.jsonValue["Id"] = entryIdx;
         getEthernetIfaceList(
             [asyncResp, entryIdx](const bool& success,
                                   const std::vector<std::string>& ifaceList) {
@@ -623,6 +535,8 @@
             int entryIdxInt = std::stoi(entryIdx);
             int count = 1;
             std::string tag = "vlan";
+                        nlohmann::json& ifaceArray =
+                            asyncResp->res.jsonValue["Links"]["EthernetInterfaces"];
             for (const std::string& ifaceItem : ifaceList)
             {
                 // take only none vlan interfaces
@@ -632,63 +546,20 @@
                     if (count == entryIdxInt)
                     {
                         getLldpInformation(asyncResp, ifaceItem);
-                        asyncResp->res.jsonValue["Ports"]["EthernetInterfaces"]
-                                                ["@odata.id"] =
+                        nlohmann::json::object_t iface;
+                        iface["@odata.id"] =
                             "/redfish/v1/Managers/" PLATFORMBMCID
                             "/EthernetInterfaces/" +
                             ifaceItem;
+                        ifaceArray.push_back(std::move(iface));
                         return;
                     }
                     ++count;
                 }
-<<<<<<< HEAD
             }
             BMCWEB_LOG_ERROR("No internet interface was found ");
         });
     });
-=======
-                asyncResp->res.jsonValue["@odata.type"] =
-                    "#Port.v1_9_0.Port";
-                asyncResp->res.jsonValue["@odata.id"] =
-                    "/redfish/v1/Managers/" PLATFORMBMCID "/DedicatedNetworkPorts/" + entryIdx;
-                asyncResp->res.jsonValue["Name"] = "Manager Dedicated Network Port";
-                asyncResp->res.jsonValue["Id"] = entryIdx;
-                getEthernetIfaceList(
-                    [asyncResp, entryIdx](const bool& success,
-                                const std::vector<std::string>&
-                                    ifaceList) {
-                        if (!success)
-                        {
-                            messages::internalError(asyncResp->res);
-                            return;
-                        }
-                        int entryIdxInt = std::stoi(entryIdx);
-                        int count = 1;
-                        std::string tag = "vlan";
-                        nlohmann::json& ifaceArray =
-                            asyncResp->res.jsonValue["Links"]["EthernetInterfaces"];
-                        for (const std::string& ifaceItem : ifaceList)
-                        {
-                            // take only none vlan interfaces
-                            std::size_t found = ifaceItem.find(tag);
-                            if (found == std::string::npos)
-                            {
-                                if (count == entryIdxInt)
-                                {
-                                    getLldpInformation(asyncResp, ifaceItem);
-                                    nlohmann::json::object_t iface;
-                                    iface["@odata.id"] =
-                                        "/redfish/v1/Managers/" PLATFORMBMCID "/EthernetInterfaces/" + ifaceItem;
-                                    ifaceArray.push_back(std::move(iface));
-                                    return;
-                                }
-                                ++count;  
-                            }
-                        }
-                        BMCWEB_LOG_ERROR("No internet interface was found ");
-                    });   
-            });
->>>>>>> 507f598a
 
     BMCWEB_ROUTE(app, "/redfish/v1/Managers/" PLATFORMBMCID
                       "/DedicatedNetworkPorts/<str>/")
