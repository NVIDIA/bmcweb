--- conflicted
+++ resolved
@@ -276,7 +276,6 @@
     });
 }
 
-<<<<<<< HEAD
 inline void
     handleAccountLocked(const std::string_view username,
                         const std::shared_ptr<bmcweb::AsyncResp>& asyncResp,
@@ -481,8 +480,4 @@
     });
 }
 
-} // namespace redfish
-#endif
-=======
-} // namespace redfish
->>>>>>> c8491cb0
+} // namespace redfish