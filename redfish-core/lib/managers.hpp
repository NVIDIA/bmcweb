/*
// Copyright (c) 2018 Intel Corporation
//
// Licensed under the Apache License, Version 2.0 (the "License");
// you may not use this file except in compliance with the License.
// You may obtain a copy of the License at
//
//      http://www.apache.org/licenses/LICENSE-2.0
//
// Unless required by applicable law or agreed to in writing, software
// distributed under the License is distributed on an "AS IS" BASIS,
// WITHOUT WARRANTIES OR CONDITIONS OF ANY KIND, either express or implied.
// See the License for the specific language governing permissions and
// limitations under the License.
*/
#pragma once

// #include "error_messages.hpp"
#include "bmcweb_config.h"

#include "app.hpp"
#include "dbus_utility.hpp"
#include "health.hpp"
#include "redfish_util.hpp"
#include "utils/dbus_utils.hpp"
#include "utils/json_utils.hpp"
#include "utils/sw_utils.hpp"
#include "utils/time_utils.hpp"
<<<<<<< HEAD
=======
#include "utils/nvidia_manager_utils.hpp"

#include <app.hpp>
>>>>>>> b6df92f3
#include <boost/algorithm/string/replace.hpp>
#include <boost/date_time.hpp>
#include <query.hpp>
#include <registries/privilege_registry.hpp>
#include <utils/chassis_utils.hpp>
#include <utils/conditions_utils.hpp>
#include <utils/fw_utils.hpp>
#include <utils/hex_utils.hpp>
#include <utils/systemd_utils.hpp>
#include <boost/system/error_code.hpp>
#include <boost/url/format.hpp>
#include <sdbusplus/asio/property.hpp>
#include <sdbusplus/unpack_properties.hpp>

#include <algorithm>
#include <array>
#include <cstdint>
#include <memory>
#include <ranges>
#include <sstream>
#include <string_view>
#include <variant>

#include "persistentstorage_util.hpp"

namespace redfish
{

// Map of service name to list of interfaces
using MapperServiceMap =
    std::vector<std::pair<std::string, std::vector<std::string>>>;

// Map of object paths to MapperServiceMaps
using MapperGetSubTreeResponse =
    std::vector<std::pair<std::string, MapperServiceMap>>;

using GetSubTreeType = std::vector<
    std::pair<std::string,
              std::vector<std::pair<std::string, std::vector<std::string>>>>>;

const std::string hexPrefix = "0x";

const int invalidDataOutSizeErr = 0x116;

#ifdef BMCWEB_ENABLE_TLS_AUTH_OPT_IN

/**
 * Helper to enable the AuthenticationTLSRequired
 */
inline void enableTLSAuth()
{
    BMCWEB_LOG_DEBUG("Processing AuthenticationTLSRequired Enable.");
    std::filesystem::path dropinConf = "bmcweb-socket-tls.conf";
    std::filesystem::path dropinDir = "/etc/systemd/system/bmcweb.socket.d";
    std::filesystem::path confPath = dropinDir / dropinConf;

    try
    {
        if (!std::filesystem::exists(dropinDir))
        {
            std::filesystem::create_directory(dropinDir);
        }
        std::ofstream out(confPath.string());
        out << "[Socket]" << std::endl;
        out << "ListenStream=" << std::endl;    // disable port 80
        out << "ListenStream=443" << std::endl; // enable port 443
    }
    catch (const std::exception& e)
    {
        BMCWEB_LOG_ERROR("TLSAuthEnable drop-in socket configuration file: {}", e.what());
    }
    persistent_data::getConfig().enableTLSAuth();

    // restart procedure
    // TODO find nicer and faster way?
    try
    {
        dbus::utility::systemdReload();
    }
    catch (const std::exception& e)
    {
        BMCWEB_LOG_ERROR("TLSAuthEnable systemd Reload failed with: {}", e.what());
    }

    try
    {
        dbus::utility::systemdRestartUnit("bmcweb_2esocket", "replace");
    }
    catch (const std::exception& e)
    {
        BMCWEB_LOG_ERROR("TLSAuthEnable bmcweb.socket Restart failed with: {}", e.what());
    }

    try
    {
        dbus::utility::systemdRestartUnit("bmcweb_2eservice", "replace");
    }
    catch (const std::exception& e)
    {
        BMCWEB_LOG_ERROR("TLSAuthEnable bmcweb.service Restart failed with: {}", e.what());
    }
}

#endif // BMCWEB_ENABLE_TLS_AUTH_OPT_IN

/**
 * Function reboots the BMC.
 *
 * @param[in] asyncResp - Shared pointer for completing asynchronous calls
 */
inline void
    doBMCGracefulRestart(const std::shared_ptr<bmcweb::AsyncResp>& asyncResp)
{
    const char* processName = "xyz.openbmc_project.State.BMC";
    const char* objectPath = "/xyz/openbmc_project/state/bmc0";
    const char* interfaceName = "xyz.openbmc_project.State.BMC";
    const std::string& propertyValue =
        "xyz.openbmc_project.State.BMC.Transition.Reboot";
    const char* destProperty = "RequestedBMCTransition";

    // Create the D-Bus variant for D-Bus call.
    sdbusplus::asio::setProperty(
        *crow::connections::systemBus, processName, objectPath, interfaceName,
        destProperty, propertyValue,
        [asyncResp](const boost::system::error_code& ec) {
        // Use "Set" method to set the property value.
        if (ec)
        {
            BMCWEB_LOG_DEBUG("[Set] Bad D-Bus request error: {}", ec);
            messages::internalError(asyncResp->res);
            return;
        }

        messages::success(asyncResp->res);
        });
}

inline void
    doBMCForceRestart(const std::shared_ptr<bmcweb::AsyncResp>& asyncResp)
{
    const char* processName = "xyz.openbmc_project.State.BMC";
    const char* objectPath = "/xyz/openbmc_project/state/bmc0";
    const char* interfaceName = "xyz.openbmc_project.State.BMC";
    const std::string& propertyValue =
        "xyz.openbmc_project.State.BMC.Transition.HardReboot";
    const char* destProperty = "RequestedBMCTransition";

    // Create the D-Bus variant for D-Bus call.
    sdbusplus::asio::setProperty(
        *crow::connections::systemBus, processName, objectPath, interfaceName,
        destProperty, propertyValue,
        [asyncResp](const boost::system::error_code& ec) {
        // Use "Set" method to set the property value.
        if (ec)
        {
            BMCWEB_LOG_DEBUG("[Set] Bad D-Bus request error: {}", ec);
            messages::internalError(asyncResp->res);
            return;
        }

        messages::success(asyncResp->res);
        });
}

/**
 * Function shutdowns the BMC.
 *
 * @param[in] asyncResp - Shared pointer for completing asynchronous calls
 */
inline void
    doBMCGracefulShutdown(const std::shared_ptr<bmcweb::AsyncResp>& asyncResp)
{
    const char* processName = "xyz.openbmc_project.State.BMC";
    const char* objectPath = "/xyz/openbmc_project/state/bmc0";
    const char* interfaceName = "xyz.openbmc_project.State.BMC";
    const std::string& propertyValue =
        "xyz.openbmc_project.State.BMC.Transition.PowerOff";
    const char* destProperty = "RequestedBMCTransition";

    // Create the D-Bus variant for D-Bus call.
    sdbusplus::asio::setProperty(
        *crow::connections::systemBus, processName, objectPath, interfaceName,
        destProperty, propertyValue,
        [asyncResp](const boost::system::error_code& ec) {
        // Use "Set" method to set the property value.
        if (ec)
        {
            BMCWEB_LOG_DEBUG("[Set] Bad D-Bus request error: {}", ec);
            messages::internalError(asyncResp->res);
            return;
        }

        messages::success(asyncResp->res);
        });
}

/**
 * ManagerResetAction class supports the POST method for the Reset (reboot)
 * action.
 */
inline void requestRoutesManagerResetAction(App& app)
{
    /**
     * Function handles POST method request.
     * Analyzes POST body before sending Reset (Reboot) request data to D-Bus.
     * OpenBMC supports ResetType "GracefulRestart" and "ForceRestart".
     */

    BMCWEB_ROUTE(app, "/redfish/v1/Managers/" PLATFORMBMCID
                      "/Actions/Manager.Reset/")
        .privileges(redfish::privileges::postManager)
        .methods(boost::beast::http::verb::post)(
            [&app](const crow::Request& req,
                   const std::shared_ptr<bmcweb::AsyncResp>& asyncResp) {
        if (!redfish::setUpRedfishRoute(app, req, asyncResp))
        {
            return;
        }
        BMCWEB_LOG_DEBUG("Post Manager Reset.");

        std::string resetType;

        if (!redfish::json_util::readJsonAction(req, asyncResp->res,
                                                "ResetType", resetType))
        {
            return;
        }

#ifdef BMCWEB_ENABLE_REDFISH_DBUS_EVENT_PUSH
                if (resetType == "GracefulRestart" ||
                    resetType == "ForceRestart" ||
                    resetType == "GracefulShutdown")
                {
                    // Send an event for Manager Reset
                    Event event = redfish::EventUtil::getInstance()
                                      .createEventRebootReason("ManagerReset",
                                                               "Managers");
                    redfish::EventServiceManager::getInstance()
                        .sendEventWithOOC(std::string(req.target()), event);
                }
#endif

        if (resetType == "GracefulRestart")
        {
            BMCWEB_LOG_DEBUG("Proceeding with {}", resetType);
            doBMCGracefulRestart(asyncResp);
            return;
        }
        if (resetType == "ForceRestart")
        {
            BMCWEB_LOG_DEBUG("Proceeding with {}", resetType);
            doBMCForceRestart(asyncResp);
            return;
        }
        if (resetType == "GracefulShutdown")
        {
            BMCWEB_LOG_DEBUG("Proceeding with {}", resetType);
            doBMCGracefulShutdown(asyncResp);
            return;
        }
        BMCWEB_LOG_DEBUG("Invalid property value for ResetType: {}", resetType);
        messages::actionParameterNotSupported(asyncResp->res, resetType,
                                              "ResetType");

        return;
    });
}

/**
 * ManagerResetToDefaultsAction class supports POST method for factory reset
 * action.
 */
inline void requestRoutesManagerResetToDefaultsAction(App& app)
{
    /**
     * Function handles ResetToDefaults POST method request.
     *
     * Analyzes POST body message and factory resets BMC by calling
     * BMC code updater factory reset followed by a BMC reboot.
     *
     * BMC code updater factory reset wipes the whole BMC read-write
     * filesystem which includes things like the network settings.
     *
     * OpenBMC only supports ResetToDefaultsType "ResetAll".
     */

    BMCWEB_ROUTE(app, "/redfish/v1/Managers/" PLATFORMBMCID
                      "/Actions/Manager.ResetToDefaults/")
        .privileges(redfish::privileges::postManager)
        .methods(boost::beast::http::verb::post)(
            [&app](const crow::Request& req,
                   const std::shared_ptr<bmcweb::AsyncResp>& asyncResp) {
        if (!redfish::setUpRedfishRoute(app, req, asyncResp))
        {
            return;
        }
        BMCWEB_LOG_DEBUG("Post ResetToDefaults.");

        std::string resetType;
        std::string ifnameFactoryReset =
            "xyz.openbmc_project.Common.FactoryReset";

        if (!redfish::json_util::readJsonAction(
                req, asyncResp->res, "ResetToDefaultsType", resetType))
        {
            BMCWEB_LOG_DEBUG("Missing property ResetToDefaultsType.");

            messages::actionParameterMissing(asyncResp->res, "ResetToDefaults",
                                             "ResetToDefaultsType");
            return;
        }

        if (resetType != "ResetAll")
        {
            BMCWEB_LOG_DEBUG( "Invalid property value for ResetToDefaultsType: {}", resetType);
            messages::actionParameterNotSupported(asyncResp->res, resetType,
                                                  "ResetToDefaultsType");
            return;
        }

#ifdef BMCWEB_ENABLE_REDFISH_DBUS_EVENT_PUSH
                // Send an event for reset to defaults
                Event event =
                    redfish::EventUtil::getInstance().createEventRebootReason(
                        "FactoryReset", "Managers");
                redfish::EventServiceManager::getInstance().sendEventWithOOC(
                    std::string(req.target()), event);
#endif

        crow::connections::systemBus->async_method_call(
            [asyncResp, ifnameFactoryReset](
                const boost::system::error_code ec,
                const std::vector<std::pair<
                    std::string, std::vector<std::string>>>& interfaceNames) {
            if (ec || interfaceNames.size() <= 0)
            {
                BMCWEB_LOG_ERROR("Can't find object");
                messages::internalError(asyncResp->res);
                return;
            }

            for (const std::pair<std::string, std::vector<std::string>>&
                     object : interfaceNames)
            {
                crow::connections::systemBus->async_method_call(
                    [asyncResp, object](const boost::system::error_code ec) {
                    if (ec)
                    {
                        BMCWEB_LOG_DEBUG("Failed to ResetToDefaults: {}", ec);
                        messages::internalError(asyncResp->res);
                        return;
                    }
                    // Factory Reset doesn't actually happen
                    // until a reboot Can't erase what the BMC
                    // is running on
                    doBMCGracefulRestart(asyncResp);
                },
                    object.first, "/xyz/openbmc_project/software",
                    ifnameFactoryReset, "Reset");
            }
        },
            "xyz.openbmc_project.ObjectMapper",
            "/xyz/openbmc_project/object_mapper",
            "xyz.openbmc_project.ObjectMapper", "GetObject",
            "/xyz/openbmc_project/software",
            std::array<const char*, 1>{ifnameFactoryReset.c_str()});
    });
}

/**
 * NvidiaManagerResetToDefaultsAction class supports POST method for complete
 * reset action.
 */
inline void requestRoutesNvidiaManagerResetToDefaultsAction(App& app)
{
    /**
     * Function handles ResetToDefaults POST method request.
     *
     */

    BMCWEB_ROUTE(app, "/redfish/v1/Managers/" PLATFORMBMCID
                      "/Actions/Oem/NvidiaManager.ResetToDefaults")
        .privileges(redfish::privileges::postManager)
        .methods(boost::beast::http::verb::post)(
            [&app](const crow::Request& req,
                   const std::shared_ptr<bmcweb::AsyncResp>& asyncResp) {
        if (!redfish::setUpRedfishRoute(app, req, asyncResp))
        {
            return;
        }
        BMCWEB_LOG_DEBUG("Post ResetToDefaults.");
        (void)req;
        std::string ifnameCompleteReset = "com.nvidia.Common.CompleteReset";

        crow::connections::systemBus->async_method_call(
            [asyncResp, ifnameCompleteReset](
                const boost::system::error_code ec,
                const std::vector<std::pair<
                    std::string, std::vector<std::string>>>& interfaceNames) {
            if (ec || interfaceNames.size() <= 0)
            {
                BMCWEB_LOG_ERROR("Can't find object");
                messages::internalError(asyncResp->res);
                return;
            }

            for (const std::pair<std::string, std::vector<std::string>>&
                     object : interfaceNames)
            {
                crow::connections::systemBus->async_method_call(
                    [asyncResp, object](const boost::system::error_code ec) {
                    if (ec)
                    {
                        BMCWEB_LOG_DEBUG("Failed to ResetToDefaults: {}", ec);
                        messages::internalError(asyncResp->res);
                        return;
                    }
                    // Factory Reset doesn't actually happen
                    // until a reboot Can't erase what the BMC
                    // is running on
                    doBMCGracefulRestart(asyncResp);
                },
                    object.first, "/xyz/openbmc_project/software",
                    ifnameCompleteReset, "CompleteReset");
            }
        },
            "xyz.openbmc_project.ObjectMapper",
            "/xyz/openbmc_project/object_mapper",
            "xyz.openbmc_project.ObjectMapper", "GetObject",
            "/xyz/openbmc_project/software",
            std::array<const char*, 1>{ifnameCompleteReset.c_str()});
    });
}

/**
 * eMMCSecureErase class supports POST method for eMMC Secure Erase
 */
inline void requestRoutesNvidiaManagerEmmcSecureErase(App& app)
{

    /**
     * Function handles ResetToDefaults POST method request.
     *
     */

    BMCWEB_ROUTE(app, "/redfish/v1/Managers/" PLATFORMBMCID
                      "/Actions/Oem/eMMC.SecureErase")
        .privileges(redfish::privileges::postManager)
        .methods(boost::beast::http::verb::post)(
            [&app](const crow::Request& req,
                   const std::shared_ptr<bmcweb::AsyncResp>& asyncResp) {

                std::string setCommand = "/sbin/fw_setenv emmc_secure_erase yes";
                PersistentStorageUtil persistentStorageUtil;
                if (!redfish::setUpRedfishRoute(app, req, asyncResp))
                {
                    return;
                }
                BMCWEB_LOG_DEBUG("Post eMMC Secure Erase.");
                auto resetEMMCSecureEraseCallback =
                    []([[maybe_unused]] const crow::Request& req,
                    [[maybe_unused]] const std::shared_ptr<bmcweb::AsyncResp>& asyncResp,
                    [[maybe_unused]] const std::string& stdOut,
                    [[maybe_unused]] const std::string& stdErr,
                    [[maybe_unused]] const boost::system::error_code& ec,
                    [[maybe_unused]] int errorCode) -> void {
                    BMCWEB_LOG_INFO("Setting eMMC Secure Erase uboot env");
                    return;
                };
                persistentStorageUtil.executeEnvCommand(req, asyncResp, setCommand,
                                                        std::move(resetEMMCSecureEraseCallback));
                doBMCGracefulRestart(asyncResp);
            });
}

inline void requestRoutesManagerEmmcSecureEraseActionInfo(App& app)
{
    /**
     * Functions triggers appropriate requests on DBus
     */

    BMCWEB_ROUTE(app, "/redfish/v1/Managers/" PLATFORMBMCID "/Oem/EmmcSecureEraseActionInfo/")
        .privileges(redfish::privileges::getActionInfo)
        .methods(boost::beast::http::verb::get)(
            [&app](const crow::Request& req,
                   const std::shared_ptr<bmcweb::AsyncResp>& asyncResp) {
                if (!redfish::setUpRedfishRoute(app, req, asyncResp))
                {
                    return;
                }

                asyncResp->res.jsonValue["@odata.type"] =
                    "#ActionInfo.v1_1_2.ActionInfo";
                asyncResp->res.jsonValue["@odata.id"] =
                    "/redfish/v1/Managers/" PLATFORMBMCID "/Oem/EmmcSecureEraseActionInfo";
                asyncResp->res.jsonValue["Name"] = "Emmc Secure Erase Action Info";
                asyncResp->res.jsonValue["Id"] = "EmmcSecureEraseActionInfo";
            });
}

/**
 * ManagerResetActionInfo derived class for delivering Manager
 * ResetType AllowableValues using ResetInfo schema.
 */
inline void requestRoutesManagerResetActionInfo(App& app)
{
    /**
     * Functions triggers appropriate requests on DBus
     */

    BMCWEB_ROUTE(app, "/redfish/v1/Managers/" PLATFORMBMCID "/ResetActionInfo/")
        .privileges(redfish::privileges::getActionInfo)
        .methods(boost::beast::http::verb::get)(
            [&app](const crow::Request& req,
                   const std::shared_ptr<bmcweb::AsyncResp>& asyncResp) {
        if (!redfish::setUpRedfishRoute(app, req, asyncResp))
        {
            return;
        }

        asyncResp->res.jsonValue["@odata.type"] =
            "#ActionInfo.v1_1_2.ActionInfo";
        asyncResp->res.jsonValue["@odata.id"] =
            "/redfish/v1/Managers/" PLATFORMBMCID "/ResetActionInfo";
        asyncResp->res.jsonValue["Name"] = "Reset Action Info";
        asyncResp->res.jsonValue["Id"] = "ResetActionInfo";
        nlohmann::json::object_t parameter;
        parameter["Name"] = "ResetType";
        parameter["Required"] = true;
        parameter["DataType"] = "String";

        nlohmann::json::array_t allowableValues;
        allowableValues.push_back("GracefulRestart");
        allowableValues.push_back("ForceRestart");
        allowableValues.push_back("GracefulShutdown");
        parameter["AllowableValues"] = std::move(allowableValues);

        nlohmann::json::array_t parameters;
        parameters.emplace_back(std::move(parameter));

        asyncResp->res.jsonValue["Parameters"] = std::move(parameters);
    });
}

void setDbusSelCapacity(size_t capacity,
                        const std::shared_ptr<bmcweb::AsyncResp>& asyncResp)
{
    auto respHandler = [asyncResp, capacity](const boost::system::error_code ec) {
        if (ec.value() == EBADR)
        {
            messages::resourceNotFound(
                asyncResp->res, "#Manager.v1_11_0.Manager", "Capacity");
            return;
        }
        if (ec)
        {
            messages::internalError(asyncResp->res);
            return;
        }

        asyncResp->res.result(boost::beast::http::status::no_content);
    };
    crow::connections::systemBus->async_method_call(
        respHandler, "xyz.openbmc_project.Logging",
        "/xyz/openbmc_project/logging",
        "xyz.openbmc_project.Logging.Capacity", "SetInfoLogCapacity",
        capacity);
}

/**
 * NvidiaManagerSetSelCapacityAction class supports POST method for configuration
 * of SEL capacity.
 */
inline void requestRoutesNvidiaManagerSetSelCapacityAction(App& app)
{

    BMCWEB_ROUTE(app, "/redfish/v1/Managers/" PLATFORMBMCID
                      "/Actions/Oem/Nvidia/SelCapacity/")
        .privileges(redfish::privileges::postManager)
        .methods(boost::beast::http::verb::post)(
            [&app](const crow::Request& req,
                   const std::shared_ptr<bmcweb::AsyncResp>& asyncResp) {
                size_t capacity = 0;

                if (!redfish::json_util::readJsonAction(req, asyncResp->res,
                                                        "ErrorInfoCap", capacity))
                {
                    BMCWEB_LOG_ERROR("Unable to set ErrorInfoCap");
                    return;
                }

                setDbusSelCapacity(capacity, asyncResp);
            });
}

void getDbusSelCapacity(const std::shared_ptr<bmcweb::AsyncResp>& asyncResp)
{

    auto respHandler = [asyncResp](const boost::system::error_code ec,
                                   const std::variant<size_t>& capacity) {
        if (ec.value() == EBADR)
        {
            messages::resourceNotFound(
                asyncResp->res, "#Manager.v1_11_0.Manager", "Capacity");
            return;
        }
        if (ec)
        {
            asyncResp->res.result(
                boost::beast::http::status::internal_server_error);
            return;
        }
        const size_t* capacityValue = std::get_if<size_t>(&capacity);
        if (capacityValue == nullptr) {
            BMCWEB_LOG_ERROR("dbuserror nullptr error");
            messages::internalError(asyncResp->res);
            return;
        }
        asyncResp->res.jsonValue["ErrorInfoCap"] = *capacityValue;
    };
    crow::connections::systemBus->async_method_call(
        respHandler, "xyz.openbmc_project.Logging",
        "/xyz/openbmc_project/logging",
        "org.freedesktop.DBus.Properties", "Get",
        "xyz.openbmc_project.Logging.Capacity", "InfoLogCapacity");
}

/**
 * NvidiaManagerGetSelCapacity class supports GET method for getting
 * the SEL capacity.
 */
inline void requestRoutesNvidiaManagerGetSelCapacity(App& app)
{

    BMCWEB_ROUTE(app, "/redfish/v1/Managers/" PLATFORMBMCID
                      "/Oem/Nvidia/SelCapacity/")
        .privileges(redfish::privileges::getManager)
        .methods(boost::beast::http::verb::get)(
            [&app](const crow::Request&,
                   const std::shared_ptr<bmcweb::AsyncResp>& asyncResp) {
                getDbusSelCapacity(asyncResp);
            });
}

#ifdef BMCWEB_ENABLE_NVIDIA_OEM_PROPERTIES

/**
 * SyncOOBRawCommandActionInfo derived class for delivering Managers
 * RawOOBCommands AllowableValues using NvidiaSyncOOBRawCommandAction schema.
 */
inline void requestRoutesNvidiaSyncOOBRawCommandActionInfo(App& app)
{
    BMCWEB_ROUTE(
        app,
        "/redfish/v1/Managers/<str>/Oem/Nvidia/SyncOOBRawCommandActionInfo/")
        .privileges(redfish::privileges::getActionInfo)
        .methods(boost::beast::http::verb::get)(
            [&app](const crow::Request& req,
                   const std::shared_ptr<bmcweb::AsyncResp>& asyncResp,
                   const std::string& bmcId)

    {
        if (!redfish::setUpRedfishRoute(app, req, asyncResp))
        {
            return;
        }
        // Process non bmc service manager
        if (bmcId != PLATFORMBMCID)
        {
            messages::resourceNotFound(asyncResp->res,
                                       "#Manager.v1_11_0.Manager", bmcId);
            return;
        }
        asyncResp->res.jsonValue = {
            {"@odata.type", "#ActionInfo.v1_1_2.ActionInfo"},
            {"@odata.id", "/redfish/v1/Managers/" + bmcId +
                              "/Oem/Nvidia/SyncOOBRawCommandActionInfo"},
            {"Name", "SyncOOBRawCommand Action Info"},
            {"Id", "NvidiaSyncOOBRawCommandActionInfo"},
            {"Parameters",
             {{{"Name", "TargetType"},
               {"Required", true},
               {"DataType", "String"},
               {"AllowableValues", {"GPU", "NVSwitch", "Baseboard"}}},
              {{"Name", "TartgetInstanceId"},
               {"Required", false},
               {"DataType", "Number"}},
              {{"Name", "Opcode"}, {"Required", true}, {"DataType", "String"}},
              {{"Name", "Arg1"}, {"Required", false}, {"DataType", "String"}},
              {{"Name", "Arg2"}, {"Required", false}, {"DataType", "String"}},
              {{"Name", "DataIn"},
               {"Required", false},
               {"DataType", "StringArray"},
               {"ArraySizeMaximum", 4},
               {"ArraySizeMinimum", 4}},
              {{"Name", "ExtDataIn"},
               {"Required", false},
               {"DataType", "StringArray"},
               {"ArraySizeMaximum", 4},
               {"ArraySizeMinimum", 4}}}}};
    });
}

/**
 * AsyncOOBRawCommandActionInfo derived class for delivering Managers
 * RawOOBCommands AllowableValues using NvidiaAsyncOOBRawCommandAction schema.
 */
inline void requestRoutesNvidiaAsyncOOBRawCommandActionInfo(App& app)
{
    BMCWEB_ROUTE(
        app,
        "/redfish/v1/Managers/<str>/Oem/Nvidia/AsyncOOBRawCommandActionInfo/")
        .privileges(redfish::privileges::getActionInfo)
        .methods(boost::beast::http::verb::get)(
            [&app](const crow::Request& req,
                   const std::shared_ptr<bmcweb::AsyncResp>& asyncResp,
                   const std::string& bmcId)

    {
        if (!redfish::setUpRedfishRoute(app, req, asyncResp))
        {
            return;
        }

        // Process non bmc service manager
        if (bmcId != PLATFORMBMCID)
        {
            messages::resourceNotFound(asyncResp->res,
                                       "#Manager.v1_11_0.Manager", bmcId);
            return;
        }

        asyncResp->res.jsonValue = {
            {"@odata.type", "#ActionInfo.v1_1_2.ActionInfo"},
            {"@odata.id", "/redfish/v1/Managers/" + bmcId +
                              "/Oem/Nvidia/AsyncOOBRawCommandActionInfo"},
            {"Name", "AsyncOOBRawCommand Action Info"},
            {"Id", "NvidiaAsyncOOBRawCommandActionInfo"},
            {"Parameters",
             {{{"Name", "TargetType"},
               {"Required", true},
               {"DataType", "String"},
               {"AllowableValues", {"GPU", "NVSwitch"}}},
              {{"Name", "TartgetInstanceId"},
               {"Required", true},
               {"DataType", "Number"}},
              {{"Name", "AsyncArg1"},
               {"Required", true},
               {"DataType", "String"}},
              {{"Name", "AsyncDataIn"},
               {"Required", false},
               {"DataType", "StringArray"}},
              {{"Name", "RequestedDataOutBytes"},
               {"Required", true},
               {"DataType", "Number"},
               {"MinimumValue", 0},
               {"MaximumValue", 1024}}}}};
    });
}

// convert sync command input request data to raw datain
inline uint32_t formatSyncDataIn(std::vector<std::string>& data)
{
    size_t found;
    std::string dataStr;
    uint32_t dataIn = 0;
    for (auto it = data.rbegin(); it != data.rend(); ++it)
    {
        found = (*it).find(hexPrefix);
        if (found != std::string::npos)
        {
            (*it).erase(found, hexPrefix.length());
        }
        dataStr.append(*it);
    }

    try
    {
        dataIn = static_cast<uint32_t>(std::stoul(dataStr, nullptr, 16));
    }
    catch (const std::invalid_argument& ia)
    {
        BMCWEB_LOG_ERROR("stoul conversion exception Invalid argument {}", ia.what());
        throw std::runtime_error("Invalid Argument");
    }
    catch (const std::out_of_range& oor)
    {
        BMCWEB_LOG_ERROR("stoul conversion exception out fo range {}", oor.what());
        throw std::runtime_error("Invalid Argument");
    }
    catch (const std::exception& e)
    {
        BMCWEB_LOG_ERROR("stoul conversion undefined exception{}", e.what());
        throw std::runtime_error("Invalid Argument");
    }
    return dataIn;
}

void executeRawSynCommand(const std::shared_ptr<bmcweb::AsyncResp>& resp,
                          const std::string& serviceName,
                          const std::string& objPath, const std::string& Type,
                          uint8_t id, uint8_t opCode, uint8_t arg1,
                          uint8_t arg2, uint32_t dataIn, uint32_t extDataIn)
{
    BMCWEB_LOG_DEBUG("executeRawSynCommand fn");
    crow::connections::systemBus->async_method_call(
        [resp, Type,
         id](boost::system::error_code ec, sdbusplus::message::message& msg,
             const std::tuple<int, uint32_t, uint32_t, uint32_t>& res) {
        if (!ec)
        {
            int rc = get<0>(res);
            if (rc != 0)
            {
                BMCWEB_LOG_ERROR("synccommand failed with rc:{}", rc);
                messages::operationFailed(resp->res);
                return;
            }

            resp->res.jsonValue["@odata.type"] =
                "#NvidiaManager.v1_1_0.NvidiaManager";
            resp->res.jsonValue["StatusRegister"] =
                intToHexByteArray(get<1>(res));
            resp->res.jsonValue["DataOut"] = intToHexByteArray(get<2>(res));
            resp->res.jsonValue["ExtDataOut"] = intToHexByteArray(get<3>(res));
            return;
        }
        // Read and convert dbus error message to redfish error
        const sd_bus_error* dbusError = msg.get_error();
        if (dbusError == nullptr)
        {
            BMCWEB_LOG_DEBUG("dbuserror nullptr error");
            messages::internalError(resp->res);
            return;
        }
        if (strcmp(dbusError->name,
                   "xyz.openbmc_project.Common.Error.InvalidArgument") == 0)
        {
            BMCWEB_LOG_ERROR("xyz.openbmc_project.Common.Error.InvalidArgument error");
            messages::propertyValueIncorrect(resp->res, "TargetInstanceId",
                                             std::to_string(id));
        }
        else
        {
            BMCWEB_LOG_ERROR("form executeRawSynCommand failed with error ");
            BMCWEB_LOG_ERROR("{}", ec);
            messages::internalError(resp->res);
        }
        return;
    },
        serviceName, objPath, "com.nvidia.Protocol.SMBPBI.Raw", "SyncCommand",
        Type, id, opCode, arg1, arg2, dataIn, extDataIn);
}

inline void requestRouteSyncRawOobCommand(App& app)
{
    BMCWEB_ROUTE(app, "/redfish/v1/Managers/" PLATFORMBMCID
                      "/Actions/Oem/NvidiaManager.SyncOOBRawCommand")
        .privileges(redfish::privileges::postManager)
        .methods(boost::beast::http::verb::post)(
            [&app](const crow::Request& req,
                   const std::shared_ptr<bmcweb::AsyncResp>& asyncResp) {
        if (!redfish::setUpRedfishRoute(app, req, asyncResp))
        {
            return;
        }

        uint8_t targetId;
        std::string targetType;
        std::string opCode;
        std::string arg1;
        std::string arg2;
        uint8_t opCodeRaw;
        uint8_t arg1Raw;
        uint8_t arg2Raw;
        uint32_t dataInRaw = 0;
        uint32_t extDataInRaw = 0;
        std::optional<std::vector<std::string>> dataIn;
        std::optional<std::vector<std::string>> extDataIn;

        if (!redfish::json_util::readJsonAction(
                req, asyncResp->res, "TargetType", targetType,
                "TargetInstanceId", targetId, "Opcode", opCode, "Arg1", arg1,
                "Arg2", arg2, "DataIn", dataIn, "ExtDataIn", extDataIn))
        {
            BMCWEB_LOG_ERROR("Missing property");
            return;
        }

        if ((dataIn) && ((*dataIn).size()))
        {
            try
            {
                dataInRaw = formatSyncDataIn(*dataIn);
            }
            catch (const std::runtime_error& e)
            {
                BMCWEB_LOG_ERROR("formatSyncDataIn failed with runtime error ");
                messages::internalError(asyncResp->res);
                return;
            }
        }

        if ((extDataIn) && ((*extDataIn).size()))
        {
            try
            {
                extDataInRaw = formatSyncDataIn(*extDataIn);
            }
            catch (const std::runtime_error& e)
            {
                BMCWEB_LOG_ERROR("formatSyncDataIn failed with runtime error ");
                messages::internalError(asyncResp->res);
                return;
            }
        }

        try
        {
            opCodeRaw = static_cast<uint8_t>(std::stoul(opCode, nullptr, 16));
            arg1Raw = static_cast<uint8_t>(std::stoul(arg1, nullptr, 16));
            arg2Raw = static_cast<uint8_t>(std::stoul(arg2, nullptr, 16));
        }
        catch (...)
        {
            BMCWEB_LOG_ERROR("raw Sync command failed : stoul exception ");
            messages::internalError(asyncResp->res);
            return;
        }

        crow::connections::systemBus->async_method_call(
            [asyncResp, targetType, targetId, opCodeRaw, arg1Raw, arg2Raw,
             dataInRaw, extDataInRaw](const boost::system::error_code ec,
                                      const MapperGetSubTreeResponse& subtree) {
            if (ec)
            {
                BMCWEB_LOG_ERROR("unable to find SMBPBI raw interface");
                messages::internalError(asyncResp->res);
                return;
            }
            for (const auto& [objectPath, serviceMap] : subtree)
            {
                if (serviceMap.size() < 1)
                {
                    BMCWEB_LOG_ERROR("No service Present");
                    messages::internalError(asyncResp->res);
                    return;
                }
                const std::string& serviceName = serviceMap[0].first;
                executeRawSynCommand(asyncResp, serviceName, objectPath,
                                     targetType, targetId, opCodeRaw, arg1Raw,
                                     arg2Raw, dataInRaw, extDataInRaw);
            }
        },
            "xyz.openbmc_project.ObjectMapper",
            "/xyz/openbmc_project/object_mapper",
            "xyz.openbmc_project.ObjectMapper", "GetSubTree",
            "/xyz/openbmc_project/inventory", int32_t(0),
            std::array<const char*, 1>{"com.nvidia.Protocol.SMBPBI.Raw"});
    });
}

// function to convert dataInbyte array to dataIn uint32 vector
std::vector<std::uint32_t>
    formatAsyncDataIn(std::vector<std::string>& asynDataInBytes)
{
    size_t j;
    size_t found;
    std::string temp;
    std::vector<std::uint32_t> asyncDataIn;
    auto dataInSize = asynDataInBytes.size();
    try
    {
        if (dataInSize)
        {
            for (size_t i = 0; i < dataInSize; i++)
            {
                j = i + 1;
                // handle "0x" hex prefix
                found = (asynDataInBytes[i]).find(hexPrefix);
                if (found != std::string::npos)
                {
                    (asynDataInBytes[i]).erase(found, hexPrefix.length());
                }
                temp.insert(0, asynDataInBytes[i]);

                if ((j == dataInSize) || ((j % 4) == 0))
                {
                    // covert string to unit32_t
                    asyncDataIn.push_back(
                        static_cast<uint32_t>(std::stoul(temp, nullptr, 16)));
                    temp.erase();
                }
            }
        }
    }
    catch (const std::invalid_argument& ia)
    {
        BMCWEB_LOG_ERROR("formatAsyncDataIn: stoul conversion exception Invalid argument {}", ia.what());
        throw std::runtime_error("Invalid Argument");
    }
    catch (const std::out_of_range& oor)
    {
        BMCWEB_LOG_ERROR("formatAsyncDataIn: stoul conversion exception out fo range {}", oor.what());
        throw std::runtime_error("Argument out of range");
    }
    catch (const std::exception& e)
    {
        BMCWEB_LOG_ERROR("formatAsyncDataIn: stoul conversion undefined exception{}", e.what());
        throw std::runtime_error("undefined exception");
    }

    return asyncDataIn;
}

void executeRawAsynCommand(const std::shared_ptr<bmcweb::AsyncResp>& resp,
                           const std::string& serviceName,
                           const std::string& objPath, const std::string& Type,
                           uint8_t id, uint8_t argRaw,
                           const std::vector<uint32_t>& asyncDataInRaw,
                           uint32_t requestedDataOutBytes)
{
    BMCWEB_LOG_DEBUG("executeRawAsynCommand fn");
    crow::connections::systemBus->async_method_call(
        [resp, Type, requestedDataOutBytes,
         id](boost::system::error_code ec, sdbusplus::message::message& msg,
             const std::tuple<int, uint32_t, uint32_t, std::vector<uint32_t>>&
                 res) {
        if (!ec)
        {
            int rc = get<0>(res);

            if (rc == invalidDataOutSizeErr)
            {
                BMCWEB_LOG_ERROR("asynccommand failed with rc:{}", rc);
                messages::propertyValueIncorrect(
                    resp->res, "RequestedDataOutBytes",
                    std::to_string(requestedDataOutBytes));
                return;
            }

            if (rc != 0)
            {
                BMCWEB_LOG_ERROR("asynccommand failed with rc:{}", rc);
                messages::operationFailed(resp->res);
                return;
            }
            resp->res.jsonValue["@odata.type"] =
                "#NvidiaManager.v1_1_0.NvidiaManager";

            resp->res.jsonValue["StatusRegister"] =
                intToHexByteArray(get<1>(res));
            resp->res.jsonValue["DataOut"] = intToHexByteArray(get<2>(res));
            std::vector<std::uint32_t> asyncDataOut = get<3>(res);
            std::vector<std::string> asyncDataOutBytes;
            for (auto val : asyncDataOut)
            {
                auto dataOutHex = intToHexByteArray(val);
                asyncDataOutBytes.insert(asyncDataOutBytes.end(),
                                         dataOutHex.begin(), dataOutHex.end());
            }
            resp->res.jsonValue["AsyncDataOut"] = asyncDataOutBytes;

            return;
        }
        // Read and convert dbus error message to redfish error
        const sd_bus_error* dbusError = msg.get_error();
        if (dbusError == nullptr)
        {
            BMCWEB_LOG_ERROR("dbus error nullptr error");
            messages::internalError(resp->res);
            return;
        }
        if (strcmp(dbusError->name,
                   "xyz.openbmc_project.Common.Error.InvalidArgument") == 0)
        {
            BMCWEB_LOG_ERROR("xyz.openbmc_project.Common.Error.InvalidArgument error");
            messages::propertyValueIncorrect(resp->res, "TargetInstanceId",
                                             std::to_string(id));
        }
        else
        {
            BMCWEB_LOG_ERROR("form executeRawAsynCommand failed with error ");
            BMCWEB_LOG_ERROR("{}", ec);
            messages::internalError(resp->res);
        }
        return;
    },
        serviceName, objPath, "com.nvidia.Protocol.SMBPBI.Raw", "AsyncCommand",
        Type, id, argRaw, asyncDataInRaw, requestedDataOutBytes);
}

inline void requestRouteAsyncRawOobCommand(App& app)
{
    BMCWEB_ROUTE(app, "/redfish/v1/Managers/" PLATFORMBMCID
                      "/Actions/Oem/NvidiaManager.AsyncOOBRawCommand")
        .privileges(redfish::privileges::postManager)
        .methods(boost::beast::http::verb::post)(
            [&app](const crow::Request& req,
                   const std::shared_ptr<bmcweb::AsyncResp>& asyncResp) {
        if (!redfish::setUpRedfishRoute(app, req, asyncResp))
        {
            return;
        }

        uint8_t targetId;
        uint8_t argRaw;
        uint32_t requestedDataOutBytes;
        std::string targetType;
        std::string arg;
        std::optional<std::vector<std::string>> asynDataIn;
        std::vector<uint32_t> asyncDataInRaw;

        if (!redfish::json_util::readJsonAction(
                req, asyncResp->res, "TargetType", targetType,
                "TargetInstanceId", targetId, "AsyncArg1", arg,
                "RequestedDataOutBytes", requestedDataOutBytes, "AsyncDataIn",
                asynDataIn))
        {
            BMCWEB_LOG_ERROR("Missing property");
            return;
        }

        if ((asynDataIn) && ((*asynDataIn).size()))
        {
            try
            {
                asyncDataInRaw = formatAsyncDataIn(*asynDataIn);
            }
            catch (const std::runtime_error& e)
            {
                BMCWEB_LOG_ERROR("formatAsyncDataIn failed with runtime error ");
                messages::internalError(asyncResp->res);
                return;
            }
        }
        try
        {
            argRaw = static_cast<uint8_t>(std::stoul(arg, nullptr, 16));
        }
        catch (...)
        {
            BMCWEB_LOG_ERROR("raw Async command failed : stoul exception ");
            messages::internalError(asyncResp->res);
            return;
        }

        crow::connections::systemBus->async_method_call(
            [asyncResp, targetType, targetId, argRaw, asyncDataInRaw,
             requestedDataOutBytes](const boost::system::error_code ec,
                                    const MapperGetSubTreeResponse& subtree) {
            if (ec)
            {
                BMCWEB_LOG_ERROR("unable to find SMBPBI raw interface");
                messages::internalError(asyncResp->res);
                return;
            }
            for (const auto& [objectPath, serviceMap] : subtree)
            {
                if (serviceMap.size() < 1)
                {
                    BMCWEB_LOG_ERROR("No service Present");
                    messages::internalError(asyncResp->res);
                    return;
                }
                const std::string& serviceName = serviceMap[0].first;
                executeRawAsynCommand(asyncResp, serviceName, objectPath,
                                      targetType, targetId, argRaw,
                                      asyncDataInRaw, requestedDataOutBytes);
            }
        },
            "xyz.openbmc_project.ObjectMapper",
            "/xyz/openbmc_project/object_mapper",
            "xyz.openbmc_project.ObjectMapper", "GetSubTree",
            "/xyz/openbmc_project/inventory", int32_t(0),
            std::array<const char*, 1>{"com.nvidia.Protocol.SMBPBI.Raw"});
    });
}
#endif // BMCWEB_ENABLE_NVIDIA_OEM_PROPERTIES

static constexpr const char* objectManagerIface =
    "org.freedesktop.DBus.ObjectManager";
static constexpr const char* pidConfigurationIface =
    "xyz.openbmc_project.Configuration.Pid";
static constexpr const char* pidZoneConfigurationIface =
    "xyz.openbmc_project.Configuration.Pid.Zone";
static constexpr const char* stepwiseConfigurationIface =
    "xyz.openbmc_project.Configuration.Stepwise";
static constexpr const char* thermalModeIface =
    "xyz.openbmc_project.Control.ThermalMode";

inline void
    asyncPopulatePid(const std::string& connection, const std::string& path,
                     const std::string& currentProfile,
                     const std::vector<std::string>& supportedProfiles,
                     const std::shared_ptr<bmcweb::AsyncResp>& asyncResp)
{
    sdbusplus::message::object_path objPath(path);
    dbus::utility::getManagedObjects(
        connection, objPath,
        [asyncResp, currentProfile, supportedProfiles](
            const boost::system::error_code& ec,
            const dbus::utility::ManagedObjectType& managedObj) {
        if (ec)
        {
            BMCWEB_LOG_ERROR("{}", ec);
            messages::internalError(asyncResp->res);
            return;
        }
        nlohmann::json& configRoot =
            asyncResp->res.jsonValue["Oem"]["OpenBmc"]["Fan"];
        nlohmann::json& fans = configRoot["FanControllers"];
        fans["@odata.type"] = "#OemManager.FanControllers";
        fans["@odata.id"] = "/redfish/v1/Managers/" PLATFORMBMCID
                            "#/Oem/OpenBmc/Fan/FanControllers";

        nlohmann::json& pids = configRoot["PidControllers"];
        pids["@odata.type"] = "#OemManager.PidControllers";
        pids["@odata.id"] = "/redfish/v1/Managers/" PLATFORMBMCID
                            "#/Oem/OpenBmc/Fan/PidControllers";

        nlohmann::json& stepwise = configRoot["StepwiseControllers"];
        stepwise["@odata.type"] = "#OemManager.StepwiseControllers";
        stepwise["@odata.id"] = "/redfish/v1/Managers/" PLATFORMBMCID
                                "#/Oem/OpenBmc/Fan/StepwiseControllers";

        nlohmann::json& zones = configRoot["FanZones"];
        zones["@odata.id"] = "/redfish/v1/Managers/" PLATFORMBMCID
                             "#/Oem/OpenBmc/Fan/FanZones";
        zones["@odata.type"] = "#OemManager.FanZones";
        configRoot["@odata.id"] = "/redfish/v1/Managers/" PLATFORMBMCID
                                  "#/Oem/OpenBmc/Fan";
        configRoot["@odata.type"] = "#OemManager.Fan";
        configRoot["Profile@Redfish.AllowableValues"] = supportedProfiles;

        if (!currentProfile.empty())
        {
            configRoot["Profile"] = currentProfile;
        }
        BMCWEB_LOG_DEBUG("profile = {} !", currentProfile);

        for (const auto& pathPair : managedObj)
        {
            for (const auto& intfPair : pathPair.second)
            {
                if (intfPair.first != pidConfigurationIface &&
                    intfPair.first != pidZoneConfigurationIface &&
                    intfPair.first != stepwiseConfigurationIface)
                {
                    continue;
                }

                std::string name;

                for (const std::pair<std::string,
                                     dbus::utility::DbusVariantType>& propPair :
                     intfPair.second)
                {
                    if (propPair.first == "Name")
                    {
                        const std::string* namePtr =
                            std::get_if<std::string>(&propPair.second);
                        if (namePtr == nullptr)
                        {
                            BMCWEB_LOG_ERROR("Pid Name Field illegal");
                            messages::internalError(asyncResp->res);
                            return;
                        }
                        name = *namePtr;
                        dbus::utility::escapePathForDbus(name);
                    }
                    else if (propPair.first == "Profiles")
                    {
                        const std::vector<std::string>* profiles =
                            std::get_if<std::vector<std::string>>(
                                &propPair.second);
                        if (profiles == nullptr)
                        {
                            BMCWEB_LOG_ERROR("Pid Profiles Field illegal");
                            messages::internalError(asyncResp->res);
                            return;
                        }
                        if (std::find(profiles->begin(), profiles->end(),
                                      currentProfile) == profiles->end())
                        {
                            BMCWEB_LOG_INFO( "{} not supported in current profile", name);
                            continue;
                        }
                    }
                }
                nlohmann::json* config = nullptr;
                const std::string* classPtr = nullptr;

                for (const std::pair<std::string,
                                     dbus::utility::DbusVariantType>& propPair :
                     intfPair.second)
                {
                    if (propPair.first == "Class")
                    {
                        classPtr = std::get_if<std::string>(&propPair.second);
                    }
                }

                boost::urls::url url("/redfish/v1/Managers/bmc");
                if (intfPair.first == pidZoneConfigurationIface)
                {
                    std::string chassis;
                    if (!dbus::utility::getNthStringFromPath(pathPair.first.str,
                                                             5, chassis))
                    {
                        chassis = "#IllegalValue";
                    }
                    nlohmann::json& zone = zones[name];
                    zone["Chassis"] = {
                        {"@odata.id", "/redfish/v1/Chassis/" + chassis}};
                    zone["@odata.id"] = "/redfish/v1/Managers/" PLATFORMBMCID
                                        "#/Oem/OpenBmc/Fan/FanZones/" +
                                        name;
                    zone["@odata.type"] = "#OemManager.FanZone";
                    config = &zone;
                }

                else if (intfPair.first == stepwiseConfigurationIface)
                {
                    if (classPtr == nullptr)
                    {
                        BMCWEB_LOG_ERROR("Pid Class Field illegal");
                        messages::internalError(asyncResp->res);
                        return;
                    }

                    nlohmann::json& controller = stepwise[name];
                    config = &controller;

                    controller["@odata.id"] =
                        "/redfish/v1/Managers/" PLATFORMBMCID
                        "#/Oem/OpenBmc/Fan/StepwiseControllers/" +
                        name;
                    controller["@odata.type"] =
                        "#OemManager.StepwiseController";

                    controller["Direction"] = *classPtr;
                }

                // pid and fans are off the same configuration
                else if (intfPair.first == pidConfigurationIface)
                {
                    if (classPtr == nullptr)
                    {
                        BMCWEB_LOG_ERROR("Pid Class Field illegal");
                        messages::internalError(asyncResp->res);
                        return;
                    }
                    bool isFan = *classPtr == "fan";
                    nlohmann::json& element = isFan ? fans[name] : pids[name];
                    config = &element;
                    if (isFan)
                    {
                        element["@odata.id"] =
                            "/redfish/v1/Managers/" PLATFORMBMCID
                            "#/Oem/OpenBmc/Fan/FanControllers/" +
                            name;
                        element["@odata.type"] = "#OemManager.FanController";
                    }
                    else
                    {
                        element["@odata.id"] =
                            "/redfish/v1/Managers/" PLATFORMBMCID
                            "#/Oem/OpenBmc/Fan/PidControllers/" +
                            name;
                        element["@odata.type"] = "#OemManager.PidController";
                    }
                }
                else
                {
                    BMCWEB_LOG_ERROR("Unexpected configuration");
                    messages::internalError(asyncResp->res);
                    return;
                }

                // used for making maps out of 2 vectors
                const std::vector<double>* keys = nullptr;
                const std::vector<double>* values = nullptr;

                for (const auto& propertyPair : intfPair.second)
                {
                    if (propertyPair.first == "Type" ||
                        propertyPair.first == "Class" ||
                        propertyPair.first == "Name")
                    {
                        continue;
                    }

                    // zones
                    if (intfPair.first == pidZoneConfigurationIface)
                    {
                        const double* ptr =
                            std::get_if<double>(&propertyPair.second);
                        if (ptr == nullptr)
                        {
                            BMCWEB_LOG_ERROR("Field Illegal {}", propertyPair.first);
                            messages::internalError(asyncResp->res);
                            return;
                        }
                        (*config)[propertyPair.first] = *ptr;
                    }

                    if (intfPair.first == stepwiseConfigurationIface)
                    {
                        if (propertyPair.first == "Reading" ||
                            propertyPair.first == "Output")
                        {
                            const std::vector<double>* ptr =
                                std::get_if<std::vector<double>>(
                                    &propertyPair.second);

                            if (ptr == nullptr)
                            {
                                BMCWEB_LOG_ERROR("Field Illegal {}", propertyPair.first);
                                messages::internalError(asyncResp->res);
                                return;
                            }

                            if (propertyPair.first == "Reading")
                            {
                                keys = ptr;
                            }
                            else
                            {
                                values = ptr;
                            }
                            if (keys != nullptr && values != nullptr)
                            {
                                if (keys->size() != values->size())
                                {
                                    BMCWEB_LOG_ERROR( "Reading and Output size don't match ");
                                    messages::internalError(asyncResp->res);
                                    return;
                                }
                                nlohmann::json& steps = (*config)["Steps"];
                                steps = nlohmann::json::array();
                                for (size_t ii = 0; ii < keys->size(); ii++)
                                {
                                    nlohmann::json::object_t step;
                                    step["Target"] = (*keys)[ii];
                                    step["Output"] = (*values)[ii];
                                    steps.emplace_back(std::move(step));
                                }
                            }
                        }
                        if (propertyPair.first == "NegativeHysteresis" ||
                            propertyPair.first == "PositiveHysteresis")
                        {
                            const double* ptr =
                                std::get_if<double>(&propertyPair.second);
                            if (ptr == nullptr)
                            {
                                BMCWEB_LOG_ERROR("Field Illegal {}", propertyPair.first);
                                messages::internalError(asyncResp->res);
                                return;
                            }
                            (*config)[propertyPair.first] = *ptr;
                        }
                    }

                    // pid and fans are off the same configuration
                    if (intfPair.first == pidConfigurationIface ||
                        intfPair.first == stepwiseConfigurationIface)
                    {
                        if (propertyPair.first == "Zones")
                        {
                            const std::vector<std::string>* inputs =
                                std::get_if<std::vector<std::string>>(
                                    &propertyPair.second);

                            if (inputs == nullptr)
                            {
                                BMCWEB_LOG_ERROR("Zones Pid Field Illegal");
                                messages::internalError(asyncResp->res);
                                return;
                            }
                            auto& data = (*config)[propertyPair.first];
                            data = nlohmann::json::array();
                            for (std::string itemCopy : *inputs)
                            {
                                dbus::utility::escapePathForDbus(itemCopy);
                                nlohmann::json::object_t input;
                                input["@odata.id"] =
                                    "/redfish/v1/Managers/" PLATFORMBMCID
                                    "#/Oem/OpenBmc/Fan/FanZones/" +
                                    itemCopy;
                                data.push_back(std::move(input));
                            }
                        }
                        // todo(james): may never happen, but this
                        // assumes configuration data referenced in the
                        // PID config is provided by the same daemon, we
                        // could add another loop to cover all cases,
                        // but I'm okay kicking this can down the road a
                        // bit

                        else if (propertyPair.first == "Inputs" ||
                                 propertyPair.first == "Outputs")
                        {
                            auto& data = (*config)[propertyPair.first];
                            const std::vector<std::string>* inputs =
                                std::get_if<std::vector<std::string>>(
                                    &propertyPair.second);

                            if (inputs == nullptr)
                            {
                                BMCWEB_LOG_ERROR("Field Illegal {}", propertyPair.first);
                                messages::internalError(asyncResp->res);
                                return;
                            }
                            data = *inputs;
                        }
                        else if (propertyPair.first == "SetPointOffset")
                        {
                            const std::string* ptr =
                                std::get_if<std::string>(&propertyPair.second);

                            if (ptr == nullptr)
                            {
                                BMCWEB_LOG_ERROR("Field Illegal {}", propertyPair.first);
                                messages::internalError(asyncResp->res);
                                return;
                            }
                            // translate from dbus to redfish
                            if (*ptr == "WarningHigh")
                            {
                                (*config)["SetPointOffset"] =
                                    "UpperThresholdNonCritical";
                            }
                            else if (*ptr == "WarningLow")
                            {
                                (*config)["SetPointOffset"] =
                                    "LowerThresholdNonCritical";
                            }
                            else if (*ptr == "CriticalHigh")
                            {
                                (*config)["SetPointOffset"] =
                                    "UpperThresholdCritical";
                            }
                            else if (*ptr == "CriticalLow")
                            {
                                (*config)["SetPointOffset"] =
                                    "LowerThresholdCritical";
                            }
                            else
                            {
                                BMCWEB_LOG_ERROR("Value Illegal {}", *ptr);
                                messages::internalError(asyncResp->res);
                                return;
                            }
                        }
                        // doubles
                        else if (propertyPair.first == "FFGainCoefficient" ||
                                 propertyPair.first == "FFOffCoefficient" ||
                                 propertyPair.first == "ICoefficient" ||
                                 propertyPair.first == "ILimitMax" ||
                                 propertyPair.first == "ILimitMin" ||
                                 propertyPair.first == "PositiveHysteresis" ||
                                 propertyPair.first == "NegativeHysteresis" ||
                                 propertyPair.first == "OutLimitMax" ||
                                 propertyPair.first == "OutLimitMin" ||
                                 propertyPair.first == "PCoefficient" ||
                                 propertyPair.first == "SetPoint" ||
                                 propertyPair.first == "SlewNeg" ||
                                 propertyPair.first == "SlewPos")
                        {
                            const double* ptr =
                                std::get_if<double>(&propertyPair.second);
                            if (ptr == nullptr)
                            {
                                BMCWEB_LOG_ERROR("Field Illegal {}", propertyPair.first);
                                messages::internalError(asyncResp->res);
                                return;
                            }
                            (*config)[propertyPair.first] = *ptr;
                        }
                    }
                }
            }
        }
        });
}

enum class CreatePIDRet
{
    fail,
    del,
    patch
};

inline bool
    getZonesFromJsonReq(const std::shared_ptr<bmcweb::AsyncResp>& response,
                        std::vector<nlohmann::json>& config,
                        std::vector<std::string>& zones)
{
    if (config.empty())
    {
        BMCWEB_LOG_ERROR("Empty Zones");
        messages::propertyValueFormatError(response->res, config, "Zones");
        return false;
    }
    for (auto& odata : config)
    {
        std::string path;
        if (!redfish::json_util::readJson(odata, response->res, "@odata.id",
                                          path))
        {
            return false;
        }
        std::string input;

        // 8 below comes from
        // /redfish/v1/Managers/PLATFORMBMCID/Oem/OpenBmc/Fan/FanZones/Left
        //     0    1     2      3    4    5      6     7      8
        if (!dbus::utility::getNthStringFromPath(path, 8, input))
        {
            BMCWEB_LOG_ERROR("Got invalid path {}", path);
            BMCWEB_LOG_ERROR("Illegal Type Zones");
            messages::propertyValueFormatError(response->res, odata, "Zones");
            return false;
        }
        std::replace(input.begin(), input.end(), '_', ' ');
        zones.emplace_back(std::move(input));
    }
    return true;
}

inline const dbus::utility::ManagedObjectType::value_type*
    findChassis(const dbus::utility::ManagedObjectType& managedObj,
                const std::string& value, std::string& chassis)
{
    BMCWEB_LOG_DEBUG("Find Chassis: {}", value);

    std::string escaped = value;
    std::replace(escaped.begin(), escaped.end(), ' ', '_');
    escaped = "/" + escaped;
    auto it = std::ranges::find_if(managedObj, [&escaped](const auto& obj) {
        if (boost::algorithm::ends_with(obj.first.str, escaped))
        {
            BMCWEB_LOG_DEBUG("Matched {}", obj.first.str);
            return true;
        }
        return false;
    });

    if (it == managedObj.end())
    {
        return nullptr;
    }
    // 5 comes from <chassis-name> being the 5th element
    // /xyz/openbmc_project/inventory/system/chassis/<chassis-name>
    if (dbus::utility::getNthStringFromPath(it->first.str, 5, chassis))
    {
        return &(*it);
    }

    return nullptr;
}

inline CreatePIDRet createPidInterface(
    const std::shared_ptr<bmcweb::AsyncResp>& response, const std::string& type,
    const nlohmann::json::iterator& it, const std::string& path,
    const dbus::utility::ManagedObjectType& managedObj, bool createNewObject,
    dbus::utility::DBusPropertiesMap& output, std::string& chassis,
    const std::string& profile)
{
    // common deleter
    if (it.value() == nullptr)
    {
        std::string iface;
        if (type == "PidControllers" || type == "FanControllers")
        {
            iface = pidConfigurationIface;
        }
        else if (type == "FanZones")
        {
            iface = pidZoneConfigurationIface;
        }
        else if (type == "StepwiseControllers")
        {
            iface = stepwiseConfigurationIface;
        }
        else
        {
            BMCWEB_LOG_ERROR("Illegal Type {}", type);
            messages::propertyUnknown(response->res, type);
            return CreatePIDRet::fail;
        }

        BMCWEB_LOG_DEBUG("del {} {}", path, iface);
        // delete interface
        crow::connections::systemBus->async_method_call(
            [response, path](const boost::system::error_code& ec) {
            if (ec)
            {
                BMCWEB_LOG_ERROR("Error patching {}: {}", path, ec);
                messages::internalError(response->res);
                return;
            }
            messages::success(response->res);
        },
            "xyz.openbmc_project.EntityManager", path, iface, "Delete");
        return CreatePIDRet::del;
    }

    const dbus::utility::ManagedObjectType::value_type* managedItem = nullptr;
    if (!createNewObject)
    {
        // if we aren't creating a new object, we should be able to find it on
        // d-bus
        managedItem = findChassis(managedObj, it.key(), chassis);
        if (managedItem == nullptr)
        {
            BMCWEB_LOG_ERROR("Failed to get chassis from config patch");
            messages::invalidObject(
                response->res,
                boost::urls::format("/redfish/v1/Chassis/{}", chassis));
            return CreatePIDRet::fail;
        }
    }

    if (!profile.empty() &&
        (type == "PidControllers" || type == "FanControllers" ||
         type == "StepwiseControllers"))
    {
        if (managedItem == nullptr)
        {
            output.emplace_back("Profiles", std::vector<std::string>{profile});
        }
        else
        {
            std::string interface;
            if (type == "StepwiseControllers")
            {
                interface = stepwiseConfigurationIface;
            }
            else
            {
                interface = pidConfigurationIface;
            }
            bool ifaceFound = false;
            for (const auto& iface : managedItem->second)
            {
                if (iface.first == interface)
                {
                    ifaceFound = true;
                    for (const auto& prop : iface.second)
                    {
                        if (prop.first == "Profiles")
                        {
                            const std::vector<std::string>* curProfiles =
                                std::get_if<std::vector<std::string>>(
                                    &(prop.second));
                            if (curProfiles == nullptr)
                            {
                                BMCWEB_LOG_ERROR( "Illegal profiles in managed object");
                                messages::internalError(response->res);
                                return CreatePIDRet::fail;
                            }
                            if (std::find(curProfiles->begin(),
                                          curProfiles->end(),
                                          profile) == curProfiles->end())
                            {
                                std::vector<std::string> newProfiles =
                                    *curProfiles;
                                newProfiles.push_back(profile);
                                output.emplace_back("Profiles", newProfiles);
                            }
                        }
                    }
                }
            }

            if (!ifaceFound)
            {
                BMCWEB_LOG_ERROR("Failed to find interface in managed object");
                messages::internalError(response->res);
                return CreatePIDRet::fail;
            }
        }
    }

    if (type == "PidControllers" || type == "FanControllers")
    {
        if (createNewObject)
        {
            output.emplace_back("Class",
                                type == "PidControllers" ? "temp" : "fan");
            output.emplace_back("Type", "Pid");
        }

        std::optional<std::vector<nlohmann::json>> zones;
        std::optional<std::vector<std::string>> inputs;
        std::optional<std::vector<std::string>> outputs;
        std::map<std::string, std::optional<double>> doubles;
        std::optional<std::string> setpointOffset;
        if (!redfish::json_util::readJson(
                it.value(), response->res, "Inputs", inputs, "Outputs", outputs,
                "Zones", zones, "FFGainCoefficient",
                doubles["FFGainCoefficient"], "FFOffCoefficient",
                doubles["FFOffCoefficient"], "ICoefficient",
                doubles["ICoefficient"], "ILimitMax", doubles["ILimitMax"],
                "ILimitMin", doubles["ILimitMin"], "OutLimitMax",
                doubles["OutLimitMax"], "OutLimitMin", doubles["OutLimitMin"],
                "PCoefficient", doubles["PCoefficient"], "SetPoint",
                doubles["SetPoint"], "SetPointOffset", setpointOffset,
                "SlewNeg", doubles["SlewNeg"], "SlewPos", doubles["SlewPos"],
                "PositiveHysteresis", doubles["PositiveHysteresis"],
                "NegativeHysteresis", doubles["NegativeHysteresis"]))
        {
            return CreatePIDRet::fail;
        }
        if (zones)
        {
            std::vector<std::string> zonesStr;
            if (!getZonesFromJsonReq(response, *zones, zonesStr))
            {
                BMCWEB_LOG_ERROR("Illegal Zones");
                return CreatePIDRet::fail;
            }
            if (chassis.empty() &&
                findChassis(managedObj, zonesStr[0], chassis) == nullptr)
            {
                BMCWEB_LOG_ERROR("Failed to get chassis from config patch");
                messages::invalidObject(
                    response->res,
                    boost::urls::format("/redfish/v1/Chassis/{}", chassis));
                return CreatePIDRet::fail;
            }
            output.emplace_back("Zones", std::move(zonesStr));
        }

        if (inputs)
        {
            for (std::string& value : *inputs)
            {
                std::replace(value.begin(), value.end(), '_', ' ');
            }
            output.emplace_back("Inputs", *inputs);
        }

        if (outputs)
        {
            for (std::string& value : *outputs)
            {
                std::replace(value.begin(), value.end(), '_', ' ');
            }
            output.emplace_back("Outputs", *outputs);
        }

        if (setpointOffset)
        {
            // translate between redfish and dbus names
            if (*setpointOffset == "UpperThresholdNonCritical")
            {
                output.emplace_back("SetPointOffset", "WarningLow");
            }
            else if (*setpointOffset == "LowerThresholdNonCritical")
            {
                output.emplace_back("SetPointOffset", "WarningHigh");
            }
            else if (*setpointOffset == "LowerThresholdCritical")
            {
                output.emplace_back("SetPointOffset", "CriticalLow");
            }
            else if (*setpointOffset == "UpperThresholdCritical")
            {
                output.emplace_back("SetPointOffset", "CriticalHigh");
            }
            else
            {
                BMCWEB_LOG_ERROR("Invalid setpointoffset {}", *setpointOffset);
                messages::propertyValueNotInList(response->res, it.key(),
                                                 "SetPointOffset");
                return CreatePIDRet::fail;
            }
        }

        // doubles
        for (const auto& pairs : doubles)
        {
            if (!pairs.second)
            {
                continue;
            }
            BMCWEB_LOG_DEBUG("{} = {}", pairs.first, *pairs.second);
            output.emplace_back(pairs.first, *pairs.second);
        }
    }

    else if (type == "FanZones")
    {
        output.emplace_back("Type", "Pid.Zone");

        std::optional<nlohmann::json> chassisContainer;
        std::optional<double> failSafePercent;
        std::optional<double> minThermalOutput;
        if (!redfish::json_util::readJson(it.value(), response->res, "Chassis",
                                          chassisContainer, "FailSafePercent",
                                          failSafePercent, "MinThermalOutput",
                                          minThermalOutput))
        {
            return CreatePIDRet::fail;
        }

        if (chassisContainer)
        {
            std::string chassisId;
            if (!redfish::json_util::readJson(*chassisContainer, response->res,
                                              "@odata.id", chassisId))
            {
                return CreatePIDRet::fail;
            }

            // /redfish/v1/chassis/chassis_name/
            if (!dbus::utility::getNthStringFromPath(chassisId, 3, chassis))
            {
                BMCWEB_LOG_ERROR("Got invalid path {}", chassisId);
                messages::invalidObject(
                    response->res,
                    boost::urls::format("/redfish/v1/Chassis/{}", chassisId));
                return CreatePIDRet::fail;
            }
        }
        if (minThermalOutput)
        {
            output.emplace_back("MinThermalOutput", *minThermalOutput);
        }
        if (failSafePercent)
        {
            output.emplace_back("FailSafePercent", *failSafePercent);
        }
    }
    else if (type == "StepwiseControllers")
    {
        output.emplace_back("Type", "Stepwise");

        std::optional<std::vector<nlohmann::json>> zones;
        std::optional<std::vector<nlohmann::json>> steps;
        std::optional<std::vector<std::string>> inputs;
        std::optional<double> positiveHysteresis;
        std::optional<double> negativeHysteresis;
        std::optional<std::string> direction; // upper clipping curve vs lower
        if (!redfish::json_util::readJson(
                it.value(), response->res, "Zones", zones, "Steps", steps,
                "Inputs", inputs, "PositiveHysteresis", positiveHysteresis,
                "NegativeHysteresis", negativeHysteresis, "Direction",
                direction))
        {
            return CreatePIDRet::fail;
        }

        if (zones)
        {
            std::vector<std::string> zonesStrs;
            if (!getZonesFromJsonReq(response, *zones, zonesStrs))
            {
                BMCWEB_LOG_ERROR("Illegal Zones");
                return CreatePIDRet::fail;
            }
            if (chassis.empty() &&
                findChassis(managedObj, zonesStrs[0], chassis) == nullptr)
            {
                BMCWEB_LOG_ERROR("Failed to get chassis from config patch");
                messages::invalidObject(
                    response->res,
                    boost::urls::format("/redfish/v1/Chassis/{}", chassis));
                return CreatePIDRet::fail;
            }
            output.emplace_back("Zones", std::move(zonesStrs));
        }
        if (steps)
        {
            std::vector<double> readings;
            std::vector<double> outputs;
            for (auto& step : *steps)
            {
                double target = 0.0;
                double out = 0.0;

                if (!redfish::json_util::readJson(step, response->res, "Target",
                                                  target, "Output", out))
                {
                    return CreatePIDRet::fail;
                }
                readings.emplace_back(target);
                outputs.emplace_back(out);
            }
            output.emplace_back("Reading", std::move(readings));
            output.emplace_back("Output", std::move(outputs));
        }
        if (inputs)
        {
            for (std::string& value : *inputs)
            {
                std::replace(value.begin(), value.end(), '_', ' ');
            }
            output.emplace_back("Inputs", std::move(*inputs));
        }
        if (negativeHysteresis)
        {
            output.emplace_back("NegativeHysteresis", *negativeHysteresis);
        }
        if (positiveHysteresis)
        {
            output.emplace_back("PositiveHysteresis", *positiveHysteresis);
        }
        if (direction)
        {
            constexpr const std::array<const char*, 2> allowedDirections = {
                "Ceiling", "Floor"};
            if (std::ranges::find(allowedDirections, *direction) ==
                allowedDirections.end())
            {
                messages::propertyValueTypeError(response->res, "Direction",
                                                 *direction);
                return CreatePIDRet::fail;
            }
            output.emplace_back("Class", *direction);
        }
    }
    else
    {
        BMCWEB_LOG_ERROR("Illegal Type {}", type);
        messages::propertyUnknown(response->res, type);
        return CreatePIDRet::fail;
    }
    return CreatePIDRet::patch;
}
struct GetPIDValues : std::enable_shared_from_this<GetPIDValues>
{
    struct CompletionValues
    {
        std::vector<std::string> supportedProfiles;
        std::string currentProfile;
        dbus::utility::MapperGetSubTreeResponse subtree;
    };

    explicit GetPIDValues(
        const std::shared_ptr<bmcweb::AsyncResp>& asyncRespIn) :
        asyncResp(asyncRespIn)

    {}

    void run()
    {
        std::shared_ptr<GetPIDValues> self = shared_from_this();

        // get all configurations
        constexpr std::array<std::string_view, 4> interfaces = {
            pidConfigurationIface, pidZoneConfigurationIface,
            objectManagerIface, stepwiseConfigurationIface};
        dbus::utility::getSubTree(
            "/", 0, interfaces,
            [self](
                const boost::system::error_code& ec,
                const dbus::utility::MapperGetSubTreeResponse& subtreeLocal) {
            if (ec)
            {
                BMCWEB_LOG_ERROR("{}", ec);
                messages::internalError(self->asyncResp->res);
                return;
            }
            self->complete.subtree = subtreeLocal;
            });

        // at the same time get the selected profile
        constexpr std::array<std::string_view, 1> thermalModeIfaces = {
            thermalModeIface};
        dbus::utility::getSubTree(
            "/", 0, thermalModeIfaces,
            [self](
                const boost::system::error_code& ec,
                const dbus::utility::MapperGetSubTreeResponse& subtreeLocal) {
            if (ec || subtreeLocal.empty())
            {
                return;
            }
            if (subtreeLocal[0].second.size() != 1)
            {
                // invalid mapper response, should never happen
                BMCWEB_LOG_ERROR("GetPIDValues: Mapper Error");
                messages::internalError(self->asyncResp->res);
                return;
            }

            const std::string& path = subtreeLocal[0].first;
            const std::string& owner = subtreeLocal[0].second[0].first;

            sdbusplus::asio::getAllProperties(
                *crow::connections::systemBus, owner, path, thermalModeIface,
                [path, owner,
                 self](const boost::system::error_code& ec2,
                       const dbus::utility::DBusPropertiesMap& resp) {
                if (ec2)
                {
                    BMCWEB_LOG_ERROR( "GetPIDValues: Can't get thermalModeIface {}", path);
                    messages::internalError(self->asyncResp->res);
                    return;
                }

                const std::string* current = nullptr;
                const std::vector<std::string>* supported = nullptr;

                const bool success = sdbusplus::unpackPropertiesNoThrow(
                    dbus_utils::UnpackErrorPrinter(), resp, "Current", current,
                    "Supported", supported);

                if (!success)
                {
                    messages::internalError(self->asyncResp->res);
                    return;
                }

                if (current == nullptr || supported == nullptr)
                {
                    BMCWEB_LOG_ERROR( "GetPIDValues: thermal mode iface invalid {}", path);
                    messages::internalError(self->asyncResp->res);
                    return;
                }
                self->complete.currentProfile = *current;
                self->complete.supportedProfiles = *supported;
                });
            });
    }

    static void
        processingComplete(const std::shared_ptr<bmcweb::AsyncResp>& asyncResp,
                           const CompletionValues& completion)
    {
        if (asyncResp->res.result() != boost::beast::http::status::ok)
        {
            return;
        }
        // create map of <connection, path to objMgr>>
        boost::container::flat_map<
            std::string, std::string, std::less<>,
            std::vector<std::pair<std::string, std::string>>>
            objectMgrPaths;
        boost::container::flat_set<std::string, std::less<>,
                                   std::vector<std::string>>
            calledConnections;
        for (const auto& pathGroup : completion.subtree)
        {
            for (const auto& connectionGroup : pathGroup.second)
            {
                auto findConnection =
                    calledConnections.find(connectionGroup.first);
                if (findConnection != calledConnections.end())
                {
                    break;
                }
                for (const std::string& interface : connectionGroup.second)
                {
                    if (interface == objectManagerIface)
                    {
                        objectMgrPaths[connectionGroup.first] = pathGroup.first;
                    }
                    // this list is alphabetical, so we
                    // should have found the objMgr by now
                    if (interface == pidConfigurationIface ||
                        interface == pidZoneConfigurationIface ||
                        interface == stepwiseConfigurationIface)
                    {
                        auto findObjMgr =
                            objectMgrPaths.find(connectionGroup.first);
                        if (findObjMgr == objectMgrPaths.end())
                        {
                            BMCWEB_LOG_DEBUG("{}Has no Object Manager", connectionGroup.first);
                            continue;
                        }

                        calledConnections.insert(connectionGroup.first);

                        asyncPopulatePid(findObjMgr->first, findObjMgr->second,
                                         completion.currentProfile,
                                         completion.supportedProfiles,
                                         asyncResp);
                        break;
                    }
                }
            }
        }
    }

    ~GetPIDValues()
    {
        boost::asio::post(crow::connections::systemBus->get_io_context(),
                          std::bind_front(&processingComplete, asyncResp,
                                          std::move(complete)));
    }

    GetPIDValues(const GetPIDValues&) = delete;
    GetPIDValues(GetPIDValues&&) = delete;
    GetPIDValues& operator=(const GetPIDValues&) = delete;
    GetPIDValues& operator=(GetPIDValues&&) = delete;

    std::shared_ptr<bmcweb::AsyncResp> asyncResp;
    CompletionValues complete;
};

struct SetPIDValues : std::enable_shared_from_this<SetPIDValues>
{
    SetPIDValues(const std::shared_ptr<bmcweb::AsyncResp>& asyncRespIn,
                 nlohmann::json& data) :
        asyncResp(asyncRespIn)
    {
        std::optional<nlohmann::json> pidControllers;
        std::optional<nlohmann::json> fanControllers;
        std::optional<nlohmann::json> fanZones;
        std::optional<nlohmann::json> stepwiseControllers;

        if (!redfish::json_util::readJson(
                data, asyncResp->res, "PidControllers", pidControllers,
                "FanControllers", fanControllers, "FanZones", fanZones,
                "StepwiseControllers", stepwiseControllers, "Profile", profile))
        {
            return;
        }
        configuration.emplace_back("PidControllers", std::move(pidControllers));
        configuration.emplace_back("FanControllers", std::move(fanControllers));
        configuration.emplace_back("FanZones", std::move(fanZones));
        configuration.emplace_back("StepwiseControllers",
                                   std::move(stepwiseControllers));
    }

    SetPIDValues(const SetPIDValues&) = delete;
    SetPIDValues(SetPIDValues&&) = delete;
    SetPIDValues& operator=(const SetPIDValues&) = delete;
    SetPIDValues& operator=(SetPIDValues&&) = delete;

    void run()
    {
        if (asyncResp->res.result() != boost::beast::http::status::ok)
        {
            return;
        }

        std::shared_ptr<SetPIDValues> self = shared_from_this();

        // todo(james): might make sense to do a mapper call here if this
        // interface gets more traction
        sdbusplus::message::object_path objPath(
            "/xyz/openbmc_project/inventory");
        dbus::utility::getManagedObjects(
            "xyz.openbmc_project.EntityManager", objPath,
            [self](const boost::system::error_code& ec,
                   const dbus::utility::ManagedObjectType& mObj) {
            if (ec)
            {
                BMCWEB_LOG_ERROR("Error communicating to Entity Manager");
                messages::internalError(self->asyncResp->res);
                return;
            }
            const std::array<const char*, 3> configurations = {
                pidConfigurationIface, pidZoneConfigurationIface,
                stepwiseConfigurationIface};

            for (const auto& [path, object] : mObj)
            {
                for (const auto& [interface, _] : object)
                {
                    if (std::ranges::find(configurations, interface) !=
                        configurations.end())
                    {
                        self->objectCount++;
                        break;
                    }
                }
            }
            self->managedObj = mObj;
            });

        // at the same time get the profile information
        constexpr std::array<std::string_view, 1> thermalModeIfaces = {
            thermalModeIface};
        dbus::utility::getSubTree(
            "/", 0, thermalModeIfaces,
            [self](const boost::system::error_code& ec,
                   const dbus::utility::MapperGetSubTreeResponse& subtree) {
            if (ec || subtree.empty())
            {
                return;
            }
            if (subtree[0].second.empty())
            {
                // invalid mapper response, should never happen
                BMCWEB_LOG_ERROR("SetPIDValues: Mapper Error");
                messages::internalError(self->asyncResp->res);
                return;
            }

            const std::string& path = subtree[0].first;
            const std::string& owner = subtree[0].second[0].first;
            sdbusplus::asio::getAllProperties(
                *crow::connections::systemBus, owner, path, thermalModeIface,
                [self, path, owner](const boost::system::error_code& ec2,
                                    const dbus::utility::DBusPropertiesMap& r) {
                if (ec2)
                {
                    BMCWEB_LOG_ERROR( "SetPIDValues: Can't get thermalModeIface {}", path);
                    messages::internalError(self->asyncResp->res);
                    return;
                }
                const std::string* current = nullptr;
                const std::vector<std::string>* supported = nullptr;

                const bool success = sdbusplus::unpackPropertiesNoThrow(
                    dbus_utils::UnpackErrorPrinter(), r, "Current", current,
                    "Supported", supported);

                if (!success)
                {
                    messages::internalError(self->asyncResp->res);
                    return;
                }

                if (current == nullptr || supported == nullptr)
                {
                    BMCWEB_LOG_ERROR( "SetPIDValues: thermal mode iface invalid {}", path);
                    messages::internalError(self->asyncResp->res);
                    return;
                }
                self->currentProfile = *current;
                self->supportedProfiles = *supported;
                self->profileConnection = owner;
                self->profilePath = path;
                });
            });
    }
    void pidSetDone()
    {
        if (asyncResp->res.result() != boost::beast::http::status::ok)
        {
            return;
        }
        std::shared_ptr<bmcweb::AsyncResp> response = asyncResp;
        if (profile)
        {
            if (std::ranges::find(supportedProfiles, *profile) ==
                supportedProfiles.end())
            {
                messages::actionParameterUnknown(response->res, "Profile",
                                                 *profile);
                return;
            }
            currentProfile = *profile;
            sdbusplus::asio::setProperty(
                *crow::connections::systemBus, profileConnection, profilePath,
                thermalModeIface, "Current", *profile,
                [response](const boost::system::error_code& ec) {
                if (ec)
                {
                    BMCWEB_LOG_ERROR("Error patching profile{}", ec);
                    messages::internalError(response->res);
                }
                });
        }

        for (auto& containerPair : configuration)
        {
            auto& container = containerPair.second;
            if (!container)
            {
                continue;
            }
            BMCWEB_LOG_DEBUG("{}", *container);

            const std::string& type = containerPair.first;

            for (nlohmann::json::iterator it = container->begin();
                 it != container->end(); ++it)
            {
                const auto& name = it.key();
                std::string dbusObjName = name;
                std::replace(dbusObjName.begin(), dbusObjName.end(), ' ', '_');
                BMCWEB_LOG_DEBUG("looking for {}", name);

                auto pathItr = std::ranges::find_if(
                    managedObj, [&dbusObjName](const auto& obj) {
                        return boost::algorithm::ends_with(obj.first.str,
                                                           "/" + dbusObjName);
                    });
                dbus::utility::DBusPropertiesMap output;

                output.reserve(16); // The pid interface length

                // determines if we're patching entity-manager or
                // creating a new object
                bool createNewObject = (pathItr == managedObj.end());
                BMCWEB_LOG_DEBUG("Found = {}", !createNewObject);

                std::string iface;
                if (!createNewObject)
                {
                    bool findInterface = false;
                    for (const auto& interface : pathItr->second)
                    {
                        if (interface.first == pidConfigurationIface)
                        {
                            if (type == "PidControllers" ||
                                type == "FanControllers")
                            {
                                iface = pidConfigurationIface;
                                findInterface = true;
                                break;
                            }
                        }
                        else if (interface.first == pidZoneConfigurationIface)
                        {
                            if (type == "FanZones")
                            {
                                iface = pidConfigurationIface;
                                findInterface = true;
                                break;
                            }
                        }
                        else if (interface.first == stepwiseConfigurationIface)
                        {
                            if (type == "StepwiseControllers")
                            {
                                iface = stepwiseConfigurationIface;
                                findInterface = true;
                                break;
                            }
                        }
                    }

                    // create new object if interface not found
                    if (!findInterface)
                    {
                        createNewObject = true;
                    }
                }

                if (createNewObject && it.value() == nullptr)
                {
                    // can't delete a non-existent object
                    messages::propertyValueNotInList(response->res, it.value(),
                                                     name);
                    continue;
                }

                std::string path;
                if (pathItr != managedObj.end())
                {
                    path = pathItr->first.str;
                }

                BMCWEB_LOG_DEBUG("Create new = {}", createNewObject);

                // arbitrary limit to avoid attacks
                constexpr const size_t controllerLimit = 500;
                if (createNewObject && objectCount >= controllerLimit)
                {
                    messages::resourceExhaustion(response->res, type);
                    continue;
                }
                std::string escaped = name;
                std::replace(escaped.begin(), escaped.end(), '_', ' ');
                output.emplace_back("Name", escaped);

                std::string chassis;
                CreatePIDRet ret = createPidInterface(
                    response, type, it, path, managedObj, createNewObject,
                    output, chassis, currentProfile);
                if (ret == CreatePIDRet::fail)
                {
                    return;
                }
                if (ret == CreatePIDRet::del)
                {
                    continue;
                }

                if (!createNewObject)
                {
                    for (const auto& property : output)
                    {
                        sdbusplus::asio::setProperty(
                            *crow::connections::systemBus,
                            "xyz.openbmc_project.EntityManager", path, iface,
                            property.first, property.second,
                            [response,
                             propertyName{std::string(property.first)}](
                                const boost::system::error_code& ec) {
                            if (ec)
                            {
                                BMCWEB_LOG_ERROR("Error patching {}: {}", propertyName, ec);
                                messages::internalError(response->res);
                                return;
                            }
                            messages::success(response->res);
                            });
                    }
                }
                else
                {
                    if (chassis.empty())
                    {
                        BMCWEB_LOG_ERROR("Failed to get chassis from config");
                        messages::internalError(response->res);
                        return;
                    }

                    bool foundChassis = false;
                    for (const auto& obj : managedObj)
                    {
                        if (boost::algorithm::ends_with(obj.first.str, chassis))
                        {
                            chassis = obj.first.str;
                            foundChassis = true;
                            break;
                        }
                    }
                    if (!foundChassis)
                    {
                        BMCWEB_LOG_ERROR("Failed to find chassis on dbus");
                        messages::resourceMissingAtURI(
                            response->res,
                            boost::urls::format("/redfish/v1/Chassis/{}",
                                                chassis));
                        return;
                    }

                    crow::connections::systemBus->async_method_call(
                        [response](const boost::system::error_code& ec) {
                        if (ec)
                        {
                            BMCWEB_LOG_ERROR("Error Adding Pid Object {}", ec);
                            messages::internalError(response->res);
                            return;
                        }
                        messages::success(response->res);
                    },
                        "xyz.openbmc_project.EntityManager", chassis,
                        "xyz.openbmc_project.AddObject", "AddObject", output);
                }
            }
        }
    }

    ~SetPIDValues()
    {
        try
        {
            pidSetDone();
        }
        catch (...)
        {
            BMCWEB_LOG_CRITICAL("pidSetDone threw exception");
        }
    }

    std::shared_ptr<bmcweb::AsyncResp> asyncResp;
    std::vector<std::pair<std::string, std::optional<nlohmann::json>>>
        configuration;
    std::optional<std::string> profile;
    dbus::utility::ManagedObjectType managedObj;
    std::vector<std::string> supportedProfiles;
    std::string currentProfile;
    std::string profileConnection;
    std::string profilePath;
    size_t objectCount = 0;
};

/**
 * @brief Retrieves manager service state data over DBus
 *
 * @param[in] aResp Shared pointer for completing asynchronous calls
 * @param[in] connectionName - service name
 * @param[in] path - object path
 * @return none
 */
inline void getManagerState(const std::shared_ptr<bmcweb::AsyncResp>& aResp,
                            const std::string& connectionName,
                            const std::string& path)
{
    BMCWEB_LOG_DEBUG("Get manager service state.");

    crow::connections::systemBus->async_method_call(
        [aResp](const boost::system::error_code ec,
                const std::vector<std::pair<
                    std::string, std::variant<std::string>>>& propertiesList) {
        if (ec)
        {
            BMCWEB_LOG_DEBUG("Error in getting manager service state");
            messages::internalError(aResp->res);
            return;
        }
        for (const std::pair<std::string, std::variant<std::string>>& property :
             propertiesList)
        {
            if (property.first == "State")
            {
                const std::string* value =
                    std::get_if<std::string>(&property.second);
                if (value == nullptr)
                {
                    BMCWEB_LOG_DEBUG("Null value returned " "for manager service state");
                    messages::internalError(aResp->res);
                    return;
                }
                std::string state =
                    redfish::chassis_utils::getPowerStateType(*value);
                aResp->res.jsonValue["Status"]["State"] = state;
                if (state == "Enabled")
                {
                    aResp->res.jsonValue["Status"]["Health"] = "OK";
                }
                else
                {
                    aResp->res.jsonValue["Status"]["Health"] = "Critical";
                }
            }
        }
    },
        connectionName, path, "org.freedesktop.DBus.Properties", "GetAll",
        "xyz.openbmc_project.State.Decorator.OperationalStatus");
}

<<<<<<< HEAD
/**
 * @brief Retrieves telemetry ready state data over DBus
 *
 * @param[in] aResp Shared pointer for completing asynchronous calls
 * @param[in] connectionName - service name
 * @param[in] path - object path
 * @return none
 */
inline void getTelemetryState(const std::shared_ptr<bmcweb::AsyncResp>& aResp,
                            const std::string& connectionName,
                            const std::string& path)
{
    BMCWEB_LOG_DEBUG("Get manager service Telemetry state.");
    crow::connections::systemBus->async_method_call(
        [aResp](const boost::system::error_code ec,
                const std::vector<std::pair<
                    std::string, std::variant<std::string>>>& propertiesList) {
            if (ec)
            {
                BMCWEB_LOG_DEBUG("Error in getting manager service state");
                messages::internalError(aResp->res);
                return;
            }
            for (const std::pair<std::string, std::variant<std::string>>&
                     property : propertiesList)
            {
                if (property.first == "FeatureType")
                {
                    const std::string* value =
                            std::get_if<std::string>(&property.second);
                    if (*value == "xyz.openbmc_project.State.FeatureReady.FeatureTypes.Telemetry")
                    {
                        for (const std::pair<std::string, std::variant<std::string>>&
                         propertyItr : propertiesList)
                        {
                            if (propertyItr.first == "State")
                            {
                                const std::string* stateValue =
                                    std::get_if<std::string>(&propertyItr.second);
                                if (stateValue == nullptr)
                                {
                                    BMCWEB_LOG_DEBUG("Null value returned for manager service state");
                                    messages::internalError(aResp->res);
                                    return;
                                }
                                std::string state =
                                redfish::chassis_utils::getTelemetryStateType(*stateValue);
                                aResp->res.jsonValue["Status"]["State"] = state;
                                if (state == "Enabled")
                                {
                                    aResp->res.jsonValue["Status"]["Health"] = "OK";
                                }
                                else
                                {
                                    aResp->res.jsonValue["Status"]["Health"] =      "Critical";
                                }
                            }
                        }
                    }
                }
                
            }
        },  
        connectionName, path, "org.freedesktop.DBus.Properties", "GetAll",
        "xyz.openbmc_project.State.FeatureReady");
}
=======
>>>>>>> b6df92f3

/**
 * @brief Retrieves BMC asset properties data over DBus
 *
 * @param[in] aResp Shared pointer for completing asynchronous calls
 * @param[in] connectionName - service name
 * @param[in] path - object path
 * @return none
 */
inline void getBMCAssetData(const std::shared_ptr<bmcweb::AsyncResp>& aResp,
                            const std::string& connectionName,
                            const std::string& path)
{
    BMCWEB_LOG_DEBUG("Get BMC manager asset data.");
    crow::connections::systemBus->async_method_call(
        [aResp](const boost::system::error_code ec,
                const std::vector<std::pair<
                    std::string, std::variant<std::string>>>& propertiesList) {
        if (ec)
        {
            BMCWEB_LOG_DEBUG("Can't get bmc asset!");
            messages::internalError(aResp->res);
            return;
        }
        for (const std::pair<std::string, std::variant<std::string>>& property :
             propertiesList)
        {
            const std::string& propertyName = property.first;

            if ((propertyName == "PartNumber") ||
                (propertyName == "SerialNumber") ||
                (propertyName == "Manufacturer") || (propertyName == "Model") ||
                (propertyName == "SparePartNumber") || (propertyName == "Name"))
            {
                const std::string* value =
                    std::get_if<std::string>(&property.second);
                if (value == nullptr)
                {
                    // illegal property
                    messages::internalError(aResp->res);
                    return;
                }
                aResp->res.jsonValue[propertyName] = *value;
            }
        }
    },
        connectionName, path, "org.freedesktop.DBus.Properties", "GetAll",
        "xyz.openbmc_project.Inventory.Decorator."
        "Asset");
}

/**
 * @brief Retrieves BMC manager location data over DBus
 *
 * @param[in] asyncResp Shared pointer for completing asynchronous calls
 * @param[in] connectionName - service name
 * @param[in] path - object path
 * @return none
 */
inline void getLocation(const std::shared_ptr<bmcweb::AsyncResp>& asyncResp,
                        const std::string& connectionName,
                        const std::string& path)
{
    BMCWEB_LOG_DEBUG("Get BMC manager Location data.");

    sdbusplus::asio::getProperty<std::string>(
        *crow::connections::systemBus, connectionName, path,
        "xyz.openbmc_project.Inventory.Decorator.LocationCode", "LocationCode",
        [asyncResp](const boost::system::error_code& ec,
                    const std::string& property) {
        if (ec)
        {
            BMCWEB_LOG_DEBUG("DBUS response error for " "Location");
            messages::internalError(asyncResp->res);
            return;
        }

        asyncResp->res.jsonValue["Location"]["PartLocation"]["ServiceLabel"] =
            property;
    });
}
// avoid name collision systems.hpp
inline void
    managerGetLastResetTime(const std::shared_ptr<bmcweb::AsyncResp>& asyncResp)
{
    BMCWEB_LOG_DEBUG("Getting Manager Last Reset Time");

    sdbusplus::asio::getProperty<uint64_t>(
        *crow::connections::systemBus, "xyz.openbmc_project.State.BMC",
        "/xyz/openbmc_project/state/bmc0", "xyz.openbmc_project.State.BMC",
        "LastRebootTime",
        [asyncResp](const boost::system::error_code& ec,
                    const uint64_t lastResetTime) {
        if (ec)
        {
            BMCWEB_LOG_DEBUG("D-BUS response error {}", ec);
            return;
        }

        // LastRebootTime is epoch time, in milliseconds
        // https://github.com/openbmc/phosphor-dbus-interfaces/blob/7f9a128eb9296e926422ddc312c148b625890bb6/xyz/openbmc_project/State/BMC.interface.yaml#L19
        uint64_t lastResetTimeStamp = lastResetTime / 1000;

        // Convert to ISO 8601 standard
        asyncResp->res.jsonValue["LastResetTime"] =
            redfish::time_utils::getDateTimeUint(lastResetTimeStamp);
    });
}

/**
 * @brief Set the running firmware image
 *
 * @param[i,o] asyncResp - Async response object
 * @param[i] runningFirmwareTarget - Image to make the running image
 *
 * @return void
 */
inline void
    setActiveFirmwareImage(const std::shared_ptr<bmcweb::AsyncResp>& asyncResp,
                           const std::string& runningFirmwareTarget)
{
    // Get the Id from /redfish/v1/UpdateService/FirmwareInventory/<Id>
    std::string::size_type idPos = runningFirmwareTarget.rfind('/');
    if (idPos == std::string::npos)
    {
        messages::propertyValueNotInList(asyncResp->res, runningFirmwareTarget,
                                         "@odata.id");
        BMCWEB_LOG_DEBUG("Can't parse firmware ID!");
        return;
    }
    idPos++;
    if (idPos >= runningFirmwareTarget.size())
    {
        messages::propertyValueNotInList(asyncResp->res, runningFirmwareTarget,
                                         "@odata.id");
        BMCWEB_LOG_DEBUG("Invalid firmware ID.");
        return;
    }
    std::string firmwareId = runningFirmwareTarget.substr(idPos);

    // Make sure the image is valid before setting priority
    sdbusplus::message::object_path objPath("/xyz/openbmc_project/software");
    dbus::utility::getManagedObjects(
        "xyz.openbmc_project.Software.BMC.Updater", objPath,
        [asyncResp, firmwareId, runningFirmwareTarget](
            const boost::system::error_code& ec,
            const dbus::utility::ManagedObjectType& subtree) {
        if (ec)
        {
            BMCWEB_LOG_DEBUG("D-Bus response error getting objects.");
            messages::internalError(asyncResp->res);
            return;
        }

        if (subtree.empty())
        {
            BMCWEB_LOG_DEBUG("Can't find image!");
            messages::internalError(asyncResp->res);
            return;
        }

        bool foundImage = false;
        for (const auto& object : subtree)
        {
            const std::string& path =
                static_cast<const std::string&>(object.first);
            std::size_t idPos2 = path.rfind('/');

            if (idPos2 == std::string::npos)
            {
                continue;
            }

            idPos2++;
            if (idPos2 >= path.size())
            {
                continue;
            }

            if (path.substr(idPos2) == firmwareId)
            {
                foundImage = true;
                break;
            }
        }

        if (!foundImage)
        {
            messages::propertyValueNotInList(
                asyncResp->res, runningFirmwareTarget, "@odata.id");
            BMCWEB_LOG_DEBUG("Invalid firmware ID.");
            return;
        }

        BMCWEB_LOG_DEBUG("Setting firmware version {} to priority 0.", firmwareId);

        // Only support Immediate
        // An addition could be a Redfish Setting like
        // ActiveSoftwareImageApplyTime and support OnReset
        sdbusplus::asio::setProperty(
            *crow::connections::systemBus,
            "xyz.openbmc_project.Software.BMC.Updater",
            "/xyz/openbmc_project/software/" + firmwareId,
            "xyz.openbmc_project.Software.RedundancyPriority", "Priority",
            static_cast<uint8_t>(0),
            [asyncResp](const boost::system::error_code& ec2) {
            if (ec2)
            {
                BMCWEB_LOG_DEBUG("D-Bus response error setting.");
                messages::internalError(asyncResp->res);
                return;
            }
            doBMCGracefulRestart(asyncResp);
            });
        });
}

inline void setServiceIdentification(std::shared_ptr<bmcweb::AsyncResp> aResp,
                                     std::string sysId)
{
    sdbusplus::asio::setProperty(
        *crow::connections::systemBus,
        "xyz.openbmc_project.Settings",
        "/xyz/openbmc_project/Software/Settings/ServiceIdentification",
        "xyz.openbmc_project.Inventory.Decorator.AssetTag",
        "AssetTag", sysId,
        [aResp{std::move(aResp)}](const boost::system::error_code ec) {
            if (ec)
            {
                BMCWEB_LOG_ERROR("DBUS response error on ServiceIdentification setProperty: {}", ec);
                return;
            }
        });
}

inline void getServiceIdentification(const std::shared_ptr<bmcweb::AsyncResp>& asyncResp)
{
    sdbusplus::asio::getProperty<std::string>(
        *crow::connections::systemBus, "xyz.openbmc_project.Settings", 
        "/xyz/openbmc_project/Software/Settings/ServiceIdentification",
        "xyz.openbmc_project.Inventory.Decorator.AssetTag", "AssetTag",
        [asyncResp](const boost::system::error_code ec,
                    const std::string& sysId) {
            if (ec)
            {
                BMCWEB_LOG_DEBUG("DBUS response error for ServiceIdentification {}", ec);
                return;
            }
            asyncResp->res.jsonValue["ServiceIdentification"] = sysId;
        });
}

inline void setDateTime(std::shared_ptr<bmcweb::AsyncResp> asyncResp,
                        std::string datetime)
{
    BMCWEB_LOG_DEBUG("Set date time: {}", datetime);

    std::optional<redfish::time_utils::usSinceEpoch> us =
        redfish::time_utils::dateStringToEpoch(datetime);
    if (!us)
    {
        messages::propertyValueFormatError(asyncResp->res, datetime,
                                           "DateTime");
        return;
    }
    sdbusplus::asio::setProperty(
        *crow::connections::systemBus, "xyz.openbmc_project.Time.Manager",
        "/xyz/openbmc_project/time/bmc", "xyz.openbmc_project.Time.EpochTime",
        "Elapsed", us->count(),
        [asyncResp{std::move(asyncResp)},
         datetime{std::move(datetime)}](const boost::system::error_code& ec) {
        if (ec)
        {
            BMCWEB_LOG_DEBUG("Failed to set elapsed time. " "DBUS response error {}", ec);
            messages::internalError(asyncResp->res);
            return;
        }
        asyncResp->res.jsonValue["DateTime"] = datetime;
        });
}

inline void
    checkForQuiesced(const std::shared_ptr<bmcweb::AsyncResp>& asyncResp)
{
    sdbusplus::asio::getProperty<std::string>(
        *crow::connections::systemBus, "org.freedesktop.systemd1",
        "/org/freedesktop/systemd1/unit/obmc-bmc-service-quiesce@0.target",
        "org.freedesktop.systemd1.Unit", "ActiveState",
        [asyncResp](const boost::system::error_code& ec,
                    const std::string& val) {
        if (!ec)
        {
            if (val == "active")
            {
                asyncResp->res.jsonValue["Status"]["Health"] = "Critical";
                asyncResp->res.jsonValue["Status"]["State"] = "Quiesced";
                return;
            }
        }
        asyncResp->res.jsonValue["Status"]["Health"] = "OK";
        asyncResp->res.jsonValue["Status"]["State"] = "Enabled";
    });
}

inline void getLinkManagerForSwitches(
    const std::shared_ptr<bmcweb::AsyncResp>& asyncResp,
    const std::string& objPath)
{
    crow::connections::systemBus->async_method_call(
        [asyncResp](const boost::system::error_code ec,
                    std::variant<std::vector<std::string>>& resp) {
        if (ec)
        {
            return; // no fabric = no failures
        }
        std::vector<std::string>* objects =
            std::get_if<std::vector<std::string>>(&resp);
        if (objects == nullptr)
        {
            return;
        }
        asyncResp->res.jsonValue["Links"]["ManagerForSwitches"] =
            nlohmann::json::array();
        for (const std::string& fabric : *objects)
        {
            sdbusplus::message::object_path path(fabric);
            std::string fabricId = path.filename();
            crow::connections::systemBus->async_method_call(
                [asyncResp, fabric,
                 fabricId](const boost::system::error_code ec,
                           const GetSubTreeType& subtree) {
                if (ec)
                {
                    messages::internalError(asyncResp->res);
                }
                nlohmann::json& tempArray =
                    asyncResp->res.jsonValue["Links"]["ManagerForSwitches"];
                for (const std::pair<
                         std::string,
                         std::vector<
                             std::pair<std::string, std::vector<std::string>>>>&
                         object : subtree)
                {
                    const std::string& path = object.first;
                    sdbusplus::message::object_path objPath(path);
                    std::string switchId = objPath.filename();
                    std::string managerUri = "/redfish/v1/Fabrics/";
                    managerUri += fabricId + "/Switches/";
                    managerUri += switchId;

                    tempArray.push_back({{"@odata.id", managerUri}});
                }
            },
                "xyz.openbmc_project.ObjectMapper",
                "/xyz/openbmc_project/object_mapper",
                "xyz.openbmc_project.ObjectMapper", "GetSubTree", fabric, 0,
                std::array<const char*, 1>{
                    "xyz.openbmc_project.Inventory.Item.Switch"});
        }
    },
        "xyz.openbmc_project.ObjectMapper", objPath + "/fabric",
        "org.freedesktop.DBus.Properties", "Get",
        "xyz.openbmc_project.Association", "endpoints");
}

#ifdef BMCWEB_ENABLE_NVIDIA_OEM_PROPERTIES
inline void
    getFencingPrivilege(const std::shared_ptr<bmcweb::AsyncResp>& asyncResp)
{
    crow::connections::systemBus->async_method_call(
        [asyncResp](const boost::system::error_code ec,
                    const MapperGetSubTreeResponse& subtree) {
        if (ec)
        {
            messages::internalError(asyncResp->res);
            return;
        }
        for (const auto& [objectPath, serviceMap] : subtree)
        {
            if (serviceMap.size() < 1)
            {
                BMCWEB_LOG_ERROR("Got 0 service " "names");
                messages::internalError(asyncResp->res);
                return;
            }
            const std::string& serviceName = serviceMap[0].first;
            // Get SMBPBI Fencing Privilege
            crow::connections::systemBus->async_method_call(
                [asyncResp](
                    const boost::system::error_code ec,
                    const std::vector<std::pair<
                        std::string, std::variant<std::string, uint8_t>>>&
                        propertiesList) {
                if (ec)
                {
                    BMCWEB_LOG_ERROR("DBUS response error: Unable to get the smbpbi fencing privilege {}", ec);
                    messages::internalError(asyncResp->res);
                }

                for (const std::pair<std::string,
                                     std::variant<std::string, uint8_t>>&
                         property : propertiesList)
                {
                    if (property.first == "SMBPBIFencingState")
                    {
                        const uint8_t* fencingPrivilege =
                            std::get_if<uint8_t>(&property.second);
                        if (fencingPrivilege == nullptr)
                        {
                            BMCWEB_LOG_DEBUG("Null value returned " "for SMBPBI privilege");
                            messages::internalError(asyncResp->res);
                            return;
                        }

                        nlohmann::json& json = asyncResp->res.jsonValue;
                        json["Oem"]["Nvidia"]["@odata.type"] =
                            "#NvidiaManager.v1_1_0.NvidiaManager";
                        json["Oem"]["Nvidia"]["SMBPBIFencingPrivilege"] =
                            redfish::dbus_utils::toSMPBIPrivilegeString(
                                *fencingPrivilege);
                    }
                }
            },
                serviceName, objectPath, "org.freedesktop.DBus.Properties",
                "GetAll", "xyz.openbmc_project.GpuOobRecovery.Server");
        }
    },
        "xyz.openbmc_project.ObjectMapper",
        "/xyz/openbmc_project/object_mapper",
        "xyz.openbmc_project.ObjectMapper", "GetSubTree", "/", int32_t(0),
        std::array<const char*, 1>{
            "xyz.openbmc_project.GpuOobRecovery.Server"});
}

inline void
    patchFencingPrivilege(const std::shared_ptr<bmcweb::AsyncResp>& resp,
                          const std::string& privilegeType,
                          const std::string& serviceName,
                          const std::string& objPath)
{
    uint8_t privilege =
        redfish::dbus_utils::toSMPBIPrivilegeType(privilegeType);

    // Validate privilege type
    if (privilege == 0)
    {
        messages::invalidObject(resp->res,
                                boost::urls::format("{}", privilegeType));
        return;
    }

    // Set the property, with handler to check error responses
    crow::connections::systemBus->async_method_call(
        [resp, privilege, privilegeType](boost::system::error_code ec,
                                         sdbusplus::message::message& msg) {
        if (!ec)
        {
            BMCWEB_LOG_DEBUG("Set SMBPBI privilege  property succeeded");
            return;
        }
        BMCWEB_LOG_DEBUG(" set SMBPBI privilege  property failed: {}", ec);
        // Read and convert dbus error message to redfish error
        const sd_bus_error* dbusError = msg.get_error();
        if (dbusError == nullptr)
        {
            messages::internalError(resp->res);
            return;
        }
        if (strcmp(dbusError->name,
                   "xyz.openbmc_project.Common.Error.InvalidArgument") == 0)
        {
            // Invalid value
            messages::propertyValueIncorrect(
                resp->res, "SMBPBIFencingPrivilege", privilegeType);
        }

        if (strcmp(dbusError->name, "xyz.openbmc_project.Common."
                                    "Device.Error.WriteFailure") == 0)
        {
            // Service failed to change the config
            messages::operationFailed(resp->res);
        }
        else
        {
            messages::internalError(resp->res);
        }
    },
        serviceName, objPath, "org.freedesktop.DBus.Properties", "Set",
        "xyz.openbmc_project.GpuOobRecovery.Server", "SMBPBIFencingState",
        std::variant<uint8_t>(privilege));
}
#endif // BMCWEB_ENABLE_NVIDIA_OEM_PROPERTIES

inline void
    getIsCommandShellEnable(const std::shared_ptr<bmcweb::AsyncResp>& asyncResp)
{
    sdbusplus::asio::getProperty<bool>(
        *crow::connections::systemBus, "xyz.openbmc_project.Settings",
        "/xyz/openbmc_project/ipmi/sol/eth0", "xyz.openbmc_project.Ipmi.SOL",
        "Enable",
        [asyncResp](const boost::system::error_code ec, const bool& isEnable) {
        if (ec)
        {
            BMCWEB_LOG_DEBUG("DBUS response error for getIsCommandShellEnable");
            messages::internalError(asyncResp->res);
            return;
        }
        asyncResp->res.jsonValue["CommandShell"]["ServiceEnabled"] = isEnable;
    });
}

inline void
    checkForQuiesced(const std::shared_ptr<bmcweb::AsyncResp>& asyncResp, const std::string& bmcId)
{
    sdbusplus::asio::getProperty<std::string>(
        *crow::connections::systemBus, "org.freedesktop.systemd1",
        "/org/freedesktop/systemd1/unit/obmc-bmc-service-quiesce@0.target",
        "org.freedesktop.systemd1.Unit", "ActiveState",
        [asyncResp, bmcId](const boost::system::error_code& ec,
                    const std::string& val) {
        if (!ec)
        {
            if (val == "active")
            {
                asyncResp->res.jsonValue["Status"]["Health"] = "Critical";
                asyncResp->res.jsonValue["Status"]["State"] = "Quiesced";
                return;
            }
        }
        asyncResp->res.jsonValue["Status"]["Health"] = "OK";
        asyncResp->res.jsonValue["Status"]["State"] = "Enabled";
        nvidia_manager_util::getOemReadyState(asyncResp, bmcId);
    });
}

inline void requestRoutesManager(App& app)
{
    std::string uuid = persistent_data::getConfig().systemUuid;

    BMCWEB_ROUTE(app, "/redfish/v1/Managers/<str>/")
        .privileges(redfish::privileges::getManager)
        .methods(boost::beast::http::verb::get)(
            [&app, uuid](const crow::Request& req,
                         const std::shared_ptr<bmcweb::AsyncResp>& asyncResp,
                         const std::string& bmcId) {
        if (!redfish::setUpRedfishRoute(app, req, asyncResp))
        {
            return;
        }
        // Process non bmc service manager
        if (bmcId != PLATFORMBMCID)
        {
            crow::connections::systemBus->async_method_call(
                [asyncResp, bmcId](
                    const boost::system::error_code ec,
                    const std::vector<
                        std::pair<std::string,
                                  std::vector<std::pair<
                                      std::string, std::vector<std::string>>>>>&
                        subtree) {
                if (ec)
                {
                    BMCWEB_LOG_DEBUG("D-Bus response error on GetSubTree {}", ec);
                    return;
                }
                // Iterate over all retrieved ObjectPaths.
                for (const std::pair<
                         std::string,
                         std::vector<
                             std::pair<std::string, std::vector<std::string>>>>&
                         object : subtree)
                {
                    const std::string& path = object.first;
                    const std::vector<
                        std::pair<std::string, std::vector<std::string>>>&
                        connectionNames = object.second;

                    if (!boost::ends_with(path, bmcId))
                    {
                        continue;
                    }
                    if (connectionNames.size() < 1)
                    {
                        BMCWEB_LOG_ERROR("Got 0 Connection names");
                        continue;
                    }

                    asyncResp->res.jsonValue["@odata.id"] =
                        "/redfish/v1/Managers/" + bmcId;
                    asyncResp->res.jsonValue["@odata.type"] =
                        "#Manager.v1_11_0.Manager";
                    asyncResp->res.jsonValue["Id"] = bmcId;
                    asyncResp->res.jsonValue["Name"] =
                        "OpenBmc Manager Service";
                    asyncResp->res.jsonValue["Description"] =
                        "Software Service for Baseboard Management "
                        "Functions";
                    asyncResp->res.jsonValue["ManagerType"] = "Service";
                    const std::string& connectionName =
                        connectionNames[0].first;
                    const std::vector<std::string>& interfaces =
                        connectionNames[0].second;

                    for (const auto& interfaceName : interfaces)
                    {
                        if (interfaceName ==
                            "xyz.openbmc_project.Inventory.Decorator."
                            "Asset")
                        {
                            getBMCAssetData(asyncResp, connectionName, path);
                        }
                        else if (interfaceName == "xyz.openbmc_project.State."
                                                  "Decorator.OperationalStatus")
                        {
                            getManagerState(asyncResp, connectionName, path);
                        }
                    }
                    getLinkManagerForSwitches(asyncResp, path);

#ifndef BMCWEB_DISABLE_CONDITIONS_ARRAY
                    redfish::conditions_utils::populateServiceConditions(
                        asyncResp, bmcId);
#endif // BMCWEB_DISABLE_CONDITIONS_ARRAY

#ifdef BMCWEB_ENABLE_HEALTH_ROLLUP_ALTERNATIVE
                    auto health = std::make_shared<HealthRollup>(
                        path, [asyncResp](const std::string& rootHealth,
                                          const std::string& healthRollup) {
                        asyncResp->res.jsonValue["Status"]["Health"] =
                            rootHealth;
#ifndef BMCWEB_DISABLE_HEALTH_ROLLUP
                        asyncResp->res.jsonValue["Status"]["HealthRollup"] =
                            healthRollup;
#endif // BMCWEB_DISABLE_HEALTH_ROLLUP
                    });
                    health->start();
#endif

                    return;
                }
                messages::resourceNotFound(asyncResp->res,
                                           "#Manager.v1_11_0.Manager", bmcId);
            },
                "xyz.openbmc_project.ObjectMapper",
                "/xyz/openbmc_project/object_mapper",
                "xyz.openbmc_project.ObjectMapper", "GetSubTree",
                "/xyz/openbmc_project/inventory", int32_t(0),
                std::array<const char*, 1>{"xyz.openbmc_project.Inventory."
                                           "Item.ManagementService"});
            return;
        }
        // Process BMC manager
        asyncResp->res.jsonValue["@odata.id"] =
            "/redfish/v1/Managers/" PLATFORMBMCID;
        asyncResp->res.jsonValue["@odata.type"] = "#Manager.v1_14_0.Manager";
        asyncResp->res.jsonValue["Id"] = PLATFORMBMCID;
        asyncResp->res.jsonValue["Name"] = "OpenBmc Manager";
        asyncResp->res.jsonValue["Description"] =
            "Baseboard Management Controller";
        asyncResp->res.jsonValue["PowerState"] = "On";
        // get BMC manager state
        sw_util::getBmcState(asyncResp);
        asyncResp->res.jsonValue["Status"]["State"] = "Starting";
        asyncResp->res.jsonValue["Status"]["Health"] = "OK";

        asyncResp->res.jsonValue["ManagerType"] = "BMC";
        asyncResp->res.jsonValue["UUID"] = systemd_utils::getUuid();
        asyncResp->res.jsonValue["ServiceEntryPointUUID"] = uuid;
        asyncResp->res.jsonValue["Model"] = "OpenBmc"; // TODO(ed), get model

        asyncResp->res.jsonValue["LogServices"]["@odata.id"] =
            "/redfish/v1/Managers/" PLATFORMBMCID "/LogServices";
        asyncResp->res.jsonValue["NetworkProtocol"]["@odata.id"] =
            "/redfish/v1/Managers/" PLATFORMBMCID "/NetworkProtocol";
        asyncResp->res.jsonValue["EthernetInterfaces"]["@odata.id"] =
            "/redfish/v1/Managers/" PLATFORMBMCID "/EthernetInterfaces";
#ifdef BMCWEB_ENABLE_LLDP_DEDICATED_PORTS
        asyncResp->res.jsonValue["DedicatedNetworkPorts"]["@odata.id"] =
            "/redfish/v1/Managers/" PLATFORMBMCID "/DedicatedNetworkPorts";
#endif
#ifndef BMCWEB_DISABLE_CONDITIONS_ARRAY
        redfish::conditions_utils::populateServiceConditions(asyncResp,
                                                             PLATFORMBMCID);
#endif // BMCWEB_DISABLE_CONDITIONS_ARRAY 

#ifdef BMCWEB_ENABLE_HOST_IFACE
        asyncResp->res.jsonValue["HostInterfaces"] = {
            {"@odata.id",
             "/redfish/v1/Managers/" PLATFORMBMCID "/HostInterfaces"}};
#endif

#ifdef BMCWEB_ENABLE_RMEDIA
        asyncResp->res.jsonValue["VirtualMedia"] = {
            {"@odata.id",
             "/redfish/v1/Managers/" PLATFORMBMCID "/VirtualMedia"}};
#endif

        // default oem data
        nlohmann::json& oem = asyncResp->res.jsonValue["Oem"];
#ifdef BMCWEB_ENABLE_HOST_OS_FEATURE
        nlohmann::json& oemOpenbmc = oem["OpenBmc"];
        oem["@odata.type"] = "#OemManager.Oem";
        oem["@odata.id"] = "/redfish/v1/Managers/" PLATFORMBMCID "#/Oem";
        oemOpenbmc["@odata.type"] = "#OemManager.OpenBmc";
        oemOpenbmc["@odata.id"] = "/redfish/v1/Managers/" PLATFORMBMCID
                                  "#/Oem/OpenBmc";

        oemOpenbmc["Certificates"] = {{"@odata.id",
                                       "/redfish/v1/Managers/" PLATFORMBMCID
                                       "/Truststore/Certificates"}};

#ifdef BMCWEB_ENABLE_NVIDIA_OEM_COMMON_PROPERTIES
        oem["Nvidia"]["@odata.id"] = "/redfish/v1/Managers/" PLATFORMBMCID
                                     "/Oem/Nvidia";
#endif

#endif // BMCWEB_ENABLE_HOST_OS_FEATURE

#ifdef BMCWEB_ENABLE_NVIDIA_OEM_PROPERTIES

#ifdef BMCWEB_ENABLE_NVIDIA_OEM_OBERON_PROPERTIES
            oem["UptimeSeconds"] = [asyncResp]()->double {
                double uptime = 0;
                auto ifs = std::ifstream("/proc/uptime", std::ifstream::in);
                if(ifs.good())
                {
                    ifs >> uptime;
                }
                else
                {
                    BMCWEB_LOG_ERROR("Failed to get uptime from /proc/uptime.");
                    messages::internalError(asyncResp->res);
                }
                return uptime;
            }();
#endif //BMCWEB_ENABLE_NVIDIA_OEM_OBERON_PROPERTIES

        // NvidiaManager
        nlohmann::json& oemNvidia = oem["Nvidia"];
        oemNvidia["@odata.type"] = "#OemManager.Nvidia";
        nlohmann::json& oemResetToDefaults =
            asyncResp->res
                .jsonValue["Actions"]["Oem"]["#NvidiaManager.ResetToDefaults"];
        oemResetToDefaults["target"] =
            "/redfish/v1/Managers/" PLATFORMBMCID
            "/Actions/Oem/NvidiaManager.ResetToDefaults";

        // build type
        nlohmann::json& buildType = oemNvidia["FirmwareBuildType"];
        std::ifstream buildDescriptionFile(buildDescriptionFilePath);
        if (buildDescriptionFile.good())
        {
            std::string line;
            std::string const prefix = "BUILD_DESC=";
            std::string descriptionContent;
            while (getline(buildDescriptionFile, line) &&
                   descriptionContent.size() == 0)
            {
                if (line.rfind(prefix, 0) == 0)
                {
                    descriptionContent = line.substr(prefix.size());
                    descriptionContent.erase(
                        std::remove(descriptionContent.begin(),
                                    descriptionContent.end(), '"'),
                        descriptionContent.end());
                }
            }
            if (descriptionContent.rfind("debug-prov", 0) == 0)
            {
                buildType = "ProvisioningDebug";
            }
            else if (descriptionContent.rfind("prod-prov", 0) == 0)
            {
                buildType = "ProvisioningProduction";
            }
            else if (descriptionContent.rfind("dev-prov", 0) == 0)
            {
                buildType = "ProvisioningDevelopment";
            }
            else if (descriptionContent.rfind("debug-platform", 0) == 0)
            {
                buildType = "PlatformDebug";
            }
            else if (descriptionContent.rfind("prod-platform", 0) == 0)
            {
                buildType = "PlatformProduction";
            }
            else if (descriptionContent.rfind("dev-platform", 0) == 0)
            {
                buildType = "PlatformDevelopment";
            }
        }

        // OTP provisioning status
        nlohmann::json& otpProvisioned = oemNvidia["OTPProvisioned"];
        std::ifstream otpStatusFile(otpProvisioningStatusFilePath);
        if (otpStatusFile.good())
        {
            std::string statusLine;
            if (getline(otpStatusFile, statusLine))
            {
                if (statusLine != "0" && statusLine != "1")
                {
                    BMCWEB_LOG_ERROR("Invalid OTP provisioning status - {}", statusLine);
                }
                otpProvisioned = (statusLine == "1");
            }
            else
            {
                BMCWEB_LOG_ERROR("Failed to read OTP provisioning status");
                otpProvisioned = false;
            }
        }
        else
        {
            BMCWEB_LOG_ERROR("Failed to open OTP provisioning status file");
            otpProvisioned = false;
        }
        getFencingPrivilege(asyncResp);

#ifdef BMCWEB_ENABLE_TLS_AUTH_OPT_IN
        oemNvidia["AuthenticationTLSRequired"] =
            persistent_data::getConfig().isTLSAuthEnabled();
#endif

            populatePersistentStorageSettingStatus(req, asyncResp);
#endif // BMCWEB_ENABLE_NVIDIA_OEM_PROPERTIES

        // Manager.Reset (an action) can be many values, OpenBMC only
        // supports BMC reboot.
        nlohmann::json& managerReset =
            asyncResp->res.jsonValue["Actions"]["#Manager.Reset"];
        managerReset["target"] = "/redfish/v1/Managers/" PLATFORMBMCID
                                 "/Actions/Manager.Reset";
        managerReset["@Redfish.ActionInfo"] =
            "/redfish/v1/Managers/" PLATFORMBMCID "/ResetActionInfo";

        // ResetToDefaults (Factory Reset) has values like
        // PreserveNetworkAndUsers and PreserveNetwork that aren't supported
        // on OpenBMC
        nlohmann::json& resetToDefaults =
            asyncResp->res.jsonValue["Actions"]["#Manager.ResetToDefaults"];
        resetToDefaults["target"] = "/redfish/v1/Managers/" PLATFORMBMCID
                                    "/Actions/Manager.ResetToDefaults";
        resetToDefaults["ResetType@Redfish.AllowableValues"] = {"ResetAll"};

#ifdef BMCWEB_ENABLE_NVIDIA_OEM_PROPERTIES

        nlohmann::json& oemActions = asyncResp->res.jsonValue["Actions"]["Oem"];
        nlohmann::json& oemActionsNvidia = oemActions["Nvidia"];

        oemActionsNvidia["#NvidiaManager.SyncOOBRawCommand"]["target"] =
            "/redfish/v1/Managers/" PLATFORMBMCID
            "/Actions/Oem/NvidiaManager.SyncOOBRawCommand";
        oemActionsNvidia["#NvidiaManager.SyncOOBRawCommand"]
                        ["@Redfish.ActionInfo"] =
                            "/redfish/v1/Managers/" PLATFORMBMCID
                            "/Oem/Nvidia/SyncOOBRawCommandActionInfo";

        oemActionsNvidia["#NvidiaManager.AsyncOOBRawCommand"]["target"] =
            "/redfish/v1/Managers/" PLATFORMBMCID
            "/Actions/Oem/NvidiaManager.AsyncOOBRawCommand";
        oemActionsNvidia["#NvidiaManager.AsyncOOBRawCommand"]
                        ["@Redfish.ActionInfo"] =
                            "/redfish/v1/Managers/" PLATFORMBMCID
                            "/Oem/Nvidia/AsyncOOBRawCommandActionInfo";

            oemActions["#eMMC.SecureErase"]["target"] =
                "/redfish/v1/Managers/" PLATFORMBMCID
                "/Actions/Oem/eMMC.SecureErase";
            oemActions["#eMMC.SecureErase"]
                        ["@Redfish.ActionInfo"] =
                            "/redfish/v1/Managers/" PLATFORMBMCID
                            "/Oem/EmmcSecureEraseActionInfo";
#endif // BMCWEB_ENABLE_NVIDIA_OEM_PROPERTIES

        std::pair<std::string, std::string> redfishDateTimeOffset =
            redfish::time_utils::getDateTimeOffsetNow();

        asyncResp->res.jsonValue["DateTime"] = redfishDateTimeOffset.first;
        asyncResp->res.jsonValue["DateTimeLocalOffset"] =
            redfishDateTimeOffset.second;

        // TODO (Gunnar): Remove these one day since moved to ComputerSystem
        // Still used by OCP profiles
        // https://github.com/opencomputeproject/OCP-Profiles/issues/23
        // Fill in SerialConsole info
        asyncResp->res.jsonValue["SerialConsole"]["ServiceEnabled"] = true;
        asyncResp->res.jsonValue["SerialConsole"]["MaxConcurrentSessions"] = 15;
        asyncResp->res.jsonValue["SerialConsole"]["ConnectTypesSupported"] = {
            "IPMI", "SSH"};
#ifdef BMCWEB_ENABLE_KVM
        // Fill in GraphicalConsole info
        asyncResp->res.jsonValue["GraphicalConsole"]["ServiceEnabled"] = true;
        asyncResp->res.jsonValue["GraphicalConsole"]["MaxConcurrentSessions"] =
            4;
        asyncResp->res
            .jsonValue["GraphicalConsole"]["ConnectTypesSupported"] = {"KVMIP"};
#endif // BMCWEB_ENABLE_KVM
        if constexpr (!bmcwebEnableMultiHost)
        {
            asyncResp->res.jsonValue["Links"]["ManagerForServers@odata.count"] =
                1;
            nlohmann::json::array_t managerForServers;
            nlohmann::json::object_t manager;
            manager["@odata.id"] = "/redfish/v1/Systems/system";
            managerForServers.emplace_back(std::move(manager));

            asyncResp->res.jsonValue["Links"]["ManagerForServers"] =
                std::move(managerForServers);
        }
        if constexpr (bmcwebEnableHealthPopulate)
        {
            auto health = std::make_shared<HealthPopulate>(asyncResp);
            health->isManagersHealth = true;
            health->populate();
        }

        asyncResp->res.jsonValue["Links"]["ManagerForServers@odata.count"] = 1;

        nlohmann::json::array_t managerForServers;
        nlohmann::json::object_t manager;
        manager["@odata.id"] = "/redfish/v1/Systems/" PLATFORMSYSTEMID;
        managerForServers.push_back(std::move(manager));

        asyncResp->res.jsonValue["Links"]["ManagerForServers"] =
            std::move(managerForServers);

        auto health = std::make_shared<HealthPopulate>(asyncResp);
        health->isManagersHealth = true;
        health->populate();
#ifdef BMCWEB_ENABLE_IPMI_SOL
        asyncResp->res.jsonValue["CommandShell"]["MaxConcurrentSessions"] = 1;
        asyncResp->res.jsonValue["CommandShell"]["ConnectTypesSupported"] = {
            "SSH"};
        getIsCommandShellEnable(asyncResp);
#endif
        sw_util::populateSoftwareInformation(asyncResp, sw_util::bmcPurpose,
                                             "FirmwareVersion", true);

        managerGetLastResetTime(asyncResp);

        // ManagerDiagnosticData is added for all BMCs.
        // nlohmann::json& managerDiagnosticData =
        //     asyncResp->res.jsonValue["ManagerDiagnosticData"];
        // managerDiagnosticData["@odata.id"] =
        //     "/redfish/v1/Managers/" PLATFORMBMCID "/ManagerDiagnosticData";

#ifdef BMCWEB_ENABLE_REDFISH_OEM_MANAGER_FAN_DATA
        auto pids = std::make_shared<GetPIDValues>(asyncResp);
        pids->run();
#endif

        getMainChassisId(asyncResp,
                         [](const std::string& chassisId,
                            const std::shared_ptr<bmcweb::AsyncResp>& aRsp) {
            aRsp->res.jsonValue["Links"]["ManagerForChassis@odata.count"] = 1;
            nlohmann::json::array_t managerForChassis;
            nlohmann::json::object_t managerObj;
            boost::urls::url chassiUrl =
                boost::urls::format("/redfish/v1/Chassis/{}", chassisId);
            managerObj["@odata.id"] = chassiUrl;
            managerForChassis.emplace_back(std::move(managerObj));
            aRsp->res.jsonValue["Links"]["ManagerForChassis"] =
                std::move(managerForChassis);
            aRsp->res.jsonValue["Links"]["ManagerInChassis"]["@odata.id"] =
                chassiUrl;
        });

        crow::connections::systemBus->async_method_call(
            [asyncResp, bmcId](
                const boost::system::error_code ec,
                const std::vector<std::pair<
                    std::string, std::vector<std::pair<
                                     std::string, std::vector<std::string>>>>>&
                    subtree) {
            if (ec)
            {
                BMCWEB_LOG_ERROR("Error while getting manager service state");
                messages::internalError(asyncResp->res);
                return;
            }
            if (!subtree.empty())
            {
                // Iterate over all retrieved ObjectPaths.
                for (const std::pair<
                         std::string,
                         std::vector<
                             std::pair<std::string, std::vector<std::string>>>>&
                         object : subtree)
                {
                    const std::string& path = object.first;
                    const std::vector<
                        std::pair<std::string, std::vector<std::string>>>&
                        connectionNames = object.second;
                    if (!boost::ends_with(path, PLATFORMBMCID))
                    {
                        BMCWEB_LOG_ERROR("Error while getting manager service state");
                        return;
                    }

                    // At /redfish/v1/Managers/HGX_BMC_0, we want
                    // "ManagerInChassis" to point to "root" Chassis rather than
                    // another Chassis that is contained by the "root" Chassis.
                    // we want to identify the "root" Chassis of the HMC by
                    // making only two queries and without having to attempt to
                    // parse the Topology.
                    sdbusplus::asio::getProperty<std::vector<std::string>>(
                        *crow::connections::systemBus,
                        "xyz.openbmc_project.ObjectMapper", path + "/chassis",
                        "xyz.openbmc_project.Association", "endpoints",
                        [asyncResp](const boost::system::error_code ec,
                                    const std::vector<std::string>& property) {
                        if (ec)
                        {
                            BMCWEB_LOG_ERROR("DBUS response error: {}", ec);
                            return; // no chassis = no failures
                        }

                        // single entry will be present
                        for (const std::string& p : property)
                        {
                            sdbusplus::message::object_path objPath(p);
                            const std::string& chassisId = objPath.filename();
                            asyncResp->res
                                .jsonValue["Links"]["ManagerInChassis"]
                                          ["@odata.id"] =
                                "/redfish/v1/Chassis/" + chassisId;
                        }
                        asyncResp->res
                            .jsonValue["Links"]
                                      ["ManagerInChassis@odata.count"] = 1;
                    });

<<<<<<< HEAD
                    const std::string& connectionName =
                        connectionNames[0].first;
                    const std::vector<std::string>& interfaces =
                        connectionNames[0].second;
                    for (const auto& interfaceName : interfaces)
                    {
                        if (interfaceName == "xyz.openbmc_project.State."
                                             "Decorator.OperationalStatus")
                        {
                            getManagerState(asyncResp, connectionName, path);
                        }
                    }
                    return;
                }
                BMCWEB_LOG_ERROR("Could not find interface xyz.openbmc_project.Inventory.Item.ManagementService");
            }
        },
            "xyz.openbmc_project.ObjectMapper",
            "/xyz/openbmc_project/object_mapper",
            "xyz.openbmc_project.ObjectMapper", "GetSubTree",
            "/xyz/openbmc_project/inventory", int32_t(0),
            std::array<const char*, 1>{"xyz.openbmc_project.Inventory."
                                       "Item.ManagementService"});
=======
            sdbusplus::asio::getProperty<double>(
                *crow::connections::systemBus, "org.freedesktop.systemd1",
                "/org/freedesktop/systemd1", "org.freedesktop.systemd1.Manager",
                "Progress",
                [asyncResp, bmcId](const boost::system::error_code& ec, double val) {
                if (ec)
                {
                    BMCWEB_LOG_ERROR << "Error while getting progress";
                    messages::internalError(asyncResp->res);
                    return;
                }
                if (val < 1.0)
                {
                    asyncResp->res.jsonValue["Status"]["Health"] = "OK";
                    asyncResp->res.jsonValue["Status"]["State"] = "Starting";
                    return;
                }
                checkForQuiesced(asyncResp, bmcId);
            });
>>>>>>> b6df92f3

        // call to get telemtery Ready status
        crow::connections::systemBus->async_method_call(
            [asyncResp, bmcId](
                const boost::system::error_code ec,
                const std::vector<std::pair<
                    std::string, std::vector<std::pair<
                                     std::string, std::vector<std::string>>>>>&
                    subtree) {
            if (ec)
            {
                BMCWEB_LOG_ERROR("Error while getting manager service state");
                messages::internalError(asyncResp->res);
                return;
            }
            if (!subtree.empty())
            {
                // Iterate over all retrieved ObjectPaths.
                for (const std::pair<
                         std::string,
                         std::vector<
                             std::pair<std::string, std::vector<std::string>>>>&
                         object : subtree)
                {
                    const std::string& path = object.first;
                    const std::vector<
                        std::pair<std::string, std::vector<std::string>>>&
                        connectionNames = object.second;

                    const std::string& connectionName =
                        connectionNames[0].first;
                    const std::vector<std::string>& interfaces =
                        connectionNames[0].second;
                    for (const auto& interfaceName : interfaces)
                    {
                        if (interfaceName == "xyz.openbmc_project.State."
                                             "FeatureReady")
                        {
                            getTelemetryState(asyncResp, connectionName, path);
                        }
                    }
                }
                return;
            }
            BMCWEB_LOG_ERROR("Could not find interface xyz.openbmc_project.State.FeatureReady");
        },
            "xyz.openbmc_project.ObjectMapper",
            "/xyz/openbmc_project/object_mapper",
            "xyz.openbmc_project.ObjectMapper", "GetSubTree", "/", int32_t(0),
            std::array<const char*, 1>{"xyz.openbmc_project.State."
                                       "FeatureReady"});

        sdbusplus::asio::getProperty<double>(
            *crow::connections::systemBus, "org.freedesktop.systemd1",
            "/org/freedesktop/systemd1", "org.freedesktop.systemd1.Manager",
            "Progress",
            [asyncResp](const boost::system::error_code& ec, double val) {
            if (ec)
            {
                BMCWEB_LOG_ERROR("Error while getting progress");
                messages::internalError(asyncResp->res);
                return;
            }
            if (val < 1.0)
            {
                asyncResp->res.jsonValue["Status"]["Health"] = "OK";
                asyncResp->res.jsonValue["Status"]["State"] = "Starting";
                return;
            }
            checkForQuiesced(asyncResp);
            });

        constexpr std::array<std::string_view, 1> interfaces = {
            "xyz.openbmc_project.Inventory.Item.Bmc"};
        dbus::utility::getSubTree(
            "/xyz/openbmc_project/inventory", 0, interfaces,
            [asyncResp](
                const boost::system::error_code& ec,
                const dbus::utility::MapperGetSubTreeResponse& subtree) {
            if (ec)
            {
                BMCWEB_LOG_DEBUG("D-Bus response error on GetSubTree {}", ec);
                return;
            }
            if (subtree.empty())
            {
                BMCWEB_LOG_DEBUG("Can't find bmc D-Bus object!");
                return;
            }
            // Assume only 1 bmc D-Bus object
            // Throw an error if there is more than 1
            if (subtree.size() > 1)
            {
                BMCWEB_LOG_DEBUG("Found more than 1 bmc D-Bus object!");
                messages::internalError(asyncResp->res);
                return;
            }

            if (subtree[0].first.empty() || subtree[0].second.size() != 1)
            {
                BMCWEB_LOG_DEBUG("Error getting bmc D-Bus object!");
                messages::internalError(asyncResp->res);
                return;
            }

            const std::string& path = subtree[0].first;
            const std::string& connectionName = subtree[0].second[0].first;

            for (const auto& interfaceName : subtree[0].second[0].second)
            {
                if (interfaceName ==
                    "xyz.openbmc_project.Inventory.Decorator.Asset")
                {
                    sdbusplus::asio::getAllProperties(
                        *crow::connections::systemBus, connectionName, path,
                        "xyz.openbmc_project.Inventory.Decorator.Asset",
                        [asyncResp](const boost::system::error_code& ec2,
                                    const dbus::utility::DBusPropertiesMap&
                                        propertiesList) {
                        if (ec2)
                        {
                            BMCWEB_LOG_DEBUG("Can't get bmc asset!");
                            return;
                        }

                        const std::string* partNumber = nullptr;
                        const std::string* serialNumber = nullptr;
                        const std::string* manufacturer = nullptr;
                        const std::string* model = nullptr;
                        const std::string* sparePartNumber = nullptr;

                        const bool success = sdbusplus::unpackPropertiesNoThrow(
                            dbus_utils::UnpackErrorPrinter(), propertiesList,
                            "PartNumber", partNumber, "SerialNumber",
                            serialNumber, "Manufacturer", manufacturer, "Model",
                            model, "SparePartNumber", sparePartNumber);

                        if (!success)
                        {
                            messages::internalError(asyncResp->res);
                            return;
                        }

                        if (partNumber != nullptr)
                        {
                            asyncResp->res.jsonValue["PartNumber"] =
                                *partNumber;
                        }

                        if (serialNumber != nullptr)
                        {
                            asyncResp->res.jsonValue["SerialNumber"] =
                                *serialNumber;
                        }

                        if (manufacturer != nullptr)
                        {
                            asyncResp->res.jsonValue["Manufacturer"] =
                                *manufacturer;
                        }

                        if (model != nullptr)
                        {
                            asyncResp->res.jsonValue["Model"] = *model;
                        }

                        if (sparePartNumber != nullptr)
                        {
                            asyncResp->res.jsonValue["SparePartNumber"] =
                                *sparePartNumber;
                        }
                    });
                }
                else if (interfaceName ==
                         "xyz.openbmc_project.Inventory.Decorator.LocationCode")
                {
                    getLocation(asyncResp, connectionName, path);
                }
            }
            });
        });

        BMCWEB_ROUTE(app, "/redfish/v1/Managers/" PLATFORMBMCID "/")
            .privileges(redfish::privileges::patchManager)
            .methods(boost::beast::http::verb::patch)(
                [&app](const crow::Request& req,
                       const std::shared_ptr<bmcweb::AsyncResp>& asyncResp) {
            if (!redfish::setUpRedfishRoute(app, req, asyncResp))
            {
                return;
            }
            std::optional<nlohmann::json> oem;
            std::optional<nlohmann::json> links;
            std::optional<std::string> datetime;
            std::optional<std::string> serviceIdentification;            

            if (!redfish::json_util::readJsonPatch(req, asyncResp->res, "Oem",
                                                   oem, "DateTime", datetime,
                                                   "Links", links, "ServiceIdentification", serviceIdentification))
            {
                return;
            }

            if (oem)
            {
                std::optional<nlohmann::json> openbmc;
                std::optional<nlohmann::json> nvidia;
                if (!redfish::json_util::readJson(*oem, asyncResp->res,
                                                  "OpenBmc", openbmc, "Nvidia",
                                                  nvidia))
                {
                    return;
                }
                if (openbmc)
                {
#ifdef BMCWEB_ENABLE_REDFISH_OEM_MANAGER_FAN_DATA
                    std::optional<nlohmann::json> fan;
                    if (!redfish::json_util::readJson(*openbmc, asyncResp->res,
                                                      "Fan", fan))
                    {
                        return;
                    }
                    if (fan)
                    {
                        auto pid = std::make_shared<SetPIDValues>(asyncResp,
                                                                  *fan);
                        pid->run();
                    }
#endif
                }
#ifdef BMCWEB_ENABLE_NVIDIA_OEM_PROPERTIES
                if (nvidia)
                {
                    std::optional<std::string> privilege;
                    std::optional<bool> tlsAuth;
                    std::optional<nlohmann::json> persistentStorageSettings;
                    if (!redfish::json_util::readJson(
                            *nvidia, asyncResp->res,
                            "AuthenticationTLSRequired", tlsAuth,
                            "SMBPBIFencingPrivilege", privilege,
                            "PersistentStorageSettings",
                            persistentStorageSettings))
                    {
                        BMCWEB_LOG_ERROR(
                            "Illegal Property {}",
                            oem->dump(
                                2, ' ', true,
                                nlohmann::json::error_handler_t::replace));
                        return;
                    }
                    if (privilege)
                    {
#ifdef BMCWEB_ENABLE_FENCING_PRIVILEGE
                        crow::connections::systemBus->async_method_call(
                            [asyncResp, privilege](
                                const boost::system::error_code ec,
                                const MapperGetSubTreeResponse& subtree) {
                            if (ec)
                            {
                                messages::internalError(asyncResp->res);
                                return;
                            }
                            for (const auto& [objectPath, serviceMap] : subtree)
                            {
                                if (serviceMap.size() < 1)
                                {
                                    BMCWEB_LOG_ERROR("Got 0 service "
                                                     "names");
                                    messages::internalError(asyncResp->res);
                                    return;
                                }
                                const std::string& serviceName =
                                    serviceMap[0].first;
                                // Patch SMBPBI Fencing Privilege
                                patchFencingPrivilege(asyncResp, *privilege,
                                                      serviceName, objectPath);
                            }
                        },
                            "xyz.openbmc_project.ObjectMapper",
                            "/xyz/openbmc_project/object_mapper",
                            "xyz.openbmc_project.ObjectMapper", "GetSubTree",
                            "/", int32_t(0),
                            std::array<const char*, 1>{
                                "xyz.openbmc_project.GpuOobRecovery.Server"});
#else  // BMCWEB_ENABLE_FENCING_PRIVILEGE -> Throw error for bad request
                        asyncResp->res.result(
                            boost::beast::http::status::bad_request);
                        return;
#endif // BMCWEB_ENABLE_FENCING_PRIVILEGE
                    }

#ifdef BMCWEB_ENABLE_TLS_AUTH_OPT_IN
                    if (tlsAuth)
                    {
                        if (*tlsAuth ==
                            persistent_data::getConfig().isTLSAuthEnabled())
                        {
                            BMCWEB_LOG_DEBUG(
                                "Ignoring redundant patch of AuthenticationTLSRequired.");
                        }
                        else if (!*tlsAuth)
                        {
                            BMCWEB_LOG_ERROR(
                                "Disabling AuthenticationTLSRequired is not allowed.");
                            messages::propertyValueIncorrect(
                                asyncResp->res, "AuthenticationTLSRequired",
                                "false");
                            return;
                        }
                        else
                        {
                            enableTLSAuth();
                        }
                    }
#endif // BMCWEB_ENABLE_TLS_AUTH_OPT_IN
                    if (persistentStorageSettings)
                    {
                        handleUpdateServicePersistentStoragePatch(req, true,
                                                                  asyncResp);
                    }
                }
#endif // BMCWEB_ENABLE_NVIDIA_OEM_PROPERTIES
            }

            if (links)
            {
                std::optional<nlohmann::json> activeSoftwareImage;
                if (!redfish::json_util::readJson(*links, asyncResp->res,
                                                  "ActiveSoftwareImage",
                                                  activeSoftwareImage))
                {
                    return;
                }
                if (activeSoftwareImage)
                {
                    std::optional<std::string> odataId;
                    if (!redfish::json_util::readJson(*activeSoftwareImage,
                                                      asyncResp->res,
                                                      "@odata.id", odataId))
                    {
                        return;
                    }

                    if (odataId)
                    {
                        setActiveFirmwareImage(asyncResp, *odataId);
                    }
                }
            }
            if (datetime)
            {
                setDateTime(asyncResp, std::move(*datetime));
            }
            if (serviceIdentification)
            {
                setServiceIdentification(asyncResp,
                                         std::move(*serviceIdentification));
            }
        });
}

inline void requestRoutesManagerCollection(App& app)
{
    BMCWEB_ROUTE(app, "/redfish/v1/Managers/")
        .privileges(redfish::privileges::getManagerCollection)
        .methods(boost::beast::http::verb::get)(
            [&app](const crow::Request& req,
                   const std::shared_ptr<bmcweb::AsyncResp>& asyncResp) {
        if (!redfish::setUpRedfishRoute(app, req, asyncResp))
        {
            return;
        }
        const std::array<const char*, 1> interface = {
            "xyz.openbmc_project.Inventory.Item.ManagementService"};
        const std::string collectionPath = "/redfish/v1/Managers";
        // Collections don't include the static data added by SubRoute
        // because it has a duplicate entry for members
        asyncResp->res.jsonValue["@odata.id"] = collectionPath;
        asyncResp->res.jsonValue["@odata.type"] =
            "#ManagerCollection.ManagerCollection";
        asyncResp->res.jsonValue["Name"] = "Manager Collection";
        nlohmann::json& members = asyncResp->res.jsonValue["Members"];
        members = nlohmann::json::array();
        // Add bmc path
        members.push_back(
            {{"@odata.id", "/redfish/v1/Managers/" PLATFORMBMCID}});
        // Collect additional management services
        crow::connections::systemBus->async_method_call(
            [collectionPath,
             asyncResp{asyncResp}](const boost::system::error_code ec,
                                   const std::vector<std::string>& objects) {
            if (ec)
            {
                BMCWEB_LOG_DEBUG("DBUS response error");
                //messages::internalError(asyncResp->res);
                return;
            }
            nlohmann::json& members = asyncResp->res.jsonValue["Members"];
            for (const auto& object : objects)
            {
                sdbusplus::message::object_path path(object);
                std::string leaf = path.filename();
                if (leaf.empty() || leaf == PLATFORMBMCID)
                {
                    continue;
                }
                std::string newPath = collectionPath;
                newPath += '/';
                newPath += leaf;
                members.push_back({{"@odata.id", std::move(newPath)}});
            }
            asyncResp->res.jsonValue["Members@odata.count"] = members.size();
        },
            "xyz.openbmc_project.ObjectMapper",
            "/xyz/openbmc_project/object_mapper",
            "xyz.openbmc_project.ObjectMapper", "GetSubTreePaths",
            "/xyz/openbmc_project/inventory", 0, interface);
    });
}
} // namespace redfish<|MERGE_RESOLUTION|>--- conflicted
+++ resolved
@@ -26,12 +26,9 @@
 #include "utils/json_utils.hpp"
 #include "utils/sw_utils.hpp"
 #include "utils/time_utils.hpp"
-<<<<<<< HEAD
-=======
 #include "utils/nvidia_manager_utils.hpp"
 
 #include <app.hpp>
->>>>>>> b6df92f3
 #include <boost/algorithm/string/replace.hpp>
 #include <boost/date_time.hpp>
 #include <query.hpp>
@@ -2658,75 +2655,6 @@
         "xyz.openbmc_project.State.Decorator.OperationalStatus");
 }
 
-<<<<<<< HEAD
-/**
- * @brief Retrieves telemetry ready state data over DBus
- *
- * @param[in] aResp Shared pointer for completing asynchronous calls
- * @param[in] connectionName - service name
- * @param[in] path - object path
- * @return none
- */
-inline void getTelemetryState(const std::shared_ptr<bmcweb::AsyncResp>& aResp,
-                            const std::string& connectionName,
-                            const std::string& path)
-{
-    BMCWEB_LOG_DEBUG("Get manager service Telemetry state.");
-    crow::connections::systemBus->async_method_call(
-        [aResp](const boost::system::error_code ec,
-                const std::vector<std::pair<
-                    std::string, std::variant<std::string>>>& propertiesList) {
-            if (ec)
-            {
-                BMCWEB_LOG_DEBUG("Error in getting manager service state");
-                messages::internalError(aResp->res);
-                return;
-            }
-            for (const std::pair<std::string, std::variant<std::string>>&
-                     property : propertiesList)
-            {
-                if (property.first == "FeatureType")
-                {
-                    const std::string* value =
-                            std::get_if<std::string>(&property.second);
-                    if (*value == "xyz.openbmc_project.State.FeatureReady.FeatureTypes.Telemetry")
-                    {
-                        for (const std::pair<std::string, std::variant<std::string>>&
-                         propertyItr : propertiesList)
-                        {
-                            if (propertyItr.first == "State")
-                            {
-                                const std::string* stateValue =
-                                    std::get_if<std::string>(&propertyItr.second);
-                                if (stateValue == nullptr)
-                                {
-                                    BMCWEB_LOG_DEBUG("Null value returned for manager service state");
-                                    messages::internalError(aResp->res);
-                                    return;
-                                }
-                                std::string state =
-                                redfish::chassis_utils::getTelemetryStateType(*stateValue);
-                                aResp->res.jsonValue["Status"]["State"] = state;
-                                if (state == "Enabled")
-                                {
-                                    aResp->res.jsonValue["Status"]["Health"] = "OK";
-                                }
-                                else
-                                {
-                                    aResp->res.jsonValue["Status"]["Health"] =      "Critical";
-                                }
-                            }
-                        }
-                    }
-                }
-                
-            }
-        },  
-        connectionName, path, "org.freedesktop.DBus.Properties", "GetAll",
-        "xyz.openbmc_project.State.FeatureReady");
-}
-=======
->>>>>>> b6df92f3
 
 /**
  * @brief Retrieves BMC asset properties data over DBus
@@ -3006,29 +2934,6 @@
         }
         asyncResp->res.jsonValue["DateTime"] = datetime;
         });
-}
-
-inline void
-    checkForQuiesced(const std::shared_ptr<bmcweb::AsyncResp>& asyncResp)
-{
-    sdbusplus::asio::getProperty<std::string>(
-        *crow::connections::systemBus, "org.freedesktop.systemd1",
-        "/org/freedesktop/systemd1/unit/obmc-bmc-service-quiesce@0.target",
-        "org.freedesktop.systemd1.Unit", "ActiveState",
-        [asyncResp](const boost::system::error_code& ec,
-                    const std::string& val) {
-        if (!ec)
-        {
-            if (val == "active")
-            {
-                asyncResp->res.jsonValue["Status"]["Health"] = "Critical";
-                asyncResp->res.jsonValue["Status"]["State"] = "Quiesced";
-                return;
-            }
-        }
-        asyncResp->res.jsonValue["Status"]["Health"] = "OK";
-        asyncResp->res.jsonValue["Status"]["State"] = "Enabled";
-    });
 }
 
 inline void getLinkManagerForSwitches(
@@ -3761,7 +3666,6 @@
                                       ["ManagerInChassis@odata.count"] = 1;
                     });
 
-<<<<<<< HEAD
                     const std::string& connectionName =
                         connectionNames[0].first;
                     const std::vector<std::string>& interfaces =
@@ -3785,84 +3689,12 @@
             "/xyz/openbmc_project/inventory", int32_t(0),
             std::array<const char*, 1>{"xyz.openbmc_project.Inventory."
                                        "Item.ManagementService"});
-=======
-            sdbusplus::asio::getProperty<double>(
-                *crow::connections::systemBus, "org.freedesktop.systemd1",
-                "/org/freedesktop/systemd1", "org.freedesktop.systemd1.Manager",
-                "Progress",
-                [asyncResp, bmcId](const boost::system::error_code& ec, double val) {
-                if (ec)
-                {
-                    BMCWEB_LOG_ERROR << "Error while getting progress";
-                    messages::internalError(asyncResp->res);
-                    return;
-                }
-                if (val < 1.0)
-                {
-                    asyncResp->res.jsonValue["Status"]["Health"] = "OK";
-                    asyncResp->res.jsonValue["Status"]["State"] = "Starting";
-                    return;
-                }
-                checkForQuiesced(asyncResp, bmcId);
-            });
->>>>>>> b6df92f3
-
-        // call to get telemtery Ready status
-        crow::connections::systemBus->async_method_call(
-            [asyncResp, bmcId](
-                const boost::system::error_code ec,
-                const std::vector<std::pair<
-                    std::string, std::vector<std::pair<
-                                     std::string, std::vector<std::string>>>>>&
-                    subtree) {
-            if (ec)
-            {
-                BMCWEB_LOG_ERROR("Error while getting manager service state");
-                messages::internalError(asyncResp->res);
-                return;
-            }
-            if (!subtree.empty())
-            {
-                // Iterate over all retrieved ObjectPaths.
-                for (const std::pair<
-                         std::string,
-                         std::vector<
-                             std::pair<std::string, std::vector<std::string>>>>&
-                         object : subtree)
-                {
-                    const std::string& path = object.first;
-                    const std::vector<
-                        std::pair<std::string, std::vector<std::string>>>&
-                        connectionNames = object.second;
-
-                    const std::string& connectionName =
-                        connectionNames[0].first;
-                    const std::vector<std::string>& interfaces =
-                        connectionNames[0].second;
-                    for (const auto& interfaceName : interfaces)
-                    {
-                        if (interfaceName == "xyz.openbmc_project.State."
-                                             "FeatureReady")
-                        {
-                            getTelemetryState(asyncResp, connectionName, path);
-                        }
-                    }
-                }
-                return;
-            }
-            BMCWEB_LOG_ERROR("Could not find interface xyz.openbmc_project.State.FeatureReady");
-        },
-            "xyz.openbmc_project.ObjectMapper",
-            "/xyz/openbmc_project/object_mapper",
-            "xyz.openbmc_project.ObjectMapper", "GetSubTree", "/", int32_t(0),
-            std::array<const char*, 1>{"xyz.openbmc_project.State."
-                                       "FeatureReady"});
 
         sdbusplus::asio::getProperty<double>(
             *crow::connections::systemBus, "org.freedesktop.systemd1",
             "/org/freedesktop/systemd1", "org.freedesktop.systemd1.Manager",
             "Progress",
-            [asyncResp](const boost::system::error_code& ec, double val) {
+            [asyncResp, bmcId](const boost::system::error_code& ec, double val) {
             if (ec)
             {
                 BMCWEB_LOG_ERROR("Error while getting progress");
@@ -3875,7 +3707,7 @@
                 asyncResp->res.jsonValue["Status"]["State"] = "Starting";
                 return;
             }
-            checkForQuiesced(asyncResp);
+            checkForQuiesced(asyncResp, bmcId);
             });
 
         constexpr std::array<std::string_view, 1> interfaces = {
