--- conflicted
+++ resolved
@@ -204,12 +204,6 @@
         asyncResp->res.jsonValue["AggregationService"]["@odata.id"] =
             "/redfish/v1/AggregationService";
     }
-    else
-    {
-        asyncResp->res
-            .jsonValue["Links"]["ManagerProvidingService"]["@odata.id"] =
-            "/redfish/v1/Managers/" PLATFORMBMCID;
-    }
     asyncResp->res.jsonValue["Chassis"]["@odata.id"] = "/redfish/v1/Chassis";
 #ifndef BMCWEB_ENABLE_NVIDIA_OEM_BF_PROPERTIES
     asyncResp->res.jsonValue["ComponentIntegrity"]["@odata.id"] =
@@ -244,15 +238,12 @@
         "/redfish/v1/TelemetryService";
     getServiceIdentification(asyncResp);
 
-<<<<<<< HEAD
 #ifdef BMCWEB_ENABLE_HOST_OS_FEATURE
     asyncResp->res.jsonValue["Cables"]["@odata.id"] = "/redfish/v1/Cables";
 #endif
-=======
     asyncResp->res.jsonValue["Links"]["ManagerProvidingService"]["@odata.id"] =
         boost::urls::format("/redfish/v1/Managers/{}",
                             BMCWEB_REDFISH_MANAGER_URI_NAME);
->>>>>>> 478c5a57
 
     nlohmann::json& protocolFeatures =
         asyncResp->res.jsonValue["ProtocolFeaturesSupported"];
