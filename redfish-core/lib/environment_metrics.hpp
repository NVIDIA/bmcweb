--- conflicted
+++ resolved
@@ -160,14 +160,9 @@
 {
     BMCWEB_ROUTE(
         app,
-<<<<<<< HEAD
         "/redfish/v1/Systems/" + std::string(BMCWEB_REDFISH_SYSTEM_URI_NAME) +
             "/Processors/<str>/"
             "EnvironmentMetrics/Actions/Oem/NvidiaEnvironmentMetrics.ClearOOBSetPoint")
-=======
-        "/redfish/v1/Systems/" PLATFORMSYSTEMID "/Processors/<str>/"
-        "EnvironmentMetrics/Actions/Oem/NvidiaEnvironmentMetrics.ClearOOBSetPoint/")
->>>>>>> 1a8b1a21
 
         .privileges({{"ConfigureComponents"}})
         .methods(boost::beast::http::verb::post)(
@@ -547,14 +542,9 @@
 
 inline void requestRoutesProcessorEnvironmentMetrics(App& app)
 {
-<<<<<<< HEAD
     BMCWEB_ROUTE(app, "/redfish/v1/Systems/" +
                           std::string(BMCWEB_REDFISH_SYSTEM_URI_NAME) +
                           "/Processors/<str>/EnvironmentMetrics")
-=======
-    BMCWEB_ROUTE(app, "/redfish/v1/Systems/" PLATFORMSYSTEMID
-                      "/Processors/<str>/EnvironmentMetrics/")
->>>>>>> 1a8b1a21
         .privileges(redfish::privileges::getProcessor)
         .methods(boost::beast::http::verb::get)(
             [&app](const crow::Request& req,
@@ -599,14 +589,9 @@
             asyncResp, processorId);
     });
 
-<<<<<<< HEAD
     BMCWEB_ROUTE(app, "/redfish/v1/Systems/" +
                           std::string(BMCWEB_REDFISH_SYSTEM_URI_NAME) +
                           "/Processors/<str>/EnvironmentMetrics")
-=======
-    BMCWEB_ROUTE(app, "/redfish/v1/Systems/" PLATFORMSYSTEMID
-                      "/Processors/<str>/EnvironmentMetrics/")
->>>>>>> 1a8b1a21
         .privileges(redfish::privileges::patchProcessor)
         .methods(boost::beast::http::verb::patch)(
             [&app](const crow::Request& req,
@@ -767,14 +752,9 @@
 
 inline void requestRoutesMemoryEnvironmentMetrics(App& app)
 {
-<<<<<<< HEAD
     BMCWEB_ROUTE(app, "/redfish/v1/Systems/" +
                           std::string(BMCWEB_REDFISH_SYSTEM_URI_NAME) +
                           "/Memory/<str>/EnvironmentMetrics")
-=======
-    BMCWEB_ROUTE(app, "/redfish/v1/Systems/" PLATFORMSYSTEMID
-                      "/Memory/<str>/EnvironmentMetrics/")
->>>>>>> 1a8b1a21
         .privileges({{"Login"}})
         .methods(boost::beast::http::verb::get)(
             [&app](const crow::Request& req,
@@ -807,14 +787,9 @@
      */
     BMCWEB_ROUTE(
         app,
-<<<<<<< HEAD
         "/redfish/v1/Systems/" + std::string(BMCWEB_REDFISH_SYSTEM_URI_NAME) +
             "/Processors/<str>/"
             "EnvironmentMetrics/Actions/Oem/NvidiaEnvironmentMetrics.ResetEDPp")
-=======
-        "/redfish/v1/Systems/" PLATFORMSYSTEMID "/Processors/<str>/"
-        "EnvironmentMetrics/Actions/Oem/NvidiaEnvironmentMetrics.ResetEDPp/")
->>>>>>> 1a8b1a21
         .privileges({{"Login"}})
         .methods(boost::beast::http::verb::post)(
             [&app](const crow::Request& req,
