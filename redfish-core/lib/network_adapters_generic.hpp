/*
 * SPDX-FileCopyrightText: Copyright (c) 2021-2024 NVIDIA CORPORATION &
 * AFFILIATES. All rights reserved. SPDX-License-Identifier: Apache-2.0
 *
 * Licensed under the Apache License, Version 2.0 (the "License");
 * you may not use this file except in compliance with the License.
 * You may obtain a copy of the License at
 *
 * http://www.apache.org/licenses/LICENSE-2.0
 *
 * Unless required by applicable law or agreed to in writing, software
 * distributed under the License is distributed on an "AS IS" BASIS,
 * WITHOUT WARRANTIES OR CONDITIONS OF ANY KIND, either express or implied.
 * See the License for the specific language governing permissions and
 * limitations under the License.
 */
#pragma once

#include "app.hpp"
#include "query.hpp"
#include "registries/privilege_registry.hpp"

#include <utils/chassis_utils.hpp>
#include <utils/collection.hpp>
#include <utils/json_utils.hpp>
#include <utils/nvidia_utils.hpp>
#include <utils/port_utils.hpp>

#include <map>
#include <optional>
#include <string>

namespace redfish
{

/**
 * @brief Retrieves valid getValidNetworkAdapter path
 * @param asyncResp   Pointer to object holding response data
 * @param callback  Callback for next step to get valid NetworkInterface path
 */
template <typename Callback>
void getValidNetworkAdapterPath(
    const std::shared_ptr<bmcweb::AsyncResp>& asyncResp,
    const std::string& networkAdapterId,
    const std::vector<std::string>& chassisIntfList,
    const std::string& chassisObjPath, Callback&& callback)
{
    const std::string networkInterface =
        "xyz.openbmc_project.Inventory.Item.NetworkInterface";

    if (std::find(chassisIntfList.begin(), chassisIntfList.end(),
                  networkInterface) != chassisIntfList.end())
    {
        // networkInterface at the same chassis objPath
        const std::array<const char*, 1> interfaces = {
            "xyz.openbmc_project.Inventory.Item.NetworkInterface"};

        auto respHandler =
            [callback{std::forward<Callback>(callback)}, asyncResp,
             networkAdapterId](
                const boost::system::error_code ec,
                const dbus::utility::MapperGetSubTreePathsResponse&
                    networkAdapterPaths) mutable {
                if (ec)
                {
                    BMCWEB_LOG_ERROR(
                        "getValidNetworkAdapterPath respHandler DBUS error: {}",
                        ec);
                    messages::internalError(asyncResp->res);
                    return;
                }

                std::optional<std::string> networkAdapterPath;
                std::string networkAdapterName;
                for (const std::string& networkAdapter : networkAdapterPaths)
                {
                    sdbusplus::message::object_path path(networkAdapter);
                    networkAdapterName = path.filename();
                    if (networkAdapterName.empty())
                    {
                        BMCWEB_LOG_ERROR("Failed to find '/' in {}",
                                         networkAdapter);
                        continue;
                    }
                    if (networkAdapterName == networkAdapterId)
                    {
                        networkAdapterPath = networkAdapter;
                        break;
                    }
                }
                callback(networkAdapterPath);
                return;
            };

        // Get the NetworkAdatper Collection
        crow::connections::systemBus->async_method_call(
            respHandler, "xyz.openbmc_project.ObjectMapper",
            "/xyz/openbmc_project/object_mapper",
            "xyz.openbmc_project.ObjectMapper", "GetSubTreePaths",
            "/xyz/openbmc_project/inventory", 0, interfaces);
    }
    else
    {
        crow::connections::systemBus->async_method_call(
            [callback{std::forward<Callback>(callback)}, asyncResp,
             chassisObjPath,
             networkAdapterId](const boost::system::error_code ec,
                               std::variant<std::vector<std::string>>& resp) {
                if (ec)
                {
                    BMCWEB_LOG_ERROR(
                        "getValidNetworkAdapterPath respHandler DBUS error: {}",
                        ec);
                    messages::internalError(asyncResp->res);
                    return;
                }
                std::vector<std::string>* data =
                    std::get_if<std::vector<std::string>>(&resp);
                if (data == nullptr)
                {
                    BMCWEB_LOG_ERROR("no network_adapter found {}",
                                     chassisObjPath);
                    messages::internalError(asyncResp->res);
                    return;
                }

                std::optional<std::string> validNetworkAdapterPath;
                for (const std::string& networkAdapterPath : *data)
                {
                    sdbusplus::message::object_path networkAdapterObjPath(
                        networkAdapterPath);
                    const std::string& networkAdapterName =
                        networkAdapterObjPath.filename();
                    if (networkAdapterName.empty())
                    {
                        BMCWEB_LOG_ERROR("Failed to find '/' in {}",
                                         networkAdapterPath);
                        continue;
                    }
                    if (networkAdapterName == networkAdapterId)
                    {
                        validNetworkAdapterPath = networkAdapterPath;
                        break;
                    }
                }
                callback(validNetworkAdapterPath);
            },
            "xyz.openbmc_project.ObjectMapper",
            chassisObjPath + "/network_adapters",
            "org.freedesktop.DBus.Properties", "Get",
            "xyz.openbmc_project.Association", "endpoints");
    }
}

<<<<<<< HEAD
inline void doNetworkAdaptersGenericCollection(
=======
inline void doNetworkAdaptersCollectionGeneric(
>>>>>>> bc0ceaef
    const std::shared_ptr<bmcweb::AsyncResp>& asyncResp,
    const std::string& chassisId, std::vector<std::string>& chassisIntfList,
    const std::optional<std::string>& validChassisPath)
{
    if (!validChassisPath)
    {
        BMCWEB_LOG_ERROR("Not a valid chassis ID{}", chassisId);
        messages::resourceNotFound(asyncResp->res, "Chassis", chassisId);
        return;
    }
    asyncResp->res.jsonValue["@odata.type"] =
        "#NetworkAdapterCollection.NetworkAdapterCollection";
    asyncResp->res.jsonValue["Name"] = "Network Adapter Collection";
    asyncResp->res.jsonValue["@odata.id"] = boost::urls::format(
        "/redfish/v1/Chassis/{}/NetworkAdapters", chassisId);

    const std::string networkInterface =
        "xyz.openbmc_project.Inventory.Item.NetworkInterface";
    std::string path = *validChassisPath;

    if (std::find(chassisIntfList.begin(), chassisIntfList.end(),
                  networkInterface) != chassisIntfList.end())
    {
        // networkInterface at the same chassis objPath
        crow::connections::systemBus->async_method_call(
            [chassisId, asyncResp](
                const boost::system::error_code ec,
                const dbus::utility::MapperGetSubTreePathsResponse& objects) {
                if (ec == boost::system::errc::io_error)
                {
                    asyncResp->res.jsonValue["Members"] =
                        nlohmann::json::array();
                    asyncResp->res.jsonValue["Members@odata.count"] = 0;
                    return;
                }

                if (ec)
                {
                    BMCWEB_LOG_ERROR("DBUS response error {}", ec.value());
                    messages::internalError(asyncResp->res);
                    return;
                }

                nlohmann::json& members = asyncResp->res.jsonValue["Members"];
                members = nlohmann::json::array();
                for (const auto& object : objects)
                {
                    sdbusplus::message::object_path path(object);
                    std::string parentPath = path.parent_path();

                    if (parentPath.find(chassisId) != std::string::npos ||
                        path.filename() == chassisId)
                    {
                        nlohmann::json::object_t member;
                        member["@odata.id"] = boost::urls::format(
                            "/redfish/v1/Chassis/{}/NetworkAdapters/{}",
                            chassisId, path.filename());
                        members.push_back(std::move(member));
                    }
                }

                asyncResp->res.jsonValue["Members@odata.count"] =
                    members.size();
                return;
            },
            "xyz.openbmc_project.ObjectMapper",
            "/xyz/openbmc_project/object_mapper",
            "xyz.openbmc_project.ObjectMapper", "GetSubTreePaths",
            "/xyz/openbmc_project/inventory/", 0,
            std::array<std::string, 1>{
                "xyz.openbmc_project.Inventory.Item.NetworkInterface"});
    }

    // get network adapter on chassis by association
    crow::connections::systemBus->async_method_call(
        [asyncResp, chassisId](const boost::system::error_code ec,
                               std::variant<std::vector<std::string>>& resp) {
            if (ec == boost::system::errc::io_error)
            {
                asyncResp->res.jsonValue["Members"] = nlohmann::json::array();
                asyncResp->res.jsonValue["Members@odata.count"] = 0;
                return;
            }

            if (ec)
            {
                return;
            }
            std::vector<std::string>* data =
                std::get_if<std::vector<std::string>>(&resp);
            if (data == nullptr)
            {
                BMCWEB_LOG_ERROR("DBUS response error");
                messages::internalError(asyncResp->res);
                return;
            }

            nlohmann::json& members = asyncResp->res.jsonValue["Members"];
            members = nlohmann::json::array();
            for (const std::string& networkAdapterPath : *data)
            {
                sdbusplus::message::object_path networkAdapterObjPath(
                    networkAdapterPath);
                const std::string& networkAdapterId =
                    networkAdapterObjPath.filename();
                if (networkAdapterId.empty())
                {
                    messages::internalError(asyncResp->res);
                    return;
                }
                nlohmann::json::object_t member;
                member["@odata.id"] = boost::urls::format(
                    "/redfish/v1/Chassis/{}/NetworkAdapters/{}", chassisId,
                    networkAdapterId);
                members.push_back(std::move(member));
            }
            asyncResp->res.jsonValue["Members@odata.count"] = members.size();
            return;
        },
        "xyz.openbmc_project.ObjectMapper", path + "/network_adapters",
        "org.freedesktop.DBus.Properties", "Get",
        "xyz.openbmc_project.Association", "endpoints");
}

inline std::string convertHealthToRF(const std::string& health)
{
    if (health == "xyz.openbmc_project.State.Decorator.Health.HealthType.OK")
    {
        return "OK";
    }
    if (health ==
        "xyz.openbmc_project.State.Decorator.Health.HealthType.Warning")
    {
        return "Warning";
    }
    if (health ==
        "xyz.openbmc_project.State.Decorator.Health.HealthType.Critical")
    {
        return "Critical";
    }
    // Unknown or others
    return "";
}

inline void getHealthData(const std::shared_ptr<bmcweb::AsyncResp>& asyncResp,
                          const std::string& service,
                          const std::string& objPath)
{
    using PropertiesMap =
        boost::container::flat_map<std::string,
                                   std::variant<std::string, size_t>>;

    // Get interface properties
    crow::connections::systemBus->async_method_call(
        [asyncResp](const boost::system::error_code ec,
                    const PropertiesMap& properties) {
            if (ec)
            {
                messages::internalError(asyncResp->res);
                return;
            }

            for (const auto& property : properties)
            {
                const std::string& propertyName = property.first;
                if (propertyName == "Health")
                {
                    const std::string* value =
                        std::get_if<std::string>(&property.second);
                    if (value == nullptr)
                    {
                        BMCWEB_LOG_ERROR("Null value returned "
                                         "for port type");
                        messages::internalError(asyncResp->res);
                        return;
                    }
                    asyncResp->res.jsonValue["Status"]["Health"] =
                        convertHealthToRF(*value);
                }
            }
        },
        service, objPath, "org.freedesktop.DBus.Properties", "GetAll",
        "xyz.openbmc_project.State.Decorator.Health");
}

inline void getHealthByAssociation(
    const std::shared_ptr<bmcweb::AsyncResp>& asyncResp,
    const std::string& objPath, const std::string& networkAdapterId)
{
    crow::connections::systemBus->async_method_call(
        [asyncResp, objPath,
         networkAdapterId](const boost::system::error_code& ec,
                           std::variant<std::vector<std::string>>& response) {
            std::string objectPathOfChassis = objPath;
            if (!ec)
            {
                std::vector<std::string>* pathData =
                    std::get_if<std::vector<std::string>>(&response);
                if (pathData != nullptr)
                {
                    for (const std::string& parentChassisPath : *pathData)
                    {
                        objectPathOfChassis = parentChassisPath;
                    }
                }
            }
            crow::connections::systemBus->async_method_call(
                [asyncResp, networkAdapterId](
                    const boost::system::error_code& ec,
                    std::variant<std::vector<std::string>>& resp) {
                    if (ec)
                    {
                        // no state sensors attached.
                        BMCWEB_LOG_DEBUG("DBUS response error");
                        return;
                    }

                    std::vector<std::string>* data =
                        std::get_if<std::vector<std::string>>(&resp);
                    if (data == nullptr)
                    {
                        BMCWEB_LOG_ERROR(
                            "DBUS response error while getting all_states");
                        messages::internalError(asyncResp->res);
                        return;
                    }

                    for (const std::string& sensorPath : *data)
                    {
                        if (!sensorPath.ends_with(networkAdapterId))
                        {
                            continue;
                        }
                        // Check Interface in Object or not
                        crow::connections::systemBus->async_method_call(
                            [asyncResp, sensorPath, networkAdapterId](
                                const boost::system::error_code ec,
                                const std::vector<std::pair<
                                    std::string, std::vector<std::string>>>&
                                    object) {
                                if (ec)
                                {
                                    // the path does not implement Decorator
                                    // Health interfaces
                                    BMCWEB_LOG_DEBUG(
                                        "No Health interface found");
                                    return;
                                }
                                getHealthData(asyncResp, object.front().first,
                                              sensorPath);
                            },
                            "xyz.openbmc_project.ObjectMapper",
                            "/xyz/openbmc_project/object_mapper",
                            "xyz.openbmc_project.ObjectMapper", "GetObject",
                            sensorPath,
                            std::array<std::string, 1>(
                                {"xyz.openbmc_project.State.Decorator.Health"}));
                    }
                },
                "xyz.openbmc_project.ObjectMapper",
                objectPathOfChassis + "/all_states",
                "org.freedesktop.DBus.Properties", "Get",
                "xyz.openbmc_project.Association", "endpoints");
        },
        "xyz.openbmc_project.ObjectMapper", objPath + "/parent_chassis",
        "org.freedesktop.DBus.Properties", "Get",
        "xyz.openbmc_project.Association", "endpoints");
}

inline void getAssetData(const std::shared_ptr<bmcweb::AsyncResp>& asyncResp,
                         const std::string& objPath,
                         const std::string& networkAdapterId)
{
    using PropertyType = std::variant<std::string>;
    using PropertiesMap = boost::container::flat_map<std::string, PropertyType>;

    crow::connections::systemBus->async_method_call(
        [asyncResp, objPath, networkAdapterId](
            const boost::system::error_code ec,
            const std::vector<std::pair<std::string, std::vector<std::string>>>&
                object) {
            if (ec)
            {
                // the path does not implement Decorator Asset
                // interfaces
                return;
            }

            std::string service = object.front().first;

            // Get interface properties
            crow::connections::systemBus->async_method_call(
                [asyncResp, service](const boost::system::error_code ec,
                                     const PropertiesMap& properties) {
                    if (ec)
                    {
                        messages::internalError(asyncResp->res);
                        return;
                    }

                    for (const auto& property : properties)
                    {
                        const std::string& propertyName = property.first;
                        if (propertyName == "Manufacturer")
                        {
                            const std::string* value =
                                std::get_if<std::string>(&property.second);
                            if (value != nullptr)
                            {
                                asyncResp->res.jsonValue["Manufacturer"] =
                                    *value;
                            }
                        }
                        else if (propertyName == "SerialNumber")
                        {
                            const std::string* value =
                                std::get_if<std::string>(&property.second);
                            if (value != nullptr)
                            {
                                asyncResp->res.jsonValue["SerialNumber"] =
                                    *value;
                            }
                        }
                        else if (propertyName == "PartNumber")
                        {
                            const std::string* value =
                                std::get_if<std::string>(&property.second);
                            if (value != nullptr)
                            {
                                asyncResp->res.jsonValue["PartNumber"] = *value;
                            }
                        }
                        else if (propertyName == "Model")
                        {
                            const std::string* value =
                                std::get_if<std::string>(&property.second);
                            if (value != nullptr)
                            {
                                asyncResp->res.jsonValue["Model"] = *value;
                            }
                        }
                    }
                },
                service, objPath, "org.freedesktop.DBus.Properties", "GetAll",
                "xyz.openbmc_project.Inventory.Decorator.Asset");
        },
        "xyz.openbmc_project.ObjectMapper",
        "/xyz/openbmc_project/object_mapper",
        "xyz.openbmc_project.ObjectMapper", "GetObject", objPath,
        std::array<std::string, 1>(
            {"xyz.openbmc_project.Inventory.Decorator.Asset"}));
}

<<<<<<< HEAD
=======
inline void
    getPCIeInterfaceData(const std::shared_ptr<bmcweb::AsyncResp>& asyncResp,
                         const std::string& deviceId, const std::string& path,
                         std::shared_ptr<nlohmann::json> controllerObject)
{
    crow::connections::systemBus->async_method_call(
        [asyncResp, deviceId, path, controllerObject](
            const boost::system::error_code ec,
            const std::vector<std::pair<std::string, std::vector<std::string>>>&
                object) {
        if (ec)
        {
            BMCWEB_LOG_ERROR("Error no PCIeDevice interface on {} path", path);
            messages::internalError(asyncResp->res);
            return;
        }
        auto service = object.front().first;

        crow::connections::systemBus->async_method_call(
            [asyncResp, deviceId, controllerObject](
                const boost::system::error_code ec,
                const std::vector<
                    std::pair<std::string, std::variant<std::string, size_t>>>&
                    propertiesList) {
            if (ec)
            {
                BMCWEB_LOG_ERROR("Error no getting data from interface on {}",
                                 deviceId);
                messages::internalError(asyncResp->res);
                return;
            }

            for (const std::pair<std::string,
                                 std::variant<std::string, size_t>>& property :
                 propertiesList)
            {
                const std::string& propertyName = property.first;
                if (propertyName == "MaxLanes")
                {
                    const size_t* value = std::get_if<size_t>(&property.second);
                    if (value != nullptr)
                    {
                        (*controllerObject)["PCIeInterface"][propertyName] =
                            *value;
                    }
                }
                else if (propertyName == "LanesInUse")
                {
                    const size_t* value = std::get_if<size_t>(&property.second);
                    if (value != nullptr)
                    {
                        if (*value == INT_MAX)
                        {
                            (*controllerObject)["PCIeInterface"][propertyName] =
                                0;
                        }
                        else
                        {
                            (*controllerObject)["PCIeInterface"][propertyName] =
                                *value;
                        }
                    }
                }
                else if ((propertyName == "PCIeType") ||
                         (propertyName == "MaxPCIeType"))
                {
                    const std::string* value =
                        std::get_if<std::string>(&property.second);
                    if (value != nullptr)
                    {
                        std::optional<std::string> propValue =
                            pcie_util::redfishPcieTypeStringFromDbus(*value);
                        if (!propValue)
                        {
                            (*controllerObject)["PCIeInterface"][propertyName] =
                                nullptr;
                        }
                        else
                        {
                            (*controllerObject)["PCIeInterface"][propertyName] =
                                *propValue;
                        }
                    }
                }
                else if (propertyName == "GenerationInUse")
                {
                    const std::string* value =
                        std::get_if<std::string>(&property.second);
                    std::optional<std::string> generationInUse =
                        pcie_util::redfishPcieGenerationStringFromDbus(*value);
                    if (!generationInUse)
                    {
                        (*controllerObject)["PCIeInterface"]["PCIeType"] =
                            nullptr;
                    }
                    else
                    {
                        (*controllerObject)["PCIeInterface"]["PCIeType"] =
                            *generationInUse;
                    }
                }
            }
            asyncResp->res.jsonValue["Controllers"].emplace_back(
                *controllerObject);
        },
            service, path, "org.freedesktop.DBus.Properties", "GetAll", "");
    },
        "xyz.openbmc_project.ObjectMapper",
        "/xyz/openbmc_project/object_mapper",
        "xyz.openbmc_project.ObjectMapper", "GetObject", path,
        std::array<std::string, 1>(
            {"xyz.openbmc_project.Inventory.Item.PCIeDevice"}));
}

inline void getPCIeData(const std::shared_ptr<bmcweb::AsyncResp>& asyncResp,
                        const std::string& devicePath,
                        const std::string& chassisId,
                        const std::string& networkAdapterId,
                        std::shared_ptr<nlohmann::json> controllerObject)
{
    BMCWEB_LOG_DEBUG("Get PCIe interface data and PCIe device on {}",
                     networkAdapterId);
    crow::connections::systemBus->async_method_call(
        [asyncResp, chassisId, networkAdapterId,
         controllerObject](const boost::system::error_code ec,
                           std::variant<std::vector<std::string>>& resp) {
        if (ec)
        {
            BMCWEB_LOG_DEBUG("Get chassis failed on{}", networkAdapterId);
            return;
        }
        std::vector<std::string>* data =
            std::get_if<std::vector<std::string>>(&resp);
        if (data == nullptr)
        {
            return;
        }
        for (const std::string& chassisPath : *data)
        {
            crow::connections::systemBus->async_method_call(
                [asyncResp, chassisId, networkAdapterId, controllerObject](
                    const boost::system::error_code ec,
                    std::variant<std::vector<std::string>>& resp) {
                if (ec)
                {
                    BMCWEB_LOG_DEBUG(
                        "Get PCIe interface data and PCIe device failed on {}",
                        networkAdapterId);
                    return;
                }
                std::vector<std::string>* data =
                    std::get_if<std::vector<std::string>>(&resp);
                if (data == nullptr)
                {
                    return;
                }
                std::string pcieDeviceId;
                std::string pcieDevicePath;
                for (const std::string& path : *data)
                {
                    sdbusplus::message::object_path objectPath(path);
                    std::string deviceId = objectPath.filename();
                    if (deviceId.empty())
                    {
                        BMCWEB_LOG_ERROR("PCIe device id on path empty");
                        messages::internalError(asyncResp->res);
                        return;
                    }
                    nlohmann::json thisPort = nlohmann::json::object();
                    pcieDevicePath = path;
                    pcieDeviceId = deviceId;
                    std::string portUri = "/redfish/v1/Chassis/" + chassisId;
                    portUri += "/PCIeDevices/";
                    portUri += deviceId;
                    thisPort["@odata.id"] = portUri;
                    (*controllerObject)["Links"]["PCIeDevices"].push_back(
                        thisPort);
                }

                getPCIeInterfaceData(asyncResp, pcieDeviceId, pcieDevicePath,
                                     controllerObject);
            },
                "xyz.openbmc_project.ObjectMapper", chassisPath + "/pciedevice",
                "org.freedesktop.DBus.Properties", "Get",
                "xyz.openbmc_project.Association", "endpoints");
        }
    },
        "xyz.openbmc_project.ObjectMapper", devicePath + "/parent_chassis",
        "org.freedesktop.DBus.Properties", "Get",
        "xyz.openbmc_project.Association", "endpoints");
}

inline void
    getControllersData(const std::shared_ptr<bmcweb::AsyncResp>& asyncResp,
                       const std::string& devicePath,
                       const std::string& chassisId,
                       const std::string& networkAdapterId)
{
    asyncResp->res.jsonValue["Controllers"] = nlohmann::json::array();
    std::shared_ptr<nlohmann::json> controllerObject =
        std::make_shared<nlohmann::json>();
    (*controllerObject)["Links"]["PCIeDevices"] = nlohmann::json::array();
    (*controllerObject)["Links"]["Ports"] = nlohmann::json::array();
    (*controllerObject)["PCIeInterface"] = nlohmann::json::object();

    BMCWEB_LOG_DEBUG("Get ports available on {}", networkAdapterId);
    crow::connections::systemBus->async_method_call(
        [asyncResp, chassisId, devicePath, networkAdapterId,
         controllerObject](const boost::system::error_code ec,
                           std::variant<std::vector<std::string>>& resp) {
        if (ec)
        {
            BMCWEB_LOG_DEBUG("Get ports failed on{}", networkAdapterId);
            return;
        }
        std::vector<std::string>* data =
            std::get_if<std::vector<std::string>>(&resp);
        if (data == nullptr)
        {
            return;
        }

        for (const std::string& portPath : *data)
        {
            sdbusplus::message::object_path objectPath(portPath);
            std::string portId = objectPath.filename();
            if (portId.empty())
            {
                BMCWEB_LOG_ERROR("Port id on port path empty");
                messages::internalError(asyncResp->res);
                return;
            }
            nlohmann::json thisPort = nlohmann::json::object();
            std::string portUri = "/redfish/v1/Chassis/" + chassisId;
            portUri += "/NetworkAdapters/" + networkAdapterId + "/Ports/";
            portUri += portId;
            thisPort["@odata.id"] = portUri;
            (*controllerObject)["Links"]["Ports"].push_back(thisPort);
        }
        getPCIeData(asyncResp, devicePath, chassisId, networkAdapterId,
                    controllerObject);
    },
        "xyz.openbmc_project.ObjectMapper", devicePath + "/all_states",
        "org.freedesktop.DBus.Properties", "Get",
        "xyz.openbmc_project.Association", "endpoints");
}

>>>>>>> bc0ceaef
inline void doNetworkAdapterGeneric(
    const std::shared_ptr<bmcweb::AsyncResp>& asyncResp,
    const std::string& chassisId, const std::string& networkAdapterId,
    const std::optional<std::string>& validNetworkAdapterPath)
{
    if (!validNetworkAdapterPath)
    {
        BMCWEB_LOG_ERROR("Not a valid networkAdapter ID{}", networkAdapterId);
        messages::resourceNotFound(asyncResp->res, "NetworkAdapter",
                                   networkAdapterId);
        return;
    }
    asyncResp->res.jsonValue["@odata.type"] =
        "#NetworkAdapter.v1_9_0.NetworkAdapter";
    asyncResp->res.jsonValue["Name"] = networkAdapterId;
    asyncResp->res.jsonValue["Id"] = networkAdapterId;

    asyncResp->res.jsonValue["@odata.id"] =
        boost::urls::format("/redfish/v1/Chassis/{}/NetworkAdapters/{}",
                            chassisId, networkAdapterId);

    asyncResp->res.jsonValue["Ports"]["@odata.id"] =
        boost::urls::format("/redfish/v1/Chassis/{}/NetworkAdapters/{}/Ports",
                            chassisId, networkAdapterId);

    asyncResp->res.jsonValue["Actions"]["#NetworkAdapter.Reset"] = {
        {"target",
         boost::urls::format(
             "/redfish/v1/Chassis/{}/NetworkAdapters/{}/Actions/NetworkAdapter.Reset",
             chassisId, networkAdapterId)},
        {"ResetType@Redfish.AllowableValues", {"ForceRestart"}}};

    asyncResp->res.jsonValue["Status"]["State"] = "Enabled";

    if constexpr (!BMCWEB_DISABLE_HEALTH_ROLLUP)
    {
        asyncResp->res.jsonValue["Status"]["HealthRollup"] = "OK";
    } // BMCWEB_DISABLE_HEALTH_ROLLUP
    if constexpr (!BMCWEB_DISABLE_CONDITIONS_ARRAY)
    {
        asyncResp->res.jsonValue["Status"]["Conditions"] =
            nlohmann::json::array();
    } // BMCWEB_DISABLE_CONDITIONS_ARRAY

    getControllersData(asyncResp, *validNetworkAdapterPath, chassisId,
                       networkAdapterId);
    getAssetData(asyncResp, *validNetworkAdapterPath, networkAdapterId);
    getHealthByAssociation(asyncResp, *validNetworkAdapterPath,
                           networkAdapterId);
    if constexpr (BMCWEB_NVIDIA_OEM_PROPERTIES)
    {
        auto& nvidiaJson = asyncResp->res.jsonValue["Oem"]["Nvidia"];
        nvidiaJson["@odata.type"] =
            "#NvidiaNetworkAdapter.v1_0_0.NvidiaNetworkAdapter";
        nvidiaJson["ErrorInjection"] = {
            {"@odata.id",
             "/redfish/v1/Chassis/" + chassisId + "/NetworkAdapters/" +
                 networkAdapterId + "/Oem/Nvidia/ErrorInjection"}};
    }
}

inline void doPortCollection(
    const std::shared_ptr<bmcweb::AsyncResp>& asyncResp,
    const std::string& chassisId, const std::string& networkAdapterId,
    const std::optional<std::string>& validNetworkAdapterPath)
{
    if (!validNetworkAdapterPath)
    {
        BMCWEB_LOG_ERROR("Not a valid chassis ID{}", chassisId);
        messages::resourceNotFound(asyncResp->res, "Chassis", chassisId);
        return;
    }

    asyncResp->res.jsonValue["@odata.type"] = "#PortCollection.PortCollection";
    asyncResp->res.jsonValue["Name"] = "Port Collection";
    asyncResp->res.jsonValue["@odata.id"] =
        boost::urls::format("/redfish/v1/Chassis/{}/NetworkAdapters/{}/Ports",
                            chassisId, networkAdapterId);
    std::string path = *validNetworkAdapterPath;

    asyncResp->res.jsonValue["@odata.id"] =
        "/redfish/v1/Chassis/" + chassisId + "/NetworkAdapters/" +
        networkAdapterId + "/Ports";
    asyncResp->res.jsonValue["@odata.type"] = "#PortCollection.PortCollection";
    asyncResp->res.jsonValue["Name"] = "Port Collection";

    collection_util::getCollectionMembersByAssociation(
        asyncResp,
        "/redfish/v1/Chassis/" + chassisId + "/NetworkAdapters/" +
            networkAdapterId + "/Ports",
        path + "/all_states", {"xyz.openbmc_project.Inventory.Item.Port"});
}

<<<<<<< HEAD
inline void handleNetworkAdaptersGenericCollectionGet(
=======
inline void handleNetworkAdaptersCollectionGetGeneric(
>>>>>>> bc0ceaef
    App& app, const crow::Request& req,
    const std::shared_ptr<bmcweb::AsyncResp>& asyncResp,
    const std::string& chassisId)
{
    if (!redfish::setUpRedfishRoute(app, req, asyncResp))
    {
        return;
    }

    redfish::chassis_utils::getValidChassisPathAndInterfaces(
        asyncResp, chassisId,
<<<<<<< HEAD
        std::bind_front(doNetworkAdaptersGenericCollection, asyncResp,
=======
        std::bind_front(doNetworkAdaptersCollectionGeneric, asyncResp,
>>>>>>> bc0ceaef
                        chassisId));
}

inline void handleNetworkAdapterGetNext(
    const std::shared_ptr<bmcweb::AsyncResp>& asyncResp,
    const std::string& chassisId, const std::string& networkAdapterId,
    const std::vector<std::string>& chassisIntfList,
    const std::optional<std::string>& validChassisPath)
{
    if (!validChassisPath)
    {
        BMCWEB_LOG_ERROR("Not a valid chassis ID{}", chassisId);
        messages::resourceNotFound(asyncResp->res, "Chassis", chassisId);
        return;
    }

    getValidNetworkAdapterPath(
        asyncResp, networkAdapterId, chassisIntfList, *validChassisPath,
        std::bind_front(doNetworkAdapterGeneric, asyncResp, chassisId,
                        networkAdapterId));
}

inline void handleNetworkAdapterGetGeneric(
    App& app, const crow::Request& req,
    const std::shared_ptr<bmcweb::AsyncResp>& asyncResp,
    const std::string& chassisId, const std::string& networkAdapterId)
{
    if (!redfish::setUpRedfishRoute(app, req, asyncResp))
    {
        return;
    }

    redfish::chassis_utils::getValidChassisPathAndInterfaces(
        asyncResp, chassisId,
        std::bind_front(handleNetworkAdapterGetNext, asyncResp, chassisId,
                        networkAdapterId));
}

inline void doPortCollectionWithValidChassisId(
    const std::shared_ptr<bmcweb::AsyncResp>& asyncResp,
    const std::string& chassisId, const std::string& networkAdapterId,
    const std::vector<std::string>& chassisIntfList,
    const std::optional<std::string>& validChassisPath)
{
    if (!validChassisPath)
    {
        BMCWEB_LOG_ERROR("Not a valid chassis ID{}", chassisId);
        messages::resourceNotFound(asyncResp->res, "Chassis", chassisId);
        return;
    }

    getValidNetworkAdapterPath(
        asyncResp, networkAdapterId, chassisIntfList, *validChassisPath,
        std::bind_front(doPortCollection, asyncResp, chassisId,
                        networkAdapterId));
}

<<<<<<< HEAD
inline void handlePortsCollectionGenericGet(
=======
inline void handlePortsCollectionGetGeneric(
>>>>>>> bc0ceaef
    App& app, const crow::Request& req,
    const std::shared_ptr<bmcweb::AsyncResp>& asyncResp,
    const std::string& chassisId,
    [[maybe_unused]] const std::string& networkAdapterId)
{
    if (!redfish::setUpRedfishRoute(app, req, asyncResp))
    {
        return;
    }

    redfish::chassis_utils::getValidChassisPathAndInterfaces(
        asyncResp, chassisId,
        std::bind_front(doPortCollectionWithValidChassisId, asyncResp,
                        chassisId, networkAdapterId));
}

inline void getPortData(const std::shared_ptr<bmcweb::AsyncResp>& asyncResp,
                        const std::string& service, const std::string& objPath,
                        const std::string& chassisId,
                        const std::string& networkAdapterId,
                        const std::string& portId)
{
    asyncResp->res.jsonValue["@odata.type"] = "#Port.v1_6_0.Port";
    asyncResp->res.jsonValue["Id"] = portId;
    asyncResp->res.jsonValue["Name"] = "Port";
    asyncResp->res.jsonValue["LinkNetworkTechnology"] = "Ethernet";
    asyncResp->res.jsonValue["@odata.id"] = boost::urls::format(
        "/redfish/v1/Chassis/{}/NetworkAdapters/{}/Ports/{}", chassisId,
        networkAdapterId, portId);
    asyncResp->res.jsonValue["Metrics"]["@odata.id"] = boost::urls::format(
        "/redfish/v1/Chassis/{}/NetworkAdapters/{}/Ports/{}/Metrics", chassisId,
        networkAdapterId, portId);

    using PropertiesMap =
        boost::container::flat_map<std::string,
                                   std::variant<std::string, size_t, double>>;
    // Get interface properties
    crow::connections::systemBus->async_method_call(
        [asyncResp, networkAdapterId](const boost::system::error_code ec,
                                      const PropertiesMap& properties) {
            if (ec)
            {
                BMCWEB_LOG_ERROR("DBUS response error");
                messages::internalError(asyncResp->res);
                return;
            }

            for (const auto& property : properties)
            {
                const std::string& propertyName = property.first;
                if (propertyName == "Type")
                {
                    const std::string* value =
                        std::get_if<std::string>(&property.second);
                    if (value == nullptr)
                    {
                        BMCWEB_LOG_ERROR("Null value returned "
                                         "for port type");
                        messages::internalError(asyncResp->res);
                        return;
                    }
                    asyncResp->res.jsonValue["PortType"] =
                        port_utils::getPortType(*value);
                }
                else if (propertyName == "CurrentSpeed")
                {
                    const double* value = std::get_if<double>(&property.second);
                    if (value == nullptr)
                    {
                        BMCWEB_LOG_ERROR("Null value returned "
                                         "for current speed");
                        messages::internalError(asyncResp->res);
                        return;
                    }
                    asyncResp->res.jsonValue["CurrentSpeedGbps"] = *value;
                }
                else if (propertyName == "MaxSpeed")
                {
                    const double* value = std::get_if<double>(&property.second);
                    if (value == nullptr)
                    {
                        BMCWEB_LOG_ERROR("Null value returned "
                                         "for MaxSpeed");
                        messages::internalError(asyncResp->res);
                        return;
                    }
                    asyncResp->res.jsonValue["MaxSpeedGbps"] = *value;
                }
                else if ((propertyName == "Width") ||
                         (propertyName == "ActiveWidth"))
                {
                    const auto* value = std::get_if<size_t>(&property.second);
                    if (value == nullptr)
                    {
                        BMCWEB_LOG_ERROR("Null value returned "
                                         "for Width or ActiveWidth");
                        messages::internalError(asyncResp->res);
                        return;
                    }
                    asyncResp->res.jsonValue[propertyName] = *value;
                }
                else if (propertyName == "Protocol")
                {
                    const std::string* value =
                        std::get_if<std::string>(&property.second);
                    if (value == nullptr)
                    {
                        BMCWEB_LOG_ERROR("Null value returned "
                                         "for protocol type");
                        messages::internalError(asyncResp->res);
                        return;
                    }
                    asyncResp->res.jsonValue["PortProtocol"] =
                        port_utils::getPortProtocol(*value);
                }
                else if (propertyName == "LinkStatus")
                {
                    const std::string* value =
                        std::get_if<std::string>(&property.second);
                    if (value == nullptr)
                    {
                        BMCWEB_LOG_ERROR("Null value returned "
                                         "for link status");
                        messages::internalError(asyncResp->res);
                        return;
                    }
                    asyncResp->res.jsonValue["LinkStatus"] =
                        port_utils::getLinkStatusType(*value);
                    if (*value ==
                            "xyz.openbmc_project.Inventory.Decorator.PortState.LinkStatusType.LinkDown" ||
                        *value ==
                            "xyz.openbmc_project.Inventory.Decorator.PortState.LinkStatusType.LinkUp")
                    {
                        asyncResp->res.jsonValue["Status"]["Health"] = "OK";
                    }
                    else if (
                        *value ==
                        "xyz.openbmc_project.Inventory.Decorator.PortState.LinkStatusType.NoLink")
                    {
                        asyncResp->res.jsonValue["Status"]["Health"] =
                            "Critical";
                    }
                }
                else if (propertyName == "LinkState")
                {
                    const std::string* value =
                        std::get_if<std::string>(&property.second);
                    if (value == nullptr)
                    {
                        BMCWEB_LOG_ERROR("Null value returned "
                                         "for link state");
                        messages::internalError(asyncResp->res);
                        return;
                    }
                    asyncResp->res.jsonValue["LinkState"] =
                        port_utils::getLinkStates(*value);
                    if (*value ==
                        "xyz.openbmc_project.Inventory.Decorator.PortState.LinkStates.Enabled")
                    {
                        asyncResp->res.jsonValue["Status"]["State"] = "Enabled";
                    }
                    else if (
                        *value ==
                        "xyz.openbmc_project.Inventory.Decorator.PortState.LinkStates.Disabled")
                    {
                        asyncResp->res.jsonValue["Status"]["State"] =
                            "Disabled";
                    }
                    else if (
                        *value ==
                        "xyz.openbmc_project.Inventory.Decorator.PortState.LinkStates.Error")
                    {
                        asyncResp->res.jsonValue["Status"]["State"] =
                            "UnavailableOffline";
                    }
                    else
                    {
                        asyncResp->res.jsonValue["Status"]["State"] = "Absent";
                    }
                }
            }
        },
        service, objPath, "org.freedesktop.DBus.Properties", "GetAll", "");

    if constexpr (!BMCWEB_DISABLE_HEALTH_ROLLUP)
    {
        asyncResp->res.jsonValue["Status"]["HealthRollup"] = "OK";
    } // BMCWEB_DISABLE_HEALTH_ROLLUP
      // update health rollup
    if constexpr (BMCWEB_HEALTH_ROLLUP_ALTERNATIVE)
    {
        std::shared_ptr<HealthRollup> health = std::make_shared<HealthRollup>(
            objPath, [asyncResp](const std::string& rootHealth,
                                 const std::string& healthRollup) {
                asyncResp->res.jsonValue["Status"]["Health"] = rootHealth;
                if constexpr (!BMCWEB_DISABLE_HEALTH_ROLLUP)
                {
                    asyncResp->res.jsonValue["Status"]["HealthRollup"] =
                        healthRollup;
                } // BMCWEB_DISABLE_HEALTH_ROLLUP
            });
        health->start();

    } // ifdef BMCWEB_HEALTH_ROLLUP_ALTERNATIVE
    if constexpr (!BMCWEB_DISABLE_CONDITIONS_ARRAY)
    {
        redfish::conditions_utils::populateServiceConditions(asyncResp,
                                                             networkAdapterId);
    } // BMCWEB_DISABLE_CONDITIONS_ARRAY
}

inline void getSwitchPorts(const std::shared_ptr<bmcweb::AsyncResp>& asyncResp,
                           const std::string& portPath,
                           const std::string& fabricId,
                           const std::string& switchName)
{
    BMCWEB_LOG_DEBUG("Get connected switch ports on {}", switchName);
    crow::connections::systemBus->async_method_call(
        [asyncResp, portPath, fabricId,
         switchName](const boost::system::error_code ec,
                     std::variant<std::vector<std::string>>& resp) {
            if (ec)
            {
                BMCWEB_LOG_DEBUG("Get connected switch failed on{}",
                                 switchName);
                return;
            }
            std::vector<std::string>* data =
                std::get_if<std::vector<std::string>>(&resp);
            if (data == nullptr)
            {
                BMCWEB_LOG_DEBUG(
                    "No response data on {} switch_port association", portPath);
                return;
            }
            nlohmann::json& switchlinksArray =
                asyncResp->res.jsonValue["Links"]["ConnectedSwitchPorts"];
            for (const std::string& portPath1 : *data)
            {
                sdbusplus::message::object_path objectPath(portPath1);
                std::string portId = objectPath.filename();
                if (portId.empty())
                {
                    BMCWEB_LOG_ERROR("Unable to fetch port");
                    messages::internalError(asyncResp->res);
                    return;
                }
                nlohmann::json thisPort = nlohmann::json::object();
                std::string portUri = "/redfish/v1/Fabrics/" + fabricId;
                portUri += "/Switches/" + switchName + "/Ports/";
                portUri += portId;
                thisPort["@odata.id"] = portUri;
                switchlinksArray.push_back(std::move(thisPort));
            }
        },
        "xyz.openbmc_project.ObjectMapper", portPath + "/switch_port",
        "org.freedesktop.DBus.Properties", "Get",
        "xyz.openbmc_project.Association", "endpoints");
}

inline void getConnectedSwitch(
    const std::shared_ptr<bmcweb::AsyncResp>& asyncResp,
    const std::string& switchPath, const std::string& portPath,
    const std::string& switchName)
{
    BMCWEB_LOG_DEBUG("Get connected switch on{}", switchName);
    crow::connections::systemBus->async_method_call(
        [asyncResp, switchPath, portPath,
         switchName](const boost::system::error_code ec,
                     std::variant<std::vector<std::string>>& resp) {
            if (ec)
            {
                BMCWEB_LOG_DEBUG("Dbus response error");
                return;
            }
            std::vector<std::string>* data =
                std::get_if<std::vector<std::string>>(&resp);
            if (data == nullptr)
            {
                BMCWEB_LOG_DEBUG("Get connected switch failed on: {}",
                                 switchName);
                return;
            }
            for (const std::string& fabricPath : *data)
            {
                sdbusplus::message::object_path objectPath(fabricPath);
                std::string fabricId = objectPath.filename();
                if (fabricId.empty())
                {
                    BMCWEB_LOG_ERROR("Empty fabrics Id");
                    messages::internalError(asyncResp->res);
                    return;
                }
                nlohmann::json& switchlinksArray =
                    asyncResp->res.jsonValue["Links"]["ConnectedSwitches"];
                nlohmann::json thisSwitch = nlohmann::json::object();
                std::string switchUri = "/redfish/v1/Fabrics/";
                switchUri += fabricId;
                switchUri += "/Switches/";
                switchUri += switchName;
                thisSwitch["@odata.id"] = switchUri;
                switchlinksArray.push_back(std::move(thisSwitch));
                getSwitchPorts(asyncResp, portPath, fabricId, switchName);
            }
        },
        "xyz.openbmc_project.ObjectMapper", switchPath + "/fabrics",
        "org.freedesktop.DBus.Properties", "Get",
        "xyz.openbmc_project.Association", "endpoints");
}

inline void updatePortLink(
    const std::shared_ptr<bmcweb::AsyncResp>& aResp, const std::string& objPath,
    const std::string& chassisId, const std::string& networkAdapterId,
    const std::string& portId)
{
    BMCWEB_LOG_DEBUG("Get associated Port Links");
    crow::connections::systemBus->async_method_call(
        [aResp, objPath, chassisId, networkAdapterId,
         portId](const boost::system::error_code ec,
                 std::variant<std::vector<std::string>>& resp) {
            if (ec)
            {
                BMCWEB_LOG_DEBUG("Get associated switch failed on: {}",
                                 objPath);
                return;
            }
            std::vector<std::string>* data =
                std::get_if<std::vector<std::string>>(&resp);
            if (data == nullptr)
            {
                BMCWEB_LOG_DEBUG(
                    "No data when getting associated switch on: {}", objPath);
                return;
            }
            nlohmann::json& switchlinksArray =
                aResp->res.jsonValue["Links"]["ConnectedSwitches"];
            switchlinksArray = nlohmann::json::array();
            nlohmann::json& portlinksArray =
                aResp->res.jsonValue["Links"]["ConnectedSwitchPorts"];
            portlinksArray = nlohmann::json::array();
            for (const std::string& switchPath : *data)
            {
                sdbusplus::message::object_path objectPath(switchPath);
                std::string switchName = objectPath.filename();
                if (switchName.empty())
                {
                    BMCWEB_LOG_ERROR("Empty switch name");
                    messages::internalError(aResp->res);
                    return;
                }
                getConnectedSwitch(aResp, switchPath, objPath, switchName);
            }
        },
        "xyz.openbmc_project.ObjectMapper", objPath + "/associated_switch",
        "org.freedesktop.DBus.Properties", "Get",
        "xyz.openbmc_project.Association", "endpoints");
}

inline void getPortDataByAssociation(
    const std::shared_ptr<bmcweb::AsyncResp>& asyncResp,
    const std::string& objPath, const std::string& chassisId,
    const std::string& networkAdapterId, const std::string& portId)
{
    crow::connections::systemBus->async_method_call(
        [asyncResp, chassisId, networkAdapterId,
         portId](const boost::system::error_code& ec,
                 std::variant<std::vector<std::string>>& resp) {
            if (ec)
            {
                // no state sensors attached.
                BMCWEB_LOG_ERROR("DBUS response error");
                messages::internalError(asyncResp->res);
                return;
            }

            std::vector<std::string>* data =
                std::get_if<std::vector<std::string>>(&resp);
            if (data == nullptr)
            {
                BMCWEB_LOG_ERROR("DBUS response error while getting ports");
                messages::internalError(asyncResp->res);
                return;
            }

            for (const std::string& sensorPath : *data)
            {
                sdbusplus::message::object_path pPath(sensorPath);
                if (pPath.filename() != portId)
                {
                    continue;
                }

                crow::connections::systemBus->async_method_call(
                    [asyncResp, chassisId, networkAdapterId, portId,
                     sensorPath](
                        const boost::system::error_code& ec,
                        std::variant<std::vector<std::string>>& response) {
                        std::string objectPathToGetPortData = sensorPath;
                        if (!ec)
                        {
                            std::vector<std::string>* pathData =
                                std::get_if<std::vector<std::string>>(
                                    &response);
                            if (pathData != nullptr)
                            {
                                for (const std::string& associatedPortPath :
                                     *pathData)
                                {
                                    objectPathToGetPortData =
                                        associatedPortPath;
                                }
                            }
                        }
                        // Check Interface in Object or not
                        crow::connections::systemBus->async_method_call(
                            [asyncResp, objectPathToGetPortData, chassisId,
                             networkAdapterId, portId](
                                const boost::system::error_code ec,
                                const std::vector<std::pair<
                                    std::string, std::vector<std::string>>>&
                                    object) {
                                if (ec)
                                {
                                    // the path does not implement item port
                                    // interfaces
                                    BMCWEB_LOG_DEBUG(
                                        "no port interface on object path {}",
                                        objectPathToGetPortData);
                                    return;
                                }

                                sdbusplus::message::object_path path(
                                    objectPathToGetPortData);
                                if (path.filename() != portId ||
                                    object.size() != 1)
                                {
                                    return;
                                }

                                getPortData(asyncResp, object.front().first,
                                            objectPathToGetPortData, chassisId,
                                            networkAdapterId, portId);
                            },
                            "xyz.openbmc_project.ObjectMapper",
                            "/xyz/openbmc_project/object_mapper",
                            "xyz.openbmc_project.ObjectMapper", "GetObject",
                            objectPathToGetPortData,
                            std::array<std::string, 1>(
                                {"xyz.openbmc_project.Inventory.Item.Port"}));
                    },
                    "xyz.openbmc_project.ObjectMapper",
                    sensorPath + "/associated_port",
                    "org.freedesktop.DBus.Properties", "Get",
                    "xyz.openbmc_project.Association", "endpoints");

                updatePortLink(asyncResp, sensorPath, chassisId,
                               networkAdapterId, portId);
                return;
            }
        },
        "xyz.openbmc_project.ObjectMapper", objPath + "/all_states",
        "org.freedesktop.DBus.Properties", "Get",
        "xyz.openbmc_project.Association", "endpoints");
}

inline void
    doPortGeneric(const std::shared_ptr<bmcweb::AsyncResp>& asyncResp,
                  const std::string& chassisId,
                  const std::string& networkAdapterId,
                  const std::string& portId,
                  const std::optional<std::string>& validNetworkAdapterPath)
{
    if (!validNetworkAdapterPath)
    {
        BMCWEB_LOG_ERROR("Not a valid networkAdapter ID{}", networkAdapterId);
        messages::resourceNotFound(asyncResp->res, "networkAdapter",
                                   networkAdapterId);
        return;
    }

    getPortDataByAssociation(asyncResp, *validNetworkAdapterPath, chassisId,
                             networkAdapterId, portId);
}

inline void doPortWithValidChassisId(
    const std::shared_ptr<bmcweb::AsyncResp>& asyncResp,
    const std::string& chassisId, const std::string& networkAdapterId,
    const std::string& portId, const std::vector<std::string>& chassisIntfList,
    const std::optional<std::string>& validChassisPath)
{
    if (!validChassisPath)
    {
        BMCWEB_LOG_ERROR("Not a valid chassis ID{}", chassisId);
        messages::resourceNotFound(asyncResp->res, "Chassis", chassisId);
        return;
    }

    getValidNetworkAdapterPath(
        asyncResp, networkAdapterId, chassisIntfList, *validChassisPath,
<<<<<<< HEAD
        std::bind_front(doPort, asyncResp, chassisId, networkAdapterId,
                        portId));
}

inline void handlePortGenericGet(
    App& app, const crow::Request& req,
    const std::shared_ptr<bmcweb::AsyncResp>& asyncResp,
    const std::string& chassisId, const std::string& networkAdapterId,
    const std::string& portId)
=======
        std::bind_front(doPortGeneric, asyncResp, chassisId, networkAdapterId,
                        portId));
}

inline void
    handlePortGetGeneric(App& app, const crow::Request& req,
                         const std::shared_ptr<bmcweb::AsyncResp>& asyncResp,
                         const std::string& chassisId,
                         const std::string& networkAdapterId,
                         const std::string& portId)
>>>>>>> bc0ceaef
{
    if (!redfish::setUpRedfishRoute(app, req, asyncResp))
    {
        return;
    }

    redfish::chassis_utils::getValidChassisPathAndInterfaces(
        asyncResp, chassisId,
        std::bind_front(doPortWithValidChassisId, asyncResp, chassisId,
                        networkAdapterId, portId));
}

/**
 * @brief Get all port metric info by requesting data
 * from the given D-Bus object.
 *
 * @param[in,out]   asyncResp   Async HTTP response.
 * @param[in]       service     D-Bus service to query.
 * @param[in]       objPath     D-Bus object to query.
 */
inline void
    getPortMetricsData(const std::shared_ptr<bmcweb::AsyncResp>& asyncResp,
                       const std::string& service, const std::string& objPath)
{
    BMCWEB_LOG_DEBUG("Get Port Metric Data");
    using PropertiesMap =
        boost::container::flat_map<std::string, dbus::utility::DbusVariantType>;
    // Get interface properties
    crow::connections::systemBus->async_method_call(
        [asyncResp{asyncResp}](const boost::system::error_code ec,
                               const PropertiesMap& properties) {
            if (ec)
            {
                BMCWEB_LOG_ERROR("DBUS response error");
                messages::internalError(asyncResp->res);
                return;
            }

            auto addNvidiaType = BMCWEB_NVIDIA_OEM_PROPERTIES;

            static const std::map<std::string, std::optional<std::string>>
                pcieErrorsProperties{
                    {"ceCount", "CorrectableErrorCount"},
                    {"feCount", "FatalErrorCount"},
                    {"nonfeCount", "NonFatalErrorCount"},
                    {"UnsupportedRequestCount", std::nullopt},
                    {"L0ToRecoveryCount", std::nullopt},
                    {"ReplayCount", std::nullopt},
                    {"ReplayRolloverCount", std::nullopt},
                    {"NAKSentCount", std::nullopt},
                    {"NAKReceivedCount", std::nullopt},
                };
            for (const auto& property : properties)
            {
                if ((property.first == "TXBytes") ||
                    (property.first == "RXBytes"))
                {
                    const size_t* value = std::get_if<size_t>(&property.second);
                    if (value == nullptr)
                    {
                        BMCWEB_LOG_ERROR("Null value returned "
                                         "for TX/RX bytes");
                        messages::internalError(asyncResp->res);
                        return;
                    }
                    asyncResp->res.jsonValue[property.first] = *value;
                }
                else if (property.first == "RXErrors")
                {
                    const uint64_t* value =
                        std::get_if<uint64_t>(&property.second);
                    if (value == nullptr)
                    {
                        BMCWEB_LOG_ERROR("Null value returned "
                                         "for receive error");
                        messages::internalError(asyncResp->res);
                        return;
                    }
                    asyncResp->res.jsonValue["RXErrors"] = *value;
                }
                else if (property.first == "RXPkts")
                {
                    const uint64_t* value =
                        std::get_if<uint64_t>(&property.second);
                    if (value == nullptr)
                    {
                        BMCWEB_LOG_ERROR("Null value returned "
                                         "for receive packets");
                        messages::internalError(asyncResp->res);
                        return;
                    }
                    asyncResp->res.jsonValue["Networking"]["RXFrames"] = *value;
                }
<<<<<<< HEAD
                else if (property.first == "TXPkts")
                {
                    const uint64_t* value =
                        std::get_if<uint64_t>(&property.second);
                    if (value == nullptr)
                    {
                        BMCWEB_LOG_ERROR("Null value returned "
                                         "for transmit packets");
                        messages::internalError(asyncResp->res);
                        return;
                    }
                    asyncResp->res.jsonValue["Networking"]["TXFrames"] = *value;
                }
                else if (property.first == "RXMulticastPkts")
=======
                else if (property.first == "LinkErrorRecoveryCounter")
>>>>>>> bc0ceaef
                {
                    const uint64_t* value =
                        std::get_if<uint64_t>(&property.second);
                    if (value == nullptr)
                    {
                        BMCWEB_LOG_ERROR("Null value returned "
                                         "for receive multicast packets");
                        messages::internalError(asyncResp->res);
                        return;
                    }
                    asyncResp->res
                        .jsonValue["Networking"]["RXMulticastFrames"] = *value;
                }
                else if (property.first == "TXMulticastPkts")
                {
                    const uint64_t* value =
                        std::get_if<uint64_t>(&property.second);
                    if (value == nullptr)
                    {
                        BMCWEB_LOG_ERROR("Null value returned "
                                         "for transmit multicast packets");
                        messages::internalError(asyncResp->res);
                        return;
                    }
                    asyncResp->res
                        .jsonValue["Networking"]["TXMulticastFrames"] = *value;
                }
                else if (property.first == "RXUnicastPkts")
                {
                    const uint64_t* value =
                        std::get_if<uint64_t>(&property.second);
                    if (value == nullptr)
                    {
                        BMCWEB_LOG_ERROR("Null value returned "
                                         "for receive unicast packets");
                        messages::internalError(asyncResp->res);
                        return;
                    }
                    asyncResp->res.jsonValue["Networking"]["RXUnicastFrames"] =
                        *value;
                }
                else if (property.first == "TXUnicastPkts")
                {
                    const uint64_t* value =
                        std::get_if<uint64_t>(&property.second);
                    if (value == nullptr)
                    {
                        BMCWEB_LOG_ERROR("Null value returned "
                                         "for transmit unicast packets");
                        messages::internalError(asyncResp->res);
                        return;
                    }
                    asyncResp->res.jsonValue["Networking"]["TXUnicastFrames"] =
                        *value;
                }
                else if (property.first == "TXDiscardPkts")
                {
<<<<<<< HEAD
                    const uint64_t* value =
                        std::get_if<uint64_t>(&property.second);
=======
                    const auto propertyName = fixedPropertyName
                                                  ? *fixedPropertyName
                                                  : pdiPropertyName;
                    const auto* value = std::get_if<double>(&property.second);
>>>>>>> bc0ceaef
                    if (value == nullptr)
                    {
                        BMCWEB_LOG_ERROR("Null value returned "
                                         "for transmit discard packets");
                        messages::internalError(asyncResp->res);
                        return;
                    }
<<<<<<< HEAD
                    asyncResp->res.jsonValue["Networking"]["TXDiscards"] =
                        *value;
=======
                    asyncResp->res.jsonValue["PCIeErrors"][propertyName] =
                        nvidia::nsm_utils::tryConvertToInt64(*value);
>>>>>>> bc0ceaef
                }
                if constexpr (BMCWEB_NVIDIA_OEM_PROPERTIES)
                {
                    if (property.first == "VL15DroppedPkts")
                    {
                        const uint64_t* value =
                            std::get_if<uint64_t>(&property.second);
                        if (value == nullptr)
                        {
                            BMCWEB_LOG_ERROR("Null value returned "
                                             "for VL15 dropped packets");
                            messages::internalError(asyncResp->res);
                            return;
                        }
                        asyncResp->res
                            .jsonValue["Oem"]["Nvidia"]["VL15Dropped"] = *value;
                        addNvidiaType = true;
                    }
                    else if (property.first == "SymbolError")
                    {
                        const uint64_t* value =
                            std::get_if<uint64_t>(&property.second);
                        if (value == nullptr)
                        {
                            BMCWEB_LOG_ERROR("Null value returned "
                                             "for symbol error");
                            messages::internalError(asyncResp->res);
                            return;
                        }
                        asyncResp->res
                            .jsonValue["Oem"]["Nvidia"]["SymbolErrors"] =
                            *value;
                        addNvidiaType = true;
                    }
                    else if (property.first == "LinkErrorRecoveryCounter")
                    {
                        const uint64_t* value =
                            std::get_if<uint64_t>(&property.second);
                        if (value == nullptr)
                        {
                            BMCWEB_LOG_ERROR("Null value returned "
                                             "for link error recovery count");
                            messages::internalError(asyncResp->res);
                            return;
                        }
                        asyncResp->res.jsonValue["Oem"]["Nvidia"]
                                                ["LinkErrorRecoveryCount"] =
                            *value;
                        addNvidiaType = true;
                    }
                    else if (property.first == "RXRemotePhysicalErrorPkts")
                    {
                        const uint64_t* value =
                            std::get_if<uint64_t>(&property.second);
                        if (value == nullptr)
                        {
                            BMCWEB_LOG_ERROR(
                                "Null value returned "
                                "for receive remote physical error");
                            messages::internalError(asyncResp->res);
                            return;
                        }
                        asyncResp->res.jsonValue["Oem"]["Nvidia"]
                                                ["RXRemotePhysicalErrors"] =
                            *value;
                        addNvidiaType = true;
                    }
                    else if (property.first == "RXSwitchRelayErrorPkts")
                    {
                        const uint64_t* value =
                            std::get_if<uint64_t>(&property.second);
                        if (value == nullptr)
                        {
                            BMCWEB_LOG_ERROR("Null value returned "
                                             "for receive switch replay error");
                            messages::internalError(asyncResp->res);
                            return;
                        }
                        asyncResp->res
                            .jsonValue["Oem"]["Nvidia"]["RXSwitchRelayErrors"] =
                            *value;
                        addNvidiaType = true;
                    }
                    else if (property.first == "LinkDownCount")
                    {
                        const uint64_t* value =
                            std::get_if<uint64_t>(&property.second);
                        if (value == nullptr)
                        {
                            BMCWEB_LOG_ERROR("Null value returned "
                                             "for link down count");
                            messages::internalError(asyncResp->res);
                            return;
                        }
                        asyncResp->res
                            .jsonValue["Oem"]["Nvidia"]["LinkDownedCount"] =
                            *value;
                        addNvidiaType = true;
                    }
                }
                for (const auto& [pdiPropertyName, fixedPropertyName] :
                     pcieErrorsProperties)
                {
                    if (property.first == pdiPropertyName)
                    {
                        const auto propertyName = fixedPropertyName
                                                      ? *fixedPropertyName
                                                      : pdiPropertyName;
                        const auto* value =
                            std::get_if<int64_t>(&property.second);
                        if (value == nullptr)
                        {
                            BMCWEB_LOG_ERROR("Null value returned for {}",
                                             propertyName);
                            messages::internalError(asyncResp->res);
                            return;
                        }
                        asyncResp->res.jsonValue["PCIeErrors"][propertyName] =
                            *value;
                    }
                }
            }
            if constexpr (BMCWEB_NVIDIA_OEM_PROPERTIES)
            {
                if (addNvidiaType)
                {
                    asyncResp->res.jsonValue["Oem"]["Nvidia"]["@odata.type"] =
                        "#NvidiaPortMetrics.v1_3_0.NvidiaNVLinkPortMetrics";
                }
            }
        },
        service, objPath, "org.freedesktop.DBus.Properties", "GetAll", "");
}

inline void getPortMetricsDataByAssociation(
    const std::shared_ptr<bmcweb::AsyncResp>& asyncResp,
    const std::string& objPath, const std::string& chassisId,
    const std::string& networkAdapterId, const std::string& portId)
{
    crow::connections::systemBus->async_method_call(
        [asyncResp, chassisId, networkAdapterId,
         portId](const boost::system::error_code& ec,
                 std::variant<std::vector<std::string>>& resp) {
            if (ec)
            {
                BMCWEB_LOG_ERROR("DBUS response error");
                messages::internalError(asyncResp->res);
                return;
            }

            std::vector<std::string>* data =
                std::get_if<std::vector<std::string>>(&resp);
            if (data == nullptr)
            {
                BMCWEB_LOG_ERROR("No response data while getting ports");
                messages::internalError(asyncResp->res);
                return;
            }

            for (const std::string& sensorPath : *data)
            {
                // Check Interface in Object or not
                crow::connections::systemBus->async_method_call(
                    [asyncResp, sensorPath, chassisId, networkAdapterId,
                     portId](
                        const boost::system::error_code ec,
                        const std::vector<std::pair<
                            std::string, std::vector<std::string>>>& object) {
                        if (ec)
                        {
                            // the path does not implement item port metric
                            // interfaces
                            BMCWEB_LOG_DEBUG(
                                "Port interface not present on object path {}",
                                sensorPath);
                            return;
                        }

                        sdbusplus::message::object_path path(sensorPath);
                        if (path.filename() != portId || object.size() != 1)
                        {
                            return;
                        }
                        asyncResp->res.jsonValue["@odata.type"] =
                            "#PortMetrics.v1_6_1.PortMetrics";
                        asyncResp->res.jsonValue["Id"] = portId;
                        asyncResp->res.jsonValue["Name"] =
                            portId + " Port Metrics";
                        asyncResp->res
                            .jsonValue["@odata.id"] = boost::urls::format(
                            "/redfish/v1/Chassis/{}/NetworkAdapters/{}/Ports/{}/Metrics",
                            chassisId, networkAdapterId, portId);

                        getPortMetricsData(asyncResp, object.front().first,
                                           sensorPath);
                    },
                    "xyz.openbmc_project.ObjectMapper",
                    "/xyz/openbmc_project/object_mapper",
                    "xyz.openbmc_project.ObjectMapper", "GetObject", sensorPath,
                    std::array<std::string, 1>(
                        {"xyz.openbmc_project.Inventory.Item.Port"}));
            }
        },
        "xyz.openbmc_project.ObjectMapper", objPath + "/all_states",
        "org.freedesktop.DBus.Properties", "Get",
        "xyz.openbmc_project.Association", "endpoints");
}

inline void doPortMetrics(
    const std::shared_ptr<bmcweb::AsyncResp>& asyncResp,
    const std::string& chassisId, const std::string& networkAdapterId,
    const std::string& portId,
    const std::optional<std::string>& validNetworkAdapterPath)
{
    if (!validNetworkAdapterPath)
    {
        BMCWEB_LOG_ERROR("Not a valid networkAdapter ID{}", networkAdapterId);
        messages::resourceNotFound(asyncResp->res, "networkAdapter",
                                   networkAdapterId);
        return;
    }

    getPortMetricsDataByAssociation(asyncResp, *validNetworkAdapterPath,
                                    chassisId, networkAdapterId, portId);
}

inline void doPortMetricsWithValidChassisId(
    const std::shared_ptr<bmcweb::AsyncResp>& asyncResp,
    const std::string& chassisId, const std::string& networkAdapterId,
    const std::string& portId, const std::vector<std::string>& chassisIntfList,
    const std::optional<std::string>& validChassisPath)
{
    if (!validChassisPath)
    {
        BMCWEB_LOG_ERROR("Not a valid chassis ID{}", chassisId);
        messages::resourceNotFound(asyncResp->res, "Chassis", chassisId);
        return;
    }

    getValidNetworkAdapterPath(
        asyncResp, networkAdapterId, chassisIntfList, *validChassisPath,
        std::bind_front(doPortMetrics, asyncResp, chassisId, networkAdapterId,
                        portId));
}

<<<<<<< HEAD
inline void handlePortMetricsGenericGet(
=======
inline void handlePortMetricsGetGeneric(
>>>>>>> bc0ceaef
    App& app, const crow::Request& req,
    const std::shared_ptr<bmcweb::AsyncResp>& asyncResp,
    const std::string& chassisId, const std::string& networkAdapterId,
    const std::string& portId)
{
    if (!redfish::setUpRedfishRoute(app, req, asyncResp))
    {
        return;
    }

    redfish::chassis_utils::getValidChassisPathAndInterfaces(
        asyncResp, chassisId,
        std::bind_front(doPortMetricsWithValidChassisId, asyncResp, chassisId,
                        networkAdapterId, portId));
}

inline std::string getNetworkAdapterResetType(const std::string& type)
{
    if (type == "xyz.openbmc_project.Control.Reset.ResetTypes.ForceOff")
    {
        return "ForceOff";
    }
    if (type == "xyz.openbmc_project.Control.Reset.ResetTypes.ForceOn")
    {
        return "ForceOn";
    }
    if (type == "xyz.openbmc_project.Control.Reset.ResetTypes.ForceRestart")
    {
        return "ForceRestart";
    }
    if (type == "xyz.openbmc_project.Control.Reset.ResetTypes.GracefulRestart")
    {
        return "GracefulRestart";
    }
    if (type == "xyz.openbmc_project.Control.Reset.ResetTypes.GracefulShutdown")
    {
        return "GracefulShutdown";
    }
    // Unknown or others
    return "";
}

inline void networkAdapterPostResetType(
    const std::shared_ptr<bmcweb::AsyncResp>& resp,
    const std::string& networkAdapterId, const std::string& objectPath,
    const std::string& resetType,
    const std::vector<std::pair<std::string, std::vector<std::string>>>&
        serviceMap)
{
    // Check that the property even exists by checking for the interface
    const std::string* inventoryService = nullptr;
    for (const auto& [serviceName, interfaceList] : serviceMap)
    {
        if (std::find(interfaceList.begin(), interfaceList.end(),
                      "xyz.openbmc_project.Control.ResetAsync") !=
            interfaceList.end())
        {
            inventoryService = &serviceName;
            break;
        }
    }

    if (inventoryService == nullptr)
    {
        BMCWEB_LOG_ERROR(
            "networkAdapterPostResetType error service not implementing reset interface");
        messages::internalError(resp->res);
        return;
    }

    const std::string conName = *inventoryService;
    sdbusplus::asio::getProperty<std::string>(
        *crow::connections::systemBus, conName, objectPath,
        "xyz.openbmc_project.Control.Reset", "ResetType",
        [resp, resetType, networkAdapterId, conName, objectPath](
            const boost::system::error_code ec, const std::string& property) {
            if (ec)
            {
                BMCWEB_LOG_ERROR("DBus response, error for ResetType ");
                BMCWEB_LOG_ERROR("{}", ec.message());
                messages::internalError(resp->res);
                return;
            }

            const std::string ntwAdpResetType =
                getNetworkAdapterResetType(property);
            if (ntwAdpResetType != resetType)
            {
                BMCWEB_LOG_DEBUG(
                    "Property Value Incorrect {} while allowed is {}",
                    resetType, ntwAdpResetType);
                messages::actionParameterNotSupported(resp->res, "ResetType",
                                                      resetType);
                return;
            }

            nvidia_async_operation_utils::doGenericCallAsyncAndGatherResult<
                int>(
                resp, std::chrono::seconds(60), conName, objectPath,
                "xyz.openbmc_project.Control.ResetAsync", "Reset",
                [resp](const std::string& status,
                       [[maybe_unused]] const int* retValue) {
                    if (status ==
                        nvidia_async_operation_utils::asyncStatusValueSuccess)
                    {
                        BMCWEB_LOG_DEBUG("Network adapter Reset Succeeded");
                        messages::success(resp->res);
                        return;
                    }
                    BMCWEB_LOG_ERROR("Network adapter reset error {}", status);
                    messages::internalError(resp->res);
                });
        });
}

inline void doNetworkAdapterResetGeneric(
    const std::shared_ptr<bmcweb::AsyncResp>& asyncResp,
    const std::string& networkAdapterId, const std::string& resetType,
    const std::optional<std::string>& validNetworkAdapterPath)
{
    if (!validNetworkAdapterPath)
    {
        BMCWEB_LOG_ERROR("Not a valid networkAdapter ID{}", networkAdapterId);
        messages::resourceNotFound(asyncResp->res, "NetworkAdapter",
                                   networkAdapterId);
        return;
    }

    crow::connections::systemBus->async_method_call(
        [asyncResp, networkAdapterId, resetType, validNetworkAdapterPath](
            const boost::system::error_code ec,
            const std::vector<std::pair<std::string, std::vector<std::string>>>&
                obj) {
            if (ec)
            {
                BMCWEB_LOG_ERROR("DBUS response error while getting service");
                messages::internalError(asyncResp->res);
                return;
            }

            networkAdapterPostResetType(asyncResp, networkAdapterId,
                                        *validNetworkAdapterPath, resetType,
                                        obj);
        },
        "xyz.openbmc_project.ObjectMapper",
        "/xyz/openbmc_project/object_mapper",
        "xyz.openbmc_project.ObjectMapper", "GetObject",
        *validNetworkAdapterPath, std::array<const char*, 0>());
}

inline void handleNetworkAdapterResetNext(
    const std::shared_ptr<bmcweb::AsyncResp>& asyncResp,
    const std::string& chassisId, const std::string& networkAdapterId,
    const std::string& resetType,
    const std::vector<std::string>& chassisIntfList,
    const std::optional<std::string>& validChassisPath)
{
    if (!validChassisPath)
    {
        BMCWEB_LOG_ERROR("Not a valid chassis ID{}", chassisId);
        messages::resourceNotFound(asyncResp->res, "Chassis", chassisId);
        return;
    }

    getValidNetworkAdapterPath(
        asyncResp, networkAdapterId, chassisIntfList, *validChassisPath,
<<<<<<< HEAD
        std::bind_front(doNetworkAdapterReset, asyncResp, networkAdapterId,
                        resetType));
=======
        std::bind_front(doNetworkAdapterResetGeneric, asyncResp,
                        networkAdapterId, resetType));
>>>>>>> bc0ceaef
}

inline void handleNetworkAdapterResetGeneric(
    App& app, const crow::Request& req,
    const std::shared_ptr<bmcweb::AsyncResp>& asyncResp,
    const std::string& chassisId, const std::string& networkAdapterId)
{
    if (!redfish::setUpRedfishRoute(app, req, asyncResp))
    {
        return;
    }

    std::optional<std::string> resetType;
    if (!redfish::json_util::readJsonAction(req, asyncResp->res, "ResetType",
                                            resetType))
    {
        return;
    }

    if (resetType)
    {
        redfish::chassis_utils::getValidChassisPathAndInterfaces(
            asyncResp, chassisId,
            std::bind_front(handleNetworkAdapterResetNext, asyncResp, chassisId,
                            networkAdapterId, *resetType));
    }
}

inline void requestRoutesNetworkAdaptersGeneric(App& app)
{
    BMCWEB_ROUTE(app, "/redfish/v1/Chassis/<str>/NetworkAdapters/")
        .privileges(redfish::privileges::getNetworkAdapterCollection)
        .methods(boost::beast::http::verb::get)(std::bind_front(
<<<<<<< HEAD
            handleNetworkAdaptersGenericCollectionGet, std::ref(app)));
=======
            handleNetworkAdaptersCollectionGetGeneric, std::ref(app)));
>>>>>>> bc0ceaef
    BMCWEB_ROUTE(app, "/redfish/v1/Chassis/<str>/NetworkAdapters/<str>/")
        .privileges(redfish::privileges::getNetworkAdapter)
        .methods(boost::beast::http::verb::get)(
            std::bind_front(handleNetworkAdapterGetGeneric, std::ref(app)));
    BMCWEB_ROUTE(
        app,
        "/redfish/v1/Chassis/<str>/NetworkAdapters/<str>/Actions/NetworkAdapter.Reset/")
        .privileges(redfish::privileges::getNetworkAdapter)
        .methods(boost::beast::http::verb::post)(
            std::bind_front(handleNetworkAdapterResetGeneric, std::ref(app)));
    BMCWEB_ROUTE(app, "/redfish/v1/Chassis/<str>/NetworkAdapters/<str>/Ports/")
        .privileges(redfish::privileges::getPortCollection)
        .methods(boost::beast::http::verb::get)(
<<<<<<< HEAD
            std::bind_front(handlePortsCollectionGenericGet, std::ref(app)));
=======
            std::bind_front(handlePortsCollectionGetGeneric, std::ref(app)));
>>>>>>> bc0ceaef
    BMCWEB_ROUTE(app,
                 "/redfish/v1/Chassis/<str>/NetworkAdapters/<str>/Ports/<str>/")
        .privileges(redfish::privileges::getPort)
        .methods(boost::beast::http::verb::get)(
<<<<<<< HEAD
            std::bind_front(handlePortGenericGet, std::ref(app)));
=======
            std::bind_front(handlePortGetGeneric, std::ref(app)));
>>>>>>> bc0ceaef
    BMCWEB_ROUTE(
        app,
        "/redfish/v1/Chassis/<str>/NetworkAdapters/<str>/Ports/<str>/Metrics/")
        .privileges(redfish::privileges::getPortMetrics)
        .methods(boost::beast::http::verb::get)(
<<<<<<< HEAD
            std::bind_front(handlePortMetricsGenericGet, std::ref(app)));
=======
            std::bind_front(handlePortMetricsGetGeneric, std::ref(app)));
>>>>>>> bc0ceaef
}

} // namespace redfish<|MERGE_RESOLUTION|>--- conflicted
+++ resolved
@@ -152,11 +152,7 @@
     }
 }
 
-<<<<<<< HEAD
 inline void doNetworkAdaptersGenericCollection(
-=======
-inline void doNetworkAdaptersCollectionGeneric(
->>>>>>> bc0ceaef
     const std::shared_ptr<bmcweb::AsyncResp>& asyncResp,
     const std::string& chassisId, std::vector<std::string>& chassisIntfList,
     const std::optional<std::string>& validChassisPath)
@@ -510,8 +506,6 @@
             {"xyz.openbmc_project.Inventory.Decorator.Asset"}));
 }
 
-<<<<<<< HEAD
-=======
 inline void
     getPCIeInterfaceData(const std::shared_ptr<bmcweb::AsyncResp>& asyncResp,
                          const std::string& deviceId, const std::string& path,
@@ -759,7 +753,6 @@
         "xyz.openbmc_project.Association", "endpoints");
 }
 
->>>>>>> bc0ceaef
 inline void doNetworkAdapterGeneric(
     const std::shared_ptr<bmcweb::AsyncResp>& asyncResp,
     const std::string& chassisId, const std::string& networkAdapterId,
@@ -853,11 +846,7 @@
         path + "/all_states", {"xyz.openbmc_project.Inventory.Item.Port"});
 }
 
-<<<<<<< HEAD
 inline void handleNetworkAdaptersGenericCollectionGet(
-=======
-inline void handleNetworkAdaptersCollectionGetGeneric(
->>>>>>> bc0ceaef
     App& app, const crow::Request& req,
     const std::shared_ptr<bmcweb::AsyncResp>& asyncResp,
     const std::string& chassisId)
@@ -869,11 +858,7 @@
 
     redfish::chassis_utils::getValidChassisPathAndInterfaces(
         asyncResp, chassisId,
-<<<<<<< HEAD
         std::bind_front(doNetworkAdaptersGenericCollection, asyncResp,
-=======
-        std::bind_front(doNetworkAdaptersCollectionGeneric, asyncResp,
->>>>>>> bc0ceaef
                         chassisId));
 }
 
@@ -931,11 +916,7 @@
                         networkAdapterId));
 }
 
-<<<<<<< HEAD
 inline void handlePortsCollectionGenericGet(
-=======
-inline void handlePortsCollectionGetGeneric(
->>>>>>> bc0ceaef
     App& app, const crow::Request& req,
     const std::shared_ptr<bmcweb::AsyncResp>& asyncResp,
     const std::string& chassisId,
@@ -1403,10 +1384,10 @@
 
 inline void
     doPortGeneric(const std::shared_ptr<bmcweb::AsyncResp>& asyncResp,
-                  const std::string& chassisId,
-                  const std::string& networkAdapterId,
-                  const std::string& portId,
-                  const std::optional<std::string>& validNetworkAdapterPath)
+                   const std::string& chassisId,
+                   const std::string& networkAdapterId,
+                   const std::string& portId,
+                   const std::optional<std::string>& validNetworkAdapterPath)
 {
     if (!validNetworkAdapterPath)
     {
@@ -1435,7 +1416,6 @@
 
     getValidNetworkAdapterPath(
         asyncResp, networkAdapterId, chassisIntfList, *validChassisPath,
-<<<<<<< HEAD
         std::bind_front(doPort, asyncResp, chassisId, networkAdapterId,
                         portId));
 }
@@ -1445,18 +1425,6 @@
     const std::shared_ptr<bmcweb::AsyncResp>& asyncResp,
     const std::string& chassisId, const std::string& networkAdapterId,
     const std::string& portId)
-=======
-        std::bind_front(doPortGeneric, asyncResp, chassisId, networkAdapterId,
-                        portId));
-}
-
-inline void
-    handlePortGetGeneric(App& app, const crow::Request& req,
-                         const std::shared_ptr<bmcweb::AsyncResp>& asyncResp,
-                         const std::string& chassisId,
-                         const std::string& networkAdapterId,
-                         const std::string& portId)
->>>>>>> bc0ceaef
 {
     if (!redfish::setUpRedfishRoute(app, req, asyncResp))
     {
@@ -1550,7 +1518,6 @@
                     }
                     asyncResp->res.jsonValue["Networking"]["RXFrames"] = *value;
                 }
-<<<<<<< HEAD
                 else if (property.first == "TXPkts")
                 {
                     const uint64_t* value =
@@ -1565,9 +1532,6 @@
                     asyncResp->res.jsonValue["Networking"]["TXFrames"] = *value;
                 }
                 else if (property.first == "RXMulticastPkts")
-=======
-                else if (property.first == "LinkErrorRecoveryCounter")
->>>>>>> bc0ceaef
                 {
                     const uint64_t* value =
                         std::get_if<uint64_t>(&property.second);
@@ -1625,15 +1589,8 @@
                 }
                 else if (property.first == "TXDiscardPkts")
                 {
-<<<<<<< HEAD
                     const uint64_t* value =
                         std::get_if<uint64_t>(&property.second);
-=======
-                    const auto propertyName = fixedPropertyName
-                                                  ? *fixedPropertyName
-                                                  : pdiPropertyName;
-                    const auto* value = std::get_if<double>(&property.second);
->>>>>>> bc0ceaef
                     if (value == nullptr)
                     {
                         BMCWEB_LOG_ERROR("Null value returned "
@@ -1641,13 +1598,8 @@
                         messages::internalError(asyncResp->res);
                         return;
                     }
-<<<<<<< HEAD
                     asyncResp->res.jsonValue["Networking"]["TXDiscards"] =
                         *value;
-=======
-                    asyncResp->res.jsonValue["PCIeErrors"][propertyName] =
-                        nvidia::nsm_utils::tryConvertToInt64(*value);
->>>>>>> bc0ceaef
                 }
                 if constexpr (BMCWEB_NVIDIA_OEM_PROPERTIES)
                 {
@@ -1664,22 +1616,6 @@
                         }
                         asyncResp->res
                             .jsonValue["Oem"]["Nvidia"]["VL15Dropped"] = *value;
-                        addNvidiaType = true;
-                    }
-                    else if (property.first == "SymbolError")
-                    {
-                        const uint64_t* value =
-                            std::get_if<uint64_t>(&property.second);
-                        if (value == nullptr)
-                        {
-                            BMCWEB_LOG_ERROR("Null value returned "
-                                             "for symbol error");
-                            messages::internalError(asyncResp->res);
-                            return;
-                        }
-                        asyncResp->res
-                            .jsonValue["Oem"]["Nvidia"]["SymbolErrors"] =
-                            *value;
                         addNvidiaType = true;
                     }
                     else if (property.first == "LinkErrorRecoveryCounter")
@@ -1756,8 +1692,7 @@
                         const auto propertyName = fixedPropertyName
                                                       ? *fixedPropertyName
                                                       : pdiPropertyName;
-                        const auto* value =
-                            std::get_if<int64_t>(&property.second);
+                    const auto* value = std::get_if<double>(&property.second);
                         if (value == nullptr)
                         {
                             BMCWEB_LOG_ERROR("Null value returned for {}",
@@ -1766,7 +1701,7 @@
                             return;
                         }
                         asyncResp->res.jsonValue["PCIeErrors"][propertyName] =
-                            *value;
+                        nvidia::nsm_utils::tryConvertToInt64(*value);
                     }
                 }
             }
@@ -1893,11 +1828,7 @@
                         portId));
 }
 
-<<<<<<< HEAD
 inline void handlePortMetricsGenericGet(
-=======
-inline void handlePortMetricsGetGeneric(
->>>>>>> bc0ceaef
     App& app, const crow::Request& req,
     const std::shared_ptr<bmcweb::AsyncResp>& asyncResp,
     const std::string& chassisId, const std::string& networkAdapterId,
@@ -2064,13 +1995,8 @@
 
     getValidNetworkAdapterPath(
         asyncResp, networkAdapterId, chassisIntfList, *validChassisPath,
-<<<<<<< HEAD
         std::bind_front(doNetworkAdapterReset, asyncResp, networkAdapterId,
                         resetType));
-=======
-        std::bind_front(doNetworkAdapterResetGeneric, asyncResp,
-                        networkAdapterId, resetType));
->>>>>>> bc0ceaef
 }
 
 inline void handleNetworkAdapterResetGeneric(
@@ -2104,11 +2030,7 @@
     BMCWEB_ROUTE(app, "/redfish/v1/Chassis/<str>/NetworkAdapters/")
         .privileges(redfish::privileges::getNetworkAdapterCollection)
         .methods(boost::beast::http::verb::get)(std::bind_front(
-<<<<<<< HEAD
             handleNetworkAdaptersGenericCollectionGet, std::ref(app)));
-=======
-            handleNetworkAdaptersCollectionGetGeneric, std::ref(app)));
->>>>>>> bc0ceaef
     BMCWEB_ROUTE(app, "/redfish/v1/Chassis/<str>/NetworkAdapters/<str>/")
         .privileges(redfish::privileges::getNetworkAdapter)
         .methods(boost::beast::http::verb::get)(
@@ -2122,30 +2044,18 @@
     BMCWEB_ROUTE(app, "/redfish/v1/Chassis/<str>/NetworkAdapters/<str>/Ports/")
         .privileges(redfish::privileges::getPortCollection)
         .methods(boost::beast::http::verb::get)(
-<<<<<<< HEAD
             std::bind_front(handlePortsCollectionGenericGet, std::ref(app)));
-=======
-            std::bind_front(handlePortsCollectionGetGeneric, std::ref(app)));
->>>>>>> bc0ceaef
     BMCWEB_ROUTE(app,
                  "/redfish/v1/Chassis/<str>/NetworkAdapters/<str>/Ports/<str>/")
         .privileges(redfish::privileges::getPort)
         .methods(boost::beast::http::verb::get)(
-<<<<<<< HEAD
             std::bind_front(handlePortGenericGet, std::ref(app)));
-=======
-            std::bind_front(handlePortGetGeneric, std::ref(app)));
->>>>>>> bc0ceaef
     BMCWEB_ROUTE(
         app,
         "/redfish/v1/Chassis/<str>/NetworkAdapters/<str>/Ports/<str>/Metrics/")
         .privileges(redfish::privileges::getPortMetrics)
         .methods(boost::beast::http::verb::get)(
-<<<<<<< HEAD
             std::bind_front(handlePortMetricsGenericGet, std::ref(app)));
-=======
-            std::bind_front(handlePortMetricsGetGeneric, std::ref(app)));
->>>>>>> bc0ceaef
 }
 
 } // namespace redfish