/*
// Copyright (c) 2018 Intel Corporation
//
// Licensed under the Apache License, Version 2.0 (the "License");
// you may not use this file except in compliance with the License.
// You may obtain a copy of the License at
//
//      http://www.apache.org/licenses/LICENSE-2.0
//
// Unless required by applicable law or agreed to in writing, software
// distributed under the License is distributed on an "AS IS" BASIS,
// WITHOUT WARRANTIES OR CONDITIONS OF ANY KIND, either express or implied.
// See the License for the specific language governing permissions and
// limitations under the License.
*/
#pragma once

#include "bmcweb_config.h"

#include "app.hpp"
#include "dbus_utility.hpp"
#include "query.hpp"
#include "registries/privilege_registry.hpp"
#include "utils/collection.hpp"
#include "utils/dbus_utils.hpp"
#include "utils/hex_utils.hpp"
#include "utils/json_utils.hpp"

#include <boost/container/flat_map.hpp>
#include <boost/system/error_code.hpp>
#include <boost/url/format.hpp>
#include <nlohmann/json.hpp>
#include <sdbusplus/asio/property.hpp>
#include <sdbusplus/unpack_properties.hpp>
#include <utils/conditions_utils.hpp>

#include <array>
#include <string_view>

namespace redfish
{
using DimmProperties =
    boost::container::flat_map<std::string, dbus::utility::DbusVariantType>;

inline std::string translateMemoryTypeToRedfish(const std::string& memoryType)
{
    if (memoryType == "xyz.openbmc_project.Inventory.Item.Dimm.DeviceType.DDR")
    {
        return "DDR";
    }
    if (memoryType == "xyz.openbmc_project.Inventory.Item.Dimm.DeviceType.DDR2")
    {
        return "DDR2";
    }
    if (memoryType == "xyz.openbmc_project.Inventory.Item.Dimm.DeviceType.DDR3")
    {
        return "DDR3";
    }
    if (memoryType == "xyz.openbmc_project.Inventory.Item.Dimm.DeviceType.DDR4")
    {
        return "DDR4";
    }
    if (memoryType ==
        "xyz.openbmc_project.Inventory.Item.Dimm.DeviceType.DDR4E_SDRAM")
    {
        return "DDR4E_SDRAM";
    }
    if (memoryType == "xyz.openbmc_project.Inventory.Item.Dimm.DeviceType.DDR5")
    {
        return "DDR5";
    }
    if (memoryType ==
        "xyz.openbmc_project.Inventory.Item.Dimm.DeviceType.LPDDR4_SDRAM")
    {
        return "LPDDR4_SDRAM";
    }
    if (memoryType ==
        "xyz.openbmc_project.Inventory.Item.Dimm.DeviceType.LPDDR3_SDRAM")
    {
        return "LPDDR3_SDRAM";
    }
    if (memoryType ==
        "xyz.openbmc_project.Inventory.Item.Dimm.DeviceType.DDR2_SDRAM_FB_DIMM")
    {
        return "DDR2_SDRAM_FB_DIMM";
    }
    if (memoryType ==
        "xyz.openbmc_project.Inventory.Item.Dimm.DeviceType.DDR2_SDRAM_FB_DIMM_PROB")
    {
        return "DDR2_SDRAM_FB_DIMM_PROBE";
    }
    if (memoryType ==
        "xyz.openbmc_project.Inventory.Item.Dimm.DeviceType.DDR_SGRAM")
    {
        return "DDR_SGRAM";
    }
    if (memoryType == "xyz.openbmc_project.Inventory.Item.Dimm.DeviceType.ROM")
    {
        return "ROM";
    }
    if (memoryType ==
        "xyz.openbmc_project.Inventory.Item.Dimm.DeviceType.SDRAM")
    {
        return "SDRAM";
    }
    if (memoryType == "xyz.openbmc_project.Inventory.Item.Dimm.DeviceType.EDO")
    {
        return "EDO";
    }
    if (memoryType ==
        "xyz.openbmc_project.Inventory.Item.Dimm.DeviceType.FastPageMode")
    {
        return "FastPageMode";
    }
    if (memoryType ==
        "xyz.openbmc_project.Inventory.Item.Dimm.DeviceType.PipelinedNibble")
    {
        return "PipelinedNibble";
    }
    if (memoryType ==
        "xyz.openbmc_project.Inventory.Item.Dimm.DeviceType.Logical")
    {
        return "Logical";
    }
    if (memoryType == "xyz.openbmc_project.Inventory.Item.Dimm.DeviceType.HBM")
    {
        return "HBM";
    }
    if (memoryType == "xyz.openbmc_project.Inventory.Item.Dimm.DeviceType.HBM2")
    {
        return "HBM2";
    }
    if (memoryType == "xyz.openbmc_project.Inventory.Item.Dimm.DeviceType.HBM3")
    {
        return "HBM3";
    }
    // This is values like Other or Unknown
    // Also D-Bus values:
    // DRAM
    // EDRAM
    // VRAM
    // SRAM
    // RAM
    // FLASH
    // EEPROM
    // FEPROM
    // EPROM
    // CDRAM
    // ThreeDRAM
    // RDRAM
    // FBD2
    // LPDDR_SDRAM
    // LPDDR2_SDRAM
    // LPDDR5_SDRAM
    return "";
}

inline void dimmPropToHex(const std::shared_ptr<bmcweb::AsyncResp>& asyncResp,
                          const char* key, const uint16_t* value,
                          const nlohmann::json::json_pointer& jsonPtr)
{
    if (value == nullptr)
    {
        return;
    }
    asyncResp->res.jsonValue[jsonPtr][key] = "0x" + intToHexString(*value, 4);
}

inline void getPersistentMemoryProperties(
    const std::shared_ptr<bmcweb::AsyncResp>& asyncResp,
    const dbus::utility::DBusPropertiesMap& properties,
    const nlohmann::json::json_pointer& jsonPtr)
{
    const uint16_t* moduleManufacturerID = nullptr;
    const uint16_t* moduleProductID = nullptr;
    const uint16_t* subsystemVendorID = nullptr;
    const uint16_t* subsystemDeviceID = nullptr;
    const uint64_t* volatileRegionSizeLimitInKiB = nullptr;
    const uint64_t* pmRegionSizeLimitInKiB = nullptr;
    const uint64_t* volatileSizeInKiB = nullptr;
    const uint64_t* pmSizeInKiB = nullptr;
    const uint64_t* cacheSizeInKB = nullptr;
    const uint64_t* voltaileRegionMaxSizeInKib = nullptr;
    const uint64_t* pmRegionMaxSizeInKiB = nullptr;
    const uint64_t* allocationIncrementInKiB = nullptr;
    const uint64_t* allocationAlignmentInKiB = nullptr;
    const uint64_t* volatileRegionNumberLimit = nullptr;
    const uint64_t* pmRegionNumberLimit = nullptr;
    const uint64_t* spareDeviceCount = nullptr;
    const bool* isSpareDeviceInUse = nullptr;
    const bool* isRankSpareEnabled = nullptr;
    const std::vector<uint32_t>* maxAveragePowerLimitmW = nullptr;
    const bool* configurationLocked = nullptr;
    const std::string* allowedMemoryModes = nullptr;
    const std::string* memoryMedia = nullptr;
    const bool* configurationLockCapable = nullptr;
    const bool* dataLockCapable = nullptr;
    const bool* passphraseCapable = nullptr;
    const uint64_t* maxPassphraseCount = nullptr;
    const uint64_t* passphraseLockLimit = nullptr;

    const bool success = sdbusplus::unpackPropertiesNoThrow(
        dbus_utils::UnpackErrorPrinter(), properties, "ModuleManufacturerID",
        moduleManufacturerID, "ModuleProductID", moduleProductID,
        "SubsystemVendorID", subsystemVendorID, "SubsystemDeviceID",
        subsystemDeviceID, "VolatileRegionSizeLimitInKiB",
        volatileRegionSizeLimitInKiB, "PmRegionSizeLimitInKiB",
        pmRegionSizeLimitInKiB, "VolatileSizeInKiB", volatileSizeInKiB,
        "PmSizeInKiB", pmSizeInKiB, "CacheSizeInKB", cacheSizeInKB,
        "VoltaileRegionMaxSizeInKib", voltaileRegionMaxSizeInKib,
        "PmRegionMaxSizeInKiB", pmRegionMaxSizeInKiB,
        "AllocationIncrementInKiB", allocationIncrementInKiB,
        "AllocationAlignmentInKiB", allocationAlignmentInKiB,
        "VolatileRegionNumberLimit", volatileRegionNumberLimit,
        "PmRegionNumberLimit", pmRegionNumberLimit, "SpareDeviceCount",
        spareDeviceCount, "IsSpareDeviceInUse", isSpareDeviceInUse,
        "IsRankSpareEnabled", isRankSpareEnabled, "MaxAveragePowerLimitmW",
        maxAveragePowerLimitmW, "ConfigurationLocked", configurationLocked,
        "AllowedMemoryModes", allowedMemoryModes, "MemoryMedia", memoryMedia,
        "ConfigurationLockCapable", configurationLockCapable, "DataLockCapable",
        dataLockCapable, "PassphraseCapable", passphraseCapable,
        "MaxPassphraseCount", maxPassphraseCount, "PassphraseLockLimit",
        passphraseLockLimit);

    if (!success)
    {
        messages::internalError(asyncResp->res);
        return;
    }

    dimmPropToHex(asyncResp, "ModuleManufacturerID", moduleManufacturerID,
                  jsonPtr);
    dimmPropToHex(asyncResp, "ModuleProductID", moduleProductID, jsonPtr);
    dimmPropToHex(asyncResp, "MemorySubsystemControllerManufacturerID",
                  subsystemVendorID, jsonPtr);
    dimmPropToHex(asyncResp, "MemorySubsystemControllerProductID",
                  subsystemDeviceID, jsonPtr);

    if (volatileRegionSizeLimitInKiB != nullptr)
    {
        asyncResp->res.jsonValue[jsonPtr]["VolatileRegionSizeLimitMiB"] =
            (*volatileRegionSizeLimitInKiB) >> 10;
    }

    if (pmRegionSizeLimitInKiB != nullptr)
    {
        asyncResp->res.jsonValue[jsonPtr]["PersistentRegionSizeLimitMiB"] =
            (*pmRegionSizeLimitInKiB) >> 10;
    }

    if (volatileSizeInKiB != nullptr)
    {
        asyncResp->res.jsonValue[jsonPtr]["VolatileSizeMiB"] =
            (*volatileSizeInKiB) >> 10;
    }

    if (pmSizeInKiB != nullptr)
    {
        asyncResp->res.jsonValue[jsonPtr]["NonVolatileSizeMiB"] =
            (*pmSizeInKiB) >> 10;
    }

    if (cacheSizeInKB != nullptr)
    {
        asyncResp->res.jsonValue[jsonPtr]["CacheSizeMiB"] =
            (*cacheSizeInKB >> 10);
    }

    if (voltaileRegionMaxSizeInKib != nullptr)
    {
        asyncResp->res.jsonValue[jsonPtr]["VolatileRegionSizeMaxMiB"] =
            (*voltaileRegionMaxSizeInKib) >> 10;
    }

    if (pmRegionMaxSizeInKiB != nullptr)
    {
        asyncResp->res.jsonValue[jsonPtr]["PersistentRegionSizeMaxMiB"] =
            (*pmRegionMaxSizeInKiB) >> 10;
    }

    if (allocationIncrementInKiB != nullptr)
    {
        asyncResp->res.jsonValue[jsonPtr]["AllocationIncrementMiB"] =
            (*allocationIncrementInKiB) >> 10;
    }

    if (allocationAlignmentInKiB != nullptr)
    {
        asyncResp->res.jsonValue[jsonPtr]["AllocationAlignmentMiB"] =
            (*allocationAlignmentInKiB) >> 10;
    }

    if (volatileRegionNumberLimit != nullptr)
    {
        asyncResp->res.jsonValue[jsonPtr]["VolatileRegionNumberLimit"] =
            *volatileRegionNumberLimit;
    }

    if (pmRegionNumberLimit != nullptr)
    {
        asyncResp->res.jsonValue[jsonPtr]["PersistentRegionNumberLimit"] =
            *pmRegionNumberLimit;
    }

    if (spareDeviceCount != nullptr)
    {
        asyncResp->res.jsonValue[jsonPtr]["SpareDeviceCount"] =
            *spareDeviceCount;
    }

    if (isSpareDeviceInUse != nullptr)
    {
        asyncResp->res.jsonValue[jsonPtr]["IsSpareDeviceEnabled"] =
            *isSpareDeviceInUse;
    }

    if (isRankSpareEnabled != nullptr)
    {
        asyncResp->res.jsonValue[jsonPtr]["IsRankSpareEnabled"] =
            *isRankSpareEnabled;
    }

    if (maxAveragePowerLimitmW != nullptr)
    {
        asyncResp->res.jsonValue[jsonPtr]["MaxTDPMilliWatts"] =
            *maxAveragePowerLimitmW;
    }

    if (configurationLocked != nullptr)
    {
        asyncResp->res.jsonValue[jsonPtr]["ConfigurationLocked"] =
            *configurationLocked;
    }

    if (allowedMemoryModes != nullptr)
    {
        constexpr const std::array<const char*, 3> values{"Volatile", "PMEM",
                                                          "Block"};

        for (const char* v : values)
        {
            if (allowedMemoryModes->ends_with(v))
            {
                asyncResp->res.jsonValue[jsonPtr]["OperatingMemoryModes"]
                    .push_back(v);
                break;
            }
        }
    }

    if (memoryMedia != nullptr)
    {
        constexpr const std::array<const char*, 3> values{"DRAM", "NAND",
                                                          "Intel3DXPoint"};

        for (const char* v : values)
        {
            if (memoryMedia->ends_with(v))
            {
                asyncResp->res.jsonValue[jsonPtr]["MemoryMedia"].push_back(v);
                break;
            }
        }
    }

    if (configurationLockCapable != nullptr)
    {
        asyncResp->res.jsonValue[jsonPtr]["SecurityCapabilities"]
                                ["ConfigurationLockCapable"] =
            *configurationLockCapable;
    }

    if (dataLockCapable != nullptr)
    {
        asyncResp->res.jsonValue[jsonPtr]["SecurityCapabilities"]
                                ["DataLockCapable"] = *dataLockCapable;
    }

    if (passphraseCapable != nullptr)
    {
        asyncResp->res.jsonValue[jsonPtr]["SecurityCapabilities"]
                                ["PassphraseCapable"] = *passphraseCapable;
    }

    if (maxPassphraseCount != nullptr)
    {
        asyncResp->res.jsonValue[jsonPtr]["SecurityCapabilities"]
                                ["MaxPassphraseCount"] = *maxPassphraseCount;
    }

    if (passphraseLockLimit != nullptr)
    {
        asyncResp->res.jsonValue[jsonPtr]["SecurityCapabilities"]
                                ["PassphraseLockLimit"] = *passphraseLockLimit;
    }
}

inline void
    assembleDimmProperties(std::string_view dimmId,
                           const std::shared_ptr<bmcweb::AsyncResp>& asyncResp,
                           const dbus::utility::DBusPropertiesMap& properties,
                           const nlohmann::json::json_pointer& jsonPtr)
{
    asyncResp->res.jsonValue[jsonPtr]["Id"] = dimmId;
    asyncResp->res.jsonValue[jsonPtr]["Name"] = "DIMM Slot";
    asyncResp->res.jsonValue[jsonPtr]["Status"]["State"] = "Enabled";
#ifndef BMCWEB_ENABLE_HEALTH_ROLLUP_ALTERNATIVE
    asyncResp->res.jsonValue[jsonPtr]["Status"]["Health"] = "OK";
#endif // ifndef BMCWEB_ENABLE_HEALTH_ROLLUP_ALTERNATIVE
    std::string dimmIdStr{dimmId};
#ifndef BMCWEB_DISABLE_CONDITIONS_ARRAY
    redfish::conditions_utils::populateServiceConditions(asyncResp, dimmIdStr);
#endif // BMCWEB_DISABLE_CONDITIONS_ARRAY
    const uint16_t* memoryDataWidth = nullptr;
    const size_t* memorySizeInKB = nullptr;
    const std::string* partNumber = nullptr;
    const std::string* serialNumber = nullptr;
    const std::string* manufacturer = nullptr;
    const uint16_t* revisionCode = nullptr;
    const bool* present = nullptr;
    const uint16_t* memoryTotalWidth = nullptr;
    const std::string* ecc = nullptr;
    const std::string* formFactor = nullptr;
    const std::vector<uint16_t>* allowedSpeedsMT = nullptr;
    const size_t* memoryAttributes = nullptr;
    const uint16_t* memoryConfiguredSpeedInMhz = nullptr;
    const std::string* memoryType = nullptr;
    const std::uint8_t* channel = nullptr;
    const std::uint8_t* memoryController = nullptr;
    const std::uint8_t* slot = nullptr;
    const std::uint8_t* socket = nullptr;
    const std::string* sparePartNumber = nullptr;
    const std::string* model = nullptr;
    const std::string* locationCode = nullptr;
    const std::string* locationType = nullptr;
    const bool* rowMappingFailureState = nullptr;
    const bool* rowMappingPendingState = nullptr;

    const bool success = sdbusplus::unpackPropertiesNoThrow(
        dbus_utils::UnpackErrorPrinter(), properties, "MemoryDataWidth",
        memoryDataWidth, "MemorySizeInKB", memorySizeInKB, "PartNumber",
        partNumber, "SerialNumber", serialNumber, "Manufacturer", manufacturer,
        "RevisionCode", revisionCode, "Present", present, "MemoryTotalWidth",
        memoryTotalWidth, "ECC", ecc, "FormFactor", formFactor,
        "AllowedSpeedsMT", allowedSpeedsMT, "MemoryAttributes",
        memoryAttributes, "MemoryConfiguredSpeedInMhz",
        memoryConfiguredSpeedInMhz, "MemoryType", memoryType, "Channel",
        channel, "MemoryController", memoryController, "Slot", slot, "Socket",
        socket, "SparePartNumber", sparePartNumber, "Model", model,
        "LocationCode", locationCode, "LocationType", locationType,
        "RowRemappingFailureState", rowMappingFailureState,
        "RowRemappingPendingState", rowMappingPendingState);

    if (!success)
    {
        messages::internalError(asyncResp->res);
        return;
    }

    if (memoryDataWidth != nullptr)
    {
        asyncResp->res.jsonValue[jsonPtr]["DataWidthBits"] = *memoryDataWidth;
    }

    if (memorySizeInKB != nullptr)
    {
        asyncResp->res.jsonValue[jsonPtr]["CapacityMiB"] =
            (*memorySizeInKB >> 10);
    }

    if (partNumber != nullptr)
    {
        asyncResp->res.jsonValue[jsonPtr]["PartNumber"] = *partNumber;
    }

    if (serialNumber != nullptr)
    {
        asyncResp->res.jsonValue[jsonPtr]["SerialNumber"] = *serialNumber;
    }

    if (manufacturer != nullptr)
    {
        asyncResp->res.jsonValue[jsonPtr]["Manufacturer"] = *manufacturer;
    }

    if (revisionCode != nullptr)
    {
        asyncResp->res.jsonValue[jsonPtr]["FirmwareRevision"] =
            std::to_string(*revisionCode);
    }

    if (present != nullptr && !*present)
    {
        asyncResp->res.jsonValue[jsonPtr]["Status"]["State"] = "Absent";
    }

    if (memoryTotalWidth != nullptr)
    {
        asyncResp->res.jsonValue[jsonPtr]["BusWidthBits"] = *memoryTotalWidth;
    }

    if (ecc != nullptr)
    {
        constexpr const std::array<const char*, 4> values{
            "NoECC", "SingleBitECC", "MultiBitECC", "AddressParity"};

        for (const char* v : values)
        {
            if (ecc->ends_with(v))
            {
                asyncResp->res.jsonValue[jsonPtr]["ErrorCorrection"] = v;
                break;
            }
        }
    }

    if (formFactor != nullptr)
    {
        constexpr const std::array<const char*, 11> values{
            "RDIMM",       "UDIMM",       "SO_DIMM",      "LRDIMM",
            "Mini_RDIMM",  "Mini_UDIMM",  "SO_RDIMM_72b", "SO_UDIMM_72b",
            "SO_DIMM_16b", "SO_DIMM_32b", "Die"};

        for (const char* v : values)
        {
            if (formFactor->ends_with(v))
            {
                asyncResp->res.jsonValue[jsonPtr]["BaseModuleType"] = v;
                break;
            }
        }
    }

    if (allowedSpeedsMT != nullptr)
    {
        nlohmann::json& jValue =
            asyncResp->res.jsonValue[jsonPtr]["AllowedSpeedsMHz"];
        jValue = nlohmann::json::array();
        for (uint16_t subVal : *allowedSpeedsMT)
        {
            jValue.push_back(subVal);
        }
    }

    if (memoryAttributes != nullptr)
    {
        asyncResp->res.jsonValue[jsonPtr]["RankCount"] = *memoryAttributes;
    }

    if (memoryConfiguredSpeedInMhz != nullptr)
    {
        asyncResp->res.jsonValue[jsonPtr]["OperatingSpeedMhz"] =
            *memoryConfiguredSpeedInMhz;
    }

    if (memoryType != nullptr)
    {
        std::string memoryDeviceType =
            translateMemoryTypeToRedfish(*memoryType);
        // Values like "Unknown" or "Other" will return empty
        // so just leave off
        if (!memoryDeviceType.empty())
        {
            asyncResp->res.jsonValue[jsonPtr]["MemoryDeviceType"] =
                memoryDeviceType;
        }
        if (memoryType->find("DDR") != std::string::npos ||
            (boost::ends_with(*memoryType, "HBM")) ||
            (boost::ends_with(*memoryType, "HBM2")))
        {
            asyncResp->res.jsonValue[jsonPtr]["MemoryType"] = "DRAM";
        }
        else if (memoryType->ends_with("Logical"))
        {
            asyncResp->res.jsonValue[jsonPtr]["MemoryType"] = "IntelOptane";
        }
    }

    if (channel != nullptr)
    {
        asyncResp->res.jsonValue[jsonPtr]["MemoryLocation"]["Channel"] =
            *channel;
    }

    if (memoryController != nullptr)
    {
        asyncResp->res.jsonValue[jsonPtr]["MemoryLocation"]
                                ["MemoryController"] = *memoryController;
    }

    if (slot != nullptr)
    {
        asyncResp->res.jsonValue[jsonPtr]["MemoryLocation"]["Slot"] = *slot;
    }

    if (socket != nullptr)
    {
        asyncResp->res.jsonValue[jsonPtr]["MemoryLocation"]["Socket"] = *socket;
    }

    if (sparePartNumber != nullptr)
    {
        asyncResp->res.jsonValue[jsonPtr]["SparePartNumber"] = *sparePartNumber;
    }

    if (model != nullptr)
    {
        asyncResp->res.jsonValue[jsonPtr]["Model"] = *model;
    }

    if (locationCode != nullptr)
    {
        asyncResp->res.jsonValue[jsonPtr]["Location"]["PartLocation"]
                                ["ServiceLabel"] = *locationCode;
    }
    if (locationType != nullptr)
    {
        asyncResp->res
            .jsonValue[jsonPtr]["Location"]["PartLocation"]["LocationType"] =
            redfish::dbus_utils::toLocationType(*locationType);
    }
#ifdef BMCWEB_ENABLE_NVIDIA_OEM_PROPERTIES
    if (rowMappingFailureState != nullptr)
    {
        asyncResp->res
            .jsonValue[jsonPtr]["Oem"]["Nvidia"]["RowRemappingFailed"] =
            *rowMappingFailureState;
    }
    if (rowMappingPendingState != nullptr)
    {
        asyncResp->res
            .jsonValue[jsonPtr]["Oem"]["Nvidia"]["RowRemappingPending"] =
            *rowMappingPendingState;
    }
    asyncResp->res.jsonValue["Oem"]["Nvidia"]["@odata.type"] =
        "#NvidiaMemory.v1_0_0.NvidiaMemory";
#endif // BMCWEB_ENABLE_NVIDIA_OEM_PROPERTIES

    getPersistentMemoryProperties(asyncResp, properties, jsonPtr);
}

inline void getDimmDataByService(std::shared_ptr<bmcweb::AsyncResp> asyncResp,
                                 const std::string& dimmId,
                                 const std::string& service,
                                 const std::string& objPath)
{
#ifdef BMCWEB_ENABLE_HEALTH_ROLLUP_ALTERNATIVE
    std::shared_ptr<HealthRollup> health = std::make_shared<HealthRollup>(
        objPath, [asyncResp](const std::string& rootHealth,
                             const std::string& healthRollup) {
        asyncResp->res.jsonValue["Status"]["Health"] = rootHealth;
#ifndef BMCWEB_DISABLE_HEALTH_ROLLUP
        asyncResp->res.jsonValue["Status"]["HealthRollup"] = healthRollup;
#endif //  BMCWEB_DISABLE_HEALTH_ROLLUP
    });
    health->start();
#else  // ifdef BMCWEB_ENABLE_HEALTH_ROLLUP_ALTERNATIVE

    auto health = std::make_shared<HealthPopulate>(asyncResp);
    health->selfPath = objPath;
    health->populate();
#endif // ifdef BMCWEB_ENABLE_HEALTH_ROLLUP_ALTERNATIVE*/

    BMCWEB_LOG_DEBUG("Get available system components.");
    sdbusplus::asio::getAllProperties(
        *crow::connections::systemBus, service, objPath, "",
        [dimmId, asyncResp{std::move(asyncResp)}](
            const boost::system::error_code& ec,
            const dbus::utility::DBusPropertiesMap& properties) {
        if (ec)
        {
            BMCWEB_LOG_DEBUG("DBUS response error");
            messages::internalError(asyncResp->res);
            return;
        }
        assembleDimmProperties(dimmId, asyncResp, properties, ""_json_pointer);
    });
}

inline void assembleDimmPartitionData(
    const std::shared_ptr<bmcweb::AsyncResp>& asyncResp,
    const dbus::utility::DBusPropertiesMap& properties,
    const nlohmann::json::json_pointer& regionPtr)
{
    const std::string* memoryClassification = nullptr;
    const uint64_t* offsetInKiB = nullptr;
    const std::string* partitionId = nullptr;
    const bool* passphraseState = nullptr;
    const uint64_t* sizeInKiB = nullptr;

    const bool success = sdbusplus::unpackPropertiesNoThrow(
        dbus_utils::UnpackErrorPrinter(), properties, "MemoryClassification",
        memoryClassification, "OffsetInKiB", offsetInKiB, "PartitionId",
        partitionId, "PassphraseState", passphraseState, "SizeInKiB",
        sizeInKiB);

    if (!success)
    {
        messages::internalError(asyncResp->res);
        return;
    }

    nlohmann::json::object_t partition;

    if (memoryClassification != nullptr)
    {
        partition["MemoryClassification"] = *memoryClassification;
    }

    if (offsetInKiB != nullptr)
    {
        partition["OffsetMiB"] = (*offsetInKiB >> 10);
    }

    if (partitionId != nullptr)
    {
        partition["RegionId"] = *partitionId;
    }

    if (passphraseState != nullptr)
    {
        partition["PassphraseEnabled"] = *passphraseState;
    }

    if (sizeInKiB != nullptr)
    {
        partition["SizeMiB"] = (*sizeInKiB >> 10);
    }

    asyncResp->res.jsonValue[regionPtr].emplace_back(std::move(partition));
}

inline void getDimmPartitionData(std::shared_ptr<bmcweb::AsyncResp> asyncResp,
                                 const std::string& service,
                                 const std::string& path)
{
    sdbusplus::asio::getAllProperties(
        *crow::connections::systemBus, service, path,
        "xyz.openbmc_project.Inventory.Item.PersistentMemory.Partition",
        [asyncResp{std::move(asyncResp)}](
            const boost::system::error_code& ec,
            const dbus::utility::DBusPropertiesMap& properties) {
        if (ec)
        {
            BMCWEB_LOG_DEBUG("DBUS response error");
            messages::internalError(asyncResp->res);

            return;
        }
        nlohmann::json::json_pointer regionPtr = "/Regions"_json_pointer;
        assembleDimmPartitionData(asyncResp, properties, regionPtr);
    }

    );
}

/**
 * @brief Fill out links association to parent processor by
 * requesting data from the given D-Bus association object.
 *
 * @param[in,out]   aResp       Async HTTP response.
 * @param[in]       objPath     D-Bus object to query.
 */
inline void
    getMemoryProcessorLink(const std::shared_ptr<bmcweb::AsyncResp>& aResp,
                           const std::string& objPath)
{
    BMCWEB_LOG_DEBUG("Get parent processor link");
    crow::connections::systemBus->async_method_call(
        [aResp](const boost::system::error_code ec2,
                std::variant<std::vector<std::string>>& resp) {
        if (ec2)
        {
            return; // no processors = no failures
        }
        std::vector<std::string>* data =
            std::get_if<std::vector<std::string>>(&resp);
        if (data == nullptr)
        {
            return;
        }
        nlohmann::json& linksArray =
            aResp->res.jsonValue["Links"]["Processors"];
        linksArray = nlohmann::json::array();
        for (const std::string& processorPath : *data)
        {
            sdbusplus::message::object_path objectPath(processorPath);
            std::string processorName = objectPath.filename();
            if (processorName.empty())
            {
                messages::internalError(aResp->res);
                return;
            }
            linksArray.push_back(
                {{"@odata.id", "/redfish/v1/Systems/" +
                                   std::string(BMCWEB_REDFISH_SYSTEM_URI_NAME) +
                                   "/Processors/" + processorName}});
        }
    },
        "xyz.openbmc_project.ObjectMapper", objPath + "/parent_processor",
        "org.freedesktop.DBus.Properties", "Get",
        "xyz.openbmc_project.Association", "endpoints");
}

/**
 * @brief Fill out links association to parent chassis by
 * requesting data from the given D-Bus association object.
 *
 * @param[in,out]   aResp       Async HTTP response.
 * @param[in]       objPath     D-Bus object to query.
 */
inline void
    getMemoryChassisLink(const std::shared_ptr<bmcweb::AsyncResp>& aResp,
                         const std::string& objPath)
{
    BMCWEB_LOG_DEBUG("Get parent chassis link");
    crow::connections::systemBus->async_method_call(
        [aResp](const boost::system::error_code ec2,
                std::variant<std::vector<std::string>>& resp) {
        if (ec2)
        {
            return; // no chassis = no failures
        }
        std::vector<std::string>* data =
            std::get_if<std::vector<std::string>>(&resp);
        if (data == nullptr && data->size() > 1)
        {
            // Memory must have single parent chassis
            return;
        }
        const std::string& chassisPath = data->front();
        sdbusplus::message::object_path objectPath(chassisPath);
        std::string chassisName = objectPath.filename();
        if (chassisName.empty())
        {
            messages::internalError(aResp->res);
            return;
        }
        aResp->res.jsonValue["Links"]["Chassis"] = {
            {"@odata.id", "/redfish/v1/Chassis/" + chassisName}};
    },
        "xyz.openbmc_project.ObjectMapper", objPath + "/parent_chassis",
        "org.freedesktop.DBus.Properties", "Get",
        "xyz.openbmc_project.Association", "endpoints");
}
inline void getDimmData(std::shared_ptr<bmcweb::AsyncResp> asyncResp,
                        const std::string& dimmId)
{
    BMCWEB_LOG_DEBUG("Get available system dimm resources.");
    constexpr std::array<std::string_view, 2> dimmInterfaces = {
        "xyz.openbmc_project.Inventory.Item.Dimm",
        "xyz.openbmc_project.Inventory.Item.PersistentMemory.Partition"};
    dbus::utility::getSubTree(
        "/xyz/openbmc_project/inventory", 0, dimmInterfaces,
        [dimmId, asyncResp{std::move(asyncResp)}](
            const boost::system::error_code& ec,
            const dbus::utility::MapperGetSubTreeResponse& subtree) {
        if (ec)
        {
            BMCWEB_LOG_DEBUG("DBUS response error");
            messages::internalError(asyncResp->res);

            return;
        }
        bool found = false;
        for (const auto& [rawPath, object] : subtree)
        {
            sdbusplus::message::object_path path(rawPath);
            for (const auto& [service, interfaces] : object)
            {
                for (const auto& interface : interfaces)
                {
                    if (interface ==
                            "xyz.openbmc_project.Inventory.Item.Dimm" &&
                        path.filename() == dimmId)
                    {
                        getDimmDataByService(asyncResp, dimmId, service,
                                             rawPath);
                        found = true;
                        // Link association to parent processor
                        getMemoryProcessorLink(asyncResp, path);
                        // Link association to parent chassis
                        getMemoryChassisLink(asyncResp, path);
                    }

                    // partitions are separate as there can be multiple
                    // per
                    // device, i.e.
                    // /xyz/openbmc_project/Inventory/Item/Dimm1/Partition1
                    // /xyz/openbmc_project/Inventory/Item/Dimm1/Partition2
                    if (interface ==
                            "xyz.openbmc_project.Inventory.Item.PersistentMemory.Partition" &&
                        path.parent_path().filename() == dimmId)
                    {
                        getDimmPartitionData(asyncResp, service, rawPath);
                    }
                }
            }
        }
        // Object not found
        if (!found)
        {
            messages::resourceNotFound(asyncResp->res, "Memory", dimmId);
            return;
        }
        // Set @odata only if object is found
        asyncResp->res.jsonValue["@odata.type"] = "#Memory.v1_11_0.Memory";
        asyncResp->res.jsonValue["@odata.id"] =
            boost::urls::format("/redfish/v1/Systems/{}/Memory/{}",
                                BMCWEB_REDFISH_SYSTEM_URI_NAME, dimmId);
        std::string memoryMetricsURI =
            "/redfish/v1/Systems/" +
            std::string(BMCWEB_REDFISH_SYSTEM_URI_NAME) + "/Memory/";
        memoryMetricsURI += dimmId;
        std::string environmentMetricsURI = memoryMetricsURI;
        memoryMetricsURI += "/MemoryMetrics";
        asyncResp->res.jsonValue["Metrics"]["@odata.id"] = memoryMetricsURI;
        environmentMetricsURI += "/EnvironmentMetrics";
        asyncResp->res.jsonValue["EnvironmentMetrics"]["@odata.id"] =
            environmentMetricsURI;

        return;
    });
}

inline void requestRoutesMemoryCollection(App& app)
{
    /**
     * Functions triggers appropriate requests on DBus
     */
    BMCWEB_ROUTE(app, "/redfish/v1/Systems/<str>/Memory/")
        .privileges(redfish::privileges::getMemoryCollection)
        .methods(boost::beast::http::verb::get)(
            [&app](const crow::Request& req,
                   const std::shared_ptr<bmcweb::AsyncResp>& asyncResp,
                   const std::string& systemName) {
        if (!redfish::setUpRedfishRoute(app, req, asyncResp))
        {
            return;
        }
        if constexpr (BMCWEB_EXPERIMENTAL_REDFISH_MULTI_COMPUTER_SYSTEM)
        {
            // Option currently returns no systems.  TBD
            messages::resourceNotFound(asyncResp->res, "ComputerSystem",
                                       systemName);
            return;
        }
        if (systemName != BMCWEB_REDFISH_SYSTEM_URI_NAME)
        {
            messages::resourceNotFound(asyncResp->res, "ComputerSystem",
                                       systemName);
            return;
        }

        asyncResp->res.jsonValue["@odata.type"] =
            "#MemoryCollection.MemoryCollection";
        asyncResp->res.jsonValue["Name"] = "Memory Module Collection";
        asyncResp->res.jsonValue["@odata.id"] = boost::urls::format(
            "/redfish/v1/Systems/{}/Memory", BMCWEB_REDFISH_SYSTEM_URI_NAME);

        constexpr std::array<std::string_view, 1> interfaces{
            "xyz.openbmc_project.Inventory.Item.Dimm"};
        collection_util::getCollectionMembers(
            asyncResp,
            boost::urls::format("/redfish/v1/Systems/{}/Memory",
                                BMCWEB_REDFISH_SYSTEM_URI_NAME),
            interfaces, "/xyz/openbmc_project/inventory");
    });
}

inline void requestRoutesMemory(App& app)
{
    /**
     * Functions triggers appropriate requests on DBus
     */
    BMCWEB_ROUTE(app, "/redfish/v1/Systems/<str>/Memory/<str>/")
        .privileges(redfish::privileges::getMemory)
        .methods(boost::beast::http::verb::get)(
            [&app](const crow::Request& req,
                   const std::shared_ptr<bmcweb::AsyncResp>& asyncResp,
                   const std::string& systemName, const std::string& dimmId) {
        if (!redfish::setUpRedfishRoute(app, req, asyncResp))
        {
            return;
        }

        if constexpr (BMCWEB_EXPERIMENTAL_REDFISH_MULTI_COMPUTER_SYSTEM)
        {
            // Option currently returns no systems.  TBD
            messages::resourceNotFound(asyncResp->res, "ComputerSystem",
                                       systemName);
            return;
        }

        if (systemName != BMCWEB_REDFISH_SYSTEM_URI_NAME)
        {
            messages::resourceNotFound(asyncResp->res, "ComputerSystem",
                                       systemName);
            return;
        }

        getDimmData(asyncResp, dimmId);
    });
}

inline void getMemoryDataByService(std::shared_ptr<bmcweb::AsyncResp> aResp,
                                   const std::string& service,
                                   const std::string& objPath)
{
    BMCWEB_LOG_DEBUG("Get memory metrics data.");
    crow::connections::systemBus->async_method_call(
        [aResp{std::move(aResp)}](const boost::system::error_code ec,
                                  const DimmProperties& properties) {
        if (ec)
        {
            BMCWEB_LOG_DEBUG("DBUS response error");
            messages::internalError(aResp->res);
            return;
        }

        for (const auto& property : properties)
        {
            if (property.first == "MemoryConfiguredSpeedInMhz")
            {
                const uint16_t* value = std::get_if<uint16_t>(&property.second);
                if (value == nullptr)
                {
                    messages::internalError(aResp->res);
                    return;
                }
                aResp->res.jsonValue["OperatingSpeedMHz"] = *value;
            }
            else if (property.first == "Utilization")
            {
                const double* value = std::get_if<double>(&property.second);
                if (value == nullptr)
                {
                    messages::internalError(aResp->res);
                    return;
                }
                aResp->res.jsonValue["BandwidthPercent"] = *value;
            }
        }
    },
        service, objPath, "org.freedesktop.DBus.Properties", "GetAll",
        "xyz.openbmc_project.Inventory.Item.Dimm");
}

inline void getMemoryMetrics(std::shared_ptr<bmcweb::AsyncResp> aResp,
                             const std::string& service,
                             const std::string& objPath,
                             const std::string& iface)
{
    BMCWEB_LOG_DEBUG("Get memory metrics data.");
    crow::connections::systemBus->async_method_call(
        [aResp{std::move(aResp)}](const boost::system::error_code ec,
                                  const DimmProperties& properties) {
        if (ec)
        {
            BMCWEB_LOG_DEBUG("DBUS response error for memory metrics");
            messages::internalError(aResp->res);
            return;
        }

        for (const auto& property : properties)
        {
            if (property.first == "CapacityUtilizationPercent")
            {
                const uint8_t* value = std::get_if<uint8_t>(&property.second);
                if (value == nullptr)
                {
                    messages::internalError(aResp->res);
                    return;
                }
                aResp->res.jsonValue["CapacityUtilizationPercent"] = *value;
            }
        }
    },
        service, objPath, "org.freedesktop.DBus.Properties", "GetAll", iface);
}

inline void getMemoryECCData(std::shared_ptr<bmcweb::AsyncResp> aResp,
                             const std::string& service,
                             const std::string& objPath)
{
    BMCWEB_LOG_DEBUG("Get memory ecc data.");
    crow::connections::systemBus->async_method_call(
        [aResp{std::move(aResp)}](const boost::system::error_code ec,
                                  const DimmProperties& properties) {
        if (ec)
        {
            BMCWEB_LOG_DEBUG("DBUS response error");
            messages::internalError(aResp->res);
            return;
        }

        for (const auto& property : properties)
        {
            if (property.first == "ceCount")
            {
                const int64_t* value = std::get_if<int64_t>(&property.second);
                if (value == nullptr)
                {
                    messages::internalError(aResp->res);
                    return;
                }
                aResp->res.jsonValue["LifeTime"]["CorrectableECCErrorCount"] =
                    *value;
            }
            else if (property.first == "ueCount")
            {
                const int64_t* value = std::get_if<int64_t>(&property.second);
                if (value == nullptr)
                {
                    messages::internalError(aResp->res);
                    return;
                }
                aResp->res.jsonValue["LifeTime"]["UncorrectableECCErrorCount"] =
                    *value;
            }
        }
    },
        service, objPath, "org.freedesktop.DBus.Properties", "GetAll",
        "xyz.openbmc_project.Memory.MemoryECC");
}

#ifdef BMCWEB_ENABLE_NVIDIA_OEM_PROPERTIES
inline void getMemoryRowRemappings(std::shared_ptr<bmcweb::AsyncResp> aResp,
                                   const std::string& service,
                                   const std::string& objPath)
{
    BMCWEB_LOG_DEBUG("Get memory row remapping counts.");
    crow::connections::systemBus->async_method_call(
        [aResp{std::move(aResp)}](const boost::system::error_code ec,
                                  const DimmProperties& properties) {
        if (ec)
        {
            BMCWEB_LOG_ERROR("DBUS response error");
            messages::internalError(aResp->res);
            return;
        }

        for (const auto& property : properties)
        {
            if (property.first == "ceRowRemappingCount")
            {
                const uint32_t* value = std::get_if<uint32_t>(&property.second);
                if (value == nullptr)
                {
                    BMCWEB_LOG_ERROR("Invalid Data Type for property : {}",
                                     property.first);
                    messages::internalError(aResp->res);
                    return;
                }
                aResp->res.jsonValue["Oem"]["Nvidia"]["RowRemapping"]
                                    ["CorrectableRowRemappingCount"] = *value;
            }
            else if (property.first == "ueRowRemappingCount")
            {
                const uint32_t* value = std::get_if<uint32_t>(&property.second);
                if (value == nullptr)
                {
                    BMCWEB_LOG_ERROR("Invalid Data Type for property : {}",
                                     property.first);
                    messages::internalError(aResp->res);
                    return;
                }
                aResp->res.jsonValue["Oem"]["Nvidia"]["RowRemapping"]
                                    ["UncorrectableRowRemappingCount"] = *value;
            }
            else if (property.first == "HighRemappingAvailablityBankCount")
            {
                const uint16_t* value = std::get_if<uint16_t>(&property.second);
                if (value == nullptr)
                {
                    BMCWEB_LOG_ERROR("Invalid Data Type for property : {}",
                                     property.first);
                    messages::internalError(aResp->res);
                    return;
                }
                aResp->res.jsonValue["Oem"]["Nvidia"]["RowRemapping"]
                                    ["HighAvailablityBankCount"] = *value;
            }
            else if (property.first == "LowRemappingAvailablityBankCount")
            {
                const uint16_t* value = std::get_if<uint16_t>(&property.second);
                if (value == nullptr)
                {
                    BMCWEB_LOG_ERROR("Invalid Data Type for property : {}",
                                     property.first);
                    messages::internalError(aResp->res);
                    return;
                }
                aResp->res.jsonValue["Oem"]["Nvidia"]["RowRemapping"]
                                    ["LowAvailablityBankCount"] = *value;
            }
            else if (property.first == "MaxRemappingAvailablityBankCount")
            {
                const uint16_t* value = std::get_if<uint16_t>(&property.second);
                if (value == nullptr)
                {
                    BMCWEB_LOG_ERROR("Invalid Data Type for property : {}",
                                     property.first);
                    messages::internalError(aResp->res);
                    return;
                }
                aResp->res.jsonValue["Oem"]["Nvidia"]["RowRemapping"]
                                    ["MaxAvailablityBankCount"] = *value;
            }
            else if (property.first == "NoRemappingAvailablityBankCount")
            {
                const uint16_t* value = std::get_if<uint16_t>(&property.second);
                if (value == nullptr)
                {
                    BMCWEB_LOG_ERROR("Invalid Data Type for property : {}",
                                     property.first);
                    messages::internalError(aResp->res);
                    return;
                }
                aResp->res.jsonValue["Oem"]["Nvidia"]["RowRemapping"]
                                    ["NoAvailablityBankCount"] = *value;
            }
            else if (property.first == "PartialRemappingAvailablityBankCount")
            {
                const uint16_t* value = std::get_if<uint16_t>(&property.second);
                if (value == nullptr)
                {
                    BMCWEB_LOG_ERROR("Invalid Data Type for property : {}",
                                     property.first);
                    messages::internalError(aResp->res);
                    return;
                }
                aResp->res.jsonValue["Oem"]["Nvidia"]["RowRemapping"]
                                    ["PartialAvailablityBankCount"] = *value;
            }
        }
    },
        service, objPath, "org.freedesktop.DBus.Properties", "GetAll",
        "com.nvidia.MemoryRowRemapping");
}
#endif // BMCWEB_ENABLE_NVIDIA_OEM_PROPERTIES

inline void getMemoryMetricsData(std::shared_ptr<bmcweb::AsyncResp> aResp,
                                 const std::string& dimmId)
{
    BMCWEB_LOG_DEBUG("Get available system memory resources.");
    crow::connections::systemBus->async_method_call(
        [dimmId, aResp{std::move(aResp)}](
            const boost::system::error_code ec,
            const boost::container::flat_map<
                std::string, boost::container::flat_map<
                                 std::string, std::vector<std::string>>>&
                subtree) {
        if (ec)
        {
            BMCWEB_LOG_ERROR(" DBUS response error");
            messages::internalError(aResp->res);

            return;
        }
        for (const auto& [path, object] : subtree)
        {
            if (!boost::ends_with(path, dimmId))
            {
                continue;
            }
            std::string memoryMetricsURI =
                "/redfish/v1/Systems/" +
                std::string(BMCWEB_REDFISH_SYSTEM_URI_NAME) + "/Memory/";
            memoryMetricsURI += dimmId;
            memoryMetricsURI += "/MemoryMetrics";
            aResp->res.jsonValue["@odata.type"] =
                "#MemoryMetrics.v1_7_0.MemoryMetrics";
            aResp->res.jsonValue["@odata.id"] = memoryMetricsURI;
            aResp->res.jsonValue["Id"] = "MemoryMetrics";
            aResp->res.jsonValue["Name"] = dimmId + " Memory Metrics";
#ifdef BMCWEB_ENABLE_NVIDIA_OEM_PROPERTIES
            aResp->res.jsonValue["Oem"]["Nvidia"]["@odata.type"] =
                "#NvidiaMemoryMetrics.v1_0_0.NvidiaMemoryMetrics";
#endif // BMCWEB_ENABLE_NVIDIA_OEM_PROPERTIES
            for (const auto& [service, interfaces] : object)
            {
                if (std::find(interfaces.begin(), interfaces.end(),
                              "xyz.openbmc_project.Inventory.Item.Dimm") !=
                    interfaces.end())
                {
                    getMemoryDataByService(aResp, service, path);
                }
                if (std::find(interfaces.begin(), interfaces.end(),
                              "xyz.openbmc_project.Memory.MemoryECC") !=
                    interfaces.end())
                {
                    getMemoryECCData(aResp, service, path);
                }
                if (std::find(
                        interfaces.begin(), interfaces.end(),
                        "xyz.openbmc_project.Inventory.Item.Dimm.MemoryMetrics") !=
                    interfaces.end())
                {
                    getMemoryMetrics(
                        aResp, service, path,
                        "xyz.openbmc_project.Inventory.Item.Dimm.MemoryMetrics");
                }

#ifdef BMCWEB_ENABLE_NVIDIA_OEM_PROPERTIES
                if (std::find(interfaces.begin(), interfaces.end(),
                              "com.nvidia.MemoryRowRemapping") !=
                    interfaces.end())
                {
                    getMemoryRowRemappings(aResp, service, path);
                }
#endif // BMCWEB_ENABLE_NVIDIA_OEM_PROPERTIES
            }
            return;
        }
        // Object not found
        messages::resourceNotFound(aResp->res, "#Memory.v1_11_0.Memory",
                                   dimmId);
    },
        "xyz.openbmc_project.ObjectMapper",
        "/xyz/openbmc_project/object_mapper",
        "xyz.openbmc_project.ObjectMapper", "GetSubTree",
        "/xyz/openbmc_project/inventory", 0,
        std::array<const char*, 1>{"xyz.openbmc_project.Inventory.Item.Dimm"});
}

inline void requestRoutesMemoryMetrics(App& app)
{
    /**
     * Functions triggers appropriate requests on DBus
     */
<<<<<<< HEAD
    BMCWEB_ROUTE(app, "/redfish/v1/Systems/" +
                          std::string(BMCWEB_REDFISH_SYSTEM_URI_NAME) +
                          "/Memory/<str>/MemoryMetrics")
=======
    BMCWEB_ROUTE(app, "/redfish/v1/Systems/" PLATFORMSYSTEMID
                      "/Memory/<str>/MemoryMetrics/")
>>>>>>> 1a8b1a21
        .privileges({{"Login"}})
        .methods(boost::beast::http::verb::get)(
            [](const crow::Request&,
               const std::shared_ptr<bmcweb::AsyncResp>& asyncResp,
               const std::string& dimmId) {
        getMemoryMetricsData(asyncResp, dimmId);
    });
}

} // namespace redfish<|MERGE_RESOLUTION|>--- conflicted
+++ resolved
@@ -1329,14 +1329,9 @@
     /**
      * Functions triggers appropriate requests on DBus
      */
-<<<<<<< HEAD
     BMCWEB_ROUTE(app, "/redfish/v1/Systems/" +
                           std::string(BMCWEB_REDFISH_SYSTEM_URI_NAME) +
                           "/Memory/<str>/MemoryMetrics")
-=======
-    BMCWEB_ROUTE(app, "/redfish/v1/Systems/" PLATFORMSYSTEMID
-                      "/Memory/<str>/MemoryMetrics/")
->>>>>>> 1a8b1a21
         .privileges({{"Login"}})
         .methods(boost::beast::http::verb::get)(
             [](const crow::Request&,
