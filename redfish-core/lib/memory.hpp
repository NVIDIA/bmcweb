/*
Copyright (c) 2018 Intel Corporation

Licensed under the Apache License, Version 2.0 (the "License");
you may not use this file except in compliance with the License.
You may obtain a copy of the License at

      http://www.apache.org/licenses/LICENSE-2.0

Unless required by applicable law or agreed to in writing, software
distributed under the License is distributed on an "AS IS" BASIS,
WITHOUT WARRANTIES OR CONDITIONS OF ANY KIND, either express or implied.
See the License for the specific language governing permissions and
limitations under the License.
*/
#pragma once

#include "bmcweb_config.h"

#include "app.hpp"
#include "dbus_utility.hpp"
#include "generated/enums/memory.hpp"
#include "generated/enums/resource.hpp"
#include "query.hpp"
#include "registries/privilege_registry.hpp"
#include "utils/collection.hpp"
#include "utils/dbus_utils.hpp"
#include "utils/hex_utils.hpp"
#include "utils/json_utils.hpp"
#include "utils/nvidia_memory.hpp"

#include <boost/container/flat_map.hpp>
#include <boost/system/error_code.hpp>
#include <boost/url/format.hpp>
#include <nlohmann/json.hpp>
#include <sdbusplus/asio/property.hpp>
#include <sdbusplus/unpack_properties.hpp>
#include <utils/conditions_utils.hpp>

#include <array>
#include <string_view>

namespace redfish
{
using DimmProperties =
    boost::container::flat_map<std::string, dbus::utility::DbusVariantType>;

inline std::string translateMemoryTypeToRedfish(const std::string& memoryType)
{
    if (memoryType == "xyz.openbmc_project.Inventory.Item.Dimm.DeviceType.DDR")
    {
        return "DDR";
    }
    if (memoryType == "xyz.openbmc_project.Inventory.Item.Dimm.DeviceType.DDR2")
    {
        return "DDR2";
    }
    if (memoryType == "xyz.openbmc_project.Inventory.Item.Dimm.DeviceType.DDR3")
    {
        return "DDR3";
    }
    if (memoryType == "xyz.openbmc_project.Inventory.Item.Dimm.DeviceType.DDR4")
    {
        return "DDR4";
    }
    if (memoryType ==
        "xyz.openbmc_project.Inventory.Item.Dimm.DeviceType.DDR4E_SDRAM")
    {
        return "DDR4E_SDRAM";
    }
    if (memoryType == "xyz.openbmc_project.Inventory.Item.Dimm.DeviceType.DDR5")
    {
        return "DDR5";
    }
    if (memoryType ==
        "xyz.openbmc_project.Inventory.Item.Dimm.DeviceType.LPDDR5_SDRAM")
    {
        return "LPDDR5_SDRAM";
    }
    if (memoryType ==
        "xyz.openbmc_project.Inventory.Item.Dimm.DeviceType.LPDDR4_SDRAM")
    {
        return "LPDDR4_SDRAM";
    }
    if (memoryType ==
        "xyz.openbmc_project.Inventory.Item.Dimm.DeviceType.LPDDR3_SDRAM")
    {
        return "LPDDR3_SDRAM";
    }
    if (memoryType ==
        "xyz.openbmc_project.Inventory.Item.Dimm.DeviceType.DDR2_SDRAM_FB_DIMM")
    {
        return "DDR2_SDRAM_FB_DIMM";
    }
    if (memoryType ==
        "xyz.openbmc_project.Inventory.Item.Dimm.DeviceType.DDR2_SDRAM_FB_DIMM_PROB")
    {
        return "DDR2_SDRAM_FB_DIMM_PROBE";
    }
    if (memoryType ==
        "xyz.openbmc_project.Inventory.Item.Dimm.DeviceType.DDR_SGRAM")
    {
        return "DDR_SGRAM";
    }
    if (memoryType == "xyz.openbmc_project.Inventory.Item.Dimm.DeviceType.ROM")
    {
        return "ROM";
    }
    if (memoryType ==
        "xyz.openbmc_project.Inventory.Item.Dimm.DeviceType.SDRAM")
    {
        return "SDRAM";
    }
    if (memoryType == "xyz.openbmc_project.Inventory.Item.Dimm.DeviceType.EDO")
    {
        return "EDO";
    }
    if (memoryType ==
        "xyz.openbmc_project.Inventory.Item.Dimm.DeviceType.FastPageMode")
    {
        return "FastPageMode";
    }
    if (memoryType ==
        "xyz.openbmc_project.Inventory.Item.Dimm.DeviceType.PipelinedNibble")
    {
        return "PipelinedNibble";
    }
    if (memoryType ==
        "xyz.openbmc_project.Inventory.Item.Dimm.DeviceType.Logical")
    {
        return "Logical";
    }
    if (memoryType == "xyz.openbmc_project.Inventory.Item.Dimm.DeviceType.HBM")
    {
        return "HBM";
    }
    if (memoryType == "xyz.openbmc_project.Inventory.Item.Dimm.DeviceType.HBM2")
    {
        return "HBM2";
    }
    if (memoryType == "xyz.openbmc_project.Inventory.Item.Dimm.DeviceType.HBM3")
    {
        return "HBM3";
    }
    // This is values like Other or Unknown
    // Also D-Bus values:
    // DRAM
    // EDRAM
    // VRAM
    // SRAM
    // RAM
    // FLASH
    // EEPROM
    // FEPROM
    // EPROM
    // CDRAM
    // ThreeDRAM
    // RDRAM
    // FBD2
    // LPDDR_SDRAM
    // LPDDR2_SDRAM
    return "";
}

inline void dimmPropToHex(const std::shared_ptr<bmcweb::AsyncResp>& asyncResp,
                          const char* key, const uint16_t* value,
                          const nlohmann::json::json_pointer& jsonPtr)
{
    if (value == nullptr)
    {
        return;
    }
    asyncResp->res.jsonValue[jsonPtr][key] = "0x" + intToHexString(*value, 4);
}

inline void getPersistentMemoryProperties(
    const std::shared_ptr<bmcweb::AsyncResp>& asyncResp,
    const dbus::utility::DBusPropertiesMap& properties,
    const nlohmann::json::json_pointer& jsonPtr)
{
    const uint16_t* moduleManufacturerID = nullptr;
    const uint16_t* moduleProductID = nullptr;
    const uint16_t* subsystemVendorID = nullptr;
    const uint16_t* subsystemDeviceID = nullptr;
    const uint64_t* volatileRegionSizeLimitInKiB = nullptr;
    const uint64_t* pmRegionSizeLimitInKiB = nullptr;
    const uint64_t* volatileSizeInKiB = nullptr;
    const uint64_t* pmSizeInKiB = nullptr;
    const uint64_t* cacheSizeInKB = nullptr;
    const uint64_t* voltaileRegionMaxSizeInKib = nullptr;
    const uint64_t* pmRegionMaxSizeInKiB = nullptr;
    const uint64_t* allocationIncrementInKiB = nullptr;
    const uint64_t* allocationAlignmentInKiB = nullptr;
    const uint64_t* volatileRegionNumberLimit = nullptr;
    const uint64_t* pmRegionNumberLimit = nullptr;
    const uint64_t* spareDeviceCount = nullptr;
    const bool* isSpareDeviceInUse = nullptr;
    const bool* isRankSpareEnabled = nullptr;
    const std::vector<uint32_t>* maxAveragePowerLimitmW = nullptr;
    const bool* configurationLocked = nullptr;
    const std::string* allowedMemoryModes = nullptr;
    const std::string* memoryMedia = nullptr;
    const bool* configurationLockCapable = nullptr;
    const bool* dataLockCapable = nullptr;
    const bool* passphraseCapable = nullptr;
    const uint64_t* maxPassphraseCount = nullptr;
    const uint64_t* passphraseLockLimit = nullptr;

    const bool success = sdbusplus::unpackPropertiesNoThrow(
        dbus_utils::UnpackErrorPrinter(), properties, "ModuleManufacturerID",
        moduleManufacturerID, "ModuleProductID", moduleProductID,
        "SubsystemVendorID", subsystemVendorID, "SubsystemDeviceID",
        subsystemDeviceID, "VolatileRegionSizeLimitInKiB",
        volatileRegionSizeLimitInKiB, "PmRegionSizeLimitInKiB",
        pmRegionSizeLimitInKiB, "VolatileSizeInKiB", volatileSizeInKiB,
        "PmSizeInKiB", pmSizeInKiB, "CacheSizeInKB", cacheSizeInKB,
        "VoltaileRegionMaxSizeInKib", voltaileRegionMaxSizeInKib,
        "PmRegionMaxSizeInKiB", pmRegionMaxSizeInKiB,
        "AllocationIncrementInKiB", allocationIncrementInKiB,
        "AllocationAlignmentInKiB", allocationAlignmentInKiB,
        "VolatileRegionNumberLimit", volatileRegionNumberLimit,
        "PmRegionNumberLimit", pmRegionNumberLimit, "SpareDeviceCount",
        spareDeviceCount, "IsSpareDeviceInUse", isSpareDeviceInUse,
        "IsRankSpareEnabled", isRankSpareEnabled, "MaxAveragePowerLimitmW",
        maxAveragePowerLimitmW, "ConfigurationLocked", configurationLocked,
        "AllowedMemoryModes", allowedMemoryModes, "MemoryMedia", memoryMedia,
        "ConfigurationLockCapable", configurationLockCapable, "DataLockCapable",
        dataLockCapable, "PassphraseCapable", passphraseCapable,
        "MaxPassphraseCount", maxPassphraseCount, "PassphraseLockLimit",
        passphraseLockLimit);

    if (!success)
    {
        messages::internalError(asyncResp->res);
        return;
    }

    dimmPropToHex(asyncResp, "ModuleManufacturerID", moduleManufacturerID,
                  jsonPtr);
    dimmPropToHex(asyncResp, "ModuleProductID", moduleProductID, jsonPtr);
    dimmPropToHex(asyncResp, "MemorySubsystemControllerManufacturerID",
                  subsystemVendorID, jsonPtr);
    dimmPropToHex(asyncResp, "MemorySubsystemControllerProductID",
                  subsystemDeviceID, jsonPtr);

    if (volatileRegionSizeLimitInKiB != nullptr)
    {
        asyncResp->res.jsonValue[jsonPtr]["VolatileRegionSizeLimitMiB"] =
            (*volatileRegionSizeLimitInKiB) >> 10;
    }

    if (pmRegionSizeLimitInKiB != nullptr)
    {
        asyncResp->res.jsonValue[jsonPtr]["PersistentRegionSizeLimitMiB"] =
            (*pmRegionSizeLimitInKiB) >> 10;
    }

    if (volatileSizeInKiB != nullptr)
    {
        asyncResp->res.jsonValue[jsonPtr]["VolatileSizeMiB"] =
            (*volatileSizeInKiB) >> 10;
    }

    if (pmSizeInKiB != nullptr)
    {
        asyncResp->res.jsonValue[jsonPtr]["NonVolatileSizeMiB"] =
            (*pmSizeInKiB) >> 10;
    }

    if (cacheSizeInKB != nullptr)
    {
        asyncResp->res.jsonValue[jsonPtr]["CacheSizeMiB"] =
            (*cacheSizeInKB >> 10);
    }

    if (voltaileRegionMaxSizeInKib != nullptr)
    {
        asyncResp->res.jsonValue[jsonPtr]["VolatileRegionSizeMaxMiB"] =
            (*voltaileRegionMaxSizeInKib) >> 10;
    }

    if (pmRegionMaxSizeInKiB != nullptr)
    {
        asyncResp->res.jsonValue[jsonPtr]["PersistentRegionSizeMaxMiB"] =
            (*pmRegionMaxSizeInKiB) >> 10;
    }

    if (allocationIncrementInKiB != nullptr)
    {
        asyncResp->res.jsonValue[jsonPtr]["AllocationIncrementMiB"] =
            (*allocationIncrementInKiB) >> 10;
    }

    if (allocationAlignmentInKiB != nullptr)
    {
        asyncResp->res.jsonValue[jsonPtr]["AllocationAlignmentMiB"] =
            (*allocationAlignmentInKiB) >> 10;
    }

    if (volatileRegionNumberLimit != nullptr)
    {
        asyncResp->res.jsonValue[jsonPtr]["VolatileRegionNumberLimit"] =
            *volatileRegionNumberLimit;
    }

    if (pmRegionNumberLimit != nullptr)
    {
        asyncResp->res.jsonValue[jsonPtr]["PersistentRegionNumberLimit"] =
            *pmRegionNumberLimit;
    }

    if (spareDeviceCount != nullptr)
    {
        asyncResp->res.jsonValue[jsonPtr]["SpareDeviceCount"] =
            *spareDeviceCount;
    }

    if (isSpareDeviceInUse != nullptr)
    {
        asyncResp->res.jsonValue[jsonPtr]["IsSpareDeviceEnabled"] =
            *isSpareDeviceInUse;
    }

    if (isRankSpareEnabled != nullptr)
    {
        asyncResp->res.jsonValue[jsonPtr]["IsRankSpareEnabled"] =
            *isRankSpareEnabled;
    }

    if (maxAveragePowerLimitmW != nullptr)
    {
        asyncResp->res.jsonValue[jsonPtr]["MaxTDPMilliWatts"] =
            *maxAveragePowerLimitmW;
    }

    if (configurationLocked != nullptr)
    {
        asyncResp->res.jsonValue[jsonPtr]["ConfigurationLocked"] =
            *configurationLocked;
    }

    if (allowedMemoryModes != nullptr)
    {
        constexpr const std::array<const char*, 3> values{"Volatile", "PMEM",
                                                          "Block"};

        for (const char* v : values)
        {
            if (allowedMemoryModes->ends_with(v))
            {
                asyncResp->res.jsonValue[jsonPtr]["OperatingMemoryModes"]
                    .push_back(v);
                break;
            }
        }
    }

    if (memoryMedia != nullptr)
    {
        constexpr const std::array<const char*, 3> values{"DRAM", "NAND",
                                                          "Intel3DXPoint"};

        for (const char* v : values)
        {
            if (memoryMedia->ends_with(v))
            {
                asyncResp->res.jsonValue[jsonPtr]["MemoryMedia"].push_back(v);
                break;
            }
        }
    }

    if (configurationLockCapable != nullptr)
    {
        asyncResp->res.jsonValue[jsonPtr]["SecurityCapabilities"]
                                ["ConfigurationLockCapable"] =
            *configurationLockCapable;
    }

    if (dataLockCapable != nullptr)
    {
        asyncResp->res
            .jsonValue[jsonPtr]["SecurityCapabilities"]["DataLockCapable"] =
            *dataLockCapable;
    }

    if (passphraseCapable != nullptr)
    {
        asyncResp->res
            .jsonValue[jsonPtr]["SecurityCapabilities"]["PassphraseCapable"] =
            *passphraseCapable;
    }

    if (maxPassphraseCount != nullptr)
    {
        asyncResp->res
            .jsonValue[jsonPtr]["SecurityCapabilities"]["MaxPassphraseCount"] =
            *maxPassphraseCount;
    }

    if (passphraseLockLimit != nullptr)
    {
        asyncResp->res
            .jsonValue[jsonPtr]["SecurityCapabilities"]["PassphraseLockLimit"] =
            *passphraseLockLimit;
    }
}

inline void assembleDimmProperties(
    std::string_view dimmId,
    const std::shared_ptr<bmcweb::AsyncResp>& asyncResp,
    const dbus::utility::DBusPropertiesMap& properties,
    const nlohmann::json::json_pointer& jsonPtr)
{
    asyncResp->res.jsonValue[jsonPtr]["Id"] = dimmId;
    asyncResp->res.jsonValue[jsonPtr]["Name"] = "DIMM Slot";
    asyncResp->res.jsonValue[jsonPtr]["Status"]["State"] =
        resource::State::Enabled;
    asyncResp->res.jsonValue[jsonPtr]["Status"]["Health"] =
        resource::Health::OK;
    asyncResp->res.jsonValue[jsonPtr]["Status"]["HealthRollup"] = "OK";

    std::string dimmIdStr{dimmId};
    if constexpr (!BMCWEB_DISABLE_CONDITIONS_ARRAY)
    {
        redfish::conditions_utils::populateServiceConditions(asyncResp,
                                                             dimmIdStr);
    }
    const uint16_t* memoryDataWidth = nullptr;
    const size_t* memorySizeInKB = nullptr;
    const std::string* partNumber = nullptr;
    const std::string* serialNumber = nullptr;
    const std::string* manufacturer = nullptr;
    const uint16_t* revisionCode = nullptr;
    const bool* present = nullptr;
    const uint16_t* memoryTotalWidth = nullptr;
    const std::string* ecc = nullptr;
    const std::string* formFactor = nullptr;
    const std::vector<uint16_t>* allowedSpeedsMT = nullptr;
    const size_t* memoryAttributes = nullptr;
    const uint16_t* memoryConfiguredSpeedInMhz = nullptr;
    const std::string* memoryType = nullptr;
    const std::uint8_t* channel = nullptr;
    const std::uint8_t* memoryController = nullptr;
    const std::uint8_t* slot = nullptr;
    const std::uint8_t* socket = nullptr;
    const std::string* sparePartNumber = nullptr;
    const std::string* model = nullptr;
    const std::string* locationCode = nullptr;
    const std::string* locationType = nullptr;
    const std::string* locationContext = nullptr;
    const bool* rowMappingFailureState = nullptr;
    const bool* rowMappingPendingState = nullptr;

    const bool success = sdbusplus::unpackPropertiesNoThrow(
        dbus_utils::UnpackErrorPrinter(), properties, "MemoryDataWidth",
        memoryDataWidth, "MemorySizeInKB", memorySizeInKB, "PartNumber",
        partNumber, "SerialNumber", serialNumber, "Manufacturer", manufacturer,
        "RevisionCode", revisionCode, "Present", present, "MemoryTotalWidth",
        memoryTotalWidth, "ECC", ecc, "FormFactor", formFactor,
        "AllowedSpeedsMT", allowedSpeedsMT, "MemoryAttributes",
        memoryAttributes, "MemoryConfiguredSpeedInMhz",
        memoryConfiguredSpeedInMhz, "MemoryType", memoryType, "Channel",
        channel, "MemoryController", memoryController, "Slot", slot, "Socket",
        socket, "SparePartNumber", sparePartNumber, "Model", model,
        "LocationCode", locationCode, "LocationType", locationType,
        "LocationContext", locationContext, "RowRemappingFailureState",
        rowMappingFailureState, "RowRemappingPendingState",
        rowMappingPendingState);

    if (!success)
    {
        messages::internalError(asyncResp->res);
        return;
    }

    if (memoryDataWidth != nullptr)
    {
        asyncResp->res.jsonValue[jsonPtr]["DataWidthBits"] = *memoryDataWidth;
    }

    if (memorySizeInKB != nullptr)
    {
        asyncResp->res.jsonValue[jsonPtr]["CapacityMiB"] =
            (*memorySizeInKB >> 10);
    }

    if (partNumber && !partNumber->empty())
    {
        asyncResp->res.jsonValue[jsonPtr]["PartNumber"] = *partNumber;
    }

    if (serialNumber != nullptr)
    {
        asyncResp->res.jsonValue[jsonPtr]["SerialNumber"] = *serialNumber;
    }

    if (manufacturer != nullptr)
    {
        asyncResp->res.jsonValue[jsonPtr]["Manufacturer"] = *manufacturer;
    }

    if (revisionCode != nullptr)
    {
        asyncResp->res.jsonValue[jsonPtr]["FirmwareRevision"] =
            std::to_string(*revisionCode);
    }

    if (present != nullptr && !*present)
    {
        asyncResp->res.jsonValue[jsonPtr]["Status"]["State"] =
            resource::State::Absent;
    }

    if (memoryTotalWidth != nullptr)
    {
        asyncResp->res.jsonValue[jsonPtr]["BusWidthBits"] = *memoryTotalWidth;
    }

    if (ecc != nullptr)
    {
        constexpr const std::array<const char*, 4> values{
            "NoECC", "SingleBitECC", "MultiBitECC", "AddressParity"};

        for (const char* v : values)
        {
            if (ecc->ends_with(v))
            {
                asyncResp->res.jsonValue[jsonPtr]["ErrorCorrection"] = v;
                break;
            }
        }
    }

    if (formFactor != nullptr)
    {
        constexpr const std::array<const char*, 11> values{
            "RDIMM",       "UDIMM",       "SO_DIMM",      "LRDIMM",
            "Mini_RDIMM",  "Mini_UDIMM",  "SO_RDIMM_72b", "SO_UDIMM_72b",
            "SO_DIMM_16b", "SO_DIMM_32b", "Die"};

        for (const char* v : values)
        {
            if (formFactor->ends_with(v))
            {
                asyncResp->res.jsonValue[jsonPtr]["BaseModuleType"] = v;
                break;
            }
        }
    }

    if (allowedSpeedsMT != nullptr)
    {
        nlohmann::json& jValue =
            asyncResp->res.jsonValue[jsonPtr]["AllowedSpeedsMHz"];
        jValue = nlohmann::json::array();
        for (uint16_t subVal : *allowedSpeedsMT)
        {
            jValue.push_back(subVal);
        }
    }

    if (memoryAttributes != nullptr)
    {
        asyncResp->res.jsonValue[jsonPtr]["RankCount"] = *memoryAttributes;
    }

    if (memoryConfiguredSpeedInMhz != nullptr)
    {
        asyncResp->res.jsonValue[jsonPtr]["OperatingSpeedMhz"] =
            *memoryConfiguredSpeedInMhz;
    }

    if (memoryType != nullptr)
    {
        std::string memoryDeviceType =
            translateMemoryTypeToRedfish(*memoryType);
        // Values like "Unknown" or "Other" will return empty
        // so just leave off
        if (!memoryDeviceType.empty())
        {
            asyncResp->res.jsonValue[jsonPtr]["MemoryDeviceType"] =
                memoryDeviceType;
        }
        if (memoryType->find("DDR") != std::string::npos ||
            (memoryType->ends_with("HBM")) || (memoryType->ends_with("HBM2")))
        {
            asyncResp->res.jsonValue[jsonPtr]["MemoryType"] =
                memory::MemoryType::DRAM;
        }
        else if (memoryType->ends_with("Logical"))
        {
            asyncResp->res.jsonValue[jsonPtr]["MemoryType"] =
                memory::MemoryType::IntelOptane;
        }
    }

    if (channel != nullptr)
    {
        asyncResp->res.jsonValue[jsonPtr]["MemoryLocation"]["Channel"] =
            *channel;
    }

    if (memoryController != nullptr)
    {
        asyncResp->res
            .jsonValue[jsonPtr]["MemoryLocation"]["MemoryController"] =
            *memoryController;
    }

    if (slot != nullptr)
    {
        asyncResp->res.jsonValue[jsonPtr]["MemoryLocation"]["Slot"] = *slot;
    }

    if (socket != nullptr)
    {
        asyncResp->res.jsonValue[jsonPtr]["MemoryLocation"]["Socket"] = *socket;
    }

    if (sparePartNumber != nullptr)
    {
        if (!(sparePartNumber->empty()))
        {
            asyncResp->res.jsonValue[jsonPtr]["SparePartNumber"] =
                *sparePartNumber;
        }
    }

    if (model != nullptr)
    {
        if (!(model->empty()))
        {
            asyncResp->res.jsonValue[jsonPtr]["Model"] = *model;
        }
    }

    if (locationCode != nullptr)
    {
        asyncResp->res
            .jsonValue[jsonPtr]["Location"]["PartLocation"]["ServiceLabel"] =
            *locationCode;
    }
    if (locationType != nullptr)
    {
        asyncResp->res
            .jsonValue[jsonPtr]["Location"]["PartLocation"]["LocationType"] =
            redfish::dbus_utils::toLocationType(*locationType);
    }
    if (locationContext != nullptr)
    {
        asyncResp->res.jsonValue[jsonPtr]["Location"]["PartLocationContext"] =
            *locationContext;
    }
    if constexpr (BMCWEB_NVIDIA_OEM_PROPERTIES)
    {
        if (rowMappingFailureState != nullptr)
        {
            asyncResp->res
                .jsonValue[jsonPtr]["Oem"]["Nvidia"]["RowRemappingFailed"] =
                *rowMappingFailureState;
        }
        if (rowMappingPendingState != nullptr)
        {
            asyncResp->res
                .jsonValue[jsonPtr]["Oem"]["Nvidia"]["RowRemappingPending"] =
                *rowMappingPendingState;
        }
        asyncResp->res.jsonValue["Oem"]["Nvidia"]["@odata.type"] =
            "#NvidiaMemory.v1_0_0.NvidiaMemory";
    }

    getPersistentMemoryProperties(asyncResp, properties, jsonPtr);
}

inline void getDimmDataByService(
    std::shared_ptr<bmcweb::AsyncResp> asyncResp, const std::string& dimmId,
    const std::string& service, const std::string& objPath)
{
    BMCWEB_LOG_DEBUG("Get available system components.");
    sdbusplus::asio::getAllProperties(
        *crow::connections::systemBus, service, objPath, "",
        [dimmId, asyncResp{std::move(asyncResp)}](
            const boost::system::error_code& ec,
            const dbus::utility::DBusPropertiesMap& properties) {
            if (ec)
            {
                BMCWEB_LOG_DEBUG("DBUS response error");
                messages::internalError(asyncResp->res);
                return;
            }
            assembleDimmProperties(dimmId, asyncResp, properties,
                                   ""_json_pointer);
        });
}

inline void assembleDimmPartitionData(
    const std::shared_ptr<bmcweb::AsyncResp>& asyncResp,
    const dbus::utility::DBusPropertiesMap& properties,
    const nlohmann::json::json_pointer& regionPtr)
{
    const std::string* memoryClassification = nullptr;
    const uint64_t* offsetInKiB = nullptr;
    const std::string* partitionId = nullptr;
    const bool* passphraseState = nullptr;
    const uint64_t* sizeInKiB = nullptr;

    const bool success = sdbusplus::unpackPropertiesNoThrow(
        dbus_utils::UnpackErrorPrinter(), properties, "MemoryClassification",
        memoryClassification, "OffsetInKiB", offsetInKiB, "PartitionId",
        partitionId, "PassphraseState", passphraseState, "SizeInKiB",
        sizeInKiB);

    if (!success)
    {
        messages::internalError(asyncResp->res);
        return;
    }

    nlohmann::json::object_t partition;

    if (memoryClassification != nullptr)
    {
        partition["MemoryClassification"] = *memoryClassification;
    }

    if (offsetInKiB != nullptr)
    {
        partition["OffsetMiB"] = (*offsetInKiB >> 10);
    }

    if (partitionId != nullptr)
    {
        partition["RegionId"] = *partitionId;
    }

    if (passphraseState != nullptr)
    {
        partition["PassphraseEnabled"] = *passphraseState;
    }

    if (sizeInKiB != nullptr)
    {
        partition["SizeMiB"] = (*sizeInKiB >> 10);
    }

    asyncResp->res.jsonValue[regionPtr].emplace_back(std::move(partition));
}

inline void getDimmPartitionData(std::shared_ptr<bmcweb::AsyncResp> asyncResp,
                                 const std::string& service,
                                 const std::string& path)
{
    sdbusplus::asio::getAllProperties(
        *crow::connections::systemBus, service, path,
        "xyz.openbmc_project.Inventory.Item.PersistentMemory.Partition",
        [asyncResp{std::move(asyncResp)}](
            const boost::system::error_code& ec,
            const dbus::utility::DBusPropertiesMap& properties) {
            if (ec)
            {
                BMCWEB_LOG_DEBUG("DBUS response error");
                messages::internalError(asyncResp->res);

                return;
            }
            nlohmann::json::json_pointer regionPtr = "/Regions"_json_pointer;
            assembleDimmPartitionData(asyncResp, properties, regionPtr);
        }

    );
}

/**
 * @brief Fill out links association to parent processor by
 * requesting data from the given D-Bus association object.
 *
 * @param[in,out]   aResp       Async HTTP response.
 * @param[in]       objPath     D-Bus object to query.
 */
inline void getMemoryProcessorLink(
    const std::shared_ptr<bmcweb::AsyncResp>& aResp, const std::string& objPath)
{
    BMCWEB_LOG_DEBUG("Get parent processor link");
    crow::connections::systemBus->async_method_call(
        [aResp](const boost::system::error_code ec2,
                std::variant<std::vector<std::string>>& resp) {
            if (ec2)
            {
                return; // no processors = no failures
            }
            std::vector<std::string>* data =
                std::get_if<std::vector<std::string>>(&resp);
            if (data == nullptr)
            {
                return;
            }
            nlohmann::json& linksArray =
                aResp->res.jsonValue["Links"]["Processors"];
            linksArray = nlohmann::json::array();
            for (const std::string& processorPath : *data)
            {
                sdbusplus::message::object_path objectPath(processorPath);
                std::string processorName = objectPath.filename();
                if (processorName.empty())
                {
                    messages::internalError(aResp->res);
                    return;
                }
                linksArray.push_back(
                    {{"@odata.id",
                      "/redfish/v1/Systems/" +
                          std::string(BMCWEB_REDFISH_SYSTEM_URI_NAME) +
                          "/Processors/" + processorName}});
            }
        },
        "xyz.openbmc_project.ObjectMapper", objPath + "/parent_processor",
        "org.freedesktop.DBus.Properties", "Get",
        "xyz.openbmc_project.Association", "endpoints");
}

/**
 * @brief Fill out links association to parent chassis by
 * requesting data from the given D-Bus association object.
 *
 * @param[in,out]   aResp       Async HTTP response.
 * @param[in]       objPath     D-Bus object to query.
 */
inline void getMemoryChassisLink(
    const std::shared_ptr<bmcweb::AsyncResp>& aResp, const std::string& objPath)
{
    BMCWEB_LOG_DEBUG("Get parent chassis link");
    crow::connections::systemBus->async_method_call(
        [aResp](const boost::system::error_code ec2,
                std::variant<std::vector<std::string>>& resp) {
            if (ec2)
            {
                return; // no chassis = no failures
            }
            std::vector<std::string>* data =
                std::get_if<std::vector<std::string>>(&resp);
            if (data == nullptr || data->size() > 1)
            {
                // Memory must have single parent chassis
                return;
            }
            const std::string& chassisPath = data->front();
            sdbusplus::message::object_path objectPath(chassisPath);
            std::string chassisName = objectPath.filename();
            if (chassisName.empty())
            {
                messages::internalError(aResp->res);
                return;
            }
            aResp->res.jsonValue["Links"]["Chassis"] = {
                {"@odata.id", "/redfish/v1/Chassis/" + chassisName}};
        },
        "xyz.openbmc_project.ObjectMapper", objPath + "/parent_chassis",
        "org.freedesktop.DBus.Properties", "Get",
        "xyz.openbmc_project.Association", "endpoints");
}
inline void getDimmData(std::shared_ptr<bmcweb::AsyncResp> asyncResp,
                        const std::string& dimmId)
{
    BMCWEB_LOG_DEBUG("Get available system dimm resources.");
    constexpr std::array<std::string_view, 2> dimmInterfaces = {
        "xyz.openbmc_project.Inventory.Item.Dimm",
        "xyz.openbmc_project.Inventory.Item.PersistentMemory.Partition"};
    dbus::utility::getSubTree(
        "/xyz/openbmc_project/inventory", 0, dimmInterfaces,
        [dimmId, asyncResp{std::move(asyncResp)}](
            const boost::system::error_code& ec,
            const dbus::utility::MapperGetSubTreeResponse& subtree) {
            if (ec)
            {
                BMCWEB_LOG_DEBUG("DBUS response error");
                messages::internalError(asyncResp->res);

                return;
            }
            bool found = false;
            for (const auto& [rawPath, object] : subtree)
            {
                sdbusplus::message::object_path path(rawPath);
                for (const auto& [service, interfaces] : object)
                {
                    for (const auto& interface : interfaces)
                    {
                        if (interface ==
                                "xyz.openbmc_project.Inventory.Item.Dimm" &&
                            path.filename() == dimmId)
                        {
                            getDimmDataByService(asyncResp, dimmId, service,
                                                 rawPath);
                            found = true;
                            // Link association to parent processor
                            getMemoryProcessorLink(asyncResp, path);
                            // Link association to parent chassis
                            getMemoryChassisLink(asyncResp, path);
                        }

                        // partitions are separate as there can be multiple
                        // per
                        // device, i.e.
                        // /xyz/openbmc_project/Inventory/Item/Dimm1/Partition1
                        // /xyz/openbmc_project/Inventory/Item/Dimm1/Partition2
                        if (interface ==
                                "xyz.openbmc_project.Inventory.Item.PersistentMemory.Partition" &&
                            path.parent_path().filename() == dimmId)
                        {
                            getDimmPartitionData(asyncResp, service, rawPath);
                        }
                    }
                }
            }
<<<<<<< HEAD
            // Object not found
            if (!found)
            {
                messages::resourceNotFound(asyncResp->res, "Memory", dimmId);
                return;
            }
            // Set @odata only if object is found
            asyncResp->res.jsonValue["@odata.type"] = "#Memory.v1_11_0.Memory";
            asyncResp->res.jsonValue["@odata.id"] =
                boost::urls::format("/redfish/v1/Systems/{}/Memory/{}",
                                    BMCWEB_REDFISH_SYSTEM_URI_NAME, dimmId);
            std::string memoryMetricsURI =
                "/redfish/v1/Systems/" +
                std::string(BMCWEB_REDFISH_SYSTEM_URI_NAME) + "/Memory/";
            memoryMetricsURI += dimmId;
            std::string environmentMetricsURI = memoryMetricsURI;
            memoryMetricsURI += "/MemoryMetrics";
            asyncResp->res.jsonValue["Metrics"]["@odata.id"] = memoryMetricsURI;
            environmentMetricsURI += "/EnvironmentMetrics";
            asyncResp->res.jsonValue["EnvironmentMetrics"]["@odata.id"] =
                environmentMetricsURI;
=======
        }
        // Object not found
        if (!found)
        {
            messages::resourceNotFound(asyncResp->res, "Memory", dimmId);
            return;
        }
        // Set @odata only if object is found
        asyncResp->res.jsonValue["@odata.type"] = "#Memory.v1_20_0.Memory";
        asyncResp->res.jsonValue["@odata.id"] =
            boost::urls::format("/redfish/v1/Systems/{}/Memory/{}",
                                BMCWEB_REDFISH_SYSTEM_URI_NAME, dimmId);
        std::string memoryMetricsURI =
            "/redfish/v1/Systems/" +
            std::string(BMCWEB_REDFISH_SYSTEM_URI_NAME) + "/Memory/";
        memoryMetricsURI += dimmId;
        std::string environmentMetricsURI = memoryMetricsURI;
        memoryMetricsURI += "/MemoryMetrics";
        asyncResp->res.jsonValue["Metrics"]["@odata.id"] = memoryMetricsURI;
        environmentMetricsURI += "/EnvironmentMetrics";
        asyncResp->res.jsonValue["EnvironmentMetrics"]["@odata.id"] =
            environmentMetricsURI;
>>>>>>> bc0ceaef

            return;
        });
}

inline void requestRoutesMemoryCollection(App& app)
{
    /**
     * Functions triggers appropriate requests on DBus
     */
    BMCWEB_ROUTE(app, "/redfish/v1/Systems/<str>/Memory/")
        .privileges(redfish::privileges::getMemoryCollection)
        .methods(boost::beast::http::verb::get)(
            [&app](const crow::Request& req,
                   const std::shared_ptr<bmcweb::AsyncResp>& asyncResp,
                   const std::string& systemName) {
                if (!redfish::setUpRedfishRoute(app, req, asyncResp))
                {
                    return;
                }
                if constexpr (BMCWEB_EXPERIMENTAL_REDFISH_MULTI_COMPUTER_SYSTEM)
                {
                    // Option currently returns no systems.  TBD
                    messages::resourceNotFound(asyncResp->res, "ComputerSystem",
                                               systemName);
                    return;
                }
                if (systemName != BMCWEB_REDFISH_SYSTEM_URI_NAME)
                {
                    messages::resourceNotFound(asyncResp->res, "ComputerSystem",
                                               systemName);
                    return;
                }

                asyncResp->res.jsonValue["@odata.type"] =
                    "#MemoryCollection.MemoryCollection";
                asyncResp->res.jsonValue["Name"] = "Memory Module Collection";
                asyncResp->res.jsonValue["@odata.id"] =
                    boost::urls::format("/redfish/v1/Systems/{}/Memory",
                                        BMCWEB_REDFISH_SYSTEM_URI_NAME);
                asyncResp->res.jsonValue["Members"] = nlohmann::json::array();

                constexpr std::array<std::string_view, 1> interfaces{
                    "xyz.openbmc_project.Inventory.Item.Dimm"};
                collection_util::getCollectionMembers(
                    asyncResp,
                    boost::urls::format("/redfish/v1/Systems/{}/Memory",
                                        BMCWEB_REDFISH_SYSTEM_URI_NAME),
                    interfaces, "/xyz/openbmc_project/inventory");
            });
}

inline void requestRoutesMemory(App& app)
{
    /**
     * Functions triggers appropriate requests on DBus
     */
    BMCWEB_ROUTE(app, "/redfish/v1/Systems/<str>/Memory/<str>/")
        .privileges(redfish::privileges::getMemory)
        .methods(boost::beast::http::verb::get)(
            [&app](const crow::Request& req,
                   const std::shared_ptr<bmcweb::AsyncResp>& asyncResp,
                   const std::string& systemName, const std::string& dimmId) {
                if (!redfish::setUpRedfishRoute(app, req, asyncResp))
                {
                    return;
                }

                if constexpr (BMCWEB_EXPERIMENTAL_REDFISH_MULTI_COMPUTER_SYSTEM)
                {
                    // Option currently returns no systems.  TBD
                    messages::resourceNotFound(asyncResp->res, "ComputerSystem",
                                               systemName);
                    return;
                }

                if (systemName != BMCWEB_REDFISH_SYSTEM_URI_NAME)
                {
                    messages::resourceNotFound(asyncResp->res, "ComputerSystem",
                                               systemName);
                    return;
                }

                getDimmData(asyncResp, dimmId);
            });
}

inline void getMemoryDataByService(std::shared_ptr<bmcweb::AsyncResp> aResp,
                                   const std::string& service,
                                   const std::string& objPath)
{
    BMCWEB_LOG_DEBUG("Get memory metrics data.");
    crow::connections::systemBus->async_method_call(
        [aResp{std::move(aResp)}](const boost::system::error_code ec,
                                  const DimmProperties& properties) {
            if (ec)
            {
                BMCWEB_LOG_DEBUG("DBUS response error");
                messages::internalError(aResp->res);
                return;
            }

            for (const auto& property : properties)
            {
                if (property.first == "MemoryConfiguredSpeedInMhz")
                {
                    const uint16_t* value =
                        std::get_if<uint16_t>(&property.second);
                    if (value == nullptr)
                    {
                        messages::internalError(aResp->res);
                        return;
                    }
                    aResp->res.jsonValue["OperatingSpeedMHz"] = *value;
                }
                else if (property.first == "Utilization")
                {
                    const double* value = std::get_if<double>(&property.second);
                    if (value == nullptr)
                    {
                        messages::internalError(aResp->res);
                        return;
                    }
                    aResp->res.jsonValue["BandwidthPercent"] = *value;
                }
            }
        },
        service, objPath, "org.freedesktop.DBus.Properties", "GetAll",
        "xyz.openbmc_project.Inventory.Item.Dimm");
}

inline void getMemoryMetrics(
    std::shared_ptr<bmcweb::AsyncResp> aResp, const std::string& service,
    const std::string& objPath, const std::string& iface)
{
    BMCWEB_LOG_DEBUG("Get memory metrics data.");
    crow::connections::systemBus->async_method_call(
        [aResp{std::move(aResp)}](const boost::system::error_code ec,
                                  const DimmProperties& properties) {
            if (ec)
            {
                BMCWEB_LOG_DEBUG("DBUS response error for memory metrics");
                messages::internalError(aResp->res);
                return;
            }

            for (const auto& property : properties)
            {
                if (property.first == "CapacityUtilizationPercent")
                {
                    const uint8_t* value =
                        std::get_if<uint8_t>(&property.second);
                    if (value == nullptr)
                    {
                        messages::internalError(aResp->res);
                        return;
                    }
                    aResp->res.jsonValue["CapacityUtilizationPercent"] = *value;
                }
            }
        },
        service, objPath, "org.freedesktop.DBus.Properties", "GetAll", iface);
}

inline void getMemoryECCData(std::shared_ptr<bmcweb::AsyncResp> aResp,
                             const std::string& service,
                             const std::string& objPath)
{
    BMCWEB_LOG_DEBUG("Get memory ecc data.");
    crow::connections::systemBus->async_method_call(
        [aResp{std::move(aResp)}](const boost::system::error_code ec,
                                  const DimmProperties& properties) {
            if (ec)
            {
                BMCWEB_LOG_DEBUG("DBUS response error");
                messages::internalError(aResp->res);
                return;
            }

            for (const auto& property : properties)
            {
                if (property.first == "ceCount")
                {
                    const int64_t* value =
                        std::get_if<int64_t>(&property.second);
                    if (value == nullptr)
                    {
                        messages::internalError(aResp->res);
                        return;
                    }
                    aResp->res
                        .jsonValue["LifeTime"]["CorrectableECCErrorCount"] =
                        *value;
                }
                else if (property.first == "ueCount")
                {
                    const int64_t* value =
                        std::get_if<int64_t>(&property.second);
                    if (value == nullptr)
                    {
                        messages::internalError(aResp->res);
                        return;
                    }
                    aResp->res
                        .jsonValue["LifeTime"]["UncorrectableECCErrorCount"] =
                        *value;
                }
            }
        },
        service, objPath, "org.freedesktop.DBus.Properties", "GetAll",
        "xyz.openbmc_project.Memory.MemoryECC");
}

inline void getMemoryRowRemappings(std::shared_ptr<bmcweb::AsyncResp> aResp,
                                   const std::string& service,
                                   const std::string& objPath)
{
    BMCWEB_LOG_DEBUG("Get memory row remapping counts.");
    crow::connections::systemBus->async_method_call(
        [aResp{std::move(aResp)}](const boost::system::error_code ec,
                                  const DimmProperties& properties) {
            if (ec)
            {
                BMCWEB_LOG_ERROR("DBUS response error");
                messages::internalError(aResp->res);
                return;
            }

            for (const auto& property : properties)
            {
                if (property.first == "ceRowRemappingCount")
                {
                    const uint32_t* value =
                        std::get_if<uint32_t>(&property.second);
                    if (value == nullptr)
                    {
                        BMCWEB_LOG_ERROR("Invalid Data Type for property : {}",
                                         property.first);
                        messages::internalError(aResp->res);
                        return;
                    }
                    aResp->res.jsonValue["Oem"]["Nvidia"]["RowRemapping"]
                                        ["CorrectableRowRemappingCount"] =
                        *value;
                }
                else if (property.first == "ueRowRemappingCount")
                {
                    const uint32_t* value =
                        std::get_if<uint32_t>(&property.second);
                    if (value == nullptr)
                    {
                        BMCWEB_LOG_ERROR("Invalid Data Type for property : {}",
                                         property.first);
                        messages::internalError(aResp->res);
                        return;
                    }
                    aResp->res.jsonValue["Oem"]["Nvidia"]["RowRemapping"]
                                        ["UncorrectableRowRemappingCount"] =
                        *value;
                }
                else if (property.first == "HighRemappingAvailablityBankCount")
                {
                    const uint16_t* value =
                        std::get_if<uint16_t>(&property.second);
                    if (value == nullptr)
                    {
                        BMCWEB_LOG_ERROR("Invalid Data Type for property : {}",
                                         property.first);
                        messages::internalError(aResp->res);
                        return;
                    }
                    aResp->res.jsonValue["Oem"]["Nvidia"]["RowRemapping"]
                                        ["HighAvailablityBankCount"] = *value;
                }
<<<<<<< HEAD
                else if (property.first == "LowRemappingAvailablityBankCount")
=======
                aResp->res.jsonValue["Oem"]["Nvidia"]["RowRemapping"]
                                    ["HighAvailabilityBankCount"] = *value;
            }
            else if (property.first == "LowRemappingAvailablityBankCount")
            {
                const uint16_t* value = std::get_if<uint16_t>(&property.second);
                if (value == nullptr)
>>>>>>> bc0ceaef
                {
                    const uint16_t* value =
                        std::get_if<uint16_t>(&property.second);
                    if (value == nullptr)
                    {
                        BMCWEB_LOG_ERROR("Invalid Data Type for property : {}",
                                         property.first);
                        messages::internalError(aResp->res);
                        return;
                    }
                    aResp->res.jsonValue["Oem"]["Nvidia"]["RowRemapping"]
                                        ["LowAvailablityBankCount"] = *value;
                }
<<<<<<< HEAD
                else if (property.first == "MaxRemappingAvailablityBankCount")
=======
                aResp->res.jsonValue["Oem"]["Nvidia"]["RowRemapping"]
                                    ["LowAvailabilityBankCount"] = *value;
            }
            else if (property.first == "MaxRemappingAvailablityBankCount")
            {
                const uint16_t* value = std::get_if<uint16_t>(&property.second);
                if (value == nullptr)
>>>>>>> bc0ceaef
                {
                    const uint16_t* value =
                        std::get_if<uint16_t>(&property.second);
                    if (value == nullptr)
                    {
                        BMCWEB_LOG_ERROR("Invalid Data Type for property : {}",
                                         property.first);
                        messages::internalError(aResp->res);
                        return;
                    }
                    aResp->res.jsonValue["Oem"]["Nvidia"]["RowRemapping"]
                                        ["MaxAvailablityBankCount"] = *value;
                }
<<<<<<< HEAD
                else if (property.first == "NoRemappingAvailablityBankCount")
=======
                aResp->res.jsonValue["Oem"]["Nvidia"]["RowRemapping"]
                                    ["MaxAvailabilityBankCount"] = *value;
            }
            else if (property.first == "NoRemappingAvailablityBankCount")
            {
                const uint16_t* value = std::get_if<uint16_t>(&property.second);
                if (value == nullptr)
>>>>>>> bc0ceaef
                {
                    const uint16_t* value =
                        std::get_if<uint16_t>(&property.second);
                    if (value == nullptr)
                    {
                        BMCWEB_LOG_ERROR("Invalid Data Type for property : {}",
                                         property.first);
                        messages::internalError(aResp->res);
                        return;
                    }
                    aResp->res.jsonValue["Oem"]["Nvidia"]["RowRemapping"]
                                        ["NoAvailablityBankCount"] = *value;
                }
<<<<<<< HEAD
                else if (property.first ==
                         "PartialRemappingAvailablityBankCount")
=======
                aResp->res.jsonValue["Oem"]["Nvidia"]["RowRemapping"]
                                    ["NoAvailabilityBankCount"] = *value;
            }
            else if (property.first == "PartialRemappingAvailablityBankCount")
            {
                const uint16_t* value = std::get_if<uint16_t>(&property.second);
                if (value == nullptr)
>>>>>>> bc0ceaef
                {
                    const uint16_t* value =
                        std::get_if<uint16_t>(&property.second);
                    if (value == nullptr)
                    {
                        BMCWEB_LOG_ERROR("Invalid Data Type for property : {}",
                                         property.first);
                        messages::internalError(aResp->res);
                        return;
                    }
                    aResp->res.jsonValue["Oem"]["Nvidia"]["RowRemapping"]
                                        ["PartialAvailablityBankCount"] =
                        *value;
                }
<<<<<<< HEAD
=======
                aResp->res.jsonValue["Oem"]["Nvidia"]["RowRemapping"]
                                    ["PartialAvailabilityBankCount"] = *value;
>>>>>>> bc0ceaef
            }
        },
        service, objPath, "org.freedesktop.DBus.Properties", "GetAll",
        "com.nvidia.MemoryRowRemapping");
}

inline void getMemoryMetricsData(std::shared_ptr<bmcweb::AsyncResp> aResp,
                                 const std::string& dimmId)
{
    BMCWEB_LOG_DEBUG("Get available system memory resources.");
    crow::connections::systemBus->async_method_call(
        [dimmId, aResp{std::move(aResp)}](
            const boost::system::error_code ec,
            const boost::container::flat_map<
                std::string, boost::container::flat_map<
                                 std::string, std::vector<std::string>>>&
                subtree) {
            if (ec)
            {
                BMCWEB_LOG_ERROR(" DBUS response error");
                messages::internalError(aResp->res);

                return;
            }
            for (const auto& [path, object] : subtree)
            {
                if (!path.ends_with(dimmId))
                {
                    continue;
                }
                std::string memoryMetricsURI =
                    "/redfish/v1/Systems/" +
                    std::string(BMCWEB_REDFISH_SYSTEM_URI_NAME) + "/Memory/";
                memoryMetricsURI += dimmId;
                memoryMetricsURI += "/MemoryMetrics";
                aResp->res.jsonValue["@odata.type"] =
                    "#MemoryMetrics.v1_7_0.MemoryMetrics";
                aResp->res.jsonValue["@odata.id"] = memoryMetricsURI;
                aResp->res.jsonValue["Id"] = "MemoryMetrics";
                aResp->res.jsonValue["Name"] = dimmId + " Memory Metrics";
                if constexpr (BMCWEB_NVIDIA_OEM_PROPERTIES)
                {
                    aResp->res.jsonValue["Oem"]["Nvidia"]["@odata.type"] =
                        "#NvidiaMemoryMetrics.v1_0_0.NvidiaMemoryMetrics";
                }
                for (const auto& [service, interfaces] : object)
                {
                    if (std::find(interfaces.begin(), interfaces.end(),
                                  "xyz.openbmc_project.Inventory.Item.Dimm") !=
                        interfaces.end())
                    {
<<<<<<< HEAD
                        getMemoryDataByService(aResp, service, path);
                    }
                    if (std::find(interfaces.begin(), interfaces.end(),
                                  "xyz.openbmc_project.Memory.MemoryECC") !=
                        interfaces.end())
                    {
                        getMemoryECCData(aResp, service, path);
                    }
                    if (std::find(
                            interfaces.begin(), interfaces.end(),
                            "xyz.openbmc_project.Inventory.Item.Dimm.MemoryMetrics") !=
                        interfaces.end())
                    {
                        getMemoryMetrics(
                            aResp, service, path,
                            "xyz.openbmc_project.Inventory.Item.Dimm.MemoryMetrics");
                    }

                    if constexpr (BMCWEB_NVIDIA_OEM_PROPERTIES)
                    {
                        if (std::find(interfaces.begin(), interfaces.end(),
                                      "com.nvidia.MemoryRowRemapping") !=
                            interfaces.end())
                        {
                            aResp->res
                                .jsonValue["Oem"]["Nvidia"]["@odata.type"] =
                                "#NvidiaMemoryMetrics.v1_1_0.NvidiaGPUMemoryMetrics";
                            getMemoryRowRemappings(aResp, service, path);
                        }
=======
                        aResp->res.jsonValue["Oem"]["Nvidia"]["@odata.type"] =
                            "#NvidiaMemoryMetrics.v1_2_0.NvidiaGPUMemoryMetrics";
                        getMemoryRowRemappings(aResp, service, path);
>>>>>>> bc0ceaef
                    }
                    getStateSensors(aResp, path);
                }
                return;
            }
<<<<<<< HEAD
            // Object not found
            messages::resourceNotFound(aResp->res, "#Memory.v1_11_0.Memory",
                                       dimmId);
        },
=======
            return;
        }
        // Object not found
        messages::resourceNotFound(aResp->res, "#Memory.v1_20_0.Memory",
                                   dimmId);
    },
>>>>>>> bc0ceaef
        "xyz.openbmc_project.ObjectMapper",
        "/xyz/openbmc_project/object_mapper",
        "xyz.openbmc_project.ObjectMapper", "GetSubTree",
        "/xyz/openbmc_project/inventory", 0,
        std::array<const char*, 1>{"xyz.openbmc_project.Inventory.Item.Dimm"});
}

inline void requestRoutesMemoryMetrics(App& app)
{
    /**
     * Functions triggers appropriate requests on DBus
     */
    BMCWEB_ROUTE(app, "/redfish/v1/Systems/<str>/Memory/<str>/MemoryMetrics")
        .privileges({{"Login"}})
        .methods(boost::beast::http::verb::get)(
            [&app](const crow::Request& req,
                   const std::shared_ptr<bmcweb::AsyncResp>& asyncResp,
                   [[maybe_unused]] const std::string& systemName,
                   const std::string& dimmId) {
                if (!redfish::setUpRedfishRoute(app, req, asyncResp))
                {
                    return;
                }
                getMemoryMetricsData(asyncResp, dimmId);
            });
}

} // namespace redfish<|MERGE_RESOLUTION|>--- conflicted
+++ resolved
@@ -913,7 +913,6 @@
                     }
                 }
             }
-<<<<<<< HEAD
             // Object not found
             if (!found)
             {
@@ -921,7 +920,7 @@
                 return;
             }
             // Set @odata only if object is found
-            asyncResp->res.jsonValue["@odata.type"] = "#Memory.v1_11_0.Memory";
+        asyncResp->res.jsonValue["@odata.type"] = "#Memory.v1_20_0.Memory";
             asyncResp->res.jsonValue["@odata.id"] =
                 boost::urls::format("/redfish/v1/Systems/{}/Memory/{}",
                                     BMCWEB_REDFISH_SYSTEM_URI_NAME, dimmId);
@@ -935,30 +934,6 @@
             environmentMetricsURI += "/EnvironmentMetrics";
             asyncResp->res.jsonValue["EnvironmentMetrics"]["@odata.id"] =
                 environmentMetricsURI;
-=======
-        }
-        // Object not found
-        if (!found)
-        {
-            messages::resourceNotFound(asyncResp->res, "Memory", dimmId);
-            return;
-        }
-        // Set @odata only if object is found
-        asyncResp->res.jsonValue["@odata.type"] = "#Memory.v1_20_0.Memory";
-        asyncResp->res.jsonValue["@odata.id"] =
-            boost::urls::format("/redfish/v1/Systems/{}/Memory/{}",
-                                BMCWEB_REDFISH_SYSTEM_URI_NAME, dimmId);
-        std::string memoryMetricsURI =
-            "/redfish/v1/Systems/" +
-            std::string(BMCWEB_REDFISH_SYSTEM_URI_NAME) + "/Memory/";
-        memoryMetricsURI += dimmId;
-        std::string environmentMetricsURI = memoryMetricsURI;
-        memoryMetricsURI += "/MemoryMetrics";
-        asyncResp->res.jsonValue["Metrics"]["@odata.id"] = memoryMetricsURI;
-        environmentMetricsURI += "/EnvironmentMetrics";
-        asyncResp->res.jsonValue["EnvironmentMetrics"]["@odata.id"] =
-            environmentMetricsURI;
->>>>>>> bc0ceaef
 
             return;
         });
@@ -1231,19 +1206,9 @@
                         return;
                     }
                     aResp->res.jsonValue["Oem"]["Nvidia"]["RowRemapping"]
-                                        ["HighAvailablityBankCount"] = *value;
-                }
-<<<<<<< HEAD
+                                    ["HighAvailabilityBankCount"] = *value;
+                }
                 else if (property.first == "LowRemappingAvailablityBankCount")
-=======
-                aResp->res.jsonValue["Oem"]["Nvidia"]["RowRemapping"]
-                                    ["HighAvailabilityBankCount"] = *value;
-            }
-            else if (property.first == "LowRemappingAvailablityBankCount")
-            {
-                const uint16_t* value = std::get_if<uint16_t>(&property.second);
-                if (value == nullptr)
->>>>>>> bc0ceaef
                 {
                     const uint16_t* value =
                         std::get_if<uint16_t>(&property.second);
@@ -1255,19 +1220,9 @@
                         return;
                     }
                     aResp->res.jsonValue["Oem"]["Nvidia"]["RowRemapping"]
-                                        ["LowAvailablityBankCount"] = *value;
-                }
-<<<<<<< HEAD
+                                    ["LowAvailabilityBankCount"] = *value;
+                }
                 else if (property.first == "MaxRemappingAvailablityBankCount")
-=======
-                aResp->res.jsonValue["Oem"]["Nvidia"]["RowRemapping"]
-                                    ["LowAvailabilityBankCount"] = *value;
-            }
-            else if (property.first == "MaxRemappingAvailablityBankCount")
-            {
-                const uint16_t* value = std::get_if<uint16_t>(&property.second);
-                if (value == nullptr)
->>>>>>> bc0ceaef
                 {
                     const uint16_t* value =
                         std::get_if<uint16_t>(&property.second);
@@ -1279,19 +1234,9 @@
                         return;
                     }
                     aResp->res.jsonValue["Oem"]["Nvidia"]["RowRemapping"]
-                                        ["MaxAvailablityBankCount"] = *value;
-                }
-<<<<<<< HEAD
+                                    ["MaxAvailabilityBankCount"] = *value;
+                }
                 else if (property.first == "NoRemappingAvailablityBankCount")
-=======
-                aResp->res.jsonValue["Oem"]["Nvidia"]["RowRemapping"]
-                                    ["MaxAvailabilityBankCount"] = *value;
-            }
-            else if (property.first == "NoRemappingAvailablityBankCount")
-            {
-                const uint16_t* value = std::get_if<uint16_t>(&property.second);
-                if (value == nullptr)
->>>>>>> bc0ceaef
                 {
                     const uint16_t* value =
                         std::get_if<uint16_t>(&property.second);
@@ -1303,20 +1248,10 @@
                         return;
                     }
                     aResp->res.jsonValue["Oem"]["Nvidia"]["RowRemapping"]
-                                        ["NoAvailablityBankCount"] = *value;
-                }
-<<<<<<< HEAD
+                                    ["NoAvailabilityBankCount"] = *value;
+                }
                 else if (property.first ==
                          "PartialRemappingAvailablityBankCount")
-=======
-                aResp->res.jsonValue["Oem"]["Nvidia"]["RowRemapping"]
-                                    ["NoAvailabilityBankCount"] = *value;
-            }
-            else if (property.first == "PartialRemappingAvailablityBankCount")
-            {
-                const uint16_t* value = std::get_if<uint16_t>(&property.second);
-                if (value == nullptr)
->>>>>>> bc0ceaef
                 {
                     const uint16_t* value =
                         std::get_if<uint16_t>(&property.second);
@@ -1331,11 +1266,6 @@
                                         ["PartialAvailablityBankCount"] =
                         *value;
                 }
-<<<<<<< HEAD
-=======
-                aResp->res.jsonValue["Oem"]["Nvidia"]["RowRemapping"]
-                                    ["PartialAvailabilityBankCount"] = *value;
->>>>>>> bc0ceaef
             }
         },
         service, objPath, "org.freedesktop.DBus.Properties", "GetAll",
@@ -1387,7 +1317,6 @@
                                   "xyz.openbmc_project.Inventory.Item.Dimm") !=
                         interfaces.end())
                     {
-<<<<<<< HEAD
                         getMemoryDataByService(aResp, service, path);
                     }
                     if (std::find(interfaces.begin(), interfaces.end(),
@@ -1412,34 +1341,19 @@
                                       "com.nvidia.MemoryRowRemapping") !=
                             interfaces.end())
                         {
-                            aResp->res
-                                .jsonValue["Oem"]["Nvidia"]["@odata.type"] =
-                                "#NvidiaMemoryMetrics.v1_1_0.NvidiaGPUMemoryMetrics";
+                        aResp->res.jsonValue["Oem"]["Nvidia"]["@odata.type"] =
+                            "#NvidiaMemoryMetrics.v1_2_0.NvidiaGPUMemoryMetrics";
                             getMemoryRowRemappings(aResp, service, path);
                         }
-=======
-                        aResp->res.jsonValue["Oem"]["Nvidia"]["@odata.type"] =
-                            "#NvidiaMemoryMetrics.v1_2_0.NvidiaGPUMemoryMetrics";
-                        getMemoryRowRemappings(aResp, service, path);
->>>>>>> bc0ceaef
-                    }
                     getStateSensors(aResp, path);
+                    }
                 }
                 return;
             }
-<<<<<<< HEAD
             // Object not found
-            messages::resourceNotFound(aResp->res, "#Memory.v1_11_0.Memory",
+        messages::resourceNotFound(aResp->res, "#Memory.v1_20_0.Memory",
                                        dimmId);
         },
-=======
-            return;
-        }
-        // Object not found
-        messages::resourceNotFound(aResp->res, "#Memory.v1_20_0.Memory",
-                                   dimmId);
-    },
->>>>>>> bc0ceaef
         "xyz.openbmc_project.ObjectMapper",
         "/xyz/openbmc_project/object_mapper",
         "xyz.openbmc_project.ObjectMapper", "GetSubTree",
