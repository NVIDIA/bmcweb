--- conflicted
+++ resolved
@@ -156,253 +156,15 @@
 };
 
 /**
-<<<<<<< HEAD
- * @brief reset emmc variable when enabling emmc service fails
- *
- * @param[in] req
- * @param[in] asyncResp
- */
-inline void resetEMMCEnvironmentVariable(
-    const crow::Request& req,
-    const std::shared_ptr<bmcweb::AsyncResp>& asyncResp)
-{
-    std::string setCommand = "/sbin/fw_setenv emmc";
-    PersistentStorageUtil persistentStorageUtil;
-    auto resetEMMCCallback =
-        []([[maybe_unused]] const crow::Request& req,
-           [[maybe_unused]] const std::shared_ptr<bmcweb::AsyncResp>& asyncResp,
-           [[maybe_unused]] const std::string& stdOut,
-           [[maybe_unused]] const std::string& stdErr,
-           [[maybe_unused]] const boost::system::error_code& ec,
-           [[maybe_unused]] int errorCode) -> void {
-        BMCWEB_LOG_INFO("Resetting PersistentStorage env");
-        return;
-    };
-    persistentStorageUtil.executeEnvCommand(req, asyncResp, setCommand,
-                                            std::move(resetEMMCCallback));
-}
-
-/**
- * @brief start emmc partition service and waits for completion
- *
- * @param[in] req
- * @param[in] asyncResp
- */
-inline void startEMMCPartitionService(
-    const crow::Request& req,
-    const std::shared_ptr<bmcweb::AsyncResp>& asyncResp)
-{
-    std::string serviceUnit = "nvidia-emmc-partition.service";
-    auto emmcServiceSignalCallback =
-        [req, asyncResp, serviceUnit](sdbusplus::message_t& msg) mutable {
-        BMCWEB_LOG_DEBUG(
-            "Received signal for emmc partition service state change");
-        uint32_t newStateID{};
-        sdbusplus::message::object_path newStateObjPath;
-        std::string newStateUnit{};
-        std::string newStateResult{};
-
-        // Read the msg and populate each variable
-        msg.read(newStateID, newStateObjPath, newStateUnit, newStateResult);
-        if (newStateUnit == serviceUnit)
-        {
-            if (newStateResult == "done" || newStateResult == "failed" ||
-                newStateResult == "dependency")
-            {
-                crow::connections::systemBus->async_method_call(
-                    [req, asyncResp](const boost::system::error_code ec,
-                                     const std::variant<int32_t>& property) {
-                    if (ec)
-                    {
-                        BMCWEB_LOG_ERROR(
-                            "DBUS response error getting service status: {}",
-                            ec.message());
-                        redfish::messages::internalError(asyncResp->res);
-                        emmcServiceSignalMatch = nullptr;
-                        return;
-                    }
-                    const int32_t* serviceStatus =
-                        std::get_if<int32_t>(&property);
-                    if (serviceStatus == nullptr)
-                    {
-                        BMCWEB_LOG_ERROR("Invalid service exit status code");
-                        redfish::messages::internalError(asyncResp->res);
-                        return;
-                    }
-                    if (*serviceStatus == emmcPartitionMounted ||
-                        *serviceStatus == eudaProgrammedNotActivated)
-                    {
-                        std::string resolution =
-                            "PersistentStorage Enable operation is successful. "
-                            "Reset the baseboard to activate the PersistentStorage";
-                        BMCWEB_LOG_INFO("PersistentStorage enable success.");
-                        redfish::messages::success(asyncResp->res, resolution);
-                        emmcServiceSignalMatch = nullptr;
-                    }
-                    else
-                    {
-                        BMCWEB_LOG_ERROR("EMMC Service failed with error: {}",
-                                         *serviceStatus);
-                        std::optional<ErrorMapping> errorMapping =
-                            getEMMCErrorMessageFromExitCode(*serviceStatus);
-                        if (errorMapping)
-                        {
-                            BMCWEB_LOG_ERROR(
-                                "PersistentStorage.Enable Error Message: {}",
-                                (*errorMapping).first);
-                            redfish::messages::
-                                resourceErrorsDetectedFormatError(
-                                    asyncResp->res, "PersistentStorage.Enable",
-                                    (*errorMapping).first,
-                                    (*errorMapping).second);
-                        }
-                        else
-                        {
-                            redfish::messages::internalError(asyncResp->res);
-                        }
-                        resetEMMCEnvironmentVariable(req, asyncResp);
-                        emmcServiceSignalMatch = nullptr;
-                    }
-                },
-                    "org.freedesktop.systemd1",
-                    "/org/freedesktop/systemd1/unit/nvidia_2demmc_2dpartition_2eservice",
-                    "org.freedesktop.DBus.Properties", "Get",
-                    "org.freedesktop.systemd1.Service", "ExecMainStatus");
-            }
-        }
-    };
-    emmcServiceSignalMatch = std::make_unique<sdbusplus::bus::match::match>(
-        *crow::connections::systemBus,
-        "interface='org.freedesktop.systemd1.Manager',type='signal',"
-        "member='JobRemoved',path='/org/freedesktop/systemd1'",
-        emmcServiceSignalCallback);
-    crow::connections::systemBus->async_method_call(
-        [asyncResp{asyncResp}](const boost::system::error_code ec) {
-        if (ec)
-        {
-            BMCWEB_LOG_ERROR("Error while starting EMMC partition service");
-            BMCWEB_LOG_ERROR("DBUS response error code = {}", ec);
-            BMCWEB_LOG_ERROR("DBUS response error msg = {}", ec.message());
-            emmcServiceSignalMatch = nullptr;
-            messages::internalError(asyncResp->res);
-            return;
-        }
-    }, "org.freedesktop.systemd1", "/org/freedesktop/systemd1",
-        "org.freedesktop.systemd1.Manager", "RestartUnit", serviceUnit,
-        "replace");
-}
-
-/**
- * @brief enable EMMC
- *
- * @param[in] req
- * @param[in] asyncResp
- */
-inline void enableEMMC(const crow::Request& req,
-                       const std::shared_ptr<bmcweb::AsyncResp>& asyncResp)
-{
-    std::string setCommand = "/sbin/fw_setenv emmc enable";
-    PersistentStorageUtil persistentStorageUtil;
-    auto setEMMCCallback =
-        []([[maybe_unused]] const crow::Request& req,
-           const std::shared_ptr<bmcweb::AsyncResp>& asyncResp,
-           [[maybe_unused]] const std::string& stdOut,
-           [[maybe_unused]] const std::string& stdErr,
-           [[maybe_unused]] const boost::system::error_code& ec,
-           [[maybe_unused]] int errorCode) -> void {
-        BMCWEB_LOG_INFO("PersistentStorage setting env is success");
-        startEMMCPartitionService(req, asyncResp);
-        return;
-    };
-    persistentStorageUtil.executeEnvCommand(req, asyncResp, setCommand,
-                                            std::move(setEMMCCallback));
-    return;
-}
-
-/**
- * @brief patch handler for persistent storage service
-=======
  * @brief populate Status.State property based on EMMC service exit code
  *
  * @param asyncResp - Pointer to object holding response data.
->>>>>>> 507f598a
  *
  * @return None.
  */
 inline void populatePersistentStorageSettingStatus(
     const std::shared_ptr<bmcweb::AsyncResp>& asyncResp)
 {
-<<<<<<< HEAD
-    if (enabled == false)
-    {
-        BMCWEB_LOG_ERROR("Disabling PersistentStorage is not allowed.");
-        messages::propertyValueIncorrect(asyncResp->res,
-                                         "PersistentStorage.Enable", "false");
-    }
-    else
-    {
-        std::string getCommand = "/sbin/fw_printenv";
-        PersistentStorageUtil persistentStorageUtil;
-        auto getEMMCCallback =
-            [](const crow::Request& req,
-               const std::shared_ptr<bmcweb::AsyncResp>& asyncResp,
-               const std::string& stdOut,
-               [[maybe_unused]] const std::string& stdErr,
-               [[maybe_unused]] const boost::system::error_code& ec,
-               [[maybe_unused]] int errorCode) -> void {
-            if (stdOut.find("emmc=enable") != std::string::npos)
-            {
-                BMCWEB_LOG_ERROR("PersistentStorage already enabled");
-                redfish::messages::noOperation(asyncResp->res);
-            }
-            else
-            {
-                BMCWEB_LOG_INFO(
-                    "PersistentStorage is not enabled. Enabling PersistentStorage");
-                enableEMMC(req, asyncResp);
-            }
-            return;
-        };
-        persistentStorageUtil.executeEnvCommand(req, asyncResp, getCommand,
-                                                std::move(getEMMCCallback));
-    }
-
-    return;
-}
-
-/**
- * @brief populate Enabled and Status.State property based on EMMC enablement
- * and EMMC service exit code
- *
- * @param asyncResp
- */
-inline void populatePersistentStorageSettingStatus(
-    const crow::Request& req,
-    const std::shared_ptr<bmcweb::AsyncResp>& asyncResp)
-{
-    std::string getCommand = "/sbin/fw_printenv";
-    PersistentStorageUtil persistentStorageUtil;
-    auto respCallback = []([[maybe_unused]] const crow::Request& req,
-                           const std::shared_ptr<bmcweb::AsyncResp>& asyncResp,
-                           const std::string& stdOut,
-                           [[maybe_unused]] const std::string& stdErr,
-                           [[maybe_unused]] const boost::system::error_code& ec,
-                           [[maybe_unused]] int errorCode) -> void {
-        if (stdOut.find("emmc=enable") != std::string::npos)
-        {
-            asyncResp->res.jsonValue["Oem"]["Nvidia"]
-                                    ["PersistentStorageSettings"]["Enabled"] =
-                true;
-        }
-        else
-        {
-            asyncResp->res.jsonValue["Oem"]["Nvidia"]
-                                    ["PersistentStorageSettings"]["Enabled"] =
-                false;
-        }
-    };
-    persistentStorageUtil.executeEnvCommand(req, asyncResp, getCommand,
-                                            respCallback);
     crow::connections::systemBus->async_method_call(
         [asyncResp](const boost::system::error_code ec,
                     const std::variant<int32_t>& property) {
@@ -439,43 +201,6 @@
                           ["Status"]["State"] = "Disabled";
         }
     },
-=======
-    crow::connections::systemBus->async_method_call(
-        [asyncResp](const boost::system::error_code ec,
-                    const std::variant<int32_t>& property) {
-            if (ec)
-            {
-                BMCWEB_LOG_ERROR("DBUS response error getting service status: {}", ec.message());
-                redfish::messages::internalError(asyncResp->res);
-                return;
-            }
-            const int32_t* serviceStatus = std::get_if<int32_t>(&property);
-            if (serviceStatus == nullptr)
-            {
-                BMCWEB_LOG_ERROR("Invalid service exit status code");
-                redfish::messages::internalError(asyncResp->res);
-                return;
-            }
-            if (*serviceStatus == emmcPartitionMounted)
-            {
-                asyncResp->res
-                    .jsonValue["Oem"]["Nvidia"]["PersistentStorageSettings"]
-                              ["Status"]["State"] = "Enabled";
-            }
-            else if (*serviceStatus == eudaProgrammedNotActivated)
-            {
-                asyncResp->res
-                    .jsonValue["Oem"]["Nvidia"]["PersistentStorageSettings"]
-                              ["Status"]["State"] = "StandbyOffline";
-            }
-            else
-            {
-                asyncResp->res
-                    .jsonValue["Oem"]["Nvidia"]["PersistentStorageSettings"]
-                              ["Status"]["State"] = "Disabled";
-            }
-        },
->>>>>>> 507f598a
         "org.freedesktop.systemd1",
         "/org/freedesktop/systemd1/unit/nvidia_2demmc_2dpartition_2eservice",
         "org.freedesktop.DBus.Properties", "Get",
