--- conflicted
+++ resolved
@@ -1679,62 +1679,20 @@
                    const std::shared_ptr<bmcweb::AsyncResp>& asyncResp,
                    [[maybe_unused]] const std::string& fabricId,
                    [[maybe_unused]] const std::string& switchId) {
-<<<<<<< HEAD
                 if (!redfish::setUpRedfishRoute(app, req, asyncResp))
                 {
                     return;
-=======
-        if (!redfish::setUpRedfishRoute(app, req, asyncResp))
-        {
-            return;
-        }
-        std::optional<nlohmann::json> oemObject;
-        if (!redfish::json_util::readJsonAction(req, asyncResp->res, "Oem",
-                                                oemObject))
-        {
-            return;
-        }
+                }
+                std::optional<nlohmann::json> oemObject;
+                if (!redfish::json_util::readJsonAction(req, asyncResp->res,
+                                                        "Oem", oemObject))
+                {
+                    return;
+                }
         std::optional<nlohmann::json> oemNvidiaObject;
         if (oemObject &&
             redfish::json_util::readJson(*oemObject, asyncResp->res, "Nvidia",
                                          oemNvidiaObject))
-        {
-            std::optional<std::string> isolationMode;
-            if (oemNvidiaObject && redfish::json_util::readJson(
-                                       *oemNvidiaObject, asyncResp->res,
-                                       "SwitchIsolationMode", isolationMode))
-            {
-                if (isolationMode)
-                {
-                    if constexpr (BMCWEB_NVIDIA_OEM_PROPERTIES)
-                    {
-                        redfish::nvidia_fabric_utils::getSwitchObject(
-                            asyncResp, fabricId, switchId,
-                            [isolationMode](
-                                const std::shared_ptr<bmcweb::AsyncResp>&
-                                    asyncResp1,
-                                const std::string& fabricId1,
-                                const std::string& switchId1,
-                                const std::string& objectPath,
-                                const MapperServiceMap& serviceMap) {
-                            redfish::nvidia_fabric_utils::
-                                patchSwitchIsolationMode(
-                                    asyncResp1, fabricId1, switchId1,
-                                    *isolationMode, objectPath, serviceMap);
-                        });
-                    }
->>>>>>> bc0ceaef
-                }
-                std::optional<nlohmann::json> oemObject;
-                if (!redfish::json_util::readJsonAction(req, asyncResp->res,
-                                                        "Oem", oemObject))
-                {
-                    return;
-                }
-                if (std::optional<nlohmann::json> oemNvidiaObject;
-                    oemObject &&
-                    redfish::json_util::readJson(*oemObject, asyncResp->res,
-                                                 "Nvidia", oemNvidiaObject))
                 {
                     std::optional<std::string> isolationMode;
                     if (oemNvidiaObject &&
@@ -1757,9 +1715,8 @@
                                         const MapperServiceMap& serviceMap) {
                                         redfish::nvidia_fabric_utils::
                                             patchSwitchIsolationMode(
-                                                asyncResp1, fabricId1,
-                                                switchId1, *isolationMode,
-                                                objectPath, serviceMap);
+                                    asyncResp1, fabricId1, switchId1,
+                                    *isolationMode, objectPath, serviceMap);
                                     });
                             }
                         }
@@ -3932,120 +3889,12 @@
         {"Id", "Metrics"}};
 
     crow::connections::systemBus->async_method_call(
-<<<<<<< HEAD
-        [asyncResp](const boost::system::error_code ec,
-                    const boost::container::flat_map<
-                        std::string, std::variant<uint16_t, uint32_t, uint64_t,
-                                                  int64_t>>& properties) {
-            if (ec)
-=======
         [asyncResp](
             const boost::system::error_code ec,
-            const boost::container::flat_map<
+                    const boost::container::flat_map<
                 std::string, std::variant<uint16_t, uint32_t, uint64_t, int64_t,
                                           double>>& properties) {
-        if (ec)
-        {
-            BMCWEB_LOG_ERROR("DBUS response error");
-            messages::internalError(asyncResp->res);
-            return;
-        }
-        if constexpr (BMCWEB_NVIDIA_OEM_PROPERTIES)
-        {
-            asyncResp->res.jsonValue["Oem"]["Nvidia"]["@odata.type"] =
-                "#NvidiaPortMetrics.v1_3_0.NvidiaNVLinkPortMetrics";
-        }
-        for (const auto& property : properties)
-        {
-            if ((property.first == "TXBytes") || (property.first == "RXBytes"))
-            {
-                const size_t* value = std::get_if<size_t>(&property.second);
-                if (value == nullptr)
-                {
-                    BMCWEB_LOG_ERROR("Null value returned "
-                                     "for TX/RX bytes");
-                    messages::internalError(asyncResp->res);
-                    return;
-                }
-                asyncResp->res.jsonValue[property.first] = *value;
-            }
-            else if (property.first == "RXErrors")
-            {
-                const uint64_t* value = std::get_if<uint64_t>(&property.second);
-                if (value == nullptr)
-                {
-                    BMCWEB_LOG_ERROR("Null value returned "
-                                     "for receive error");
-                    messages::internalError(asyncResp->res);
-                    return;
-                }
-                asyncResp->res.jsonValue["RXErrors"] = *value;
-            }
-            else if (property.first == "RXPkts")
-            {
-                const uint64_t* value = std::get_if<uint64_t>(&property.second);
-                if (value == nullptr)
-                {
-                    BMCWEB_LOG_ERROR("Null value returned "
-                                     "for receive packets");
-                    messages::internalError(asyncResp->res);
-                    return;
-                }
-                asyncResp->res.jsonValue["Networking"]["RXFrames"] = *value;
-            }
-            else if (property.first == "TXPkts")
-            {
-                const uint64_t* value = std::get_if<uint64_t>(&property.second);
-                if (value == nullptr)
-                {
-                    BMCWEB_LOG_ERROR("Null value returned "
-                                     "for transmit packets");
-                    messages::internalError(asyncResp->res);
-                    return;
-                }
-                asyncResp->res.jsonValue["Networking"]["TXFrames"] = *value;
-            }
-            else if (property.first == "RXMulticastPkts")
-            {
-                const uint64_t* value = std::get_if<uint64_t>(&property.second);
-                if (value == nullptr)
-                {
-                    BMCWEB_LOG_ERROR("Null value returned "
-                                     "for receive multicast packets");
-                    messages::internalError(asyncResp->res);
-                    return;
-                }
-                asyncResp->res.jsonValue["Networking"]["RXMulticastFrames"] =
-                    *value;
-            }
-            else if (property.first == "TXMulticastPkts")
-            {
-                const uint64_t* value = std::get_if<uint64_t>(&property.second);
-                if (value == nullptr)
-                {
-                    BMCWEB_LOG_ERROR("Null value returned "
-                                     "for transmit multicast packets");
-                    messages::internalError(asyncResp->res);
-                    return;
-                }
-                asyncResp->res.jsonValue["Networking"]["TXMulticastFrames"] =
-                    *value;
-            }
-            else if (property.first == "RXUnicastPkts")
-            {
-                const uint64_t* value = std::get_if<uint64_t>(&property.second);
-                if (value == nullptr)
-                {
-                    BMCWEB_LOG_ERROR("Null value returned "
-                                     "for receive unicast packets");
-                    messages::internalError(asyncResp->res);
-                    return;
-                }
-                asyncResp->res.jsonValue["Networking"]["RXUnicastFrames"] =
-                    *value;
-            }
-            else if (property.first == "TXUnicastPkts")
->>>>>>> bc0ceaef
+            if (ec)
             {
                 BMCWEB_LOG_ERROR("DBUS response error");
                 messages::internalError(asyncResp->res);
@@ -4152,29 +4001,18 @@
                     asyncResp->res.jsonValue["Networking"]["RXUnicastFrames"] =
                         *value;
                 }
-<<<<<<< HEAD
                 else if (property.first == "TXUnicastPkts")
-=======
-                else if (property.first == "BitErrorRate")
->>>>>>> bc0ceaef
-                {
-                    const double* value = std::get_if<double>(&property.second);
+                {
+                    const uint64_t* value =
+                        std::get_if<uint64_t>(&property.second);
                     if (value == nullptr)
                     {
                         BMCWEB_LOG_ERROR("Null value returned "
-<<<<<<< HEAD
                                          "for transmit unicast packets");
                         messages::internalError(asyncResp->res);
                         return;
                     }
                     asyncResp->res.jsonValue["Networking"]["TXUnicastFrames"] =
-=======
-                                         "for bit error rate");
-                        messages::internalError(asyncResp->res);
-                        return;
-                    }
-                    asyncResp->res.jsonValue["Oem"]["Nvidia"]["BitErrorRate"] =
->>>>>>> bc0ceaef
                         *value;
                 }
                 else if (property.first == "TXDiscardPkts")
@@ -4406,14 +4244,13 @@
                             .jsonValue["Oem"]["Nvidia"]["NeighborMTUDiscards"] =
                             *value;
                     }
-                    else if (property.first == "SymbolError")
-                    {
-                        const uint64_t* value =
-                            std::get_if<uint64_t>(&property.second);
+                else if (property.first == "BitErrorRate")
+                    {
+                    const double* value = std::get_if<double>(&property.second);
                         if (value == nullptr)
                         {
                             BMCWEB_LOG_ERROR("Null value returned "
-                                             "for symbol error");
+                                         "for bit error rate");
                             messages::internalError(asyncResp->res);
                             return;
                         }
@@ -4513,8 +4350,7 @@
                 }
                 if (property.first == "ceCount")
                 {
-                    const int64_t* value =
-                        std::get_if<int64_t>(&property.second);
+                const double* value = std::get_if<double>(&property.second);
                     if (value == nullptr)
                     {
                         messages::internalError(asyncResp->res);
@@ -4522,177 +4358,83 @@
                     }
                     asyncResp->res
                         .jsonValue["PCIeErrors"]["CorrectableErrorCount"] =
-                        *value;
-                }
-<<<<<<< HEAD
-                else if (property.first == "nonfeCount")
-                {
-                    const int64_t* value =
-                        std::get_if<int64_t>(&property.second);
+                    nvidia::nsm_utils::tryConvertToInt64(*value);
+            }
+            else if (property.first == "nonfeCount")
+            {
+                const double* value = std::get_if<double>(&property.second);
                     if (value == nullptr)
                     {
                         messages::internalError(asyncResp->res);
                         return;
                     }
-                    asyncResp->res
-                        .jsonValue["PCIeErrors"]["NonFatalErrorCount"] = *value;
-                }
-                else if (property.first == "feCount")
-=======
-            }
-            if (property.first == "ceCount")
-            {
-                const double* value = std::get_if<double>(&property.second);
-                if (value == nullptr)
-                {
-                    messages::internalError(asyncResp->res);
-                    return;
-                }
-                asyncResp->res
-                    .jsonValue["PCIeErrors"]["CorrectableErrorCount"] =
-                    nvidia::nsm_utils::tryConvertToInt64(*value);
-            }
-            else if (property.first == "nonfeCount")
-            {
-                const double* value = std::get_if<double>(&property.second);
-                if (value == nullptr)
-                {
-                    messages::internalError(asyncResp->res);
-                    return;
-                }
                 asyncResp->res.jsonValue["PCIeErrors"]["NonFatalErrorCount"] =
                     nvidia::nsm_utils::tryConvertToInt64(*value);
             }
             else if (property.first == "feCount")
             {
                 const double* value = std::get_if<double>(&property.second);
-                if (value == nullptr)
->>>>>>> bc0ceaef
-                {
-                    const int64_t* value =
-                        std::get_if<int64_t>(&property.second);
                     if (value == nullptr)
                     {
                         messages::internalError(asyncResp->res);
                         return;
                     }
                     asyncResp->res.jsonValue["PCIeErrors"]["FatalErrorCount"] =
-                        *value;
-                }
-<<<<<<< HEAD
+                    nvidia::nsm_utils::tryConvertToInt64(*value);
+                }
                 else if (property.first == "L0ToRecoveryCount")
-=======
-                asyncResp->res.jsonValue["PCIeErrors"]["FatalErrorCount"] =
-                    nvidia::nsm_utils::tryConvertToInt64(*value);
-            }
-            else if (property.first == "L0ToRecoveryCount")
-            {
+                {
                 const double* value = std::get_if<double>(&property.second);
-                if (value == nullptr)
->>>>>>> bc0ceaef
-                {
-                    const int64_t* value =
-                        std::get_if<int64_t>(&property.second);
                     if (value == nullptr)
                     {
                         messages::internalError(asyncResp->res);
                         return;
                     }
-                    asyncResp->res
-                        .jsonValue["PCIeErrors"]["L0ToRecoveryCount"] = *value;
-                }
-<<<<<<< HEAD
-                else if (property.first == "ReplayCount")
-=======
                 asyncResp->res.jsonValue["PCIeErrors"]["L0ToRecoveryCount"] =
                     nvidia::nsm_utils::tryConvertToInt64(*value);
             }
             else if (property.first == "ReplayCount")
             {
                 const double* value = std::get_if<double>(&property.second);
-                if (value == nullptr)
->>>>>>> bc0ceaef
-                {
-                    const int64_t* value =
-                        std::get_if<int64_t>(&property.second);
                     if (value == nullptr)
                     {
                         messages::internalError(asyncResp->res);
                         return;
                     }
                     asyncResp->res.jsonValue["PCIeErrors"]["ReplayCount"] =
-                        *value;
-                }
-<<<<<<< HEAD
-                else if (property.first == "ReplayRolloverCount")
-=======
-                asyncResp->res.jsonValue["PCIeErrors"]["ReplayCount"] =
                     nvidia::nsm_utils::tryConvertToInt64(*value);
             }
             else if (property.first == "ReplayRolloverCount")
             {
                 const double* value = std::get_if<double>(&property.second);
-                if (value == nullptr)
->>>>>>> bc0ceaef
-                {
-                    const int64_t* value =
-                        std::get_if<int64_t>(&property.second);
                     if (value == nullptr)
                     {
                         messages::internalError(asyncResp->res);
                         return;
                     }
-                    asyncResp->res
-                        .jsonValue["PCIeErrors"]["ReplayRolloverCount"] =
-                        *value;
-                }
-<<<<<<< HEAD
-                else if (property.first == "NAKSentCount")
-=======
                 asyncResp->res.jsonValue["PCIeErrors"]["ReplayRolloverCount"] =
                     nvidia::nsm_utils::tryConvertToInt64(*value);
             }
             else if (property.first == "NAKSentCount")
             {
                 const double* value = std::get_if<double>(&property.second);
-                if (value == nullptr)
->>>>>>> bc0ceaef
-                {
-                    const int64_t* value =
-                        std::get_if<int64_t>(&property.second);
                     if (value == nullptr)
                     {
                         messages::internalError(asyncResp->res);
                         return;
                     }
                     asyncResp->res.jsonValue["PCIeErrors"]["NAKSentCount"] =
-                        *value;
-                }
-<<<<<<< HEAD
-                else if (property.first == "NAKReceivedCount")
-=======
-                asyncResp->res.jsonValue["PCIeErrors"]["NAKSentCount"] =
                     nvidia::nsm_utils::tryConvertToInt64(*value);
             }
             else if (property.first == "NAKReceivedCount")
             {
                 const double* value = std::get_if<double>(&property.second);
-                if (value == nullptr)
->>>>>>> bc0ceaef
-                {
-                    const int64_t* value =
-                        std::get_if<int64_t>(&property.second);
                     if (value == nullptr)
                     {
                         messages::internalError(asyncResp->res);
                         return;
                     }
                     asyncResp->res.jsonValue["PCIeErrors"]["NAKReceivedCount"] =
-                        *value;
-                }
-<<<<<<< HEAD
-=======
-                asyncResp->res.jsonValue["PCIeErrors"]["NAKReceivedCount"] =
                     nvidia::nsm_utils::tryConvertToInt64(*value);
             }
             else if (property.first == "UnsupportedRequestCount")
@@ -4706,7 +4448,7 @@
                 asyncResp->res
                     .jsonValue["PCIeErrors"]["UnsupportedRequestCount"] =
                     nvidia::nsm_utils::tryConvertToInt64(*value);
->>>>>>> bc0ceaef
+                }
             }
         },
         service, objPath, "org.freedesktop.DBus.Properties", "GetAll", "");
