/*
// Copyright (c) 2021, NVIDIA Corporation
//
// Licensed under the Apache License, Version 2.0 (the "License");
// you may not use this file except in compliance with the License.
// You may obtain a copy of the License at
//
//      http://www.apache.org/licenses/LICENSE-2.0
//
// Unless required by applicable law or agreed to in writing, software
// distributed under the License is distributed on an "AS IS" BASIS,
// WITHOUT WARRANTIES OR CONDITIONS OF ANY KIND, either express or implied.
// See the License for the specific language governing permissions and
// limitations under the License.
*/
#pragma once

#include "redfish_util.hpp"

#include <app.hpp>
#include <boost/format.hpp>
#include <utils/collection.hpp>
#include <utils/conditions_utils.hpp>
#include <utils/port_utils.hpp>
#include <utils/processor_utils.hpp>

#include <variant>

namespace redfish
{

constexpr const char* inventoryRootPath =
    "/xyz/openbmc_project/inventory/system";
constexpr const char* inventoryFabricStr = "/fabrics/";
constexpr const char* inventorySwitchStr = "/Switches/";
constexpr const char* inventoryPortStr = "/Ports/";

inline std::string getSwitchType(const std::string& switchType)
{
    if (switchType ==
        "xyz.openbmc_project.Inventory.Item.Switch.SwitchType.Ethernet")
    {
        return "Ethernet";
    }
    if (switchType == "xyz.openbmc_project.Inventory.Item.Switch.SwitchType.FC")
    {
        return "FC";
    }
    if (switchType ==
        "xyz.openbmc_project.Inventory.Item.Switch.SwitchType.NVLink")
    {
        return "NVLink";
    }
    if (switchType ==
        "xyz.openbmc_project.Inventory.Item.Switch.SwitchType.OEM")
    {
        return "OEM";
    }
    if (switchType ==
        "xyz.openbmc_project.Inventory.Item.Switch.SwitchType.PCIe")
    {
        return "PCIe";
    }

    // Unknown or others
    return "";
}

inline std::string getFabricType(const std::string& fabricType)
{
    if (fabricType ==
        "xyz.openbmc_project.Inventory.Item.Fabric.FabricType.Ethernet")
    {
        return "Ethernet";
    }
    if (fabricType == "xyz.openbmc_project.Inventory.Item.Fabric.FabricType.FC")
    {
        return "FC";
    }
    if (fabricType ==
        "xyz.openbmc_project.Inventory.Item.Fabric.FabricType.NVLink")
    {
        return "NVLink";
    }
    if (fabricType ==
        "xyz.openbmc_project.Inventory.Item.Fabric.FabricType.OEM")
    {
        return "OEM";
    }
    if (fabricType ==
        "xyz.openbmc_project.Inventory.Item.Fabric.FabricType.PCIe")
    {
        return "PCIe";
    }

    // Unknown or others
    return "";
}

inline std::string getZoneType(const std::string& zoneType)
{
    if (zoneType == "xyz.openbmc_project.Inventory.Item.Zone.ZoneType.Default")
    {
        return "Default";
    }
    if (zoneType ==
        "xyz.openbmc_project.Inventory.Item.Zone.ZoneType.ZoneOfEndpoints")
    {
        return "ZoneOfEndpoints";
    }
    if (zoneType ==
        "xyz.openbmc_project.Inventory.Item.Zone.ZoneType.ZoneOfZones")
    {
        return "ZoneOfZones";
    }
    if (zoneType ==
        "xyz.openbmc_project.Inventory.Item.Zone.ZoneType.ZoneOfResourceBlocks")
    {
        return "ZoneOfResourceBlocks";
    }
    // Unknown or others
    return "";
}

/**
 * @brief Get all switch info by requesting data
 * from the given D-Bus object.
 *
 * @param[in,out]   aResp   Async HTTP response.
 * @param[in]       objPath     D-Bus object to query.
 * @param[in]       processorId    processor id for redfish URI.
 */
inline void
    getConnectedPortLinks(const std::shared_ptr<bmcweb::AsyncResp>& aResp,
                          const std::string& objPath,
                          const std::string& processorId)
{
    BMCWEB_LOG_DEBUG("Get Connected Port Links");
    BMCWEB_LOG_DEBUG("{}", objPath);
    crow::connections::systemBus->async_method_call(
        [aResp, processorId](const boost::system::error_code ec,
                             std::variant<std::vector<std::string>>& resp) {
        if (ec)
        {
            return; // no endpoint = no failures
        }
        std::vector<std::string>* data =
            std::get_if<std::vector<std::string>>(&resp);
        if (data == nullptr)
        {
            return;
        }
        nlohmann::json& linksArray =
            aResp->res.jsonValue["Links"]["ConnectedPorts"];
        BMCWEB_LOG_DEBUG("populating ConnectedPorts");
        linksArray = nlohmann::json::array();
        for (const std::string& portPath : *data)
        {
            sdbusplus::message::object_path objPath(portPath);
            const std::string& endpointId = objPath.filename();
            BMCWEB_LOG_DEBUG("{}", endpointId);
            std::string endpointURI = "/redfish/v1/Systems/" PLATFORMSYSTEMID
                                      "/Processors/";
            endpointURI += processorId;
            endpointURI += "/Ports/";
            endpointURI += endpointId;
            linksArray.push_back({{"@odata.id", endpointURI}});
        }
    },
        "xyz.openbmc_project.ObjectMapper", objPath + "/processor_port",
        "org.freedesktop.DBus.Properties", "Get",
        "xyz.openbmc_project.Association", "endpoints");
}
/**
 * @brief Get all switch info by requesting data
 * from the given D-Bus object.
 *
 * @param[in,out]   aResp   Async HTTP response.
 * @param[in]       objPath     D-Bus object to query.
 * @param[in]       fabricId    fabric id for redfish URI.
 */
inline void updatePortLinks(const std::shared_ptr<bmcweb::AsyncResp>& aResp,
                            const std::string& objPath,
                            const std::string& fabricId)
{
    BMCWEB_LOG_DEBUG("Get Port Links");
    crow::connections::systemBus->async_method_call(
        [aResp, objPath,
         fabricId](const boost::system::error_code ec,
                   std::variant<std::vector<std::string>>& resp) {
        if (ec)
        {
            return; // no endpoint = no failures
        }
        std::vector<std::string>* data =
            std::get_if<std::vector<std::string>>(&resp);
        if (data == nullptr)
        {
            return;
        }
        nlohmann::json& linksArray =
            aResp->res.jsonValue["Links"]["AssociatedEndpoints"];
        linksArray = nlohmann::json::array();
        for (const std::string& portPath : *data)
        {
            sdbusplus::message::object_path portObjPath(portPath);
            const std::string& endpointId = portObjPath.filename();
            std::string endpointURI = "/redfish/v1/Fabrics/";
            endpointURI += fabricId;
            endpointURI += "/Endpoints/";
            endpointURI += endpointId;
            linksArray.push_back({{"@odata.id", endpointURI}});
            getConnectedPortLinks(aResp, objPath, endpointId);
        }
    },
        "xyz.openbmc_project.ObjectMapper", objPath + "/associated_endpoint",
        "org.freedesktop.DBus.Properties", "Get",
        "xyz.openbmc_project.Association", "endpoints");
}

/**
 * @brief Get all port info by requesting data
 * from the given D-Bus object.
 *
 * @param[in,out]   asyncResp   Async HTTP response.
 * @param[in]       fabricId    Fabric Id.
 * @param[in]       switchId    Switch Id.
 * @param[in]       portId      Port Id.
 * @param[in]       objPath     D-Bus object to query.
 */
inline void
    getFabricsPortObject(const std::shared_ptr<bmcweb::AsyncResp>& asyncResp,
                         const std::string& fabricId,
                         const std::string& switchId, const std::string& portId)
{
    std::string objPath = std::string(inventoryRootPath);
    objPath += std::string(inventoryFabricStr) + fabricId;
    objPath += std::string(inventorySwitchStr) + switchId;
    objPath += std::string(inventoryPortStr);

    BMCWEB_LOG_DEBUG("Access port Data");
    crow::connections::systemBus->async_method_call(
        [asyncResp{asyncResp}, fabricId, switchId,
         portId](const boost::system::error_code ec,
                 const crow::openbmc_mapper::GetSubTreeType& subtree) {
        if (ec)
        {
            messages::internalError(asyncResp->res);
            return;
        }
        // Iterate over all retrieved
        // ObjectPaths.
        for (const std::pair<
                 std::string,
                 std::vector<std::pair<std::string, std::vector<std::string>>>>&
                 object : subtree)
        {
            // Get the portId object
            const std::string& path = object.first;
            const std::vector<std::pair<std::string, std::vector<std::string>>>&
                connectionNames = object.second;
            sdbusplus::message::object_path objPath(path);
            if (objPath.filename() != portId ||
                path.find(fabricId) == std::string::npos ||
                path.find(switchId) == std::string::npos)
            {
                continue;
            }
            if (connectionNames.size() < 1)
            {
                BMCWEB_LOG_ERROR("Got 0 Connection names");
                continue;
            }
            std::string portURI = "/redfish/v1/Fabrics/";
            portURI += fabricId;
            portURI += "/Switches/";
            portURI += switchId;
            portURI += "/Ports/";
            portURI += portId;
            asyncResp->res.jsonValue = {{"@odata.type", "#Port.v1_4_0.Port"},
                                        {"@odata.id", portURI},
                                        {"Name", portId + " Resource"},
                                        {"Id", portId}};
            std::string portMetricsURI = portURI + "/Metrics";
            asyncResp->res.jsonValue["Metrics"]["@odata.id"] = portMetricsURI;
            asyncResp->res.jsonValue["Status"]["Conditions"] =
                nlohmann::json::array();

            const std::string& connectionName = connectionNames[0].first;
            redfish::port_utils::getPortData(asyncResp, connectionName,
                                             objPath);
            updatePortLinks(asyncResp, objPath, fabricId);
            return;
        }
        // Couldn't find an object with that name.
        // Return an error
        messages::resourceNotFound(asyncResp->res, "#Port.v1_4_0.Port", portId);
    },
        "xyz.openbmc_project.ObjectMapper",
        "/xyz/openbmc_project/object_mapper",
        "xyz.openbmc_project.ObjectMapper", "GetSubTree", objPath, 0,
        std::array<const char*, 1>{"xyz.openbmc_project.Inventory.Item."
                                   "Port"});
}

/**
 * @brief Get all switch info by requesting data
 * from the given D-Bus object.
 *
 * @param[in,out]   asyncResp   Async HTTP response.
 * @param[in]       service     D-Bus service to query.
 * @param[in]       objPath     D-Bus object to query.
 */
inline void
    updateSwitchData(const std::shared_ptr<bmcweb::AsyncResp>& asyncResp,
                     const std::string& service, const std::string& objPath)
{
    BMCWEB_LOG_DEBUG("Get Switch Data");
    using PropertyType =
        std::variant<std::string, bool, double, size_t, std::vector<std::string>>;
    using PropertiesMap = boost::container::flat_map<std::string, PropertyType>;
    // Get interface properties
    crow::connections::systemBus->async_method_call(
        [asyncResp](const boost::system::error_code ec,
                    const PropertiesMap& properties) {
        if (ec)
        {
            messages::internalError(asyncResp->res);
            return;
        }

        for (const auto& property : properties)
        {
            const std::string& propertyName = property.first;
            if (propertyName == "Type")
            {
                const std::string* value =
                    std::get_if<std::string>(&property.second);
                if (value == nullptr)
                {
                    BMCWEB_LOG_DEBUG("Null value returned " "for switch type");
                    messages::internalError(asyncResp->res);
                    return;
                }
                asyncResp->res.jsonValue["SwitchType"] = getSwitchType(*value);
            }

#ifdef BMCWEB_ENABLE_NVIDIA_OEM_PROPERTIES
            else if (propertyName == "DeviceId")
            {
                const std::string* value =
                    std::get_if<std::string>(&property.second);
                if (value == nullptr)
                {
                    BMCWEB_LOG_DEBUG("Null value returned " "for DeviceId");
                    messages::internalError(asyncResp->res);
                    return;
                }
                asyncResp->res.jsonValue["Oem"]["Nvidia"]["DeviceId"] = *value;
                asyncResp->res.jsonValue["Oem"]["Nvidia"]["@odata.type"] =
                    "#NvidiaSwitch.v1_0_0.NvidiaSwitch";
            }
            else if (propertyName == "VendorId")
            {
                const std::string* value =
                    std::get_if<std::string>(&property.second);
                if (value == nullptr)
                {
                    BMCWEB_LOG_DEBUG("Null value returned " "for VendorId");
                    messages::internalError(asyncResp->res);
                    return;
                }
                asyncResp->res.jsonValue["Oem"]["Nvidia"]["VendorId"] = *value;
            }
            else if (propertyName == "PCIeReferenceClockEnabled")
            {
                const bool* value = std::get_if<bool>(&property.second);
                if (value == nullptr)
                {
                    BMCWEB_LOG_DEBUG("Null value returned " "for PCIeReferenceClockEnabled");
                    messages::internalError(asyncResp->res);
                    return;
                }
                asyncResp->res.jsonValue["Oem"]["Nvidia"]
                                        ["PCIeReferenceClockEnabled"] = *value;
            }
#endif // BMCWEB_ENABLE_NVIDIA_OEM_PROPERTIES

            else if (propertyName == "SupportedProtocols")
            {
                nlohmann::json& protoArray =
                    asyncResp->res.jsonValue["SupportedProtocols"];
                protoArray = nlohmann::json::array();
                const std::vector<std::string>* protocols =
                    std::get_if<std::vector<std::string>>(&property.second);
                if (protocols == nullptr)
                {
                    BMCWEB_LOG_DEBUG("Null value returned " "for supported protocols");
                    messages::internalError(asyncResp->res);
                    return;
                }
                for (const std::string& protocol : *protocols)
                {
                    protoArray.push_back(getSwitchType(protocol));
                }
            }
            else if (propertyName == "Enabled")
            {
                const bool* value = std::get_if<bool>(&property.second);
                if (value == nullptr)
                {
                    BMCWEB_LOG_DEBUG("Null value returned " "for enabled");
                    messages::internalError(asyncResp->res);
                    return;
                }
                asyncResp->res.jsonValue["Enabled"] = *value;
            }
            else if ((propertyName == "Model") ||
                     (propertyName == "PartNumber") ||
                     (propertyName == "SerialNumber") ||
                     (propertyName == "Manufacturer"))
            {
                const std::string* value =
                    std::get_if<std::string>(&property.second);
                if (value == nullptr)
                {
                    BMCWEB_LOG_DEBUG("Null value returned " "for asset properties");
                    messages::internalError(asyncResp->res);
                    return;
                }
                asyncResp->res.jsonValue[propertyName] = *value;
            }
            else if (propertyName == "Version")
            {
                const std::string* value =
                    std::get_if<std::string>(&property.second);
                if (value == nullptr)
                {
<<<<<<< HEAD
                    BMCWEB_LOG_DEBUG("Null value returned " "for revision");
                    messages::internalError(asyncResp->res);
                    return;
=======
                    const double* value = std::get_if<double>(&property.second);
                    if (value == nullptr)
                    {
                        BMCWEB_LOG_DEBUG << "Null value returned "
                                            "for CurrentBandwidth";
                        messages::internalError(asyncResp->res);
                        return;
                    }
                    asyncResp->res.jsonValue["CurrentBandwidthGbps"] = *value;
>>>>>>> 4697e0bc
                }
                asyncResp->res.jsonValue["FirmwareVersion"] = *value;
            }
            else if (propertyName == "CurrentBandwidth")
            {
                const size_t* value = std::get_if<size_t>(&property.second);
                if (value == nullptr)
                {
<<<<<<< HEAD
                    BMCWEB_LOG_DEBUG("Null value returned " "for CurrentBandwidth");
                    messages::internalError(asyncResp->res);
                    return;
=======
                    const double* value = std::get_if<double>(&property.second);
                    if (value == nullptr)
                    {
                        BMCWEB_LOG_DEBUG << "Null value returned "
                                            "for MaxBandwidth";
                        messages::internalError(asyncResp->res);
                        return;
                    }
                    asyncResp->res.jsonValue["MaxBandwidthGbps"] = *value;
>>>>>>> 4697e0bc
                }
                asyncResp->res.jsonValue["CurrentBandwidthGbps"] = *value;
            }
            else if (propertyName == "MaxBandwidth")
            {
                const size_t* value = std::get_if<size_t>(&property.second);
                if (value == nullptr)
                {
                    BMCWEB_LOG_DEBUG("Null value returned " "for MaxBandwidth");
                    messages::internalError(asyncResp->res);
                    return;
                }
                asyncResp->res.jsonValue["MaxBandwidthGbps"] = *value;
            }
            else if (propertyName == "TotalSwitchWidth")
            {
                const size_t* value = std::get_if<size_t>(&property.second);
                if (value == nullptr)
                {
                    BMCWEB_LOG_DEBUG("Null value returned " "for TotalSwitchWidth");
                    messages::internalError(asyncResp->res);
                    return;
                }
                asyncResp->res.jsonValue["TotalSwitchWidth"] = *value;
            }
            else if (propertyName == "CurrentPowerState")
            {
                const std::string* state =
                    std::get_if<std::string>(&property.second);
                if (*state == "xyz.openbmc_project.State.Chassis.PowerState.On")
                {
                    asyncResp->res.jsonValue["Status"]["State"] = "Enabled";
                }
                else if (*state ==
                         "xyz.openbmc_project.State.Chassis.PowerState.Off")
                {
                    asyncResp->res.jsonValue["Status"]["State"] =
                        "StandbyOffline";
                }
            }
            else if (propertyName == "UUID")
            {
                const std::string* value =
                    std::get_if<std::string>(&property.second);
                if (value == nullptr)
                {
                    BMCWEB_LOG_ERROR("Null value returned " "for UUID");
                    messages::internalError(asyncResp->res);
                    return;
                }
                asyncResp->res.jsonValue["UUID"] = *value;
            }
        }
    },
        service, objPath, "org.freedesktop.DBus.Properties", "GetAll", "");

    asyncResp->res.jsonValue["Status"]["Health"] = "OK";
    asyncResp->res.jsonValue["Status"]["HealthRollup"] = "OK";

    // update switch health
#ifdef BMCWEB_ENABLE_HEALTH_ROLLUP_ALTERNATIVE
    std::shared_ptr<HealthRollup> health = std::make_shared<HealthRollup>(
        objPath, [asyncResp](const std::string& rootHealth,
                             const std::string& healthRollup) {
        asyncResp->res.jsonValue["Status"]["Health"] = rootHealth;
        asyncResp->res.jsonValue["Status"]["HealthRollup"] = healthRollup;
    });
    health->start();

#endif // ifdef BMCWEB_ENABLE_HEALTH_ROLLUP_ALTERNATIVE
}

inline void updateZoneData(const std::shared_ptr<bmcweb::AsyncResp>& asyncResp,
                           const std::string& service,
                           const std::string& objPath)
{
    BMCWEB_LOG_DEBUG("Get Zone Data");
    using PropertyType =
        std::variant<std::string, bool, size_t, std::vector<std::string>>;
    using PropertiesMap = boost::container::flat_map<std::string, PropertyType>;
    // Get interface properties
    crow::connections::systemBus->async_method_call(
        [asyncResp](const boost::system::error_code ec,
                    const PropertiesMap& properties) {
        if (ec)
        {
            messages::internalError(asyncResp->res);
            return;
        }

        for (const auto& property : properties)
        {
            const std::string& propertyName = property.first;
            if (propertyName == "Type")
            {
                const std::string* value =
                    std::get_if<std::string>(&property.second);
                if (value == nullptr)
                {
                    BMCWEB_LOG_DEBUG("Null value returned " "for zone type");
                    messages::internalError(asyncResp->res);
                    return;
                }
                asyncResp->res.jsonValue["ZoneType"] = getZoneType(*value);
            }

            else if (propertyName == "RoutingEnabled")
            {
                const bool* value = std::get_if<bool>(&property.second);
                if (value == nullptr)
                {
                    BMCWEB_LOG_DEBUG("Null value returned " "for enabled");
                    messages::internalError(asyncResp->res);
                    return;
                }
                asyncResp->res.jsonValue["DefaultRoutingEnabled"] = *value;
            }
        }
    },
        service, objPath, "org.freedesktop.DBus.Properties", "GetAll", "");
}

/**
 * FabricCollection derived class for delivering Fabric Collection Schema
 */
inline void requestRoutesFabricCollection(App& app)
{
    BMCWEB_ROUTE(app, "/redfish/v1/Fabrics/")
        .privileges({{"Login"}})
        .methods(boost::beast::http::verb::get)(
            [&app](const crow::Request& req,
                   const std::shared_ptr<bmcweb::AsyncResp>& asyncResp) {
        if (!redfish::setUpRedfishRoute(app, req, asyncResp))
        {
            return;
        }
        asyncResp->res.jsonValue["@odata.type"] =
            "#FabricCollection.FabricCollection";
        asyncResp->res.jsonValue["@odata.id"] = "/redfish/v1/Fabrics";
        asyncResp->res.jsonValue["Name"] = "Fabric Collection";
        constexpr std::array<std::string_view, 1> interface {"xyz.openbmc_project.Inventory.Item.Fabric"};

        collection_util::getCollectionMembers(
            asyncResp, boost::urls::format("/redfish/v1/Fabrics"),
            interface, "/xyz/openbmc_project/inventory");
    });
}

/**
 * Fabric override class for delivering Fabric Schema
 */
inline void requestRoutesFabric(App& app)
{
    BMCWEB_ROUTE(app, "/redfish/v1/Fabrics/<str>/")
        .privileges({{"Login"}})
        .methods(boost::beast::http::verb::get)(
            [&app](const crow::Request& req,
                   const std::shared_ptr<bmcweb::AsyncResp>& asyncResp,
                   const std::string& fabricId) {
        if (!redfish::setUpRedfishRoute(app, req, asyncResp))
        {
            return;
        }
        crow::connections::systemBus->async_method_call(
            [asyncResp, fabricId(std::string(fabricId))](
                const boost::system::error_code ec,
                const crow::openbmc_mapper::GetSubTreeType& subtree) {
            if (ec)
            {
                messages::internalError(asyncResp->res);
                return;
            }
            // Iterate over all retrieved ObjectPaths.
            for (const std::pair<std::string,
                                 std::vector<std::pair<
                                     std::string, std::vector<std::string>>>>&
                     object : subtree)
            {
                const std::string& path = object.first;
                const std::vector<
                    std::pair<std::string, std::vector<std::string>>>&
                    connectionNames = object.second;
                sdbusplus::message::object_path objPath(path);
                if (objPath.filename() != fabricId)
                {
                    continue;
                }
                if (connectionNames.size() < 1)
                {
                    BMCWEB_LOG_ERROR("Got 0 Connection names");
                    continue;
                }

                asyncResp->res.jsonValue["@odata.type"] =
                    "#Fabric.v1_2_0.Fabric";
                asyncResp->res.jsonValue["@odata.id"] = "/redfish/v1/Fabrics/" +
                                                        fabricId;
                asyncResp->res.jsonValue["Id"] = fabricId;
                asyncResp->res.jsonValue["Name"] = fabricId + " Resource";
                asyncResp->res.jsonValue["Endpoints"] = {
                    {"@odata.id",
                     "/redfish/v1/Fabrics/" + fabricId + "/Endpoints"}};
                asyncResp->res.jsonValue["Switches"] = {
                    {"@odata.id",
                     "/redfish/v1/Fabrics/" + fabricId + "/Switches"}};
                asyncResp->res.jsonValue["Zones"] = {
                    {"@odata.id",
                     "/redfish/v1/Fabrics/" + fabricId + "/Zones"}};

                const std::string& connectionName = connectionNames[0].first;

                // Fabric item properties
                crow::connections::systemBus->async_method_call(
                    [asyncResp](
                        const boost::system::error_code ec,
                        const std::vector<std::pair<
                            std::string, dbus::utility::DbusVariantType>>&
                            propertiesList) {
                    if (ec)
                    {
                        messages::internalError(asyncResp->res);
                        return;
                    }
                    for (const std::pair<std::string,
                                         dbus::utility::DbusVariantType>&
                             property : propertiesList)
                    {
                        if (property.first == "Type")
                        {
                            const std::string* value =
                                std::get_if<std::string>(&property.second);
                            if (value == nullptr)
                            {
                                BMCWEB_LOG_DEBUG("Null value returned " "for fabric type");
                                messages::internalError(asyncResp->res);
                                return;
                            }
                            asyncResp->res.jsonValue["FabricType"] =
                                getFabricType(*value);
                        }
                    }
                },
                    connectionName, path, "org.freedesktop.DBus.Properties",
                    "GetAll", "xyz.openbmc_project.Inventory.Item.Fabric");

                return;
            }
            // Couldn't find an object with that name. Return an error
            messages::resourceNotFound(asyncResp->res, "#Fabric.v1_2_0.Fabric",
                                       fabricId);
        },
            "xyz.openbmc_project.ObjectMapper",
            "/xyz/openbmc_project/object_mapper",
            "xyz.openbmc_project.ObjectMapper", "GetSubTree",
            "/xyz/openbmc_project/inventory", 0,
            std::array<const char*, 1>{
                "xyz.openbmc_project.Inventory.Item.Fabric"});
    });
}

/**
 * SwitchCollection derived class for delivering Switch Collection Schema
 */
inline void requestRoutesSwitchCollection(App& app)
{
    BMCWEB_ROUTE(app, "/redfish/v1/Fabrics/<str>/Switches/")
        .privileges({{"Login"}})
        .methods(boost::beast::http::verb::get)(
            [&app](const crow::Request& req,
                   const std::shared_ptr<bmcweb::AsyncResp>& asyncResp,
                   const std::string& fabricId) {
        if (!redfish::setUpRedfishRoute(app, req, asyncResp))
        {
            return;
        }
        asyncResp->res.jsonValue["@odata.type"] =
            "#SwitchCollection.SwitchCollection";
        asyncResp->res.jsonValue["@odata.id"] = "/redfish/v1/Fabrics/" +
                                                fabricId + "/Switches";
        asyncResp->res.jsonValue["Name"] = "Switch Collection";

        crow::connections::systemBus->async_method_call(
            [asyncResp, fabricId](const boost::system::error_code ec,
                                  const std::vector<std::string>& objects) {
            if (ec)
            {
                messages::internalError(asyncResp->res);
                return;
            }

            for (const std::string& object : objects)
            {
                // Get the fabricId object
                if (!boost::ends_with(object, fabricId))
                {
                    continue;
                }
                constexpr std::array<std::string_view, 1> interface {
                    "xyz.openbmc_project.Inventory.Item.Switch"
                    };
                collection_util::getCollectionMembers(
                    asyncResp, boost::urls::format("/redfish/v1/Fabrics/" + fabricId + "/Switches"),
                    interface,
                    object.c_str());
                return;
            }
            // Couldn't find an object with that name. Return an
            // error
            messages::resourceNotFound(asyncResp->res, "#Fabric.v1_2_0.Fabric",
                                       fabricId);
        },
            "xyz.openbmc_project.ObjectMapper",
            "/xyz/openbmc_project/object_mapper",
            "xyz.openbmc_project.ObjectMapper", "GetSubTreePaths",
            "/xyz/openbmc_project/inventory", 0,
            std::array<const char*, 1>{
                "xyz.openbmc_project.Inventory.Item.Fabric"});
    });
}

/**
 * @brief Fill out links for parent chassis PCIeDevice by
 * requesting data from the given D-Bus association object.
 *
 * @param[in,out]   aResp       Async HTTP response.
 * @param[in]       objPath     D-Bus object to query.
 * @param[in]       chassisName D-Bus object chassisName.
 */
inline void getSwitchParentChassisPCIeDeviceLink(
    const std::shared_ptr<bmcweb::AsyncResp>& aResp, const std::string& objPath,
    const std::string& chassisName)
{
    crow::connections::systemBus->async_method_call(
        [aResp, chassisName](const boost::system::error_code ec,
                             std::variant<std::vector<std::string>>& resp) {
        if (ec)
        {
            return; // no chassis = no failures
        }
        std::vector<std::string>* data =
            std::get_if<std::vector<std::string>>(&resp);
        if (data == nullptr && data->size() > 1)
        {
            // Chassis must have single parent chassis
            return;
        }
        const std::string& parentChassisPath = data->front();
        sdbusplus::message::object_path objectPath(parentChassisPath);
        std::string parentChassisName = objectPath.filename();
        if (parentChassisName.empty())
        {
            messages::internalError(aResp->res);
            return;
        }
        crow::connections::systemBus->async_method_call(
            [aResp, chassisName, parentChassisName](
                const boost::system::error_code ec,
                const crow::openbmc_mapper::GetSubTreeType& subtree) {
            if (ec)
            {
                messages::internalError(aResp->res);
                return;
            }
            for (const auto& [objectPath, serviceMap] : subtree)
            {
                // Process same device
                if (!boost::ends_with(objectPath, chassisName))
                {
                    continue;
                }
                std::string pcieDeviceLink = "/redfish/v1/Chassis/";
                pcieDeviceLink += parentChassisName;
                pcieDeviceLink += "/PCIeDevices/";
                pcieDeviceLink += chassisName;
                aResp->res.jsonValue["Links"]["PCIeDevice"] = {
                    {"@odata.id", pcieDeviceLink}};
            }
        },
            "xyz.openbmc_project.ObjectMapper",
            "/xyz/openbmc_project/object_mapper",
            "xyz.openbmc_project.ObjectMapper", "GetSubTree", parentChassisPath,
            0,
            std::array<const char*, 1>{"xyz.openbmc_project.Inventory.Item."
                                       "PCIeDevice"});
    },
        "xyz.openbmc_project.ObjectMapper", objPath + "/parent_chassis",
        "org.freedesktop.DBus.Properties", "Get",
        "xyz.openbmc_project.Association", "endpoints");
}

/**
 * @brief Fill out links association to parent chassis by
 * requesting data from the given D-Bus association object.
 *
 * @param[in,out]   aResp       Async HTTP response.
 * @param[in]       objPath     D-Bus object to query.
 */
inline void
    getSwitchChassisLink(const std::shared_ptr<bmcweb::AsyncResp>& aResp,
                         const std::string& objPath)
{
    BMCWEB_LOG_DEBUG("Get parent chassis link");
    crow::connections::systemBus->async_method_call(
        [aResp, objPath](const boost::system::error_code ec,
                         std::variant<std::vector<std::string>>& resp) {
        if (ec)
        {
            return; // no chassis = no failures
        }
        std::vector<std::string>* data =
            std::get_if<std::vector<std::string>>(&resp);
        if (data == nullptr && data->size() > 1)
        {
            // Switch must have single parent chassis
            return;
        }
        const std::string& chassisPath = data->front();
        sdbusplus::message::object_path objectPath(chassisPath);
        std::string chassisName = objectPath.filename();
        if (chassisName.empty())
        {
            messages::internalError(aResp->res);
            return;
        }
        aResp->res.jsonValue["Links"]["Chassis"] = {
            {"@odata.id", "/redfish/v1/Chassis/" + chassisName}};

        // Get PCIeDevice on this chassis
        crow::connections::systemBus->async_method_call(
            [aResp, chassisName](const boost::system::error_code ec,
                                 std::variant<std::vector<std::string>>& resp) {
            if (ec)
            {
                BMCWEB_LOG_ERROR("Chassis has no connected PCIe devices");
                return; // no pciedevices = no failures
            }
            std::vector<std::string>* data =
                std::get_if<std::vector<std::string>>(&resp);
            if (data == nullptr && data->size() > 1)
            {
                // Chassis must have single pciedevice
                BMCWEB_LOG_ERROR("chassis must have single pciedevice");
                return;
            }

            for (const std::string& pcieDevicePath : *data)
            {
                sdbusplus::message::object_path objectPath(pcieDevicePath);
                std::string pcieDeviceName = objectPath.filename();
                if (pcieDeviceName.empty())
                {
                    BMCWEB_LOG_ERROR("chassis pciedevice name empty");
                    return;
                }
                std::string pcieDeviceLink = "/redfish/v1/Chassis/";
                pcieDeviceLink += chassisName;
                pcieDeviceLink += "/PCIeDevices/";
                pcieDeviceLink += pcieDeviceName;
                aResp->res.jsonValue["Links"]["PCIeDevice"] = {
                    {"@odata.id", pcieDeviceLink}};
            }
        },
            "xyz.openbmc_project.ObjectMapper", chassisPath + "/pciedevice",
            "org.freedesktop.DBus.Properties", "Get",
            "xyz.openbmc_project.Association", "endpoints");
    },
        "xyz.openbmc_project.ObjectMapper", objPath + "/parent_chassis",
        "org.freedesktop.DBus.Properties", "Get",
        "xyz.openbmc_project.Association", "endpoints");
}

/**
 * @brief Fill out links association to parent chassis by
 * requesting data from the given D-Bus association object.
 *
 * @param[in,out]   aResp       Async HTTP response.
 * @param[in]       objPath     D-Bus object to query.
 * @param[in]       fabricId    Fabric Id.
 */
inline void
    getSwitchEndpointsLink(const std::shared_ptr<bmcweb::AsyncResp>& aResp,
                           const std::string& objPath,
                           const std::string& fabricId)
{
    BMCWEB_LOG_DEBUG("Get endpoint links");
    crow::connections::systemBus->async_method_call(
        [aResp, fabricId](const boost::system::error_code ec,
                          std::variant<std::vector<std::string>>& resp) {
        if (ec)
        {
            return; // no endpoints = no failures
        }
        std::vector<std::string>* data =
            std::get_if<std::vector<std::string>>(&resp);
        if (data == nullptr)
        {
            return;
        }
        nlohmann::json& linksArray = aResp->res.jsonValue["Links"]["Endpoints"];
        linksArray = nlohmann::json::array();
        for (const std::string& endpointPath : *data)
        {
            sdbusplus::message::object_path objPath(endpointPath);
            const std::string& endpointId = objPath.filename();
            std::string endpointURI = "/redfish/v1/Fabrics/";
            endpointURI += fabricId;
            endpointURI += "/Endpoints/";
            endpointURI += endpointId;
            linksArray.push_back({{"@odata.id", endpointURI}});
        }
    },
        "xyz.openbmc_project.ObjectMapper", objPath + "/all_endpoints",
        "org.freedesktop.DBus.Properties", "Get",
        "xyz.openbmc_project.Association", "endpoints");
}

/**
 * @brief Fill out managed by links association to manager service by
 * requesting data from the given D-Bus association object.
 *
 * @param[in,out]   aResp       Async HTTP response.
 * @param[in]       objPath     D-Bus object to query.
 */
inline void getManagerLink(const std::shared_ptr<bmcweb::AsyncResp>& aResp,
                           const std::string& objPath)
{
    BMCWEB_LOG_DEBUG("Get managed_by links");
    crow::connections::systemBus->async_method_call(
        [aResp](const boost::system::error_code ec,
                std::variant<std::vector<std::string>>& resp) {
        if (ec)
        {
            return; // no managed_by association = no failures
        }
        std::vector<std::string>* data =
            std::get_if<std::vector<std::string>>(&resp);
        if (data == nullptr)
        {
            return;
        }
        nlohmann::json& linksArray = aResp->res.jsonValue["Links"]["ManagedBy"];
        linksArray = nlohmann::json::array();
        for (const std::string& endpointPath : *data)
        {
            sdbusplus::message::object_path objPath(endpointPath);
            const std::string& endpointId = objPath.filename();
            std::string endpointURI = "/redfish/v1/Managers/";
            endpointURI += endpointId;
            linksArray.push_back({{"@odata.id", endpointURI}});
        }
    },
        "xyz.openbmc_project.ObjectMapper", objPath + "/managed_by",
        "org.freedesktop.DBus.Properties", "Get",
        "xyz.openbmc_project.Association", "endpoints");
}

/**
 * @brief Fill out links association to parent chassis by
 * requesting data from the given D-Bus association object.
 *
 * @param[in,out]   aResp       Async HTTP response.
 * @param[in]       objPath     D-Bus object to query.
 * @param[in]       fabricId    Fabric Id.
 */
inline void
    getZoneEndpointsLink(const std::shared_ptr<bmcweb::AsyncResp>& aResp,
                         const std::string& objPath,
                         const std::string& fabricId)
{
    BMCWEB_LOG_DEBUG("Get zone endpoint links");
    crow::connections::systemBus->async_method_call(
        [aResp, fabricId](const boost::system::error_code ec,
                          std::variant<std::vector<std::string>>& resp) {
        if (ec)
        {
            return; // no endpoints = no failures
        }
        std::vector<std::string>* data =
            std::get_if<std::vector<std::string>>(&resp);
        if (data == nullptr)
        {
            return;
        }
        nlohmann::json& linksArray = aResp->res.jsonValue["Links"]["Endpoints"];
        linksArray = nlohmann::json::array();
        for (const std::string& endpointPath : *data)
        {
            sdbusplus::message::object_path objPath(endpointPath);
            const std::string& endpointId = objPath.filename();
            std::string endpointURI = "/redfish/v1/Fabrics/";
            endpointURI += fabricId;
            endpointURI += "/Endpoints/";
            endpointURI += endpointId;
            linksArray.push_back({{"@odata.id", endpointURI}});
        }
    },
        "xyz.openbmc_project.ObjectMapper", objPath + "/zone_endpoints",
        "org.freedesktop.DBus.Properties", "Get",
        "xyz.openbmc_project.Association", "endpoints");
}
/**
 * Switch override class for delivering Switch Schema
 */
inline void requestRoutesSwitch(App& app)
{
    BMCWEB_ROUTE(app, "/redfish/v1/Fabrics/<str>/Switches/<str>")
        .privileges({{"Login"}})
        .methods(boost::beast::http::verb::get)(
            [&app](const crow::Request& req,
                   const std::shared_ptr<bmcweb::AsyncResp>& asyncResp,
                   const std::string& fabricId, const std::string& switchId) {
        if (!redfish::setUpRedfishRoute(app, req, asyncResp))
        {
            return;
        }
        crow::connections::systemBus->async_method_call(
            [asyncResp, fabricId,
             switchId](const boost::system::error_code ec,
                       const std::vector<std::string>& objects) {
            if (ec)
            {
                messages::internalError(asyncResp->res);
                return;
            }

            for (const std::string& object : objects)
            {
                // Get the fabricId object
                if (!boost::ends_with(object, fabricId))
                {
                    continue;
                }
                crow::connections::systemBus->async_method_call(
                    [asyncResp, fabricId, switchId](
                        const boost::system::error_code ec,
                        const crow::openbmc_mapper::GetSubTreeType& subtree) {
                    if (ec)
                    {
                        messages::internalError(asyncResp->res);
                        return;
                    }
                    // Iterate over all retrieved ObjectPaths.
                    for (const std::pair<
                             std::string,
                             std::vector<std::pair<std::string,
                                                   std::vector<std::string>>>>&
                             object : subtree)
                    {
                        // Get the switchId object
                        const std::string& path = object.first;
                        const std::vector<
                            std::pair<std::string, std::vector<std::string>>>&
                            connectionNames = object.second;
                        sdbusplus::message::object_path objPath(path);
                        if (objPath.filename() != switchId)
                        {
                            continue;
                        }
                        if (connectionNames.size() < 1)
                        {
                            BMCWEB_LOG_ERROR("Got 0 Connection names");
                            continue;
                        }
                        std::string switchURI = "/redfish/v1/Fabrics/";
                        switchURI += fabricId;
                        switchURI += "/Switches/";
                        switchURI += switchId;
                        std::string portsURI = switchURI;
                        portsURI += "/Ports";
                        std::string switchMetricURI = switchURI;
                        switchMetricURI += "/SwitchMetrics";
                        asyncResp->res.jsonValue["@odata.type"] =
                            "#Switch.v1_8_0.Switch";
                        asyncResp->res.jsonValue["@odata.id"] = switchURI;
                        asyncResp->res.jsonValue["Id"] = switchId;
                        asyncResp->res.jsonValue["Name"] = switchId +
                                                           " Resource";
                        asyncResp->res.jsonValue["Ports"] = {
                            {"@odata.id", portsURI}};
                        asyncResp->res.jsonValue["Metrics"] = {
                            {"@odata.id", switchMetricURI}};
                        std::string switchResetURI = "/redfish/v1/Fabrics/";
                        switchResetURI += fabricId;
                        switchResetURI += "/Switches/";
                        switchResetURI += switchId;
                        switchResetURI += "/Actions/Switch.Reset";
                        asyncResp->res.jsonValue["Actions"]["#Switch.Reset"] = {
                            {"target", switchResetURI},
                            {"ResetType@Redfish.AllowableValues",
                             {"ForceRestart"}}};
                        const std::string& connectionName =
                            connectionNames[0].first;
                        updateSwitchData(asyncResp, connectionName, path);
                        // Link association to parent chassis
                        getSwitchChassisLink(asyncResp, path);
                        // Link association to endpoints
                        getSwitchEndpointsLink(asyncResp, path, fabricId);
                        // Link association to manager
                        getManagerLink(asyncResp, path);

                        redfish::conditions_utils::populateServiceConditions(
                            asyncResp, switchId);
                        return;
                    }
                    // Couldn't find an object with that name.
                    // Return an error
                    messages::resourceNotFound(
                        asyncResp->res, "#Switch.v1_8_0.Switch", switchId);
                },
                    "xyz.openbmc_project.ObjectMapper",
                    "/xyz/openbmc_project/object_mapper",
                    "xyz.openbmc_project.ObjectMapper", "GetSubTree", object, 0,
                    std::array<const char*, 1>{
                        "xyz.openbmc_project.Inventory.Item.Switch"});
                return;
            }
            // Couldn't find an object with that name. Return an error
            messages::resourceNotFound(asyncResp->res, "#Fabric.v1_2_0.Fabric",
                                       fabricId);
        },
            "xyz.openbmc_project.ObjectMapper",
            "/xyz/openbmc_project/object_mapper",
            "xyz.openbmc_project.ObjectMapper", "GetSubTreePaths",
            "/xyz/openbmc_project/inventory", 0,
            std::array<const char*, 1>{
                "xyz.openbmc_project.Inventory.Item.Fabric"});
    });
}

using DimmProperties =
    boost::container::flat_map<std::string, dbus::utility::DbusVariantType>;
inline void
    getInternalMemoryMetrics(const std::shared_ptr<bmcweb::AsyncResp>& aResp,
                             const std::string& service,
                             const std::string& objPath)
{
    BMCWEB_LOG_DEBUG("Get memory ecc data.");
    crow::connections::systemBus->async_method_call(
        [aResp](const boost::system::error_code ec,
                const DimmProperties& properties) {
        if (ec)
        {
            BMCWEB_LOG_DEBUG("DBUS response error");
            messages::internalError(aResp->res);
            return;
        }

        for (const auto& property : properties)
        {
            if (property.first == "ceCount")
            {
                const int64_t* value = std::get_if<int64_t>(&property.second);
                if (value == nullptr)
                {
                    messages::internalError(aResp->res);
                    return;
                }
                aResp->res.jsonValue["InternalMemoryMetrics"]["LifeTime"]
                                    ["CorrectableECCErrorCount"] = *value;
            }
            else if (property.first == "ueCount")
            {
                const int64_t* value = std::get_if<int64_t>(&property.second);
                if (value == nullptr)
                {
                    messages::internalError(aResp->res);
                    return;
                }
                aResp->res.jsonValue["InternalMemoryMetrics"]["LifeTime"]
                                    ["UncorrectableECCErrorCount"] = *value;
            }
        }
    },
        service, objPath, "org.freedesktop.DBus.Properties", "GetAll",
        "xyz.openbmc_project.Memory.MemoryECC");
}

inline void requestRoutesSwitchMetrics(App& app)
{
    BMCWEB_ROUTE(app, "/redfish/v1/Fabrics/<str>/Switches/<str>/SwitchMetrics")
        .privileges({{"Login"}})
        .methods(boost::beast::http::verb::get)(
            [&app](const crow::Request& req,
                   const std::shared_ptr<bmcweb::AsyncResp>& asyncResp,
                   const std::string& fabricId, const std::string& switchId) {
        if (!redfish::setUpRedfishRoute(app, req, asyncResp))
        {
            return;
        }
        crow::connections::systemBus->async_method_call(
            [asyncResp, fabricId,
             switchId](const boost::system::error_code ec,
                       const std::vector<std::string>& objects) {
            if (ec)
            {
                messages::internalError(asyncResp->res);
                return;
            }

            for (const std::string& object : objects)
            {
                // Get the fabricId object
                if (!boost::ends_with(object, fabricId))
                {
                    continue;
                }
                crow::connections::systemBus->async_method_call(
                    [asyncResp, fabricId, switchId](
                        const boost::system::error_code ec,
                        const crow::openbmc_mapper::GetSubTreeType& subtree) {
                    if (ec)
                    {
                        messages::internalError(asyncResp->res);
                        return;
                    }
                    // Iterate over all retrieved ObjectPaths.
                    for (const std::pair<
                             std::string,
                             std::vector<std::pair<std::string,
                                                   std::vector<std::string>>>>&
                             object : subtree)
                    {
                        // Get the switchId object
                        const std::string& path = object.first;
                        const std::vector<
                            std::pair<std::string, std::vector<std::string>>>&
                            connectionNames = object.second;
                        sdbusplus::message::object_path objPath(path);
                        if (objPath.filename() != switchId)
                        {
                            continue;
                        }
                        if (connectionNames.size() < 1)
                        {
                            BMCWEB_LOG_ERROR("Got 0 Connection names");
                            continue;
                        }
                        std::string switchURI = "/redfish/v1/Fabrics/";
                        switchURI += fabricId;
                        switchURI += "/Switches/";
                        switchURI += switchId;
                        std::string switchMetricURI = switchURI;
                        switchMetricURI += "/SwitchMetrics";
                        asyncResp->res.jsonValue["@odata.type"] =
                            "#SwitchMetrics.v1_0_0.SwitchMetrics";
                        asyncResp->res.jsonValue["@odata.id"] = switchMetricURI;
                        asyncResp->res.jsonValue["Id"] = switchId;
                        asyncResp->res.jsonValue["Name"] = switchId +
                                                           " Metrics";
                        const std::string& connectionName =
                            connectionNames[0].first;
                        const std::vector<std::string>& interfaces =
                            connectionNames[0].second;
                        if (std::find(interfaces.begin(), interfaces.end(),
                                      "xyz.openbmc_project.Memory.MemoryECC") !=
                            interfaces.end())
                        {
                            getInternalMemoryMetrics(asyncResp, connectionName,
                                                     path);
                        }
                        if (std::find(interfaces.begin(), interfaces.end(),
                                      "xyz.openbmc_project.PCIe.PCIeECC") !=
                            interfaces.end())
                        {
                            redfish::processor_utils::getPCIeErrorData(
                                asyncResp, connectionName, path);
                        }

                        return;
                    }
                    // Couldn't find an object with that name.
                    // Return an error
                    messages::resourceNotFound(
                        asyncResp->res, "#Switch.v1_8_0.Switch", switchId);
                },
                    "xyz.openbmc_project.ObjectMapper",
                    "/xyz/openbmc_project/object_mapper",
                    "xyz.openbmc_project.ObjectMapper", "GetSubTree", object, 0,
                    std::array<const char*, 1>{
                        "xyz.openbmc_project.Inventory.Item.Switch"});
                return;
            }
            // Couldn't find an object with that name. Return an error
            messages::resourceNotFound(asyncResp->res, "#Fabric.v1_2_0.Fabric",
                                       fabricId);
        },
            "xyz.openbmc_project.ObjectMapper",
            "/xyz/openbmc_project/object_mapper",
            "xyz.openbmc_project.ObjectMapper", "GetSubTreePaths",
            "/xyz/openbmc_project/inventory", 0,
            std::array<const char*, 1>{
                "xyz.openbmc_project.Inventory.Item.Fabric"});
    });
}

inline std::string getNVSwitchResetType(const std::string& processorType)
{
    if (processorType ==
        "xyz.openbmc_project.Control.Processor.Reset.ResetTypes.ForceOff")
    {
        return "ForceOff";
    }
    if (processorType ==
        "xyz.openbmc_project.Control.Processor.Reset.ResetTypes.ForceOn")
    {
        return "ForceOn";
    }
    if (processorType ==
        "xyz.openbmc_project.Control.Processor.Reset.ResetTypes.ForceRestart")
    {
        return "ForceRestart";
    }
    if (processorType ==
        "xyz.openbmc_project.Control.Processor.Reset.ResetTypes.GracefulRestart")
    {
        return "GracefulRestart";
    }
    if (processorType ==
        "xyz.openbmc_project.Control.Processor.Reset.ResetTypes.GracefulShutdown")
    {
        return "GracefulShutdown";
    }
    // Unknown or others
    return "";
}

inline void nvswitchPostResetType(
    const std::shared_ptr<bmcweb::AsyncResp>& resp, const std::string& switchId,
    const std::string& cpuObjectPath, const std::string& resetType,
    const std::vector<std::pair<std::string, std::vector<std::string>>>&
        serviceMap)
{
    // Check that the property even exists by checking for the interface
    const std::string* inventoryService = nullptr;
    for (const auto& [serviceName, interfaceList] : serviceMap)
    {
        if (std::find(interfaceList.begin(), interfaceList.end(),
                      "xyz.openbmc_project.Control.Processor.Reset") !=
            interfaceList.end())
        {
            inventoryService = &serviceName;
            break;
        }
    }
    if (inventoryService == nullptr)
    {
        messages::internalError(resp->res);
        return;
    }
    const std::string conName = *inventoryService;
    sdbusplus::asio::getProperty<std::string>(
        *crow::connections::systemBus, conName, cpuObjectPath,
        "xyz.openbmc_project.Control.Processor.Reset", "ResetType",
        [resp, resetType, switchId, conName, cpuObjectPath](

            const boost::system::error_code ec, const std::string& property) {
        if (ec)
        {
            BMCWEB_LOG_ERROR("DBus response, error for ResetType ");
            BMCWEB_LOG_ERROR("{}", ec.message());
            messages::internalError(resp->res);
            return;
        }

        const std::string processorResetType = getNVSwitchResetType(property);
        if (processorResetType != resetType)
        {
            BMCWEB_LOG_DEBUG("Property Value Incorrect");
            messages::actionParameterNotSupported(resp->res, "ResetType",
                                                  resetType);
            return;
        }
        // Set the property, with handler to check error responses
        crow::connections::systemBus->async_method_call(
            [resp, switchId](boost::system::error_code ec, const int retValue) {
            if (!ec)
            {
                if (retValue != 0)
                {
                    BMCWEB_LOG_ERROR("{}", retValue);
                    messages::internalError(resp->res);
                }
                BMCWEB_LOG_DEBUG("Switch:{} Reset Succeded", switchId);
                messages::success(resp->res);
                return;
            }
            BMCWEB_LOG_DEBUG("{}", ec);
            messages::internalError(resp->res);
            return;
        },
            conName, cpuObjectPath,
            "xyz.openbmc_project.Control.Processor.Reset", "Reset");
    });
}

/**
 * Functions triggers appropriate NVSwitch Reset requests on DBus
 */
inline void requestRoutesNVSwitchReset(App& app)
{
    BMCWEB_ROUTE(app, "/redfish/v1/Fabrics/<str>/Switches/<str>/"
                      "Actions/Switch.Reset")
        .privileges({{"Login"}})
        .methods(boost::beast::http::verb::post)(
            [&app](const crow::Request& req,
               const std::shared_ptr<bmcweb::AsyncResp>& asyncResp,
               const std::string& fabricId, const std::string& switchId) {
        if (!redfish::setUpRedfishRoute(app, req, asyncResp))
        {
            return;
        }
        std::optional<std::string> resetType;
        if (!redfish::json_util::readJsonAction(req, asyncResp->res,
                                                "ResetType", resetType))
        {
            return;
        }
        if (resetType)
        {
            crow::connections::systemBus->async_method_call(
                [asyncResp, fabricId, switchId,
                 resetType](const boost::system::error_code ec,
                            const std::vector<std::string>& objects) {
                if (ec)
                {
                    messages::internalError(asyncResp->res);
                    return;
                }

                for (const std::string& object : objects)
                {
                    // Get the fabricId object
                    if (!boost::ends_with(object, fabricId))
                    {
                        continue;
                    }
                    crow::connections::systemBus->async_method_call(
                        [asyncResp, fabricId, switchId,
                         resetType](const boost::system::error_code ec,
                                    const crow::openbmc_mapper::GetSubTreeType&
                                        subtree) {
                        if (ec)
                        {
                            messages::internalError(asyncResp->res);
                            return;
                        }
                        // Iterate over all retrieved ObjectPaths.
                        for (const std::pair<
                                 std::string,
                                 std::vector<std::pair<
                                     std::string, std::vector<std::string>>>>&
                                 object : subtree)
                        {
                            // Get the switchId object
                            const std::string& path = object.first;
                            const std::vector<std::pair<
                                std::string, std::vector<std::string>>>&
                                connectionNames = object.second;
                            sdbusplus::message::object_path objPath(path);
                            if (objPath.filename() != switchId)
                            {
                                continue;
                            }
                            if (connectionNames.size() < 1)
                            {
                                BMCWEB_LOG_ERROR("Got 0 Connection names");
                                continue;
                            }
                            nvswitchPostResetType(asyncResp, switchId, objPath,

                                                  *resetType, connectionNames);
                            return;
                        }
                        // Couldn't find an object with that name.
                        // Return an error
                        messages::resourceNotFound(
                            asyncResp->res, "#Switch.v1_8_0.Switch", switchId);
                    },
                        "xyz.openbmc_project.ObjectMapper",
                        "/xyz/openbmc_project/object_mapper",
                        "xyz.openbmc_project.ObjectMapper", "GetSubTree",
                        object, 0,
                        std::array<const char*, 1>{
                            "xyz.openbmc_project.Inventory.Item.Switch"});
                    return;
                }
                // Couldn't find an object with that name. Return an
                // error
                messages::resourceNotFound(asyncResp->res,
                                           "#Fabric.v1_2_0.Fabric", fabricId);
            },
                "xyz.openbmc_project.ObjectMapper",
                "/xyz/openbmc_project/object_mapper",
                "xyz.openbmc_project.ObjectMapper", "GetSubTreePaths",
                "/xyz/openbmc_project/inventory", 0,
                std::array<const char*, 1>{
                    "xyz.openbmc_project.Inventory.Item.Fabric"});
        }
    });
}

/**
 * PortCollection derived class for delivering Port Collection Schema
 */
inline void requestRoutesPortCollection(App& app)
{
    BMCWEB_ROUTE(app, "/redfish/v1/Fabrics/<str>/Switches/<str>/Ports/")
        .privileges({{"Login"}})
        .methods(boost::beast::http::verb::get)(
            [&app](const crow::Request& req,
                   const std::shared_ptr<bmcweb::AsyncResp>& asyncResp,
                   const std::string& fabricId, const std::string& switchId) {
        if (!redfish::setUpRedfishRoute(app, req, asyncResp))
        {
            return;
        }
        std::string portsURI = "/redfish/v1/Fabrics/";
        portsURI += fabricId;
        portsURI += "/Switches/";
        portsURI += switchId;
        portsURI += "/Ports";
        asyncResp->res.jsonValue["@odata.type"] =
            "#PortCollection.PortCollection";
        asyncResp->res.jsonValue["@odata.id"] = portsURI;
        asyncResp->res.jsonValue["Name"] = "Port Collection";

        crow::connections::systemBus->async_method_call(
            [asyncResp, fabricId, switchId,
             portsURI](const boost::system::error_code ec,
                       const std::vector<std::string>& objects) {
            if (ec)
            {
                messages::internalError(asyncResp->res);
                return;
            }

            for (const std::string& object : objects)
            {
                // Get the fabricId object
                if (!boost::ends_with(object, fabricId))
                {
                    continue;
                }
                crow::connections::systemBus->async_method_call(
                    [asyncResp, fabricId, switchId,
                     portsURI](const boost::system::error_code ec,
                               const std::vector<std::string>& objects) {
                    if (ec)
                    {
                        messages::internalError(asyncResp->res);
                        return;
                    }
                    for (const std::string& object : objects)
                    {
                        // Get the switchId object
                        if (!boost::ends_with(object, switchId))
                        {
                            continue;
                        }
                         constexpr std::array<std::string_view, 1> interface {"xyz.openbmc_project.Inventory.Item.Port"};
                        collection_util::getCollectionMembers(
                            asyncResp, boost::urls::format(portsURI),
                            interface,
                            object.c_str());
                        return;
                    }
                    // Couldn't find an object with that name.
                    // Return an error
                    messages::resourceNotFound(
                        asyncResp->res, "#Switch.v1_8_0.Switch", switchId);
                },
                    "xyz.openbmc_project.ObjectMapper",
                    "/xyz/openbmc_project/object_mapper",
                    "xyz.openbmc_project.ObjectMapper", "GetSubTreePaths",
                    object.c_str(), 0,
                    std::array<const char*, 1>{
                        "xyz.openbmc_project.Inventory.Item.Switch"});
                return;
            }
            // Couldn't find an object with that name. Return an error
            messages::resourceNotFound(asyncResp->res, "#Fabric.v1_2_0.Fabric",
                                       fabricId);
        },
            "xyz.openbmc_project.ObjectMapper",
            "/xyz/openbmc_project/object_mapper",
            "xyz.openbmc_project.ObjectMapper", "GetSubTreePaths",
            "/xyz/openbmc_project/inventory", 0,
            std::array<const char*, 1>{
                "xyz.openbmc_project.Inventory.Item.Fabric"});
    });
}

/**
 * Port override class for delivering Port Schema
 */
inline void requestRoutesPort(App& app)
{
    BMCWEB_ROUTE(app, "/redfish/v1/Fabrics/<str>/Switches/<str>/Ports/<str>")
        .privileges({{"Login"}})
        .methods(boost::beast::http::verb::get)(
            [&app](const crow::Request& req,
                   const std::shared_ptr<bmcweb::AsyncResp>& asyncResp,
                   const std::string& fabricId, const std::string& switchId,
                   const std::string& portId) {
        if (!redfish::setUpRedfishRoute(app, req, asyncResp))
        {
            return;
        }
        getFabricsPortObject(asyncResp, fabricId, switchId, portId);
    });
}

inline void requestRoutesZoneCollection(App& app)
{
    BMCWEB_ROUTE(app, "/redfish/v1/Fabrics/<str>/Zones/")
        .privileges({{"Login"}})
        .methods(boost::beast::http::verb::get)(
            [&app](const crow::Request& req,
                   const std::shared_ptr<bmcweb::AsyncResp>& asyncResp,
                   const std::string& fabricId) {
        if (!redfish::setUpRedfishRoute(app, req, asyncResp))
        {
            return;
        }
        asyncResp->res.jsonValue["@odata.type"] =
            "#ZoneCollection.ZoneCollection";
        asyncResp->res.jsonValue["@odata.id"] = "/redfish/v1/Fabrics/" +
                                                fabricId + "/Zones";
        asyncResp->res.jsonValue["Name"] = "Zone Collection";

        crow::connections::systemBus->async_method_call(
            [asyncResp, fabricId](const boost::system::error_code ec,
                                  const std::vector<std::string>& objects) {
            if (ec)
            {
                messages::internalError(asyncResp->res);
                return;
            }

            for (const std::string& object : objects)
            {
                // Get the fabricId object
                if (!boost::ends_with(object, fabricId))
                {
                    continue;
                }
                constexpr std::array<std::string_view, 1> interface {"xyz.openbmc_project.Inventory.Item.Zone"};
                collection_util::getCollectionMembers(
                    asyncResp, boost::urls::format("/redfish/v1/Fabrics/" + fabricId + "/Zones"),
                    interface,
                    object.c_str());
                return;
            }
            // Couldn't find an object with that name. Return an
            // error
            messages::resourceNotFound(asyncResp->res, "#Fabric.v1_2_0.Fabric",
                                       fabricId);
        },
            "xyz.openbmc_project.ObjectMapper",
            "/xyz/openbmc_project/object_mapper",
            "xyz.openbmc_project.ObjectMapper", "GetSubTreePaths",
            "/xyz/openbmc_project/inventory", 0,
            std::array<const char*, 1>{
                "xyz.openbmc_project.Inventory.Item.Fabric"});
    });
}

inline void requestRoutesZone(App& app)
{
    BMCWEB_ROUTE(app, "/redfish/v1/Fabrics/<str>/Zones/<str>")
        .privileges({{"Login"}})
        .methods(boost::beast::http::verb::get)(
            [&app](const crow::Request& req,
                   const std::shared_ptr<bmcweb::AsyncResp>& asyncResp,
                   const std::string& fabricId, const std::string& zoneId) {
        if (!redfish::setUpRedfishRoute(app, req, asyncResp))
        {
            return;
        }
        crow::connections::systemBus->async_method_call(
            [asyncResp, fabricId,
             zoneId](const boost::system::error_code ec,
                     const std::vector<std::string>& objects) {
            if (ec)
            {
                messages::internalError(asyncResp->res);
                return;
            }

            for (const std::string& object : objects)
            {
                // Get the fabricId object
                if (!boost::ends_with(object, fabricId))
                {
                    continue;
                }
                crow::connections::systemBus->async_method_call(
                    [asyncResp, fabricId, zoneId](
                        const boost::system::error_code ec,
                        const crow::openbmc_mapper::GetSubTreeType& subtree) {
                    if (ec)
                    {
                        messages::internalError(asyncResp->res);
                        return;
                    }
                    // Iterate over all retrieved ObjectPaths.
                    for (const std::pair<
                             std::string,
                             std::vector<std::pair<std::string,
                                                   std::vector<std::string>>>>&
                             object : subtree)
                    {
                        // Get the zoneId object
                        const std::string& path = object.first;
                        const std::vector<
                            std::pair<std::string, std::vector<std::string>>>&
                            connectionNames = object.second;
                        sdbusplus::message::object_path objPath(path);
                        if (objPath.filename() != zoneId)
                        {
                            continue;
                        }
                        if (connectionNames.size() < 1)
                        {
                            BMCWEB_LOG_ERROR("Got 0 Connection names");
                            continue;
                        }
                        std::string zoneURI = "/redfish/v1/Fabrics/";
                        zoneURI += fabricId;
                        zoneURI += "/Zones/";
                        zoneURI += zoneId;
                        asyncResp->res.jsonValue["@odata.type"] =
                            "#Zone.v1_6_1.Zone";
                        asyncResp->res.jsonValue["@odata.id"] = zoneURI;
                        asyncResp->res.jsonValue["Id"] = zoneId;
                        asyncResp->res.jsonValue["Name"] = " Zone " + zoneId;
                        const std::string& connectionName =
                            connectionNames[0].first;
                        updateZoneData(asyncResp, connectionName, path);

                        // Link association to endpoints
                        getZoneEndpointsLink(asyncResp, path, fabricId);
                        return;
                    }
                    // Couldn't find an object with that name.
                    // Return an error
                    messages::resourceNotFound(asyncResp->res,
                                               "#Zone.v1_6_1.Zone", zoneId);
                },
                    "xyz.openbmc_project.ObjectMapper",
                    "/xyz/openbmc_project/object_mapper",
                    "xyz.openbmc_project.ObjectMapper", "GetSubTree", object, 0,
                    std::array<const char*, 1>{
                        "xyz.openbmc_project.Inventory.Item.Zone"});
                return;
            }
            // Couldn't find an object with that name. Return an error
            messages::resourceNotFound(asyncResp->res, "#Fabric.v1_2_0.Fabric",
                                       fabricId);
        },
            "xyz.openbmc_project.ObjectMapper",
            "/xyz/openbmc_project/object_mapper",
            "xyz.openbmc_project.ObjectMapper", "GetSubTreePaths",
            "/xyz/openbmc_project/inventory", 0,
            std::array<const char*, 1>{
                "xyz.openbmc_project.Inventory.Item.Fabric"});
    });
}

/**
 * Endpoint derived class for delivering Endpoint Collection Schema
 */
inline void requestRoutesEndpointCollection(App& app)
{
    BMCWEB_ROUTE(app, "/redfish/v1/Fabrics/<str>/Endpoints/")
        .privileges({{"Login"}})
        .methods(boost::beast::http::verb::get)(
            [&app](const crow::Request& req,
                   const std::shared_ptr<bmcweb::AsyncResp>& asyncResp,
                   const std::string& fabricId) {
        if (!redfish::setUpRedfishRoute(app, req, asyncResp))
        {
            return;
        }
        asyncResp->res.jsonValue["@odata.type"] =
            "#EndpointCollection.EndpointCollection";
        asyncResp->res.jsonValue["@odata.id"] = "/redfish/v1/Fabrics/" +
                                                fabricId + "/Endpoints";
        asyncResp->res.jsonValue["Name"] = "Endpoint Collection";

        crow::connections::systemBus->async_method_call(
            [asyncResp, fabricId](const boost::system::error_code ec,
                                  const std::vector<std::string>& objects) {
            if (ec)
            {
                messages::internalError(asyncResp->res);
                return;
            }
            for (const std::string& object : objects)
            {
                // Get the fabricId object
                if (!boost::ends_with(object, fabricId))
                {
                    continue;
                }
                constexpr std::array<std::string_view, 1> interface {"xyz.openbmc_project.Inventory.Item.Endpoint"};
                collection_util::getCollectionMembers(
                    asyncResp, boost::urls::format("/redfish/v1/Fabrics/" + fabricId + "/Endpoints"),
                    interface,
                    object.c_str());
                return;
            }
            // Couldn't find an object with that name. Return an
            // error
            messages::resourceNotFound(asyncResp->res, "#Fabric.v1_2_0.Fabric",
                                       fabricId);
        },
            "xyz.openbmc_project.ObjectMapper",
            "/xyz/openbmc_project/object_mapper",
            "xyz.openbmc_project.ObjectMapper", "GetSubTreePaths",
            "/xyz/openbmc_project/inventory", 0,
            std::array<const char*, 1>{
                "xyz.openbmc_project.Inventory.Item.Fabric"});
    });
}

/**
 * @brief Get all endpoint pcie device info by requesting data
 * from the given D-Bus object.
 *
 * @param[in,out]   aResp   Async HTTP response.
 * @param[in]       service     D-Bus service to query.
 * @param[in]       objPath     D-Bus object to query.
 * @param[in]       entityLink  redfish entity link.
 */
inline void getProcessorPCIeDeviceData(
    const std::shared_ptr<bmcweb::AsyncResp>& aResp, const std::string& service,
    const std::string& objPath, const std::string& entityLink)
{
    crow::connections::systemBus->async_method_call(
        [aResp, entityLink](
            const boost::system::error_code ec,
            const boost::container::flat_map<
                std::string, std::variant<std::string>>& pcieDevProperties) {
        if (ec)
        {
            BMCWEB_LOG_DEBUG("DBUS response error");
            messages::internalError(aResp->res);
            return;
        }
        // Get the device data from single function
        const std::string& function = "0";
        std::string deviceId, vendorId, subsystemId, subsystemVendorId;
        for (const auto& property : pcieDevProperties)
        {
            const std::string& propertyName = property.first;
            if (propertyName == "Function" + function + "DeviceId")
            {
                const std::string* value =
                    std::get_if<std::string>(&property.second);
                if (value != nullptr)
                {
                    deviceId = *value;
                }
            }
            else if (propertyName == "Function" + function + "VendorId")
            {
                const std::string* value =
                    std::get_if<std::string>(&property.second);
                if (value != nullptr)
                {
                    vendorId = *value;
                }
            }
            else if (propertyName == "Function" + function + "SubsystemId")
            {
                const std::string* value =
                    std::get_if<std::string>(&property.second);
                if (value != nullptr)
                {
                    subsystemId = *value;
                }
            }
            else if (propertyName ==
                     "Function" + function + "SubsystemVendorId")
            {
                const std::string* value =
                    std::get_if<std::string>(&property.second);
                if (value != nullptr)
                {
                    subsystemVendorId = *value;
                }
            }
        }
        nlohmann::json& connectedEntitiesArray =
            aResp->res.jsonValue["ConnectedEntities"];
        connectedEntitiesArray.push_back(
            {{"EntityType", "Processor"},
             {"EntityPciId",
              {{"DeviceId", deviceId},
               {"VendorId", vendorId},
               {"SubsystemId", subsystemId},
               {"SubsystemVendorId", subsystemVendorId}}},
             {"EntityLink", {{"@odata.id", entityLink}}}});
    },
        service, objPath, "org.freedesktop.DBus.Properties", "GetAll",
        "xyz.openbmc_project.Inventory.Item.PCIeDevice");
}

inline void
    getProcessorEndpointHealth(const std::shared_ptr<bmcweb::AsyncResp>& aResp,
                               const std::string& service,
                               const std::string& objPath)
{
    // Set the default value of state
    aResp->res.jsonValue["Status"]["State"] = "Enabled";
    aResp->res.jsonValue["Status"]["Health"] = "OK";

    crow::connections::systemBus->async_method_call(
        [aResp](const boost::system::error_code ec,
                const boost::container::flat_map<
                    std::string, std::variant<std::string, uint32_t, uint16_t,
                                              bool>>& properties) {
        if (ec)
        {
            BMCWEB_LOG_DEBUG("DBUS response error");
            messages::internalError(aResp->res);
            return;
        }
        for (const auto& property : properties)
        {
            if (property.first == "Present")
            {
                const bool* isPresent = std::get_if<bool>(&property.second);
                if (isPresent == nullptr)
                {
                    // Important property not in desired type
                    messages::internalError(aResp->res);
                    return;
                }
                if (*isPresent == false)
                {
                    aResp->res.jsonValue["Status"]["State"] = "Absent";
                }
            }
            else if (property.first == "Functional")
            {
                const bool* isFunctional = std::get_if<bool>(&property.second);
                if (isFunctional == nullptr)
                {
                    messages::internalError(aResp->res);
                    return;
                }
                if (*isFunctional == false)
                {
                    aResp->res.jsonValue["Status"]["Health"] = "Critical";
                }
            }
        }
    },
        service, objPath, "org.freedesktop.DBus.Properties", "GetAll", "");
    return;
}

/**
 * @brief Fill out links for parent chassis PCIeDevice by
 * requesting data from the given D-Bus association object.
 *
 * @param[in,out]   aResp       Async HTTP response.
 * @param[in]       objPath     D-Bus object to query.
 * @param[in]       chassisName D-Bus object chassisName.
 * @param[in]       entityLink  redfish entity link.
 */
inline void getProcessorParentEndpointData(
    const std::shared_ptr<bmcweb::AsyncResp>& aResp, const std::string& objPath,
    const std::string& chassisName, const std::string& entityLink,
    const std::string& processorPath)
{
    crow::connections::systemBus->async_method_call(
        [aResp, chassisName, entityLink,
         processorPath](const boost::system::error_code ec,
                        std::variant<std::vector<std::string>>& resp) {
        if (ec)
        {
            return; // no chassis = no failures
        }
        std::vector<std::string>* data =
            std::get_if<std::vector<std::string>>(&resp);
        if (data == nullptr && data->size() > 1)
        {
            // Chassis must have single parent chassis
            return;
        }
        const std::string& parentChassisPath = data->front();
        sdbusplus::message::object_path objectPath(parentChassisPath);
        std::string parentChassisName = objectPath.filename();
        if (parentChassisName.empty())
        {
            messages::internalError(aResp->res);
            return;
        }
        crow::connections::systemBus->async_method_call(
            [aResp, chassisName, parentChassisName, entityLink, processorPath](
                const boost::system::error_code ec,
                const crow::openbmc_mapper::GetSubTreeType& subtree) {
            if (ec)
            {
                messages::internalError(aResp->res);
                return;
            }
            for (const auto& [objectPath, serviceMap] : subtree)
            {
                // Process same device
                if (!boost::ends_with(objectPath, chassisName))
                {
                    continue;
                }
                if (serviceMap.size() < 1)
                {
                    BMCWEB_LOG_ERROR("Got 0 service " "names");
                    messages::internalError(aResp->res);
                    return;
                }
                const std::string& serviceName = serviceMap[0].first;
                // Get PCIeDevice Data
                getProcessorPCIeDeviceData(aResp, serviceName, objectPath,
                                           entityLink);
                // Update processor health
                getProcessorEndpointHealth(aResp, serviceName, processorPath);
            }
        },
            "xyz.openbmc_project.ObjectMapper",
            "/xyz/openbmc_project/object_mapper",
            "xyz.openbmc_project.ObjectMapper", "GetSubTree", parentChassisPath,
            0,
            std::array<const char*, 1>{"xyz.openbmc_project.Inventory.Item."
                                       "PCIeDevice"});
    },
        "xyz.openbmc_project.ObjectMapper", objPath + "/parent_chassis",
        "org.freedesktop.DBus.Properties", "Get",
        "xyz.openbmc_project.Association", "endpoints");
}

/**
 * @brief Get all endpoint pcie device info by requesting data
 * from the given D-Bus object.
 *
 * @param[in,out]   aResp       Async HTTP response.
 * @param[in]       processorPath     D-Bus service to query.
 * @param[in]       entityLink  redfish entity link.
 */
inline void getEndpointData(const std::shared_ptr<bmcweb::AsyncResp>& aResp,
                            const std::string& processorPath,
                            const std::string& entityLink,
                            const std::string& serviceName)
{
    crow::connections::systemBus->async_method_call(
        [aResp, processorPath, serviceName,
         entityLink](const boost::system::error_code ec,
                     std::variant<std::vector<std::string>>& resp) {
        if (ec)
        {
            return; // no chassis = no failures
        }
        std::vector<std::string>* data =
            std::get_if<std::vector<std::string>>(&resp);
        if (data == nullptr && data->size() > 1)
        {
            // Processor must have single parent chassis
            return;
        }
        const std::string& chassisPath = data->front();
        sdbusplus::message::object_path objectPath(chassisPath);
        std::string chassisName = objectPath.filename();
        if (chassisName.empty())
        {
            messages::internalError(aResp->res);
            return;
        }

        crow::connections::systemBus->async_method_call(
            [aResp, processorPath, serviceName,
             entityLink](const boost::system::error_code ec,
                         std::variant<std::vector<std::string>>& resp) {
            if (ec)
            {
                BMCWEB_LOG_ERROR("Chassis has no connected PCIe devices");
                return; // no pciedevices = no failures
            }
            std::vector<std::string>* data =
                std::get_if<std::vector<std::string>>(&resp);
            if (data == nullptr && data->size() > 1)
            {
                // Chassis must have single pciedevice
                BMCWEB_LOG_ERROR("chassis must have single pciedevice");
                return;
            }
            const std::string& pcieDevicePath = data->front();
            sdbusplus::message::object_path objectPath(pcieDevicePath);
            std::string pcieDeviceName = objectPath.filename();
            if (pcieDeviceName.empty())
            {
                BMCWEB_LOG_ERROR("chassis pciedevice name empty");
                messages::internalError(aResp->res);
                return;
            }
            // Get PCIeDevice Data
            getProcessorPCIeDeviceData(aResp, serviceName, pcieDevicePath,
                                       entityLink);
            // Update processor health
            getProcessorEndpointHealth(aResp, serviceName, processorPath);
        },
            "xyz.openbmc_project.ObjectMapper", chassisPath + "/pciedevice",
            "org.freedesktop.DBus.Properties", "Get",
            "xyz.openbmc_project.Association", "endpoints");
    },
        "xyz.openbmc_project.ObjectMapper", processorPath + "/parent_chassis",
        "org.freedesktop.DBus.Properties", "Get",
        "xyz.openbmc_project.Association", "endpoints");
}

/**
 * @brief Get all endpoint pcie device info by requesting data
 * from the given D-Bus object.
 *
 * @param[in,out]   aResp   Async HTTP response.
 * @param[in]       service     D-Bus service to query.
 * @param[in]       objPath     D-Bus object to query.
 */
inline void getPortData(const std::shared_ptr<bmcweb::AsyncResp>& aResp,
                        const std::string& service, const std::string& objPath)
{
    crow::connections::systemBus->async_method_call(
        [aResp](const boost::system::error_code ec,
                const boost::container::flat_map<
                    std::string, std::variant<std::string, bool, size_t,
                                              std::vector<std::string>>>&
                    properties) {
        if (ec)
        {
            BMCWEB_LOG_DEBUG("DBUS response error");
            messages::internalError(aResp->res);
            return;
        }
        // Get port protocol
        for (const auto& property : properties)
        {
            if (property.first == "Protocol")
            {
                const std::string* value =
                    std::get_if<std::string>(&property.second);
                if (value == nullptr)
                {
                    BMCWEB_LOG_DEBUG("Null value returned " "for protocol type");
                    messages::internalError(aResp->res);
                    return;
                }
                aResp->res.jsonValue["EndpointProtocol"] =
                    redfish::port_utils::getPortProtocol(*value);
            }
        }
    },
        service, objPath, "org.freedesktop.DBus.Properties", "GetAll",
        "xyz.openbmc_project.Inventory.Item.Port");
}

/**
 * @brief Get all endpoint connected port info by requesting data
 * from the given D-Bus object.
 *
 * @param[in,out]   aResp       Async HTTP response.
 * @param[in]       portPath    D-Bus object to query.
 * @param[in]       fabricId    Fabric Id.
 * @param[in]       switchId    Switch Id.
 */
inline void
    getConnectedPortsLinks(const std::shared_ptr<bmcweb::AsyncResp>& aResp,
                           const std::vector<std::string>& portPaths,
                           const std::string& fabricId,
                           const std::string& switchPath)
{
    crow::connections::systemBus->async_method_call(
        [aResp, portPaths, fabricId,
         switchPath](const boost::system::error_code ec,
                     const std::vector<std::string>& objects) {
        if (ec)
        {
            messages::internalError(aResp->res);
            return;
        }
        nlohmann::json& linksConnectedPortsArray =
            aResp->res.jsonValue["Links"]["ConnectedPorts"];

        sdbusplus::message::object_path objPath(switchPath);
        const std::string& switchId = objPath.filename();
        // Add port link if exists in switch ports
        for (const std::string& portPath : portPaths)
        {
            if (std::find(objects.begin(), objects.end(), portPath) !=
                objects.end())
            {
                sdbusplus::message::object_path portObjPath(portPath);
                const std::string& portId = portObjPath.filename();
                {
                    std::string portURI =
                        (boost::format(
                             "/redfish/v1/Fabrics/%s/Switches/%s/Ports/"
                             "%s") %
                         fabricId % switchId % portId)
                            .str();
                    linksConnectedPortsArray.push_back(
                        {{"@odata.id", portURI}});
                }
            }
        }
    },
        "xyz.openbmc_project.ObjectMapper",
        "/xyz/openbmc_project/object_mapper",
        "xyz.openbmc_project.ObjectMapper", "GetSubTreePaths", switchPath, 0,
        std::array<const char*, 1>{"xyz.openbmc_project.Inventory.Item.Port"});
}

/**
 * @brief Get all endpoint zone info by requesting data
 * from the given D-Bus object.
 *
 * @param[in,out]   aResp           Async HTTP response.
 * @param[in]       endpointPath    D-Bus object to query.
 * @param[in]       fabricId        Fabric Id
 */
inline void getEndpointZoneData(const std::shared_ptr<bmcweb::AsyncResp>& aResp,
                                const std::string& endpointPath,
                                const std::string& fabricId)
{
    // Get connected zone link
    crow::connections::systemBus->async_method_call(
        [aResp, fabricId](const boost::system::error_code ec,
                          std::variant<std::vector<std::string>>& resp) {
        if (ec)
        {
            return; // no zones = no failures
        }
        std::vector<std::string>* data =
            std::get_if<std::vector<std::string>>(&resp);
        if (data == nullptr)
        {
            return;
        }
        nlohmann::json& linksZonesArray =
            aResp->res.jsonValue["Links"]["Zones"];
        linksZonesArray = nlohmann::json::array();
        std::string zoneURI;
        for (const std::string& zonePath : *data)
        {
            // Get subtree for switchPath link path
            sdbusplus::message::object_path dbusObjPath(zonePath);
            const std::string& zoneId = dbusObjPath.filename();
            if (zonePath.find(fabricId) != std::string::npos)
            {
                zoneURI = "/redfish/v1/Fabrics/" + fabricId + "/Zones/";
            }
            zoneURI += zoneId;
            linksZonesArray.push_back({{"@odata.id", zoneURI}});
        }
    },
        "xyz.openbmc_project.ObjectMapper", endpointPath + "/zone",
        "org.freedesktop.DBus.Properties", "Get",
        "xyz.openbmc_project.Association", "endpoints");
}

/**
 * @brief Get all endpoint port info by requesting data
 * from the given D-Bus object.
 *
 * @param[in,out]   aResp           Async HTTP response.
 * @param[in]       endpointPath    D-Bus object to query.
 * @param[in]       processorPath   D-Bus object to query.
 * @param[in]       fabricId        Fabric Id
 */
inline void getEndpointPortData(const std::shared_ptr<bmcweb::AsyncResp>& aResp,
                                const std::string& endpointPath,
                                const std::string& processorPath,
                                const std::string& fabricId)
{
    // Endpoint protocol
    crow::connections::systemBus->async_method_call(
        [aResp, processorPath,
         fabricId](const boost::system::error_code ec,
                   std::variant<std::vector<std::string>>& resp) {
        if (ec)
        {
            return; // no endpoint port = no failures
        }
        std::vector<std::string>* data =
            std::get_if<std::vector<std::string>>(&resp);
        if (data == nullptr)
        {
            return;
        }
        for (const std::string& portPath : *data)
        {
            // Get subtree for port parent path
            size_t separator = portPath.rfind('/');
            if (separator == std::string::npos)
            {
                BMCWEB_LOG_ERROR("Invalid port link path");
                continue;
            }
            std::string portInventoryPath = portPath.substr(0, separator);
            // Get port subtree
            crow::connections::systemBus->async_method_call(
                [aResp, portPath](
                    const boost::system::error_code ec,
                    const crow::openbmc_mapper::GetSubTreeType& subtree) {
                if (ec)
                {
                    messages::internalError(aResp->res);
                    return;
                }
                // Iterate over all retrieved ObjectPaths.
                for (const std::pair<
                         std::string,
                         std::vector<
                             std::pair<std::string, std::vector<std::string>>>>&
                         object : subtree)
                {
                    // Filter port link object
                    if (object.first != portPath)
                    {
                        continue;
                    }
                    const std::vector<
                        std::pair<std::string, std::vector<std::string>>>&
                        connectionNames = object.second;
                    if (connectionNames.size() < 1)
                    {
                        BMCWEB_LOG_ERROR("Got 0 Connection names");
                        continue;
                    }
                    const std::string& connectionName =
                        connectionNames[0].first;
                    const std::vector<std::string>& interfaces =
                        connectionNames[0].second;
                    const std::string portInterface =
                        "xyz.openbmc_project.Inventory.Item.Port";
                    if (std::find(interfaces.begin(), interfaces.end(),
                                  portInterface) != interfaces.end())
                    {
                        // Get port protocol data
                        getPortData(aResp, connectionName, portPath);
                    }
                }
            },
                "xyz.openbmc_project.ObjectMapper",
                "/xyz/openbmc_project/object_mapper",
                "xyz.openbmc_project.ObjectMapper", "GetSubTree",
                portInventoryPath, 0, std::array<const char*, 0>());
        }
        const std::vector<std::string> portPaths = *data;
        // Get connected switches port links
        crow::connections::systemBus->async_method_call(
            [aResp, portPaths,
             fabricId](const boost::system::error_code ec,
                       std::variant<std::vector<std::string>>& resp) {
            if (ec)
            {
                return; // no switches = no failures
            }
            std::vector<std::string>* data =
                std::get_if<std::vector<std::string>>(&resp);
            if (data == nullptr)
            {
                return;
            }
            nlohmann::json& linksConnectedPortsArray =
                aResp->res.jsonValue["Links"]["ConnectedPorts"];
            linksConnectedPortsArray = nlohmann::json::array();
            std::sort(data->begin(), data->end());
            for (const std::string& switchPath : *data)
            {
                getConnectedPortsLinks(aResp, portPaths, fabricId, switchPath);
            }
        },
            "xyz.openbmc_project.ObjectMapper", processorPath + "/all_switches",
            "org.freedesktop.DBus.Properties", "Get",
            "xyz.openbmc_project.Association", "endpoints");
    },
        "xyz.openbmc_project.ObjectMapper", endpointPath + "/connected_port",
        "org.freedesktop.DBus.Properties", "Get",
        "xyz.openbmc_project.Association", "endpoints");
}

/**
 * @brief Get all endpoint info by requesting data
 * from the given D-Bus object.
 *
 * @param[in,out]   aResp   Async HTTP response.
 * @param[in]       objPath     D-Bus object to query.
 * @param[in]       fabricId    Fabric Id.
 */
inline void updateEndpointData(const std::shared_ptr<bmcweb::AsyncResp>& aResp,
                               const std::string& objPath,
                               const std::string& fabricId)
{
    BMCWEB_LOG_DEBUG("Get Endpoint Data");
    crow::connections::systemBus->async_method_call(
        [aResp, objPath,
         fabricId](const boost::system::error_code ec,
                   std::variant<std::vector<std::string>>& resp) {
        if (ec)
        {
            return; // no entity link = no failures
        }
        std::vector<std::string>* data =
            std::get_if<std::vector<std::string>>(&resp);
        if (data == nullptr)
        {
            return;
        }
        for (const std::string& entityPath : *data)
        {
            // Get subtree for entity link parent path
            size_t separator = entityPath.rfind('/');
            if (separator == std::string::npos)
            {
                BMCWEB_LOG_ERROR("Invalid entity link path");
                continue;
            }
            std::string entityInventoryPath = entityPath.substr(0, separator);
            // Get entity subtree
            crow::connections::systemBus->async_method_call(
                [aResp, objPath, entityPath, fabricId](
                    const boost::system::error_code ec,
                    const crow::openbmc_mapper::GetSubTreeType& subtree) {
                if (ec)
                {
                    messages::internalError(aResp->res);
                    return;
                }
                // Iterate over all retrieved ObjectPaths.
                for (const std::pair<
                         std::string,
                         std::vector<
                             std::pair<std::string, std::vector<std::string>>>>&
                         object : subtree)
                {
                    // Filter entity link object
                    if (object.first != entityPath)
                    {
                        continue;
                    }
                    const std::vector<
                        std::pair<std::string, std::vector<std::string>>>&
                        connectionNames = object.second;
                    if (connectionNames.size() < 1)
                    {
                        BMCWEB_LOG_ERROR("Got 0 Connection names");
                        continue;
                    }

                    for (const auto& connectionName : connectionNames)
                    {
                        const std::vector<std::string>& interfaces =
                            connectionName.second;
                        const std::string acceleratorInterface =
                            "xyz.openbmc_project.Inventory.Item."
                            "Accelerator";
                        if (std::find(interfaces.begin(), interfaces.end(),
                                      acceleratorInterface) != interfaces.end())
                        {
                            std::string servName = connectionName.first;
                            sdbusplus::message::object_path objectPath(
                                entityPath);
                            const std::string& entityLink =
                                "/redfish/v1/Systems/" PLATFORMSYSTEMID
                                "/Processors/" +
                                objectPath.filename();
                            // Get processor PCIe device data
                            getEndpointData(aResp, entityPath, entityLink,
                                            servName);
                            // Get port endpoint data
                            getEndpointPortData(aResp, objPath, entityPath,
                                                fabricId);
                            // Get zone links
                            getEndpointZoneData(aResp, objPath, fabricId);
                        }
                        const std::string switchInterface =
                            "xyz.openbmc_project.Inventory.Item.Switch";

                        if (std::find(interfaces.begin(), interfaces.end(),
                                      switchInterface) != interfaces.end())
                        {
                            BMCWEB_LOG_DEBUG("Item type switch ");
                            std::string servName = connectionName.first;

                            sdbusplus::message::object_path objectPath(
                                entityPath);
                            std::string entityName = objectPath.filename();
                            // get switch type endpint
                            crow::connections::systemBus->async_method_call(
                                [aResp, objPath, entityPath, entityName,
                                 servName, fabricId](
                                    const boost::system::error_code ec,
                                    std::variant<std::vector<std::string>>&
                                        resp) {
                                if (ec)
                                {
                                    BMCWEB_LOG_ERROR("fabric not found for switch entity");
                                    return; // no processors identified
                                            // for pcieslotpath
                                }

                                std::vector<std::string>* data =
                                    std::get_if<std::vector<std::string>>(
                                        &resp);
                                if (data == nullptr)
                                {
                                    BMCWEB_LOG_ERROR("processor data null for pcieslot ");
                                    return;
                                }

                                std::string fabricName;
                                for (const std::string& fabricPath : *data)
                                {
                                    sdbusplus::message::object_path dbusObjPath(
                                        fabricPath);
                                    fabricName = dbusObjPath.filename();
                                }
                                std::string entityLink = "/redfish/v1/Fabrics/";
                                entityLink += fabricName;
                                entityLink += "/Switches/";
                                entityLink += entityName;
                                // Get processor/switch PCIe device data
                                getEndpointData(aResp, entityPath, entityLink,
                                                servName);
                                // Get port endpoint data
                                getEndpointPortData(aResp, objPath, entityPath,
                                                    fabricId);
                                // Get zone links
                                getEndpointZoneData(aResp, objPath, fabricId);
                            },
                                "xyz.openbmc_project.ObjectMapper",
                                entityPath + "/fabrics",
                                "org.freedesktop.DBus.Properties", "Get",
                                "xyz.openbmc_project.Association", "endpoints");
                        }
                        const std::string cpuInterface =
                            "xyz.openbmc_project.Inventory.Item.Cpu";
                        if (std::find(interfaces.begin(), interfaces.end(),
                                      cpuInterface) != interfaces.end())
                        {
                            std::string servName = connectionName.first;
                            sdbusplus::message::object_path objectPath(
                                entityPath);
                            const std::string& entityLink =
                                "/redfish/v1/Systems/" PLATFORMSYSTEMID
                                "/Processors/" +
                                objectPath.filename();
                            // Add EntityLink
                            nlohmann::json& connectedEntitiesArray =
                                aResp->res.jsonValue["ConnectedEntities"];
                            connectedEntitiesArray.push_back(
                                {{"EntityType", "Processor"},
                                 {"EntityLink", {{"@odata.id", entityLink}}}});

                            // Get port endpoint data
                            getEndpointPortData(aResp, objPath, entityPath,
                                                fabricId);
                            // Get zone links
                            getEndpointZoneData(aResp, objPath, fabricId);

                            // Update processor health
                            getProcessorEndpointHealth(aResp, servName,
                                                       entityPath);
                        }
                    }
                }
            },
                "xyz.openbmc_project.ObjectMapper",
                "/xyz/openbmc_project/object_mapper",
                "xyz.openbmc_project.ObjectMapper", "GetSubTree",
                entityInventoryPath, 0, std::array<const char*, 0>());
        }
    },
        "xyz.openbmc_project.ObjectMapper", objPath + "/entity_link",
        "org.freedesktop.DBus.Properties", "Get",
        "xyz.openbmc_project.Association", "endpoints");
}

/**
 * Endpoint override class for delivering Endpoint Schema
 */
inline void requestRoutesEndpoint(App& app)
{
    BMCWEB_ROUTE(app, "/redfish/v1/Fabrics/<str>/Endpoints/<str>")
        .privileges({{"Login"}})
        .methods(boost::beast::http::verb::get)(
            [&app](const crow::Request& req,
                   const std::shared_ptr<bmcweb::AsyncResp>& asyncResp,
                   const std::string& fabricId, const std::string& endpointId) {
        if (!redfish::setUpRedfishRoute(app, req, asyncResp))
        {
            return;
        }
        crow::connections::systemBus->async_method_call(
            [asyncResp, fabricId,
             endpointId](const boost::system::error_code ec,
                         const std::vector<std::string>& objects) {
            if (ec)
            {
                messages::internalError(asyncResp->res);
                return;
            }

            for (const std::string& object : objects)
            {
                // Get the fabricId object
                if (!boost::ends_with(object, fabricId))
                {
                    continue;
                }
                crow::connections::systemBus->async_method_call(
                    [asyncResp, fabricId, endpointId](
                        const boost::system::error_code ec,
                        const crow::openbmc_mapper::GetSubTreeType& subtree) {
                    if (ec)
                    {
                        messages::internalError(asyncResp->res);
                        return;
                    }
                    // Iterate over all retrieved ObjectPaths.
                    for (const std::pair<
                             std::string,
                             std::vector<std::pair<std::string,
                                                   std::vector<std::string>>>>&
                             object : subtree)
                    {
                        // Get the endpointId object
                        const std::string& path = object.first;
                        sdbusplus::message::object_path objPath(path);
                        if (objPath.filename() != endpointId)
                        {
                            continue;
                        }
                        asyncResp->res.jsonValue["@odata.type"] =
                            "#Endpoint.v1_6_0.Endpoint";
                        asyncResp->res.jsonValue["@odata.id"] =
                            std::string("/redfish/v1/Fabrics/")
                                .append(fabricId)
                                .append("/Endpoints/")
                                .append(endpointId);
                        asyncResp->res.jsonValue["Id"] = endpointId;
                        asyncResp->res.jsonValue["Name"] = endpointId +
                                                           " Endpoint Resource";
                        nlohmann::json& connectedEntitiesArray =
                            asyncResp->res.jsonValue["ConnectedEntities"];
                        connectedEntitiesArray = nlohmann::json::array();
                        updateEndpointData(asyncResp, path, fabricId);
                        return;
                    }
                    // Couldn't find an object with that name.
                    // Return an error
                    messages::resourceNotFound(asyncResp->res,
                                               "#Endpoint.v1_6_0.Endpoint",
                                               endpointId);
                },
                    "xyz.openbmc_project.ObjectMapper",
                    "/xyz/openbmc_project/object_mapper",
                    "xyz.openbmc_project.ObjectMapper", "GetSubTree", object, 0,
                    std::array<const char*, 1>{
                        "xyz.openbmc_project.Inventory.Item."
                        "Endpoint"});
                return;
            }
            // Couldn't find an object with that name. Return an
            // error
            messages::resourceNotFound(asyncResp->res, "#Fabric.v1_2_0.Fabric",
                                       fabricId);
        },
            "xyz.openbmc_project.ObjectMapper",
            "/xyz/openbmc_project/object_mapper",
            "xyz.openbmc_project.ObjectMapper", "GetSubTreePaths",
            "/xyz/openbmc_project/inventory", 0,
            std::array<const char*, 1>{
                "xyz.openbmc_project.Inventory.Item.Fabric"});
    });
}

/**
 * @brief Get all port info by requesting data
 * from the given D-Bus object.
 *
 * @param[in,out]   asyncResp   Async HTTP response.
 * @param[in]       service     Service.
 * @param[in]       objPath     D-Bus object to query.
 * @param[in]       fabricId    Fabric Id.
 * @param[in]       switchId    Switch Id.
 * @param[in]       portId      Port Id.
 */
inline void getFabricsPortMetricsData(
    const std::shared_ptr<bmcweb::AsyncResp>& asyncResp,
    const std::string& service, const std::string& objPath,
    const std::string& fabricId, const std::string& switchId,
    const std::string& portId)
{
    BMCWEB_LOG_DEBUG("Access port metrics data");

    std::string portMetricsURI =
        (boost::format("/redfish/v1/Fabrics/%s/Switches/%s/Ports/"
                       "%s/Metrics") %
         fabricId % switchId % portId)
            .str();
    asyncResp->res.jsonValue = {
        {"@odata.type", "#PortMetrics.v1_3_0.PortMetrics"},
        {"@odata.id", portMetricsURI},
        {"Name", portId + " Port Metrics"},
        {"Id", "Metrics"}};

    crow::connections::systemBus->async_method_call(
        [asyncResp](const boost::system::error_code ec,
                    const boost::container::flat_map<
                        std::string, std::variant<uint16_t, uint32_t, uint64_t,
                                                  int64_t>>& properties) {
        if (ec)
        {
            BMCWEB_LOG_DEBUG("DBUS response error");
            messages::internalError(asyncResp->res);
            return;
        }
#ifdef BMCWEB_ENABLE_NVIDIA_OEM_PROPERTIES
        asyncResp->res.jsonValue["Oem"]["Nvidia"]["@odata.type"] =
            "#NvidiaPortMetrics.v1_0_0.NvidiaPortMetrics";
#endif // BMCWEB_ENABLE_NVIDIA_OEM_PROPERTIES
        for (const auto& property : properties)
        {
            if ((property.first == "TXBytes") || (property.first == "RXBytes"))
            {
                const size_t* value = std::get_if<size_t>(&property.second);
                if (value == nullptr)
                {
                    BMCWEB_LOG_DEBUG("Null value returned " "for TX/RX bytes");
                    messages::internalError(asyncResp->res);
                    return;
                }
                asyncResp->res.jsonValue[property.first] = *value;
            }
#ifdef BMCWEB_ENABLE_NVIDIA_OEM_PROPERTIES
            else if (property.first == "RXNoProtocolBytes")
            {
                const uint64_t* value = std::get_if<uint64_t>(&property.second);
                if (value == nullptr)
                {
                    BMCWEB_LOG_DEBUG("Null value returned " "for RXNoProtocolBytes");
                    messages::internalError(asyncResp->res);
                    return;
                }
                asyncResp->res.jsonValue["Oem"]["Nvidia"]["RXNoProtocolBytes"] =
                    *value;
            }
            else if (property.first == "TXNoProtocolBytes")
            {
                const uint64_t* value = std::get_if<uint64_t>(&property.second);
                if (value == nullptr)
                {
                    BMCWEB_LOG_DEBUG("Null value returned " "for TXNoProtocolBytes");
                    messages::internalError(asyncResp->res);
                    return;
                }
                asyncResp->res.jsonValue["Oem"]["Nvidia"]["TXNoProtocolBytes"] =
                    *value;
            }
            else if (property.first == "DataCRCCount")
            {
                const uint32_t* value = std::get_if<uint32_t>(&property.second);
                if (value == nullptr)
                {
                    BMCWEB_LOG_DEBUG("Null value returned " "for DataCRCCount");
                    messages::internalError(asyncResp->res);
                    return;
                }
                asyncResp->res.jsonValue["Oem"]["Nvidia"]["NVLinkErrors"]
                                        ["DataCRCCount"] = *value;
            }
            else if (property.first == "FlitCRCCount")
            {
                const uint32_t* value = std::get_if<uint32_t>(&property.second);
                if (value == nullptr)
                {
                    BMCWEB_LOG_DEBUG("Null value returned " "for FlitCRCCount");
                    messages::internalError(asyncResp->res);
                    return;
                }
                asyncResp->res.jsonValue["Oem"]["Nvidia"]["NVLinkErrors"]
                                        ["FlitCRCCount"] = *value;
            }
            else if (property.first == "RecoveryCount")
            {
                const uint32_t* value = std::get_if<uint32_t>(&property.second);
                if (value == nullptr)
                {
                    BMCWEB_LOG_DEBUG("Null value returned " "for RecoveryCount");
                    messages::internalError(asyncResp->res);
                    return;
                }
                asyncResp->res.jsonValue["Oem"]["Nvidia"]["NVLinkErrors"]
                                        ["RecoveryCount"] = *value;
            }
            else if (property.first == "ReplayErrorsCount")
            {
                const uint32_t* value = std::get_if<uint32_t>(&property.second);
                if (value == nullptr)
                {
                    BMCWEB_LOG_DEBUG("Null value returned " "for ReplayCount");
                    messages::internalError(asyncResp->res);
                    return;
                }
                asyncResp->res.jsonValue["Oem"]["Nvidia"]["NVLinkErrors"]
                                        ["ReplayCount"] = *value;
            }
            else if (property.first == "RuntimeError")
            {
                const uint16_t* value = std::get_if<uint16_t>(&property.second);
                if (value == nullptr)
                {
                    BMCWEB_LOG_DEBUG("Null value returned " "for RuntimeError");
                    messages::internalError(asyncResp->res);
                    return;
                }

                if (*value != 0)
                {
                    asyncResp->res.jsonValue["Oem"]["Nvidia"]["NVLinkErrors"]
                                            ["RuntimeError"] = true;
                }
                else
                {
                    asyncResp->res.jsonValue["Oem"]["Nvidia"]["NVLinkErrors"]
                                            ["RuntimeError"] = false;
                }
            }
            else if (property.first == "TrainingError")
            {
                const uint16_t* value = std::get_if<uint16_t>(&property.second);
                if (value == nullptr)
                {
                    BMCWEB_LOG_DEBUG("Null value returned " "for TrainingError");
                    messages::internalError(asyncResp->res);
                    return;
                }

                if (*value != 0)
                {
                    asyncResp->res.jsonValue["Oem"]["Nvidia"]["NVLinkErrors"]
                                            ["TrainingError"] = true;
                }
                else
                {
                    asyncResp->res.jsonValue["Oem"]["Nvidia"]["NVLinkErrors"]
                                            ["TrainingError"] = false;
                }
            }
#endif // BMCWEB_ENABLE_NVIDIA_OEM_PROPERTIES
            else if (property.first == "ceCount")
            {
                const int64_t* value = std::get_if<int64_t>(&property.second);
                if (value == nullptr)
                {
                    messages::internalError(asyncResp->res);
                    return;
                }
                asyncResp->res
                    .jsonValue["PCIeErrors"]["CorrectableErrorCount"] = *value;
            }
            else if (property.first == "nonfeCount")
            {
                const int64_t* value = std::get_if<int64_t>(&property.second);
                if (value == nullptr)
                {
                    messages::internalError(asyncResp->res);
                    return;
                }
                asyncResp->res.jsonValue["PCIeErrors"]["NonFatalErrorCount"] =
                    *value;
            }
            else if (property.first == "feCount")
            {
                const int64_t* value = std::get_if<int64_t>(&property.second);
                if (value == nullptr)
                {
                    messages::internalError(asyncResp->res);
                    return;
                }
                asyncResp->res.jsonValue["PCIeErrors"]["FatalErrorCount"] =
                    *value;
            }
            else if (property.first == "L0ToRecoveryCount")
            {
                const int64_t* value = std::get_if<int64_t>(&property.second);
                if (value == nullptr)
                {
                    messages::internalError(asyncResp->res);
                    return;
                }
                asyncResp->res.jsonValue["PCIeErrors"]["L0ToRecoveryCount"] =
                    *value;
            }
            else if (property.first == "ReplayCount")
            {
                const int64_t* value = std::get_if<int64_t>(&property.second);
                if (value == nullptr)
                {
                    messages::internalError(asyncResp->res);
                    return;
                }
                asyncResp->res.jsonValue["PCIeErrors"]["ReplayCount"] = *value;
            }
            else if (property.first == "ReplayRolloverCount")
            {
                const int64_t* value = std::get_if<int64_t>(&property.second);
                if (value == nullptr)
                {
                    messages::internalError(asyncResp->res);
                    return;
                }
                asyncResp->res.jsonValue["PCIeErrors"]["ReplayRolloverCount"] =
                    *value;
            }
            else if (property.first == "NAKSentCount")
            {
                const int64_t* value = std::get_if<int64_t>(&property.second);
                if (value == nullptr)
                {
                    messages::internalError(asyncResp->res);
                    return;
                }
                asyncResp->res.jsonValue["PCIeErrors"]["NAKSentCount"] = *value;
            }
            else if (property.first == "NAKReceivedCount")
            {
                const int64_t* value = std::get_if<int64_t>(&property.second);
                if (value == nullptr)
                {
                    messages::internalError(asyncResp->res);
                    return;
                }
                asyncResp->res.jsonValue["PCIeErrors"]["NAKReceivedCount"] =
                    *value;
            }
        }
    },
        service, objPath, "org.freedesktop.DBus.Properties", "GetAll", "");
}

/**
 * Port Metrics override class for delivering Port Metrics Schema
 */
inline void requestRoutesPortMetrics(App& app)
{
    BMCWEB_ROUTE(app,
                 "/redfish/v1/Fabrics/<str>/Switches/<str>/Ports/<str>/Metrics")
        .privileges({{"Login"}})
        .methods(boost::beast::http::verb::get)(
            [&app](const crow::Request& req,
                   const std::shared_ptr<bmcweb::AsyncResp>& asyncResp,
                   const std::string& fabricId, const std::string& switchId,
                   const std::string& portId) {
        if (!redfish::setUpRedfishRoute(app, req, asyncResp))
        {
            return;
        }
        std::string objPath = std::string(inventoryRootPath);
        objPath += std::string(inventoryFabricStr) + fabricId;
        objPath += std::string(inventorySwitchStr) + switchId;
        objPath += std::string(inventoryPortStr);

        crow::connections::systemBus->async_method_call(
            [asyncResp{asyncResp}, fabricId, switchId,
             portId](const boost::system::error_code ec,
                     const crow::openbmc_mapper::GetSubTreeType& subtree) {
            if (ec)
            {
                messages::internalError(asyncResp->res);
                return;
            }
            // Iterate over all retrieved
            // ObjectPaths.
            for (const std::pair<std::string,
                                 std::vector<std::pair<
                                     std::string, std::vector<std::string>>>>&
                     object : subtree)
            {
                // Get the portId object
                const std::string& path = object.first;
                const std::vector<
                    std::pair<std::string, std::vector<std::string>>>&
                    connectionNames = object.second;
                sdbusplus::message::object_path objPath(path);
                if (objPath.filename() != portId ||
                    path.find(fabricId) == std::string::npos ||
                    path.find(switchId) == std::string::npos)
                {
                    continue;
                }
                if (connectionNames.size() < 1)
                {
                    BMCWEB_LOG_ERROR("Got 0 Connection names");
                    continue;
                }
                const std::string& connectionName = connectionNames[0].first;

                getFabricsPortMetricsData(asyncResp, connectionName, objPath,
                                          fabricId, switchId, portId);
                return;
            }
            // Couldn't find an object with that name.
            // Return an error
            messages::resourceNotFound(asyncResp->res, "#Port.v1_4_0.Port",
                                       portId);
        },
            "xyz.openbmc_project.ObjectMapper",
            "/xyz/openbmc_project/object_mapper",
            "xyz.openbmc_project.ObjectMapper", "GetSubTree", objPath, 0,
            std::array<const char*, 1>{"xyz.openbmc_project.Inventory.Item."
                                       "Port"});
    });
}

} // namespace redfish<|MERGE_RESOLUTION|>--- conflicted
+++ resolved
@@ -436,21 +436,9 @@
                     std::get_if<std::string>(&property.second);
                 if (value == nullptr)
                 {
-<<<<<<< HEAD
                     BMCWEB_LOG_DEBUG("Null value returned " "for revision");
                     messages::internalError(asyncResp->res);
                     return;
-=======
-                    const double* value = std::get_if<double>(&property.second);
-                    if (value == nullptr)
-                    {
-                        BMCWEB_LOG_DEBUG << "Null value returned "
-                                            "for CurrentBandwidth";
-                        messages::internalError(asyncResp->res);
-                        return;
-                    }
-                    asyncResp->res.jsonValue["CurrentBandwidthGbps"] = *value;
->>>>>>> 4697e0bc
                 }
                 asyncResp->res.jsonValue["FirmwareVersion"] = *value;
             }
@@ -459,21 +447,9 @@
                 const size_t* value = std::get_if<size_t>(&property.second);
                 if (value == nullptr)
                 {
-<<<<<<< HEAD
                     BMCWEB_LOG_DEBUG("Null value returned " "for CurrentBandwidth");
                     messages::internalError(asyncResp->res);
                     return;
-=======
-                    const double* value = std::get_if<double>(&property.second);
-                    if (value == nullptr)
-                    {
-                        BMCWEB_LOG_DEBUG << "Null value returned "
-                                            "for MaxBandwidth";
-                        messages::internalError(asyncResp->res);
-                        return;
-                    }
-                    asyncResp->res.jsonValue["MaxBandwidthGbps"] = *value;
->>>>>>> 4697e0bc
                 }
                 asyncResp->res.jsonValue["CurrentBandwidthGbps"] = *value;
             }
