#pragma once

#include "app.hpp"
#include "dbus_utility.hpp"
#include "query.hpp"
#include "registries/privilege_registry.hpp"
#include "utils/collection.hpp"
#include "utils/dbus_utils.hpp"
#include "utils/json_utils.hpp"

#include <boost/system/error_code.hpp>
#include <boost/url/format.hpp>
#include <sdbusplus/asio/property.hpp>
#include <sdbusplus/unpack_properties.hpp>

#include <array>
#include <functional>
#include <memory>
#include <optional>
#include <string>
#include <string_view>

namespace redfish
{

inline void getFabricAdapterLocation(
    const std::shared_ptr<bmcweb::AsyncResp>& asyncResp,
    const std::string& serviceName, const std::string& fabricAdapterPath)
{
    sdbusplus::asio::getProperty<std::string>(
        *crow::connections::systemBus, serviceName, fabricAdapterPath,
        "xyz.openbmc_project.Inventory.Decorator.LocationCode", "LocationCode",
        [asyncResp](const boost::system::error_code& ec,
                    const std::string& property) {
        if (ec)
        {
            if (ec.value() != EBADR)
            {
                BMCWEB_LOG_ERROR("DBUS response error for Location");
                messages::internalError(asyncResp->res);
            }
            return;
        }

        asyncResp->res.jsonValue["Location"]["PartLocation"]["ServiceLabel"] =
            property;
    });
}

inline void
    getFabricAdapterAsset(const std::shared_ptr<bmcweb::AsyncResp>& asyncResp,
                          const std::string& serviceName,
                          const std::string& fabricAdapterPath)
{
    sdbusplus::asio::getAllProperties(
        *crow::connections::systemBus, serviceName, fabricAdapterPath,
        "xyz.openbmc_project.Inventory.Decorator.Asset",
        [fabricAdapterPath, asyncResp{asyncResp}](
            const boost::system::error_code& ec,
            const dbus::utility::DBusPropertiesMap& propertiesList) {
        if (ec)
        {
            if (ec.value() != EBADR)
            {
                BMCWEB_LOG_ERROR("DBUS response error for Properties");
                messages::internalError(asyncResp->res);
            }
            return;
        }

        const std::string* serialNumber = nullptr;
        const std::string* model = nullptr;
        const std::string* partNumber = nullptr;
        const std::string* sparePartNumber = nullptr;

        const bool success = sdbusplus::unpackPropertiesNoThrow(
            dbus_utils::UnpackErrorPrinter(), propertiesList, "SerialNumber",
            serialNumber, "Model", model, "PartNumber", partNumber,
            "SparePartNumber", sparePartNumber);

        if (!success)
        {
            messages::internalError(asyncResp->res);
            return;
        }

        if (serialNumber != nullptr)
        {
            asyncResp->res.jsonValue["SerialNumber"] = *serialNumber;
        }

        if (model != nullptr)
        {
            asyncResp->res.jsonValue["Model"] = *model;
        }

        if (partNumber != nullptr)
        {
            asyncResp->res.jsonValue["PartNumber"] = *partNumber;
        }

        if (sparePartNumber != nullptr && !sparePartNumber->empty())
        {
            asyncResp->res.jsonValue["SparePartNumber"] = *sparePartNumber;
        }
    });
}

inline void
    getFabricAdapterState(const std::shared_ptr<bmcweb::AsyncResp>& asyncResp,
                          const std::string& serviceName,
                          const std::string& fabricAdapterPath)
{
    sdbusplus::asio::getProperty<bool>(
        *crow::connections::systemBus, serviceName, fabricAdapterPath,
        "xyz.openbmc_project.Inventory.Item", "Present",
        [asyncResp](const boost::system::error_code& ec, const bool present) {
        if (ec)
        {
            if (ec.value() != EBADR)
            {
                BMCWEB_LOG_ERROR("DBUS response error for State");
                messages::internalError(asyncResp->res);
            }
            return;
        }

        if (!present)
        {
            asyncResp->res.jsonValue["Status"]["State"] = "Absent";
        }
    });
}

inline void
    getFabricAdapterHealth(const std::shared_ptr<bmcweb::AsyncResp>& asyncResp,
                           const std::string& serviceName,
                           const std::string& fabricAdapterPath)
{
    sdbusplus::asio::getProperty<bool>(
        *crow::connections::systemBus, serviceName, fabricAdapterPath,
        "xyz.openbmc_project.State.Decorator.OperationalStatus", "Functional",
        [asyncResp](const boost::system::error_code& ec,
                    const bool functional) {
        if (ec)
        {
            if (ec.value() != EBADR)
            {
                BMCWEB_LOG_ERROR("DBUS response error for Health");
                messages::internalError(asyncResp->res);
            }
            return;
        }

        if (!functional)
        {
            asyncResp->res.jsonValue["Status"]["Health"] = "Critical";
        }
    });
}

inline void doAdapterGet(const std::shared_ptr<bmcweb::AsyncResp>& asyncResp,
                         const std::string& systemName,
                         const std::string& adapterId,
                         const std::string& fabricAdapterPath,
                         const std::string& serviceName)
{
    asyncResp->res.addHeader(
        boost::beast::http::field::link,
        "</redfish/v1/JsonSchemas/FabricAdapter/FabricAdapter.json>; rel=describedby");
    asyncResp->res.jsonValue["@odata.type"] =
        "#FabricAdapter.v1_4_0.FabricAdapter";
    asyncResp->res.jsonValue["Name"] = "Fabric Adapter";
    asyncResp->res.jsonValue["Id"] = adapterId;
    asyncResp->res.jsonValue["@odata.id"] = boost::urls::format(
        "/redfish/v1/Systems/{}/FabricAdapters/{}", systemName, adapterId);

    asyncResp->res.jsonValue["Status"]["State"] = "Enabled";
    asyncResp->res.jsonValue["Status"]["Health"] = "OK";

    getFabricAdapterLocation(asyncResp, serviceName, fabricAdapterPath);
    getFabricAdapterAsset(asyncResp, serviceName, fabricAdapterPath);
    getFabricAdapterState(asyncResp, serviceName, fabricAdapterPath);
    getFabricAdapterHealth(asyncResp, serviceName, fabricAdapterPath);
}

inline void afterGetValidFabricAdapterPath(
    const std::string& adapterId,
    std::function<void(const boost::system::error_code&,
                       const std::string& fabricAdapterPath,
                       const std::string& serviceName)>& callback,
    const boost::system::error_code& ec,
    const dbus::utility::MapperGetSubTreeResponse& subtree)
{
    std::string fabricAdapterPath;
    std::string serviceName;
    if (ec)
    {
        callback(ec, fabricAdapterPath, serviceName);
        return;
    }

    for (const auto& [adapterPath, serviceMap] : subtree)
    {
        std::string fabricAdapterName =
            sdbusplus::message::object_path(adapterPath).filename();
        if (fabricAdapterName == adapterId)
        {
            fabricAdapterPath = adapterPath;
            serviceName = serviceMap.begin()->first;
            break;
        }
    }
    callback(ec, fabricAdapterPath, serviceName);
}

inline void getValidFabricAdapterPath(
    const std::string& adapterId,
    std::function<void(const boost::system::error_code& ec,
                       const std::string& fabricAdapterPath,
                       const std::string& serviceName)>&& callback)
{
    constexpr std::array<std::string_view, 1> interfaces{
        "xyz.openbmc_project.Inventory.Item.FabricAdapter"};
    dbus::utility::getSubTree("/xyz/openbmc_project/inventory", 0, interfaces,
                              std::bind_front(afterGetValidFabricAdapterPath,
                                              adapterId, std::move(callback)));
}

inline void afterHandleFabricAdapterGet(
    const std::shared_ptr<bmcweb::AsyncResp>& asyncResp,
    const std::string& systemName, const std::string& adapterId,
    const boost::system::error_code& ec, const std::string& fabricAdapterPath,
    const std::string& serviceName)
{
    if (ec)
    {
        if (ec.value() == boost::system::errc::io_error)
        {
            messages::resourceNotFound(asyncResp->res, "FabricAdapter",
                                       adapterId);
            return;
        }

        BMCWEB_LOG_ERROR("DBus method call failed with error {}", ec.value());
        messages::internalError(asyncResp->res);
        return;
    }
    if (fabricAdapterPath.empty() || serviceName.empty())
    {
        BMCWEB_LOG_WARNING("Adapter not found");
        messages::resourceNotFound(asyncResp->res, "FabricAdapter", adapterId);
<<<<<<< HEAD
    });
=======
        return;
    }
    doAdapterGet(asyncResp, systemName, adapterId, fabricAdapterPath,
                 serviceName);
>>>>>>> 8cb2c024
}

inline void
    handleFabricAdapterGet(App& app, const crow::Request& req,
                           const std::shared_ptr<bmcweb::AsyncResp>& asyncResp,
                           const std::string& systemName,
                           const std::string& adapterId)
{
    if (!redfish::setUpRedfishRoute(app, req, asyncResp))
    {
        return;
    }
    if constexpr (bmcwebEnableMultiHost)
    {
        // Option currently returns no systems.  TBD
        messages::resourceNotFound(asyncResp->res, "ComputerSystem",
                                   systemName);
        return;
    }
    if (systemName != "system")
    {
        messages::resourceNotFound(asyncResp->res, "ComputerSystem",
                                   systemName);
        return;
    }
    getValidFabricAdapterPath(
<<<<<<< HEAD
        adapterId, systemName, asyncResp,
        [asyncResp, systemName, adapterId](const std::string& fabricAdapterPath,
                                           const std::string& serviceName) {
        doAdapterGet(asyncResp, systemName, adapterId, fabricAdapterPath,
                     serviceName);
    });
=======
        adapterId, std::bind_front(afterHandleFabricAdapterGet, asyncResp,
                                   systemName, adapterId));
>>>>>>> 8cb2c024
}

inline void handleFabricAdapterCollectionGet(
    crow::App& app, const crow::Request& req,
    const std::shared_ptr<bmcweb::AsyncResp>& asyncResp,
    const std::string& systemName)
{
    if (!redfish::setUpRedfishRoute(app, req, asyncResp))
    {
        return;
    }
    if constexpr (bmcwebEnableMultiHost)
    {
        // Option currently returns no systems. TBD
        messages::resourceNotFound(asyncResp->res, "ComputerSystem",
                                   systemName);
        return;
    }
    if (systemName != "system")
    {
        messages::resourceNotFound(asyncResp->res, "ComputerSystem",
                                   systemName);
        return;
    }

    asyncResp->res.addHeader(
        boost::beast::http::field::link,
        "</redfish/v1/JsonSchemas/FabricAdapterCollection/FabricAdapterCollection.json>; rel=describedby");
    asyncResp->res.jsonValue["@odata.type"] =
        "#FabricAdapterCollection.FabricAdapterCollection";
    asyncResp->res.jsonValue["Name"] = "Fabric Adapter Collection";
    asyncResp->res.jsonValue["@odata.id"] = boost::urls::format(
        "/redfish/v1/Systems/{}/FabricAdapters", systemName);

    constexpr std::array<std::string_view, 1> interfaces{
        "xyz.openbmc_project.Inventory.Item.FabricAdapter"};
    collection_util::getCollectionMembers(
        asyncResp,
        boost::urls::url("/redfish/v1/Systems/system/FabricAdapters"),
        interfaces, "/xyz/openbmc_project/inventory");
}

inline void handleFabricAdapterCollectionHead(
    crow::App& app, const crow::Request& req,
    const std::shared_ptr<bmcweb::AsyncResp>& asyncResp,
    const std::string& systemName)
{
    if (!redfish::setUpRedfishRoute(app, req, asyncResp))
    {
        return;
    }
    if constexpr (bmcwebEnableMultiHost)
    {
        // Option currently returns no systems.  TBD
        messages::resourceNotFound(asyncResp->res, "ComputerSystem",
                                   systemName);
        return;
    }
    if (systemName != "system")
    {
        messages::resourceNotFound(asyncResp->res, "ComputerSystem",
                                   systemName);
        return;
    }
    asyncResp->res.addHeader(
        boost::beast::http::field::link,
        "</redfish/v1/JsonSchemas/FabricAdapterCollection/FabricAdapterCollection.json>; rel=describedby");
}

inline void afterHandleFabricAdapterHead(
    const std::shared_ptr<bmcweb::AsyncResp>& asyncResp,
    const std::string& adapterId, const boost::system::error_code& ec,
    const std::string& fabricAdapterPath, const std::string& serviceName)
{
    if (ec)
    {
        if (ec.value() == boost::system::errc::io_error)
        {
            messages::resourceNotFound(asyncResp->res, "FabricAdapter",
                                       adapterId);
            return;
        }

        BMCWEB_LOG_ERROR("DBus method call failed with error {}", ec.value());
        messages::internalError(asyncResp->res);
        return;
    }
    if (fabricAdapterPath.empty() || serviceName.empty())
    {
        BMCWEB_LOG_WARNING("Adapter not found");
        messages::resourceNotFound(asyncResp->res, "FabricAdapter", adapterId);
        return;
    }
    asyncResp->res.addHeader(
        boost::beast::http::field::link,
        "</redfish/v1/JsonSchemas/FabricAdapter/FabricAdapter.json>; rel=describedby");
}

inline void
    handleFabricAdapterHead(crow::App& app, const crow::Request& req,
                            const std::shared_ptr<bmcweb::AsyncResp>& asyncResp,
                            const std::string& systemName,
                            const std::string& adapterId)
{
    if (!redfish::setUpRedfishRoute(app, req, asyncResp))
    {
        return;
    }

    if constexpr (bmcwebEnableMultiHost)
    {
        // Option currently returns no systems. TBD
        messages::resourceNotFound(asyncResp->res, "ComputerSystem",
                                   systemName);
        return;
    }
    if (systemName != "system")
    {
        messages::resourceNotFound(asyncResp->res, "ComputerSystem",
                                   systemName);
        return;
    }
    getValidFabricAdapterPath(
        adapterId,
        std::bind_front(afterHandleFabricAdapterHead, asyncResp, adapterId));
}

inline void requestRoutesFabricAdapterCollection(App& app)
{
    BMCWEB_ROUTE(app, "/redfish/v1/Systems/<str>/FabricAdapters/")
        .privileges(redfish::privileges::getFabricAdapterCollection)
        .methods(boost::beast::http::verb::get)(
            std::bind_front(handleFabricAdapterCollectionGet, std::ref(app)));

    BMCWEB_ROUTE(app, "/redfish/v1/Systems/<str>/FabricAdapters/")
        .privileges(redfish::privileges::headFabricAdapterCollection)
        .methods(boost::beast::http::verb::head)(
            std::bind_front(handleFabricAdapterCollectionHead, std::ref(app)));
}

inline void requestRoutesFabricAdapters(App& app)
{
    BMCWEB_ROUTE(app, "/redfish/v1/Systems/<str>/FabricAdapters/<str>/")
        .privileges(redfish::privileges::getFabricAdapter)
        .methods(boost::beast::http::verb::get)(
            std::bind_front(handleFabricAdapterGet, std::ref(app)));

    BMCWEB_ROUTE(app, "/redfish/v1/Systems/<str>/FabricAdapters/<str>/")
        .privileges(redfish::privileges::headFabricAdapter)
        .methods(boost::beast::http::verb::head)(
            std::bind_front(handleFabricAdapterHead, std::ref(app)));
}
} // namespace redfish<|MERGE_RESOLUTION|>--- conflicted
+++ resolved
@@ -250,14 +250,10 @@
     {
         BMCWEB_LOG_WARNING("Adapter not found");
         messages::resourceNotFound(asyncResp->res, "FabricAdapter", adapterId);
-<<<<<<< HEAD
-    });
-=======
         return;
     }
     doAdapterGet(asyncResp, systemName, adapterId, fabricAdapterPath,
                  serviceName);
->>>>>>> 8cb2c024
 }
 
 inline void
@@ -284,17 +280,8 @@
         return;
     }
     getValidFabricAdapterPath(
-<<<<<<< HEAD
-        adapterId, systemName, asyncResp,
-        [asyncResp, systemName, adapterId](const std::string& fabricAdapterPath,
-                                           const std::string& serviceName) {
-        doAdapterGet(asyncResp, systemName, adapterId, fabricAdapterPath,
-                     serviceName);
-    });
-=======
         adapterId, std::bind_front(afterHandleFabricAdapterGet, asyncResp,
                                    systemName, adapterId));
->>>>>>> 8cb2c024
 }
 
 inline void handleFabricAdapterCollectionGet(
