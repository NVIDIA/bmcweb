/*
// Copyright (c) 2018 Intel Corporation
//
// Licensed under the Apache License, Version 2.0 (the "License");
// you may not use this file except in compliance with the License.
// You may obtain a copy of the License at
//
//      http://www.apache.org/licenses/LICENSE-2.0
//
// Unless required by applicable law or agreed to in writing, software
// distributed under the License is distributed on an "AS IS" BASIS,
// WITHOUT WARRANTIES OR CONDITIONS OF ANY KIND, either express or implied.
// See the License for the specific language governing permissions and
// limitations under the License.
*/
#pragma once

#include "app.hpp"
#include "dbus_singleton.hpp"
#include "dbus_utility.hpp"
#include "generated/enums/resource.hpp"
#include "generated/enums/sensor.hpp"
#include "query.hpp"
#include "registries/privilege_registry.hpp"
#include "str_utility.hpp"
#include "utils/dbus_utils.hpp"
#include "utils/json_utils.hpp"
#include "utils/query_param.hpp"

#include <boost/algorithm/string/classification.hpp>
#include <boost/algorithm/string/find.hpp>
#include <boost/algorithm/string/predicate.hpp>
#include <boost/algorithm/string/replace.hpp>
#include <boost/algorithm/string/split.hpp>
#include <boost/format.hpp>
#include <boost/range/algorithm/replace_copy_if.hpp>
#include <boost/system/error_code.hpp>
#include <boost/url/format.hpp>
#include <dbus_singleton.hpp>
#include <dbus_utility.hpp>
#include <health.hpp>
#include <query.hpp>
#include <registries/privilege_registry.hpp>
#include <sdbusplus/asio/property.hpp>
#include <sdbusplus/unpack_properties.hpp>
#include <utils/conditions_utils.hpp>
#include <utils/query_param.hpp>

#include <array>
#include <cmath>
#include <iterator>
#include <limits>
#include <map>
#include <ranges>
#include <set>
#include <string>
#include <string_view>
#include <utility>
#include <variant>

namespace redfish
{

using GetSubTreeType = std::vector<
    std::pair<std::string,
              std::vector<std::pair<std::string, std::vector<std::string>>>>>;

using ManagedObjectsVectorType = std::vector<std::pair<
    sdbusplus::message::object_path,
    boost::container::flat_map<
        std::string, boost::container::flat_map<
                         std::string, dbus::utility::DbusVariantType>>>>;

namespace sensors
{
namespace node
{
static constexpr std::string_view power = "Power";
static constexpr std::string_view sensors = "Sensors";
static constexpr std::string_view thermal = "Thermal";
} // namespace node

// clang-format off
namespace dbus
{
constexpr auto powerPaths = std::to_array<std::string_view>({
    "/xyz/openbmc_project/sensors/voltage",
    "/xyz/openbmc_project/sensors/power"
});

constexpr auto sensorPaths = std::to_array<std::string_view>({
    "/xyz/openbmc_project/sensors/power",
    "/xyz/openbmc_project/sensors/current",
    "/xyz/openbmc_project/sensors/airflow",
    "/xyz/openbmc_project/sensors/humidity",
#ifdef BMCWEB_NEW_POWERSUBSYSTEM_THERMALSUBSYSTEM
    "/xyz/openbmc_project/sensors/voltage",
    "/xyz/openbmc_project/sensors/fan_tach",
    "/xyz/openbmc_project/sensors/temperature",
    "/xyz/openbmc_project/sensors/fan_pwm",
    "/xyz/openbmc_project/sensors/altitude",
    "/xyz/openbmc_project/sensors/energy",
#endif
    "/xyz/openbmc_project/sensors/utilization",
    "/xyz/openbmc_project/sensors/frequency"
});

constexpr auto thermalPaths = std::to_array<std::string_view>({
    "/xyz/openbmc_project/sensors/fan_tach",
    "/xyz/openbmc_project/sensors/temperature",
    "/xyz/openbmc_project/sensors/fan_pwm"
});

} // namespace dbus
// clang-format on

using sensorPair =
    std::pair<std::string_view, std::span<const std::string_view>>;
static constexpr std::array<sensorPair, 3> paths = {
    {{node::power, dbus::powerPaths},
     {node::sensors, dbus::sensorPaths},
     {node::thermal, dbus::thermalPaths}}};

inline sensor::ReadingType toReadingType(std::string_view sensorType)
{
    if (sensorType == "voltage")
    {
        return sensor::ReadingType::Voltage;
    }
    if (sensorType == "power")
    {
        return sensor::ReadingType::Power;
    }
    if (sensorType == "current")
    {
        return sensor::ReadingType::Current;
    }
    if (sensorType == "fan_tach")
    {
        return sensor::ReadingType::Rotational;
    }
    if (sensorType == "temperature")
    {
        return sensor::ReadingType::Temperature;
    }
    if (sensorType == "fan_pwm" || sensorType == "utilization")
    {
        return sensor::ReadingType::Percent;
    }
    if (sensorType == "humidity")
    {
        return sensor::ReadingType::Humidity;
    }
    if (sensorType == "altitude")
    {
        return sensor::ReadingType::Altitude;
    }
    if (sensorType == "airflow")
    {
        return sensor::ReadingType::AirFlow;
    }
    if (sensorType == "energy")
    {
        return sensor::ReadingType::EnergyJoules;
    }
    if (sensorType == "frequency")
    {
        return sensor::ReadingType::Frequency;
    }
    return sensor::ReadingType::Invalid;
}

inline std::string_view toReadingUnits(std::string_view sensorType)
{
    if (sensorType == "voltage")
    {
        return "V";
    }
    if (sensorType == "power")
    {
        return "W";
    }
    if (sensorType == "current")
    {
        return "A";
    }
    if (sensorType == "fan_tach")
    {
        return "RPM";
    }
    if (sensorType == "temperature")
    {
        return "Cel";
    }
    if (sensorType == "fan_pwm" || sensorType == "utilization" ||
        sensorType == "humidity")
    {
        return "%";
    }
    if (sensorType == "altitude")
    {
        return "Pa";
    }
    if (sensorType == "airflow")
    {
        return "cft_i/min";
    }
    if (sensorType == "energy")
    {
        return "J";
    }
    if (sensorType == "frequency")
    {
        return "Hz";
    }
    return "";
}

inline const char* toImplementation(const std::string& implementation)
{
    if (implementation ==
        "xyz.openbmc_project.Sensor.Type.ImplementationType.PhysicalSensor")
    {
        return "PhysicalSensor";
    }
    if (implementation ==
        "xyz.openbmc_project.Sensor.Type.ImplementationType.Synthesized")
    {
        return "Synthesized";
    }
    if (implementation ==
        "xyz.openbmc_project.Sensor.Type.ImplementationType.Reported")
    {
        return "Reported";
    }

    return "";
}

} // namespace sensors

/**
 * SensorsAsyncResp
 * Gathers data needed for response processing after async calls are done
 */
class SensorsAsyncResp
{
  public:
    using DataCompleteCb = std::function<void(
        const boost::beast::http::status status,
        const std::map<std::string, std::string>& uriToDbus)>;

    struct SensorData
    {
        const std::string name;
        std::string uri;
        const std::string dbusPath;
    };

    SensorsAsyncResp(const std::shared_ptr<bmcweb::AsyncResp>& asyncRespIn,
                     const std::string& chassisIdIn,
                     std::span<const std::string_view> typesIn,
                     std::string_view subNode) :
        asyncResp(asyncRespIn), chassisId(chassisIdIn), types(typesIn),
        chassisSubNode(subNode), efficientExpand(false)
    {}

    // Store extra data about sensor mapping and return it in callback
    SensorsAsyncResp(const std::shared_ptr<bmcweb::AsyncResp>& asyncRespIn,
                     const std::string& chassisIdIn,
                     std::span<const std::string_view> typesIn,
                     std::string_view subNode,
                     DataCompleteCb&& creationComplete) :
        asyncResp(asyncRespIn), chassisId(chassisIdIn), types(typesIn),
        chassisSubNode(subNode), efficientExpand(false),
        metadata{std::vector<SensorData>()},
        dataComplete{std::move(creationComplete)}
    {}

    // sensor collections expand
    SensorsAsyncResp(const std::shared_ptr<bmcweb::AsyncResp>& asyncRespIn,
                     const std::string& chassisIdIn,
                     std::span<const std::string_view> typesIn,
                     const std::string_view& subNode, bool efficientExpandIn) :
        asyncResp(asyncRespIn), chassisId(chassisIdIn), types(typesIn),
        chassisSubNode(subNode), efficientExpand(efficientExpandIn)
    {}

    ~SensorsAsyncResp()
    {
        if (asyncResp->res.result() ==
            boost::beast::http::status::internal_server_error)
        {
            // Reset the json object to clear out any data that made it in
            // before the error happened todo(ed) handle error condition with
            // proper code
            asyncResp->res.jsonValue = nlohmann::json::object();
        }

        if (dataComplete && metadata)
        {
            std::map<std::string, std::string> map;
            if (asyncResp->res.result() == boost::beast::http::status::ok)
            {
                for (auto& sensor : *metadata)
                {
                    map.emplace(sensor.uri, sensor.dbusPath);
                }
            }
            dataComplete(asyncResp->res.result(), map);
        }
    }

    SensorsAsyncResp(const SensorsAsyncResp&) = delete;
    SensorsAsyncResp(SensorsAsyncResp&&) = delete;
    SensorsAsyncResp& operator=(const SensorsAsyncResp&) = delete;
    SensorsAsyncResp& operator=(SensorsAsyncResp&&) = delete;

    void addMetadata(const nlohmann::json& sensorObject,
                     const std::string& dbusPath)
    {
        if (metadata)
        {
            metadata->emplace_back(SensorData{
                sensorObject["Name"], sensorObject["@odata.id"], dbusPath});
        }
    }

    void updateUri(const std::string& name, const std::string& uri)
    {
        if (metadata)
        {
            for (auto& sensor : *metadata)
            {
                if (sensor.name == name)
                {
                    sensor.uri = uri;
                }
            }
        }
    }

    const std::shared_ptr<bmcweb::AsyncResp> asyncResp;
    const std::string chassisId;
    const std::span<const std::string_view> types;
    const std::string chassisSubNode;
    const bool efficientExpand;

  private:
    std::optional<std::vector<SensorData>> metadata;
    DataCompleteCb dataComplete;
};

/**
 * Possible states for physical inventory leds
 */
enum class LedState
{
    OFF,
    ON,
    BLINK,
    UNKNOWN
};

/**
 * D-Bus inventory item associated with one or more sensors.
 */
class InventoryItem
{
  public:
    explicit InventoryItem(const std::string& objPath) : objectPath(objPath)
    {
        // Set inventory item name to last node of object path
        sdbusplus::message::object_path path(objectPath);
        name = path.filename();
        if (name.empty())
        {
            BMCWEB_LOG_ERROR("Failed to find '/' in {}", objectPath);
        }
    }

    std::string objectPath;
    std::string name;
    bool isPresent = true;
    bool isFunctional = true;
    bool isPowerSupply = false;
    int powerSupplyEfficiencyPercent = -1;
    std::string manufacturer;
    std::string model;
    std::string partNumber;
    std::string serialNumber;
    std::set<std::string> sensors;
    std::string ledObjectPath;
    LedState ledState = LedState::UNKNOWN;
};

/**
 * @brief Get objects with connection necessary for sensors
 * @param SensorsAsyncResp Pointer to object holding response data
 * @param sensorNames Sensors retrieved from chassis
 * @param callback Callback for processing gathered connections
 */
template <typename Callback>
void getObjectsWithConnection(
    const std::shared_ptr<SensorsAsyncResp>& sensorsAsyncResp,
    const std::shared_ptr<std::set<std::string>>& sensorNames,
    Callback&& callback)
{
    BMCWEB_LOG_DEBUG("getObjectsWithConnection enter");
    const std::string path = "/xyz/openbmc_project/sensors";
    constexpr std::array<std::string_view, 1> interfaces = {
        "xyz.openbmc_project.Sensor.Value"};

    // Make call to ObjectMapper to find all sensors objects
    dbus::utility::getSubTree(
        path, 2, interfaces,
        [callback = std::forward<Callback>(callback), sensorsAsyncResp,
         sensorNames](const boost::system::error_code& ec,
                      const dbus::utility::MapperGetSubTreeResponse& subtree) {
        // Response handler for parsing objects subtree
        BMCWEB_LOG_DEBUG("getObjectsWithConnection resp_handler enter");
        if (ec)
        {
            messages::internalError(sensorsAsyncResp->asyncResp->res);
            BMCWEB_LOG_ERROR(
                "getObjectsWithConnection resp_handler: Dbus error {}", ec);
            return;
        }

        BMCWEB_LOG_DEBUG("Found {} subtrees", subtree.size());

        // Make unique list of connections only for requested sensor types and
        // found in the chassis
        std::set<std::string> connections;
        std::set<std::pair<std::string, std::string>> objectsWithConnection;

        BMCWEB_LOG_DEBUG("sensorNames list count: {}", sensorNames->size());
        for (const std::string& tsensor : *sensorNames)
        {
            BMCWEB_LOG_DEBUG("Sensor to find: {}", tsensor);
        }

        for (const std::pair<
                 std::string,
                 std::vector<std::pair<std::string, std::vector<std::string>>>>&
                 object : subtree)
        {
            if (sensorNames->find(object.first) != sensorNames->end())
            {
                for (const std::pair<std::string, std::vector<std::string>>&
                         objData : object.second)
                {
                    BMCWEB_LOG_DEBUG("Adding connection: {}", objData.first);
                    connections.insert(objData.first);
                    objectsWithConnection.insert(
                        std::make_pair(object.first, objData.first));
                }
            }
        }
        BMCWEB_LOG_DEBUG("Found {} connections", connections.size());
        callback(std::move(connections), std::move(objectsWithConnection));
        BMCWEB_LOG_DEBUG("getObjectsWithConnection resp_handler exit");
    });
    BMCWEB_LOG_DEBUG("getObjectsWithConnection exit");
}

/**
 * @brief Create connections necessary for sensors
 * @param SensorsAsyncResp Pointer to object holding response data
 * @param sensorNames Sensors retrieved from chassis
 * @param callback Callback for processing gathered connections
 */
template <typename Callback>
void getConnections(std::shared_ptr<SensorsAsyncResp> sensorsAsyncResp,
                    const std::shared_ptr<std::set<std::string>> sensorNames,
                    Callback&& callback)
{
    auto objectsWithConnectionCb =
        [callback = std::forward<Callback>(callback)](
            const std::set<std::string>& connections,
                   const std::set<std::pair<std::string, std::string>>&
                   /*objectsWithConnection*/) { callback(connections); };
    getObjectsWithConnection(sensorsAsyncResp, sensorNames,
                             std::move(objectsWithConnectionCb));
}

/**
 * @brief Shrinks the list of sensors for processing
 * @param SensorsAysncResp  The class holding the Redfish response
 * @param allSensors  A list of all the sensors associated to the
 * chassis element (i.e. baseboard, front panel, etc...)
 * @param activeSensors A list that is a reduction of the incoming
 * allSensors list.  Eliminate Thermal sensors when a Power request is
 * made, and eliminate Power sensors when a Thermal request is made.
 */
inline void reduceSensorList(
    crow::Response& res, std::string_view chassisSubNode,
    std::span<const std::string_view> sensorTypes,
    const std::vector<std::string>* allSensors,
    const std::shared_ptr<std::set<std::string>>& activeSensors)
{
    if ((allSensors == nullptr) || (activeSensors == nullptr))
    {
        messages::resourceNotFound(res, chassisSubNode,
                                   chassisSubNode == sensors::node::thermal
                                       ? "Temperatures"
                                       : "Voltages");

        return;
    }
    if (allSensors->empty())
    {
        // Nothing to do, the activeSensors object is also empty
        return;
    }

    for (std::string_view type : sensorTypes)
    {
        for (const std::string& sensor : *allSensors)
        {
            if (sensor.starts_with(type))
            {
                activeSensors->emplace(sensor);
            }
        }
    }
}

/*
 *Populates the top level collection for a given subnode.  Populates
 *SensorCollection, Power, or Thermal schemas.
 *
 * */
inline void populateChassisNode(nlohmann::json& jsonValue,
                                std::string_view chassisSubNode)
{
    if (chassisSubNode == sensors::node::power)
    {
        jsonValue["@odata.type"] = "#Power.v1_5_2.Power";
    }
    else if (chassisSubNode == sensors::node::thermal)
    {
        jsonValue["@odata.type"] = "#Thermal.v1_4_0.Thermal";
        jsonValue["Fans"] = nlohmann::json::array();
        jsonValue["Temperatures"] = nlohmann::json::array();
    }
    else if (chassisSubNode == sensors::node::sensors)
    {
        jsonValue["@odata.type"] = "#SensorCollection.SensorCollection";
        jsonValue["Description"] = "Collection of Sensors for this Chassis";
        jsonValue["Members"] = nlohmann::json::array();
        jsonValue["Members@odata.count"] = 0;
    }

    if (chassisSubNode != sensors::node::sensors)
    {
        jsonValue["Id"] = chassisSubNode;
    }
    jsonValue["Name"] = chassisSubNode;
}

/**
 * @brief Retrieves requested chassis sensors and redundancy data from DBus .
 * @param SensorsAsyncResp   Pointer to object holding response data
 * @param callback  Callback for next step in gathered sensor processing
 */
template <typename Callback>
void getChassis(const std::shared_ptr<bmcweb::AsyncResp>& asyncResp,
                std::string_view chassisId, std::string_view chassisSubNode,
                std::span<const std::string_view> sensorTypes,
                Callback&& callback)
{
    BMCWEB_LOG_DEBUG("getChassis enter");
    constexpr std::array<std::string_view, 2> interfaces = {
        "xyz.openbmc_project.Inventory.Item.Board",
        "xyz.openbmc_project.Inventory.Item.Chassis"};

    // Get the Chassis Collection
    dbus::utility::getSubTreePaths(
        "/xyz/openbmc_project/inventory", 0, interfaces,
        [callback = std::forward<Callback>(callback), asyncResp,
         chassisIdStr{std::string(chassisId)},
         chassisSubNode{std::string(chassisSubNode)}, sensorTypes](
            const boost::system::error_code& ec,
            const dbus::utility::MapperGetSubTreePathsResponse& chassisPaths) {
        BMCWEB_LOG_DEBUG("getChassis respHandler enter");
        if (ec)
        {
            BMCWEB_LOG_ERROR("getChassis respHandler DBUS error: {}", ec);
            messages::internalError(asyncResp->res);
            return;
        }
        const std::string* chassisPath = nullptr;
        for (const std::string& chassis : chassisPaths)
        {
            sdbusplus::message::object_path path(chassis);
            std::string chassisName = path.filename();
            if (chassisName.empty())
            {
                BMCWEB_LOG_ERROR("Failed to find '/' in {}", chassis);
                continue;
            }
            if (chassisName == chassisIdStr)
            {
                chassisPath = &chassis;
                break;
            }
        }
        if (chassisPath == nullptr)
        {
            messages::resourceNotFound(asyncResp->res, "Chassis", chassisIdStr);
            return;
        }
        populateChassisNode(asyncResp->res.jsonValue, chassisSubNode);

        asyncResp->res.jsonValue["@odata.id"] = boost::urls::format(
            "/redfish/v1/Chassis/{}/{}", chassisIdStr, chassisSubNode);

        // Get the list of all sensors for this Chassis element
        std::string sensorPath = *chassisPath + "/all_sensors";
        dbus::utility::getAssociationEndPoints(
            sensorPath,
            [asyncResp, chassisSubNode, sensorTypes,
             callback = std::forward<const Callback>(callback)](
                const boost::system::error_code& ec2,
                const dbus::utility::MapperEndPoints& nodeSensorList) {
            if (ec2)
            {
                if (ec2.value() != EBADR)
                {
                    messages::internalError(asyncResp->res);
                    return;
                }
            }
            const std::shared_ptr<std::set<std::string>> culledSensorList =
                std::make_shared<std::set<std::string>>();
            reduceSensorList(asyncResp->res, chassisSubNode, sensorTypes,
                             &nodeSensorList, culledSensorList);
            BMCWEB_LOG_DEBUG("Finishing with {}", culledSensorList->size());
            callback(culledSensorList);
        });
    });
    BMCWEB_LOG_DEBUG("getChassis exit");
}

/**
 * @brief Returns the Redfish State value for the specified inventory item.
 * @param inventoryItem D-Bus inventory item associated with a sensor.
 * @param sensorAvailable Boolean representing if D-Bus sensor is marked as
 * available.
 * @return State value for inventory item.
 */
inline resource::State getState(const InventoryItem* inventoryItem,
                                const bool sensorAvailable)
{
    if ((inventoryItem != nullptr) && !(inventoryItem->isPresent))
    {
        return resource::State::Absent;
    }

    if (!sensorAvailable)
    {
        return resource::State::UnavailableOffline;
    }

    return resource::State::Enabled;
}

/**
 * @brief Returns the Redfish Health value for the specified sensor.
 * @param sensorJson Sensor JSON object.
 * @param valuesDict Map of all sensor DBus values.
 * @param inventoryItem D-Bus inventory item associated with the sensor.  Will
 * be nullptr if no associated inventory item was found.
 * @return Health value for sensor.
 */
inline std::string getHealth(nlohmann::json& sensorJson,
                             const dbus::utility::DBusPropertiesMap& valuesDict,
                             const InventoryItem* inventoryItem)
{
    // Get current health value (if any) in the sensor JSON object.  Some JSON
    // objects contain multiple sensors (such as PowerSupplies).  We want to set
    // the overall health to be the most severe of any of the sensors.
    std::string currentHealth;
    auto statusIt = sensorJson.find("Status");
    if (statusIt != sensorJson.end())
    {
        auto healthIt = statusIt->find("Health");
        if (healthIt != statusIt->end())
        {
            std::string* health = healthIt->get_ptr<std::string*>();
            if (health != nullptr)
            {
                currentHealth = *health;
            }
        }
    }

    // If current health in JSON object is already Critical, return that.  This
    // should override the sensor health, which might be less severe.
    if (currentHealth == "Critical")
    {
        return "Critical";
    }

    const bool* criticalAlarmHigh = nullptr;
    const bool* criticalAlarmLow = nullptr;
    const bool* warningAlarmHigh = nullptr;
    const bool* warningAlarmLow = nullptr;

    const bool success = sdbusplus::unpackPropertiesNoThrow(
        dbus_utils::UnpackErrorPrinter(), valuesDict, "CriticalAlarmHigh",
        criticalAlarmHigh, "CriticalAlarmLow", criticalAlarmLow,
        "WarningAlarmHigh", warningAlarmHigh, "WarningAlarmLow",
        warningAlarmLow);

    if (success)
    {
        // Check if sensor has critical threshold alarm
        if ((criticalAlarmHigh != nullptr && *criticalAlarmHigh) ||
            (criticalAlarmLow != nullptr && *criticalAlarmLow))
        {
            return "Critical";
        }
    }

    // Check if associated inventory item is not functional
    if ((inventoryItem != nullptr) && !(inventoryItem->isFunctional))
    {
        return "Critical";
    }

    // If current health in JSON object is already Warning, return that. This
    // should override the sensor status, which might be less severe.
    if (currentHealth == "Warning")
    {
        return "Warning";
    }

    if (success)
    {
        // Check if sensor has warning threshold alarm
        if ((warningAlarmHigh != nullptr && *warningAlarmHigh) ||
            (warningAlarmLow != nullptr && *warningAlarmLow))
        {
            return "Warning";
        }
    }

    return "OK";
}

inline void setLedState(nlohmann::json& sensorJson,
                        const InventoryItem* inventoryItem)
{
    if (inventoryItem != nullptr && !inventoryItem->ledObjectPath.empty())
    {
        switch (inventoryItem->ledState)
        {
            case LedState::OFF:
                sensorJson["IndicatorLED"] = "Off";
                break;
            case LedState::ON:
                sensorJson["IndicatorLED"] = "Lit";
                break;
            case LedState::BLINK:
                sensorJson["IndicatorLED"] = "Blinking";
                break;
            default:
                break;
        }
    }
}

/**
 * @brief Builds a json sensor representation of a sensor.
 * @param sensorName  The name of the sensor to be built
 * @param sensorType  The type (temperature, fan_tach, etc) of the sensor to
 * build
 * @param chassisSubNode The subnode (thermal, sensor, etc) of the sensor
 * @param propertiesDict A dictionary of the properties to build the sensor
 * from.
 * @param sensorJson  The json object to fill
 * @param inventoryItem D-Bus inventory item associated with the sensor.  Will
 * be nullptr if no associated inventory item was found.
 */
inline void objectPropertiesToJson(
    std::string_view sensorName, std::string_view sensorType,
    std::string_view chassisSubNode,
    const dbus::utility::DBusPropertiesMap& propertiesDict,
    nlohmann::json& sensorJson, InventoryItem* inventoryItem)
{
    if (chassisSubNode == sensors::node::sensors)
    {
        std::string subNodeEscaped(sensorType);
        auto remove = std::ranges::remove(subNodeEscaped, '_');
        subNodeEscaped.erase(std::ranges::begin(remove), subNodeEscaped.end());

        // For sensors in SensorCollection we set Id instead of MemberId,
        // including power sensors.
        subNodeEscaped += '_';
        subNodeEscaped += sensorName;

        std::string sensorNameEs(sensorName);
        std::replace(sensorNameEs.begin(), sensorNameEs.end(), '_', ' ');
        sensorJson["Id"] = sensorName;
        sensorJson["Name"] = std::move(sensorNameEs);
    }
    else if (sensorType != "power")
    {
        // Set MemberId and Name for non-power sensors.  For PowerSupplies and
        // PowerControl, those properties have more general values because
        // multiple sensors can be stored in the same JSON object.
        std::string sensorNameEs(sensorName);
        std::replace(sensorNameEs.begin(), sensorNameEs.end(), '_', ' ');
        sensorJson["Name"] = std::move(sensorNameEs);
    }

    const bool* checkAvailable = nullptr;
    bool available = true;
    const bool success = sdbusplus::unpackPropertiesNoThrow(
        dbus_utils::UnpackErrorPrinter(), propertiesDict, "Available",
        checkAvailable);
    if (!success)
    {
        messages::internalError();
    }
    if (checkAvailable != nullptr)
    {
        available = *checkAvailable;
    }

    sensorJson["Status"]["State"] = getState(inventoryItem, available);
    sensorJson["Status"]["Health"] = getHealth(sensorJson, propertiesDict,
                                               inventoryItem);

    // Parameter to set to override the type we get from dbus, and force it to
    // int, regardless of what is available.  This is used for schemas like fan,
    // that require integers, not floats.
    bool forceToInt = false;

    nlohmann::json::json_pointer unit("/Reading");
    if (chassisSubNode == sensors::node::sensors)
    {
        sensorJson["@odata.type"] = "#Sensor.v1_2_0.Sensor";

        sensor::ReadingType readingType = sensors::toReadingType(sensorType);
        if (readingType == sensor::ReadingType::Invalid)
        {
            BMCWEB_LOG_ERROR("Redfish cannot map reading type for {}",
                             sensorType);
        }
        else
        {
            sensorJson["ReadingType"] = readingType;
        }

        std::string_view readingUnits = sensors::toReadingUnits(sensorType);
        if (readingUnits.empty())
        {
            BMCWEB_LOG_ERROR("Redfish cannot map reading unit for {}",
                             sensorType);
        }
        else
        {
            sensorJson["ReadingUnits"] = readingUnits;
        }
    }
    else if (sensorType == "temperature")
    {
        unit = "/ReadingCelsius"_json_pointer;
        sensorJson["@odata.type"] = "#Thermal.v1_7_1.Temperature";
        // TODO(ed) Documentation says that path should be type fan_tach,
        // implementation seems to implement fan
    }
    else if (sensorType == "fan" || sensorType == "fan_tach")
    {
        unit = "/Reading"_json_pointer;
        sensorJson["ReadingUnits"] = "RPM";
        sensorJson["@odata.type"] = "#Thermal.v1_7_1.Fan";
        setLedState(sensorJson, inventoryItem);
        forceToInt = true;
    }
    else if (sensorType == "fan_pwm")
    {
        unit = "/Reading"_json_pointer;
        sensorJson["ReadingUnits"] = "Percent";
        sensorJson["@odata.type"] = "#Thermal.v1_7_1.Fan";
        setLedState(sensorJson, inventoryItem);
        forceToInt = true;
    }
    else if (sensorType == "voltage")
    {
        unit = "/ReadingVolts"_json_pointer;
        sensorJson["@odata.type"] = "#Power.v1_0_0.Voltage";
    }
    else if (sensorType == "power")
    {
        std::string lower;
        std::ranges::transform(sensorName, std::back_inserter(lower),
                               bmcweb::asciiToLower);
        if (lower == "total_power")
        {
            sensorJson["@odata.type"] = "#Power.v1_0_0.PowerControl";
            // Put multiple "sensors" into a single PowerControl, so have
            // generic names for MemberId and Name. Follows Redfish mockup.
            sensorJson["MemberId"] = "0";
            sensorJson["Name"] = "Chassis Power Control";
            unit = "/PowerConsumedWatts"_json_pointer;
        }
        else if (lower.find("input") != std::string::npos)
        {
            unit = "/PowerInputWatts"_json_pointer;
        }
        else
        {
            unit = "/PowerOutputWatts"_json_pointer;
        }
    }
    else
    {
        BMCWEB_LOG_ERROR("Redfish cannot map object type for {}", sensorName);
        return;
    }
    // Map of dbus interface name, dbus property name and redfish property_name
    std::vector<
        std::tuple<const char*, const char*, nlohmann::json::json_pointer>>
        properties;
    properties.reserve(7);

    properties.emplace_back("xyz.openbmc_project.Sensor.Value", "Value", unit);

    if (chassisSubNode == sensors::node::sensors)
    {
        properties.emplace_back(
            "xyz.openbmc_project.Sensor.Threshold.Warning", "WarningHigh",
            "/Thresholds/UpperCaution/Reading"_json_pointer);
        properties.emplace_back(
            "xyz.openbmc_project.Sensor.Threshold.Warning", "WarningLow",
            "/Thresholds/LowerCaution/Reading"_json_pointer);
        properties.emplace_back(
            "xyz.openbmc_project.Sensor.Threshold.Critical", "CriticalHigh",
            "/Thresholds/UpperCritical/Reading"_json_pointer);
        properties.emplace_back(
            "xyz.openbmc_project.Sensor.Threshold.Critical", "CriticalLow",
            "/Thresholds/LowerCritical/Reading"_json_pointer);
        properties.emplace_back(
            "xyz.openbmc_project.Sensor.Threshold.HardShutdown",
            "HardShutdownHigh", "/Thresholds/UpperFatal/Reading"_json_pointer);
        properties.emplace_back(
            "xyz.openbmc_project.Sensor.Threshold.HardShutdown",
            "HardShutdownLow", "/Thresholds/LowerFatal/Reading"_json_pointer);
        properties.emplace_back("xyz.openbmc_project.Time.EpochTime", "Elapsed",
                                "/ReadingTime"_json_pointer);
    }
    else if (sensorType != "power")
    {
        properties.emplace_back("xyz.openbmc_project.Sensor.Threshold.Warning",
                                "WarningHigh",
                                "/UpperThresholdNonCritical"_json_pointer);
        properties.emplace_back("xyz.openbmc_project.Sensor.Threshold.Warning",
                                "WarningLow",
                                "/LowerThresholdNonCritical"_json_pointer);
        properties.emplace_back("xyz.openbmc_project.Sensor.Threshold.Critical",
                                "CriticalHigh",
                                "/UpperThresholdCritical"_json_pointer);
        properties.emplace_back("xyz.openbmc_project.Sensor.Threshold.Critical",
                                "CriticalLow",
                                "/LowerThresholdCritical"_json_pointer);
    }

    // TODO Need to get UpperThresholdFatal and LowerThresholdFatal

    if (chassisSubNode == sensors::node::sensors)
    {
        properties.emplace_back("xyz.openbmc_project.Sensor.Value", "MinValue",
                                "/ReadingRangeMin"_json_pointer);
        properties.emplace_back("xyz.openbmc_project.Sensor.Value", "MaxValue",
                                "/ReadingRangeMax"_json_pointer);
        properties.emplace_back("xyz.openbmc_project.Inventory.Decorator.Area",
                                "PhysicalContext",
                                "/PhysicalContext"_json_pointer);
        properties.emplace_back("xyz.openbmc_project.Sensor.Type",
                                "Implementation",
                                "/Implementation"_json_pointer);
        properties.emplace_back("xyz.openbmc_project.Sensor.Value",
                                "MaxAllowableValue",
                                "/MaxAllowableOperatingValue"_json_pointer);
        properties.emplace_back("xyz.openbmc_project.Sensor.Value",
                                "MinAllowableValue",
                                "/MinAllowableOperatingValue"_json_pointer);
        properties.emplace_back("xyz.openbmc_project.Sensor.Accuracy",
                                "Accuracy", "/Accuracy"_json_pointer);
    }
    else if (sensorType == "temperature")
    {
        properties.emplace_back("xyz.openbmc_project.Sensor.Value", "MinValue",
                                "/MinReadingRangeTemp"_json_pointer);
        properties.emplace_back("xyz.openbmc_project.Sensor.Value", "MaxValue",
                                "/MaxReadingRangeTemp"_json_pointer);
        properties.emplace_back("xyz.openbmc_project.Sensor.Value",
                                "MaxAllowableValue",
                                "/MaxAllowableOperatingValue"_json_pointer);
        properties.emplace_back("xyz.openbmc_project.Sensor.Value",
                                "MinAllowableValue",
                                "/MinAllowableOperatingValue"_json_pointer);
    }
    else if (sensorType != "power")
    {
        properties.emplace_back("xyz.openbmc_project.Sensor.Value", "MinValue",
                                "/MinReadingRange"_json_pointer);
        properties.emplace_back("xyz.openbmc_project.Sensor.Value", "MaxValue",
                                "/MaxReadingRange"_json_pointer);
        if (sensorType != "voltage")
        {
            properties.emplace_back("xyz.openbmc_project.Sensor.Value",
                                    "MaxAllowableValue",
                                    "/MaxAllowableOperatingValue"_json_pointer);
            properties.emplace_back("xyz.openbmc_project.Sensor.Value",
                                    "MinAllowableValue",
                                    "/MinAllowableOperatingValue"_json_pointer);
        }
    }

    for (const std::tuple<const char*, const char*,
                          nlohmann::json::json_pointer>& p : properties)
    {
        for (const auto& [valueName, valueVariant] : propertiesDict)
        {
            if (valueName != std::get<1>(p))
            {
                continue;
            }

            // The property we want to set may be nested json, so use
            // a json_pointer for easy indexing into the json structure.
            const nlohmann::json::json_pointer& key = std::get<2>(p);

            const double* doubleValue = std::get_if<double>(&valueVariant);
            const std::string* stringValue =
                std::get_if<std::string>(&valueVariant);
            const uint64_t* uint64Value = std::get_if<uint64_t>(&valueVariant);
            if (doubleValue != nullptr)
            {
                if (valueName == "MaxAllowableValue" ||
                    valueName == "MinAllowableValue")
                {
                    forceToInt = true;
                }
                if (!std::isfinite(*doubleValue))
                {
                    if (valueName == "Value")
                    {
                        // Readings are allowed to be NAN for unavailable;
                        // coerce them to null in the json response.
                        sensorJson[key] = nullptr;
                        continue;
                    }
                    BMCWEB_LOG_WARNING(
                        "Sensor value for {} was unexpectedly {}", valueName,
                        *doubleValue);
                    continue;
                }
                if (!std::isinf(*doubleValue))
                {
                    if (forceToInt)
                    {
                        sensorJson[key] = static_cast<int64_t>(*doubleValue);
                    }
                    else
                    {
                        sensorJson[key] = *doubleValue;
                    }
                }
                continue;
            }
            else if (stringValue != nullptr)
            {
                if (valueName == "PhysicalContext")
                {
                    std::string physicalContext =
                        static_cast<std::string>(*stringValue);
                    const std::string& value =
                        dbus_utils::toPhysicalContext(physicalContext);
                    sensorJson[key] = value;
                }
                if (valueName == "Implementation")
                {
                    std::string implementation =
                        static_cast<std::string>(*stringValue);
                    const std::string& value =
                        sensors::toImplementation(implementation);
                    sensorJson[key] = value;
                }
            }
            else if (uint64Value != nullptr)
            {
                if (valueName == "Elapsed")
                {
                    static constexpr size_t timeSize{100};
                    std::array<char, timeSize> time{};
                    auto stime = static_cast<std::time_t>(*uint64Value);
                    std::strftime(time.data(), timeSize, "%FT%T%z",
                                  std::localtime(&stime));

                    sensorJson[key] = time.data();
                }
            }
            else
            {
                BMCWEB_LOG_ERROR(
<<<<<<< HEAD
                    "Got value interface that wasn't string or double");
=======
                    "Got value interface that wasn't string, double, or uint64");
>>>>>>> 507f598a
                continue;
            }
        }
    }
}

/**
 * @brief Builds a json sensor representation of a sensor.
 * @param sensorName  The name of the sensor to be built
 * @param sensorType  The type (temperature, fan_tach, etc) of the sensor to
 * build
 * @param chassisSubNode The subnode (thermal, sensor, etc) of the sensor
 * @param interfacesDict  A dictionary of the interfaces and properties of said
 * interfaces to be built from
 * @param sensorJson  The json object to fill
 * @param inventoryItem D-Bus inventory item associated with the sensor.  Will
 * be nullptr if no associated inventory item was found.
 */
inline void objectInterfacesToJson(
    const std::string& sensorName, const std::string& sensorType,
    const std::string& chassisSubNode,
    const dbus::utility::DBusInterfacesMap& interfacesDict,
    nlohmann::json& sensorJson, InventoryItem* inventoryItem)
{
    for (const auto& [interface, valuesDict] : interfacesDict)
    {
        objectPropertiesToJson(sensorName, sensorType, chassisSubNode,
                               valuesDict, sensorJson, inventoryItem);
    }
    BMCWEB_LOG_DEBUG("Added sensor {}", sensorName);
}

inline void populateFanRedundancy(
    const std::shared_ptr<SensorsAsyncResp>& sensorsAsyncResp)
{
    constexpr std::array<std::string_view, 1> interfaces = {
        "xyz.openbmc_project.Control.FanRedundancy"};
    dbus::utility::getSubTree(
        "/xyz/openbmc_project/control", 2, interfaces,
        [sensorsAsyncResp](
            const boost::system::error_code& ec,
            const dbus::utility::MapperGetSubTreeResponse& resp) {
        if (ec)
        {
            return; // don't have to have this interface
        }
        for (const std::pair<std::string, dbus::utility::MapperServiceMap>&
                 pathPair : resp)
        {
            const std::string& path = pathPair.first;
            const dbus::utility::MapperServiceMap& objDict = pathPair.second;
            if (objDict.empty())
            {
                continue; // this should be impossible
            }

            const std::string& owner = objDict.begin()->first;
            dbus::utility::getAssociationEndPoints(
                path + "/chassis",
                [path, owner, sensorsAsyncResp](
                    const boost::system::error_code& ec2,
                    const dbus::utility::MapperEndPoints& endpoints) {
                if (ec2)
                {
                    return; // if they don't have an association we
                            // can't tell what chassis is
                }
                auto found = std::ranges::find_if(
                    endpoints, [sensorsAsyncResp](const std::string& entry) {
                    return entry.find(sensorsAsyncResp->chassisId) !=
                           std::string::npos;
                });

                if (found == endpoints.end())
                {
                    return;
                }
                sdbusplus::asio::getAllProperties(
                    *crow::connections::systemBus, owner, path,
                    "xyz.openbmc_project.Control.FanRedundancy",
                    [path, sensorsAsyncResp](
                        const boost::system::error_code& ec3,
                        const dbus::utility::DBusPropertiesMap& ret) {
                    if (ec3)
                    {
                        return; // don't have to have this
                                // interface
                    }

                    const uint8_t* allowedFailures = nullptr;
                    const std::vector<std::string>* collection = nullptr;
                    const std::string* status = nullptr;

                    const bool success = sdbusplus::unpackPropertiesNoThrow(
                        dbus_utils::UnpackErrorPrinter(), ret,
                        "AllowedFailures", allowedFailures, "Collection",
                        collection, "Status", status);

                    if (!success)
                    {
                        messages::internalError(
                            sensorsAsyncResp->asyncResp->res);
                        return;
                    }

                    if (allowedFailures == nullptr || collection == nullptr ||
                        status == nullptr)
                    {
                        BMCWEB_LOG_ERROR("Invalid redundancy interface");
                        messages::internalError(
                            sensorsAsyncResp->asyncResp->res);
                        return;
                    }

                    sdbusplus::message::object_path objectPath(path);
                    std::string name = objectPath.filename();
                    if (name.empty())
                    {
                        // this should be impossible
                        messages::internalError(
                            sensorsAsyncResp->asyncResp->res);
                        return;
                    }
                    std::ranges::replace(name, '_', ' ');

                    std::string health;
#ifndef BMCWEB_ENABLE_HEALTH_ROLLUP_ALTERNATIVE
                    if (status->ends_with("Full"))
                    {
                        health = "OK";
                    }
                    else if (status->ends_with("Degraded"))
                    {
                        health = "Warning";
                    }
                    else
                    {
                        health = "Critical";
                    }
#endif // ifndef BMCWEB_ENABLE_HEALTH_ROLLUP_ALTERNATIVE
                    nlohmann::json::array_t redfishCollection;
                    const auto& fanRedfish =
                        sensorsAsyncResp->asyncResp->res.jsonValue["Fans"];
                    for (const std::string& item : *collection)
                    {
                        sdbusplus::message::object_path itemPath(item);
                        std::string itemName = itemPath.filename();
                        if (itemName.empty())
                        {
                            continue;
                        }
                        /*
                        todo(ed): merge patch that fixes the names
                        std::replace(itemName.begin(),
                                     itemName.end(), '_', ' ');*/
                        auto schemaItem = std::ranges::find_if(
                            fanRedfish, [itemName](const nlohmann::json& fan) {
                            return fan["Name"] == itemName;
                        });
                        if (schemaItem != fanRedfish.end())
                        {
                            nlohmann::json::object_t collectionId;
                            collectionId["@odata.id"] =
                                (*schemaItem)["@odata.id"];
                            redfishCollection.emplace_back(
                                std::move(collectionId));
                        }
                        else
                        {
                            BMCWEB_LOG_ERROR("failed to find fan in schema");
                            messages::internalError(
                                sensorsAsyncResp->asyncResp->res);
                            return;
                        }
                    }

                    size_t minNumNeeded = collection->empty()
                                              ? 0
                                              : collection->size() -
                                                    *allowedFailures;
                    nlohmann::json& jResp = sensorsAsyncResp->asyncResp->res
                                                .jsonValue["Redundancy"];

                    nlohmann::json::object_t redundancy;
                    boost::urls::url url =
                        boost::urls::format("/redfish/v1/Chassis/{}/{}",
                                            sensorsAsyncResp->chassisId,
                                            sensorsAsyncResp->chassisSubNode);
                    url.set_fragment(("/Redundancy"_json_pointer / jResp.size())
                                         .to_string());
                    redundancy["@odata.id"] = std::move(url);
                    redundancy["@odata.type"] = "#Redundancy.v1_3_2.Redundancy";
                    redundancy["MinNumNeeded"] = minNumNeeded;
                    redundancy["Mode"] = "N+m";
                    redundancy["Name"] = name;
                    redundancy["RedundancySet"] = redfishCollection;
#ifndef BMCWEB_ENABLE_HEALTH_ROLLUP_ALTERNATIVE
                    redundancy["Status"]["Health"] = health;
#endif // ifndef BMCWEB_ENABLE_HEALTH_ROLLUP_ALTERNATIVE
                    redundancy["Status"]["State"] = "Enabled";

                    jResp.emplace_back(std::move(redundancy));
                });
            });
        }
    });
}

inline void
    sortJSONResponse(const std::shared_ptr<SensorsAsyncResp>& sensorsAsyncResp)
{
    nlohmann::json& response = sensorsAsyncResp->asyncResp->res.jsonValue;
    std::array<std::string, 2> sensorHeaders{"Temperatures", "Fans"};
    if (sensorsAsyncResp->chassisSubNode == sensors::node::power)
    {
        sensorHeaders = {"Voltages", "PowerSupplies"};
    }
    for (const std::string& sensorGroup : sensorHeaders)
    {
        nlohmann::json::iterator entry = response.find(sensorGroup);
        if (entry != response.end())
        {
            std::sort(entry->begin(), entry->end(),
                      [](const nlohmann::json& c1, const nlohmann::json& c2) {
                return c1["Name"] < c2["Name"];
            });

            // add the index counts to the end of each entry
            size_t count = 0;
            for (nlohmann::json& sensorJson : *entry)
            {
                nlohmann::json::iterator odata = sensorJson.find("@odata.id");
                if (odata == sensorJson.end())
                {
                    continue;
                }
                std::string* value = odata->get_ptr<std::string*>();
                if (value != nullptr)
                {
                    *value += "/" + std::to_string(count);
                    sensorJson["MemberId"] = std::to_string(count);
                    count++;
                    sensorsAsyncResp->updateUri(sensorJson["Name"], *value);
                }
            }
        }
    }
}

/**
 * @brief Finds the inventory item with the specified object path.
 * @param inventoryItems D-Bus inventory items associated with sensors.
 * @param invItemObjPath D-Bus object path of inventory item.
 * @return Inventory item within vector, or nullptr if no match found.
 */
inline InventoryItem* findInventoryItem(
    const std::shared_ptr<std::vector<InventoryItem>>& inventoryItems,
    const std::string& invItemObjPath)
{
    for (InventoryItem& inventoryItem : *inventoryItems)
    {
        if (inventoryItem.objectPath == invItemObjPath)
        {
            return &inventoryItem;
        }
    }
    return nullptr;
}

/**
 * @brief Finds the inventory item associated with the specified sensor.
 * @param inventoryItems D-Bus inventory items associated with sensors.
 * @param sensorObjPath D-Bus object path of sensor.
 * @return Inventory item within vector, or nullptr if no match found.
 */
inline InventoryItem* findInventoryItemForSensor(
    const std::shared_ptr<std::vector<InventoryItem>>& inventoryItems,
    const std::string& sensorObjPath)
{
    for (InventoryItem& inventoryItem : *inventoryItems)
    {
        if (inventoryItem.sensors.contains(sensorObjPath))
        {
            return &inventoryItem;
        }
    }
    return nullptr;
}

/**
 * @brief Finds the inventory item associated with the specified led path.
 * @param inventoryItems D-Bus inventory items associated with sensors.
 * @param ledObjPath D-Bus object path of led.
 * @return Inventory item within vector, or nullptr if no match found.
 */
inline InventoryItem*
    findInventoryItemForLed(std::vector<InventoryItem>& inventoryItems,
                            const std::string& ledObjPath)
{
    for (InventoryItem& inventoryItem : inventoryItems)
    {
        if (inventoryItem.ledObjectPath == ledObjPath)
        {
            return &inventoryItem;
        }
    }
    return nullptr;
}

/**
 * @brief Adds inventory item and associated sensor to specified vector.
 *
 * Adds a new InventoryItem to the vector if necessary.  Searches for an
 * existing InventoryItem with the specified object path.  If not found, one is
 * added to the vector.
 *
 * Next, the specified sensor is added to the set of sensors associated with the
 * InventoryItem.
 *
 * @param inventoryItems D-Bus inventory items associated with sensors.
 * @param invItemObjPath D-Bus object path of inventory item.
 * @param sensorObjPath D-Bus object path of sensor
 */
inline void addInventoryItem(
    const std::shared_ptr<std::vector<InventoryItem>>& inventoryItems,
    const std::string& invItemObjPath, const std::string& sensorObjPath)
{
    // Look for inventory item in vector
    InventoryItem* inventoryItem = findInventoryItem(inventoryItems,
                                                     invItemObjPath);

    // If inventory item doesn't exist in vector, add it
    if (inventoryItem == nullptr)
    {
        inventoryItems->emplace_back(invItemObjPath);
        inventoryItem = &(inventoryItems->back());
    }

    // Add sensor to set of sensors associated with inventory item
    inventoryItem->sensors.emplace(sensorObjPath);
}

/**
 * @brief Stores D-Bus data in the specified inventory item.
 *
 * Finds D-Bus data in the specified map of interfaces.  Stores the data in the
 * specified InventoryItem.
 *
 * This data is later used to provide sensor property values in the JSON
 * response.
 *
 * @param inventoryItem Inventory item where data will be stored.
 * @param interfacesDict Map containing D-Bus interfaces and their properties
 * for the specified inventory item.
 */
inline void storeInventoryItemData(
    InventoryItem& inventoryItem,
    const dbus::utility::DBusInterfacesMap& interfacesDict)
{
    // Get properties from Inventory.Item interface

    for (const auto& [interface, values] : interfacesDict)
    {
        if (interface == "xyz.openbmc_project.Inventory.Item")
        {
            for (const auto& [name, dbusValue] : values)
            {
                if (name == "Present")
                {
                    const bool* value = std::get_if<bool>(&dbusValue);
                    if (value != nullptr)
                    {
                        inventoryItem.isPresent = *value;
                    }
                }
            }
        }
        // Check if Inventory.Item.PowerSupply interface is present

        if (interface == "xyz.openbmc_project.Inventory.Item.PowerSupply")
        {
            inventoryItem.isPowerSupply = true;
        }

        // Get properties from Inventory.Decorator.Asset interface
        if (interface == "xyz.openbmc_project.Inventory.Decorator.Asset")
        {
            for (const auto& [name, dbusValue] : values)
            {
                if (name == "Manufacturer")
                {
                    const std::string* value =
                        std::get_if<std::string>(&dbusValue);
                    if (value != nullptr)
                    {
                        inventoryItem.manufacturer = *value;
                    }
                }
                if (name == "Model")
                {
                    const std::string* value =
                        std::get_if<std::string>(&dbusValue);
                    if (value != nullptr)
                    {
                        inventoryItem.model = *value;
                    }
                }
                if (name == "SerialNumber")
                {
                    const std::string* value =
                        std::get_if<std::string>(&dbusValue);
                    if (value != nullptr)
                    {
                        inventoryItem.serialNumber = *value;
                    }
                }
                if (name == "PartNumber")
                {
                    const std::string* value =
                        std::get_if<std::string>(&dbusValue);
                    if (value != nullptr)
                    {
                        inventoryItem.partNumber = *value;
                    }
                }
            }
        }

        if (interface ==
            "xyz.openbmc_project.State.Decorator.OperationalStatus")
        {
            for (const auto& [name, dbusValue] : values)
            {
                if (name == "Functional")
                {
                    const bool* value = std::get_if<bool>(&dbusValue);
                    if (value != nullptr)
                    {
                        inventoryItem.isFunctional = *value;
                    }
                }
            }
        }
    }
}

/**
 * @brief Gets D-Bus data for inventory items associated with sensors.
 *
 * Uses the specified connections (services) to obtain D-Bus data for inventory
 * items associated with sensors.  Stores the resulting data in the
 * inventoryItems vector.
 *
 * This data is later used to provide sensor property values in the JSON
 * response.
 *
 * Finds the inventory item data asynchronously.  Invokes callback when data has
 * been obtained.
 *
 * The callback must have the following signature:
 *   @code
 *   callback(void)
 *   @endcode
 *
 * This function is called recursively, obtaining data asynchronously from one
 * connection in each call.  This ensures the callback is not invoked until the
 * last asynchronous function has completed.
 *
 * @param sensorsAsyncResp Pointer to object holding response data.
 * @param inventoryItems D-Bus inventory items associated with sensors.
 * @param invConnections Connections that provide data for the inventory items.
 * implements ObjectManager.
 * @param callback Callback to invoke when inventory data has been obtained.
 * @param invConnectionsIndex Current index in invConnections.  Only specified
 * in recursive calls to this function.
 */
template <typename Callback>
static void getInventoryItemsData(
    std::shared_ptr<SensorsAsyncResp> sensorsAsyncResp,
    std::shared_ptr<std::vector<InventoryItem>> inventoryItems,
    std::shared_ptr<std::set<std::string>> invConnections, Callback&& callback,
    size_t invConnectionsIndex = 0)
{
    BMCWEB_LOG_DEBUG("getInventoryItemsData enter");

    // If no more connections left, call callback
    if (invConnectionsIndex >= invConnections->size())
    {
        callback();
        BMCWEB_LOG_DEBUG("getInventoryItemsData exit");
        return;
    }

    // Get inventory item data from current connection
    auto it = invConnections->begin();
    std::advance(it, invConnectionsIndex);
    if (it != invConnections->end())
    {
        const std::string& invConnection = *it;

        // Get all object paths and their interfaces for current connection
        sdbusplus::message::object_path path("/xyz/openbmc_project/inventory");
        dbus::utility::getManagedObjects(
            invConnection, path,
            [sensorsAsyncResp, inventoryItems, invConnections,
             callback = std::forward<Callback>(callback), invConnectionsIndex](
                const boost::system::error_code& ec,
                const dbus::utility::ManagedObjectType& resp) {
            BMCWEB_LOG_DEBUG("getInventoryItemsData respHandler enter");
            if (ec)
            {
                BMCWEB_LOG_ERROR(
                    "getInventoryItemsData respHandler DBus error {}", ec);
                messages::internalError(sensorsAsyncResp->asyncResp->res);
                return;
            }

            // Loop through returned object paths
            for (const auto& objDictEntry : resp)
            {
                const std::string& objPath =
                    static_cast<const std::string&>(objDictEntry.first);

                // If this object path is one of the specified inventory items
                InventoryItem* inventoryItem = findInventoryItem(inventoryItems,
                                                                 objPath);
                if (inventoryItem != nullptr)
                {
                    // Store inventory data in InventoryItem
                    storeInventoryItemData(*inventoryItem, objDictEntry.second);
                }
            }

            // Recurse to get inventory item data from next connection
            getInventoryItemsData(sensorsAsyncResp, inventoryItems,
                                  invConnections, std::move(callback),
                                  invConnectionsIndex + 1);

            BMCWEB_LOG_DEBUG("getInventoryItemsData respHandler exit");
        });
    }

    BMCWEB_LOG_DEBUG("getInventoryItemsData exit");
}

/**
 * @brief Gets connections that provide D-Bus data for inventory items.
 *
 * Gets the D-Bus connections (services) that provide data for the inventory
 * items that are associated with sensors.
 *
 * Finds the connections asynchronously.  Invokes callback when information has
 * been obtained.
 *
 * The callback must have the following signature:
 *   @code
 *   callback(std::shared_ptr<std::set<std::string>> invConnections)
 *   @endcode
 *
 * @param sensorsAsyncResp Pointer to object holding response data.
 * @param inventoryItems D-Bus inventory items associated with sensors.
 * @param callback Callback to invoke when connections have been obtained.
 */
template <typename Callback>
static void getInventoryItemsConnections(
    const std::shared_ptr<SensorsAsyncResp>& sensorsAsyncResp,
    const std::shared_ptr<std::vector<InventoryItem>>& inventoryItems,
    Callback&& callback)
{
    BMCWEB_LOG_DEBUG("getInventoryItemsConnections enter");

    const std::string path = "/xyz/openbmc_project/inventory";
    constexpr std::array<std::string_view, 4> interfaces = {
        "xyz.openbmc_project.Inventory.Item",
        "xyz.openbmc_project.Inventory.Item.PowerSupply",
        "xyz.openbmc_project.Inventory.Decorator.Asset",
        "xyz.openbmc_project.State.Decorator.OperationalStatus"};

    // Make call to ObjectMapper to find all inventory items
    dbus::utility::getSubTree(
        path, 0, interfaces,
        [callback = std::forward<Callback>(callback), sensorsAsyncResp,
         inventoryItems](
            const boost::system::error_code& ec,
            const dbus::utility::MapperGetSubTreeResponse& subtree) {
        // Response handler for parsing output from GetSubTree
        BMCWEB_LOG_DEBUG("getInventoryItemsConnections respHandler enter");
        if (ec)
        {
            messages::internalError(sensorsAsyncResp->asyncResp->res);
            BMCWEB_LOG_ERROR(
                "getInventoryItemsConnections respHandler DBus error {}", ec);
            return;
        }

        // Make unique list of connections for desired inventory items
        std::shared_ptr<std::set<std::string>> invConnections =
            std::make_shared<std::set<std::string>>();

        // Loop through objects from GetSubTree
        for (const std::pair<
                 std::string,
                 std::vector<std::pair<std::string, std::vector<std::string>>>>&
                 object : subtree)
        {
            // Check if object path is one of the specified inventory items
            const std::string& objPath = object.first;
            if (findInventoryItem(inventoryItems, objPath) != nullptr)
            {
                // Store all connections to inventory item
                for (const std::pair<std::string, std::vector<std::string>>&
                         objData : object.second)
                {
                    const std::string& invConnection = objData.first;
                    invConnections->insert(invConnection);
                }
            }
        }

        callback(invConnections);
        BMCWEB_LOG_DEBUG("getInventoryItemsConnections respHandler exit");
    });
    BMCWEB_LOG_DEBUG("getInventoryItemsConnections exit");
}

/**
 * @brief Gets associations from sensors to inventory items.
 *
 * Looks for ObjectMapper associations from the specified sensors to related
 * inventory items. Then finds the associations from those inventory items to
 * their LEDs, if any.
 *
 * Finds the inventory items asynchronously.  Invokes callback when information
 * has been obtained.
 *
 * The callback must have the following signature:
 *   @code
 *   callback(std::shared_ptr<std::vector<InventoryItem>> inventoryItems)
 *   @endcode
 *
 * @param sensorsAsyncResp Pointer to object holding response data.
 * @param sensorNames All sensors within the current chassis.
 * implements ObjectManager.
 * @param callback Callback to invoke when inventory items have been obtained.
 */
template <typename Callback>
static void getInventoryItemAssociations(
    const std::shared_ptr<SensorsAsyncResp>& sensorsAsyncResp,
    const std::shared_ptr<std::set<std::string>>& sensorNames,
    Callback&& callback)
{
    BMCWEB_LOG_DEBUG("getInventoryItemAssociations enter");

    // Call GetManagedObjects on the ObjectMapper to get all associations
    sdbusplus::message::object_path path("/");
    dbus::utility::getManagedObjects(
        "xyz.openbmc_project.ObjectMapper", path,
        [callback = std::forward<Callback>(callback), sensorsAsyncResp,
         sensorNames](const boost::system::error_code& ec,
                      const dbus::utility::ManagedObjectType& resp) {
        BMCWEB_LOG_DEBUG("getInventoryItemAssociations respHandler enter");
        if (ec)
        {
            BMCWEB_LOG_ERROR(
                "getInventoryItemAssociations respHandler DBus error {}", ec);
            messages::internalError(sensorsAsyncResp->asyncResp->res);
            return;
        }

        // Create vector to hold list of inventory items
        std::shared_ptr<std::vector<InventoryItem>> inventoryItems =
            std::make_shared<std::vector<InventoryItem>>();

        // Loop through returned object paths
        std::string sensorAssocPath;
        sensorAssocPath.reserve(128); // avoid memory allocations
        for (const auto& objDictEntry : resp)
        {
            const std::string& objPath =
                static_cast<const std::string&>(objDictEntry.first);

            // If path is inventory association for one of the specified sensors
            for (const std::string& sensorName : *sensorNames)
            {
                sensorAssocPath = sensorName;
                sensorAssocPath += "/inventory";
                if (objPath == sensorAssocPath)
                {
                    // Get Association interface for object path
                    for (const auto& [interface, values] : objDictEntry.second)
                    {
                        if (interface == "xyz.openbmc_project.Association")
                        {
                            for (const auto& [valueName, value] : values)
                            {
                                if (valueName == "endpoints")
                                {
                                    const std::vector<std::string>* endpoints =
                                        std::get_if<std::vector<std::string>>(
                                            &value);
                                    if ((endpoints != nullptr) &&
                                        !endpoints->empty())
                                    {
                                        // Add inventory item to vector
                                        const std::string& invItemPath =
                                            endpoints->front();
                                        addInventoryItem(inventoryItems,
                                                         invItemPath,
                                                         sensorName);
                                    }
                                }
                            }
                        }
                    }
                    break;
                }
            }
        }

        // Now loop through the returned object paths again, this time to
        // find the leds associated with the inventory items we just found
        std::string inventoryAssocPath;
        inventoryAssocPath.reserve(128); // avoid memory allocations
        for (const auto& objDictEntry : resp)
        {
            const std::string& objPath =
                static_cast<const std::string&>(objDictEntry.first);

            for (InventoryItem& inventoryItem : *inventoryItems)
            {
                inventoryAssocPath = inventoryItem.objectPath;
                inventoryAssocPath += "/leds";
                if (objPath == inventoryAssocPath)
                {
                    for (const auto& [interface, values] : objDictEntry.second)
                    {
                        if (interface == "xyz.openbmc_project.Association")
                        {
                            for (const auto& [valueName, value] : values)
                            {
                                if (valueName == "endpoints")
                                {
                                    const std::vector<std::string>* endpoints =
                                        std::get_if<std::vector<std::string>>(
                                            &value);
                                    if ((endpoints != nullptr) &&
                                        !endpoints->empty())
                                    {
                                        // Add inventory item to vector
                                        // Store LED path in inventory item
                                        const std::string& ledPath =
                                            endpoints->front();
                                        inventoryItem.ledObjectPath = ledPath;
                                    }
                                }
                            }
                        }
                    }

                    break;
                }
            }
        }
        callback(inventoryItems);
        BMCWEB_LOG_DEBUG("getInventoryItemAssociations respHandler exit");
    });

    BMCWEB_LOG_DEBUG("getInventoryItemAssociations exit");
}

/**
 * @brief Gets D-Bus data for inventory item leds associated with sensors.
 *
 * Uses the specified connections (services) to obtain D-Bus data for inventory
 * item leds associated with sensors.  Stores the resulting data in the
 * inventoryItems vector.
 *
 * This data is later used to provide sensor property values in the JSON
 * response.
 *
 * Finds the inventory item led data asynchronously.  Invokes callback when data
 * has been obtained.
 *
 * The callback must have the following signature:
 *   @code
 *   callback()
 *   @endcode
 *
 * This function is called recursively, obtaining data asynchronously from one
 * connection in each call.  This ensures the callback is not invoked until the
 * last asynchronous function has completed.
 *
 * @param sensorsAsyncResp Pointer to object holding response data.
 * @param inventoryItems D-Bus inventory items associated with sensors.
 * @param ledConnections Connections that provide data for the inventory leds.
 * @param callback Callback to invoke when inventory data has been obtained.
 * @param ledConnectionsIndex Current index in ledConnections.  Only specified
 * in recursive calls to this function.
 */
template <typename Callback>
void getInventoryLedData(
    std::shared_ptr<SensorsAsyncResp> sensorsAsyncResp,
    std::shared_ptr<std::vector<InventoryItem>> inventoryItems,
    std::shared_ptr<std::map<std::string, std::string>> ledConnections,
    Callback&& callback, size_t ledConnectionsIndex = 0)
{
    BMCWEB_LOG_DEBUG("getInventoryLedData enter");

    // If no more connections left, call callback
    if (ledConnectionsIndex >= ledConnections->size())
    {
        callback();
        BMCWEB_LOG_DEBUG("getInventoryLedData exit");
        return;
    }

    // Get inventory item data from current connection
    auto it = ledConnections->begin();
    std::advance(it, ledConnectionsIndex);
    if (it != ledConnections->end())
    {
        const std::string& ledPath = (*it).first;
        const std::string& ledConnection = (*it).second;
        // Response handler for Get State property
        auto respHandler =
            [sensorsAsyncResp, inventoryItems, ledConnections, ledPath,
             callback = std::forward<Callback>(callback), ledConnectionsIndex](
                const boost::system::error_code& ec, const std::string& state) {
            BMCWEB_LOG_DEBUG("getInventoryLedData respHandler enter");
            if (ec)
            {
                BMCWEB_LOG_ERROR(
                    "getInventoryLedData respHandler DBus error {}", ec);
                messages::internalError(sensorsAsyncResp->asyncResp->res);
                return;
            }

            BMCWEB_LOG_DEBUG("Led state: {}", state);
            // Find inventory item with this LED object path
            InventoryItem* inventoryItem =
                findInventoryItemForLed(*inventoryItems, ledPath);
            if (inventoryItem != nullptr)
            {
                // Store LED state in InventoryItem
                if (state.ends_with("On"))
                {
                    inventoryItem->ledState = LedState::ON;
                }
                else if (state.ends_with("Blink"))
                {
                    inventoryItem->ledState = LedState::BLINK;
                }
                else if (state.ends_with("Off"))
                {
                    inventoryItem->ledState = LedState::OFF;
                }
                else
                {
                    inventoryItem->ledState = LedState::UNKNOWN;
                }
            }

            // Recurse to get LED data from next connection
            getInventoryLedData(sensorsAsyncResp, inventoryItems,
                                ledConnections, std::move(callback),
                                ledConnectionsIndex + 1);

            BMCWEB_LOG_DEBUG("getInventoryLedData respHandler exit");
        };

        // Get the State property for the current LED
        sdbusplus::asio::getProperty<std::string>(
            *crow::connections::systemBus, ledConnection, ledPath,
            "xyz.openbmc_project.Led.Physical", "State",
            std::move(respHandler));
    }

    BMCWEB_LOG_DEBUG("getInventoryLedData exit");
}

/**
 * @brief Gets LED data for LEDs associated with given inventory items.
 *
 * Gets the D-Bus connections (services) that provide LED data for the LEDs
 * associated with the specified inventory items.  Then gets the LED data from
 * each connection and stores it in the inventory item.
 *
 * This data is later used to provide sensor property values in the JSON
 * response.
 *
 * Finds the LED data asynchronously.  Invokes callback when information has
 * been obtained.
 *
 * The callback must have the following signature:
 *   @code
 *   callback()
 *   @endcode
 *
 * @param sensorsAsyncResp Pointer to object holding response data.
 * @param inventoryItems D-Bus inventory items associated with sensors.
 * @param callback Callback to invoke when inventory items have been obtained.
 */
template <typename Callback>
void getInventoryLeds(
    std::shared_ptr<SensorsAsyncResp> sensorsAsyncResp,
    std::shared_ptr<std::vector<InventoryItem>> inventoryItems,
    Callback&& callback)
{
    BMCWEB_LOG_DEBUG("getInventoryLeds enter");

    const std::string path = "/xyz/openbmc_project";
    constexpr std::array<std::string_view, 1> interfaces = {
        "xyz.openbmc_project.Led.Physical"};

    // Make call to ObjectMapper to find all inventory items
    dbus::utility::getSubTree(
        path, 0, interfaces,
        [callback = std::forward<Callback>(callback), sensorsAsyncResp,
         inventoryItems](
            const boost::system::error_code& ec,
            const dbus::utility::MapperGetSubTreeResponse& subtree) {
        // Response handler for parsing output from GetSubTree
        BMCWEB_LOG_DEBUG("getInventoryLeds respHandler enter");
        if (ec)
        {
            messages::internalError(sensorsAsyncResp->asyncResp->res);
            BMCWEB_LOG_ERROR("getInventoryLeds respHandler DBus error {}", ec);
            return;
        }

        // Build map of LED object paths to connections
        std::shared_ptr<std::map<std::string, std::string>> ledConnections =
            std::make_shared<std::map<std::string, std::string>>();

        // Loop through objects from GetSubTree
        for (const std::pair<
                 std::string,
                 std::vector<std::pair<std::string, std::vector<std::string>>>>&
                 object : subtree)
        {
            // Check if object path is LED for one of the specified inventory
            // items
            const std::string& ledPath = object.first;
            if (findInventoryItemForLed(*inventoryItems, ledPath) != nullptr)
            {
                // Add mapping from ledPath to connection
                const std::string& connection = object.second.begin()->first;
                (*ledConnections)[ledPath] = connection;
                BMCWEB_LOG_DEBUG("Added mapping {} -> {}", ledPath, connection);
            }
        }

        getInventoryLedData(sensorsAsyncResp, inventoryItems, ledConnections,
                            std::move(callback));
        BMCWEB_LOG_DEBUG("getInventoryLeds respHandler exit");
    });
    BMCWEB_LOG_DEBUG("getInventoryLeds exit");
}

/**
 * @brief Gets D-Bus data for Power Supply Attributes such as EfficiencyPercent
 *
 * Uses the specified connections (services) (currently assumes just one) to
 * obtain D-Bus data for Power Supply Attributes. Stores the resulting data in
 * the inventoryItems vector. Only stores data in Power Supply inventoryItems.
 *
 * This data is later used to provide sensor property values in the JSON
 * response.
 *
 * Finds the Power Supply Attributes data asynchronously.  Invokes callback
 * when data has been obtained.
 *
 * The callback must have the following signature:
 *   @code
 *   callback(std::shared_ptr<std::vector<InventoryItem>> inventoryItems)
 *   @endcode
 *
 * @param sensorsAsyncResp Pointer to object holding response data.
 * @param inventoryItems D-Bus inventory items associated with sensors.
 * @param psAttributesConnections Connections that provide data for the Power
 *        Supply Attributes
 * @param callback Callback to invoke when data has been obtained.
 */
template <typename Callback>
void getPowerSupplyAttributesData(
    const std::shared_ptr<SensorsAsyncResp>& sensorsAsyncResp,
    std::shared_ptr<std::vector<InventoryItem>> inventoryItems,
    const std::map<std::string, std::string>& psAttributesConnections,
    Callback&& callback)
{
    BMCWEB_LOG_DEBUG("getPowerSupplyAttributesData enter");

    if (psAttributesConnections.empty())
    {
        BMCWEB_LOG_DEBUG("Can't find PowerSupplyAttributes, no connections!");
        callback(inventoryItems);
        return;
    }

    // Assuming just one connection (service) for now
    auto it = psAttributesConnections.begin();

    const std::string& psAttributesPath = (*it).first;
    const std::string& psAttributesConnection = (*it).second;

    // Response handler for Get DeratingFactor property
    auto respHandler = [sensorsAsyncResp, inventoryItems,
                        callback{std::forward<Callback>(callback)}](
                           const boost::system::error_code& ec,
                           const uint32_t value) {
        BMCWEB_LOG_DEBUG("getPowerSupplyAttributesData respHandler enter");
        if (ec)
        {
            BMCWEB_LOG_ERROR(
                "getPowerSupplyAttributesData respHandler DBus error {}", ec);
            messages::internalError(sensorsAsyncResp->asyncResp->res);
            return;
        }

        BMCWEB_LOG_DEBUG("PS EfficiencyPercent value: {}", value);
        // Store value in Power Supply Inventory Items
        for (InventoryItem& inventoryItem : *inventoryItems)
        {
            if (inventoryItem.isPowerSupply)
            {
                inventoryItem.powerSupplyEfficiencyPercent =
                    static_cast<int>(value);
            }
        }

        BMCWEB_LOG_DEBUG("getPowerSupplyAttributesData respHandler exit");
        callback(inventoryItems);
    };

    // Get the DeratingFactor property for the PowerSupplyAttributes
    // Currently only property on the interface/only one we care about
    sdbusplus::asio::getProperty<uint32_t>(
        *crow::connections::systemBus, psAttributesConnection, psAttributesPath,
        "xyz.openbmc_project.Control.PowerSupplyAttributes", "DeratingFactor",
        std::move(respHandler));

    BMCWEB_LOG_DEBUG("getPowerSupplyAttributesData exit");
}

/**
 * @brief Gets the Power Supply Attributes such as EfficiencyPercent
 *
 * Gets the D-Bus connection (service) that provides Power Supply Attributes
 * data. Then gets the Power Supply Attributes data from the connection
 * (currently just assumes 1 connection) and stores the data in the inventory
 * item.
 *
 * This data is later used to provide sensor property values in the JSON
 * response. DeratingFactor on D-Bus is mapped to EfficiencyPercent on Redfish.
 *
 * Finds the Power Supply Attributes data asynchronously. Invokes callback
 * when information has been obtained.
 *
 * The callback must have the following signature:
 *   @code
 *   callback(std::shared_ptr<std::vector<InventoryItem>> inventoryItems)
 *   @endcode
 *
 * @param sensorsAsyncResp Pointer to object holding response data.
 * @param inventoryItems D-Bus inventory items associated with sensors.
 * @param callback Callback to invoke when data has been obtained.
 */
template <typename Callback>
void getPowerSupplyAttributes(
    std::shared_ptr<SensorsAsyncResp> sensorsAsyncResp,
    std::shared_ptr<std::vector<InventoryItem>> inventoryItems,
    Callback&& callback)
{
    BMCWEB_LOG_DEBUG("getPowerSupplyAttributes enter");

    // Only need the power supply attributes when the Power Schema
    if (sensorsAsyncResp->chassisSubNode != sensors::node::power)
    {
        BMCWEB_LOG_DEBUG("getPowerSupplyAttributes exit since not Power");
        callback(inventoryItems);
        return;
    }

    constexpr std::array<std::string_view, 1> interfaces = {
        "xyz.openbmc_project.Control.PowerSupplyAttributes"};

    // Make call to ObjectMapper to find the PowerSupplyAttributes service
    dbus::utility::getSubTree(
        "/xyz/openbmc_project", 0, interfaces,
        [callback = std::forward<Callback>(callback), sensorsAsyncResp,
         inventoryItems](
            const boost::system::error_code& ec,
            const dbus::utility::MapperGetSubTreeResponse& subtree) {
        // Response handler for parsing output from GetSubTree
        BMCWEB_LOG_DEBUG("getPowerSupplyAttributes respHandler enter");
        if (ec)
        {
            messages::internalError(sensorsAsyncResp->asyncResp->res);
            BMCWEB_LOG_ERROR(
                "getPowerSupplyAttributes respHandler DBus error {}", ec);
            return;
        }
        if (subtree.empty())
        {
            BMCWEB_LOG_DEBUG("Can't find Power Supply Attributes!");
            callback(inventoryItems);
            return;
        }

        // Currently we only support 1 power supply attribute, use this for
        // all the power supplies. Build map of object path to connection.
        // Assume just 1 connection and 1 path for now.
        std::map<std::string, std::string> psAttributesConnections;

        if (subtree[0].first.empty() || subtree[0].second.empty())
        {
            BMCWEB_LOG_DEBUG("Power Supply Attributes mapper error!");
            callback(inventoryItems);
            return;
        }

        const std::string& psAttributesPath = subtree[0].first;
        const std::string& connection = subtree[0].second.begin()->first;

        if (connection.empty())
        {
            BMCWEB_LOG_DEBUG("Power Supply Attributes mapper error!");
            callback(inventoryItems);
            return;
        }

        psAttributesConnections[psAttributesPath] = connection;
        BMCWEB_LOG_DEBUG("Added mapping {} -> {}", psAttributesPath,
                         connection);

        getPowerSupplyAttributesData(sensorsAsyncResp, inventoryItems,
                                     psAttributesConnections,
                                     std::move(callback));
        BMCWEB_LOG_DEBUG("getPowerSupplyAttributes respHandler exit");
    });
    BMCWEB_LOG_DEBUG("getPowerSupplyAttributes exit");
}

/**
 * @brief Gets inventory items associated with sensors.
 *
 * Finds the inventory items that are associated with the specified sensors.
 * Then gets D-Bus data for the inventory items, such as presence and VPD.
 *
 * This data is later used to provide sensor property values in the JSON
 * response.
 *
 * Finds the inventory items asynchronously.  Invokes callback when the
 * inventory items have been obtained.
 *
 * The callback must have the following signature:
 *   @code
 *   callback(std::shared_ptr<std::vector<InventoryItem>> inventoryItems)
 *   @endcode
 *
 * @param sensorsAsyncResp Pointer to object holding response data.
 * @param sensorNames All sensors within the current chassis.
 * implements ObjectManager.
 * @param callback Callback to invoke when inventory items have been obtained.
 */
template <typename Callback>
static void
    getInventoryItems(std::shared_ptr<SensorsAsyncResp> sensorsAsyncResp,
                      const std::shared_ptr<std::set<std::string>> sensorNames,
                      Callback&& callback)
{
    BMCWEB_LOG_DEBUG("getInventoryItems enter");
    auto getInventoryItemAssociationsCb =
        [sensorsAsyncResp, callback = std::forward<Callback>(callback)](
            std::shared_ptr<std::vector<InventoryItem>> inventoryItems) {
        BMCWEB_LOG_DEBUG("getInventoryItemAssociationsCb enter");
        auto getInventoryItemsConnectionsCb =
            [sensorsAsyncResp, inventoryItems,
             callback = std::forward<const Callback>(callback)](
                std::shared_ptr<std::set<std::string>> invConnections) {
            BMCWEB_LOG_DEBUG("getInventoryItemsConnectionsCb enter");
            auto getInventoryItemsDataCb = [sensorsAsyncResp, inventoryItems,
                                            callback{std::move(callback)}]() {
                BMCWEB_LOG_DEBUG("getInventoryItemsDataCb enter");

                auto getInventoryLedsCb = [sensorsAsyncResp, inventoryItems,
                                           callback{std::move(callback)}]() {
                    BMCWEB_LOG_DEBUG("getInventoryLedsCb enter");
                    // Find Power Supply Attributes and get the data
                    getPowerSupplyAttributes(sensorsAsyncResp, inventoryItems,
                                             std::move(callback));
                    BMCWEB_LOG_DEBUG("getInventoryLedsCb exit");
                };

                // Find led connections and get the data
                getInventoryLeds(sensorsAsyncResp, inventoryItems,
                                 std::move(getInventoryLedsCb));
                BMCWEB_LOG_DEBUG("getInventoryItemsDataCb exit");
            };

            // Get inventory item data from connections
            getInventoryItemsData(sensorsAsyncResp, inventoryItems,
                                  invConnections,
                                  std::move(getInventoryItemsDataCb));
            BMCWEB_LOG_DEBUG("getInventoryItemsConnectionsCb exit");
        };

        // Get connections that provide inventory item data
        getInventoryItemsConnections(sensorsAsyncResp, inventoryItems,
                                     std::move(getInventoryItemsConnectionsCb));
        BMCWEB_LOG_DEBUG("getInventoryItemAssociationsCb exit");
    };

    // Get associations from sensors to inventory items
    getInventoryItemAssociations(sensorsAsyncResp, sensorNames,
                                 std::move(getInventoryItemAssociationsCb));
    BMCWEB_LOG_DEBUG("getInventoryItems exit");
}

/**
 * @brief Returns JSON PowerSupply object for the specified inventory item.
 *
 * Searches for a JSON PowerSupply object that matches the specified inventory
 * item.  If one is not found, a new PowerSupply object is added to the JSON
 * array.
 *
 * Multiple sensors are often associated with one power supply inventory item.
 * As a result, multiple sensor values are stored in one JSON PowerSupply
 * object.
 *
 * @param powerSupplyArray JSON array containing Redfish PowerSupply objects.
 * @param inventoryItem Inventory item for the power supply.
 * @param chassisId Chassis that contains the power supply.
 * @return JSON PowerSupply object for the specified inventory item.
 */
inline nlohmann::json& getPowerSupply(nlohmann::json& powerSupplyArray,
                                      const InventoryItem& inventoryItem,
                                      const std::string& chassisId)
{
    std::string nameS;
    nameS.resize(inventoryItem.name.size());
    std::ranges::replace_copy(inventoryItem.name, nameS.begin(), '_', ' ');
    // Check if matching PowerSupply object already exists in JSON array
    for (nlohmann::json& powerSupply : powerSupplyArray)
    {
        nlohmann::json::iterator nameIt = powerSupply.find("Name");
        if (nameIt == powerSupply.end())
        {
            continue;
        }
        const std::string* name = nameIt->get_ptr<std::string*>();
        if (name == nullptr)
        {
            continue;
        }
        if (nameS == *name)
        {
            return powerSupply;
        }
    }

    // Add new PowerSupply object to JSON array
    powerSupplyArray.push_back({});
    nlohmann::json& powerSupply = powerSupplyArray.back();
    powerSupply["MemberId"] = inventoryItem.name;
    boost::urls::url url = boost::urls::format("/redfish/v1/Chassis/{}/Power",
                                               chassisId);
    url.set_fragment(("/PowerSupplies"_json_pointer).to_string());
    powerSupply["@odata.id"] = std::move(url);
    std::string escaped;
    escaped.resize(inventoryItem.name.size());
    std::ranges::replace_copy(inventoryItem.name, escaped.begin(), '_', ' ');
    powerSupply["Name"] = std::move(escaped);
    powerSupply["Manufacturer"] = inventoryItem.manufacturer;
    powerSupply["Model"] = inventoryItem.model;
    powerSupply["PartNumber"] = inventoryItem.partNumber;
    powerSupply["SerialNumber"] = inventoryItem.serialNumber;
    setLedState(powerSupply, &inventoryItem);

    if (inventoryItem.powerSupplyEfficiencyPercent >= 0)
    {
        powerSupply["EfficiencyPercent"] =
            inventoryItem.powerSupplyEfficiencyPercent;
    }

    powerSupply["Status"]["State"] = getState(&inventoryItem, true);
    const char* health = inventoryItem.isFunctional ? "OK" : "Critical";
    powerSupply["Status"]["Health"] = health;

    return powerSupply;
}

/**
 * @brief Gets the values of the specified sensors.
 *
 * Stores the results as JSON in the SensorsAsyncResp.
 *
 * Gets the sensor values asynchronously.  Stores the results later when the
 * information has been obtained.
 *
 * The sensorNames set contains all requested sensors for the current chassis.
 *
 * To minimize the number of DBus calls, the DBus method
 * org.freedesktop.DBus.ObjectManager.GetManagedObjects() is used to get the
 * values of all sensors provided by a connection (service).
 *
 * The connections set contains all the connections that provide sensor values.
 *
 * The InventoryItem vector contains D-Bus inventory items associated with the
 * sensors.  Inventory item data is needed for some Redfish sensor properties.
 *
 * @param SensorsAsyncResp Pointer to object holding response data.
 * @param sensorNames All requested sensors within the current chassis.
 * @param connections Connections that provide sensor values.
 * implements ObjectManager.
 * @param inventoryItems Inventory items associated with the sensors.
 */
inline void getSensorData(
    const std::shared_ptr<SensorsAsyncResp>& sensorsAsyncResp,
    const std::shared_ptr<std::set<std::string>>& sensorNames,
    const std::set<std::string>& connections,
    const std::shared_ptr<std::vector<InventoryItem>>& inventoryItems)
{
    BMCWEB_LOG_DEBUG("getSensorData enter");
    // Get managed objects from all services exposing sensors
    for (const std::string& connection : connections)
    {
        sdbusplus::message::object_path sensorPath(
            "/xyz/openbmc_project/sensors");
        dbus::utility::getManagedObjects(
            connection, sensorPath,
            [sensorsAsyncResp, sensorNames,
             inventoryItems](const boost::system::error_code& ec,
                             const dbus::utility::ManagedObjectType& resp) {
            BMCWEB_LOG_DEBUG("getManagedObjectsCb enter");
            if (ec)
            {
                BMCWEB_LOG_ERROR("getManagedObjectsCb DBUS error: {}", ec);
                messages::internalError(sensorsAsyncResp->asyncResp->res);
                return;
            }
            // Go through all objects and update response with sensor data
            for (const auto& objDictEntry : resp)
            {
                const std::string& objPath =
                    static_cast<const std::string&>(objDictEntry.first);
                BMCWEB_LOG_DEBUG("getManagedObjectsCb parsing object {}",
                                 objPath);

                std::vector<std::string> split;
                // Reserve space for
                // /xyz/openbmc_project/sensors/<name>/<subname>
                split.reserve(6);
                // NOLINTNEXTLINE
                bmcweb::split(split, objPath, '/');
                if (split.size() < 6)
                {
                    BMCWEB_LOG_ERROR("Got path that isn't long enough {}",
                                     objPath);
                    continue;
                }
                // These indexes aren't intuitive, as split puts an empty
                // string at the beginning
                const std::string& sensorType = split[4];
                const std::string& sensorName = split[5];
                BMCWEB_LOG_DEBUG("sensorName {} sensorType {}", sensorName,
                                 sensorType);
                if (sensorNames->find(objPath) == sensorNames->end())
                {
                    BMCWEB_LOG_DEBUG("{} not in sensor list ", sensorName);
                    continue;
                }

                // Find inventory item (if any) associated with sensor
                InventoryItem* inventoryItem =
                    findInventoryItemForSensor(inventoryItems, objPath);

                const std::string& sensorSchema =
                    sensorsAsyncResp->chassisSubNode;

                nlohmann::json* sensorJson = nullptr;

                if (sensorSchema == sensors::node::sensors &&
                    !sensorsAsyncResp->efficientExpand)
                {
                    std::string sensorTypeEscaped(sensorType);
                    auto remove = std::ranges::remove(sensorTypeEscaped, '_');

                    sensorTypeEscaped.erase(std::ranges::begin(remove),
                                            sensorTypeEscaped.end());
                    std::string sensorId(sensorTypeEscaped);
                    // sensorId += "_";
                    // sensorId += sensorName;

                    sensorsAsyncResp->asyncResp->res.jsonValue["@odata.id"] =
                        boost::urls::format("/redfish/v1/Chassis/{}/{}/{}",
                                            sensorsAsyncResp->chassisId,
                                            sensorsAsyncResp->chassisSubNode,
                                            sensorId);
                    sensorJson = &(sensorsAsyncResp->asyncResp->res.jsonValue);
                }
                else
                {
                    std::string fieldName;
                    if (sensorsAsyncResp->efficientExpand)
                    {
                        fieldName = "Members";
                    }
                    else if (sensorType == "temperature")
                    {
                        fieldName = "Temperatures";
                    }
                    else if (sensorType == "fan" || sensorType == "fan_tach" ||
                             sensorType == "fan_pwm")
                    {
                        fieldName = "Fans";
                    }
                    else if (sensorType == "voltage")
                    {
                        fieldName = "Voltages";
                    }
                    else if (sensorType == "power")
                    {
                        if (sensorName == "total_power")
                        {
                            fieldName = "PowerControl";
                        }
                        else if ((inventoryItem != nullptr) &&
                                 (inventoryItem->isPowerSupply))
                        {
                            fieldName = "PowerSupplies";
                        }
                        else
                        {
                            // Other power sensors are in SensorCollection
                            continue;
                        }
                    }
                    else
                    {
                        BMCWEB_LOG_ERROR("Unsure how to handle sensorType {}",
                                         sensorType);
                        continue;
                    }

                    nlohmann::json& tempArray =
                        sensorsAsyncResp->asyncResp->res.jsonValue[fieldName];
                    if (fieldName == "PowerControl")
                    {
                        if (tempArray.empty())
                        {
                            // Put multiple "sensors" into a single
                            // PowerControl. Follows MemberId naming and
                            // naming in power.hpp.
                            nlohmann::json::object_t power;
                            boost::urls::url url = boost::urls::format(
                                "/redfish/v1/Chassis/{}/{}",
                                sensorsAsyncResp->chassisId,
                                sensorsAsyncResp->chassisSubNode);
                            url.set_fragment((""_json_pointer / fieldName / "0")
                                                 .to_string());
                            power["@odata.id"] = std::move(url);
                            tempArray.emplace_back(std::move(power));
                        }
                        sensorJson = &(tempArray.back());
                    }
                    else if (fieldName == "PowerSupplies")
                    {
                        if (inventoryItem != nullptr)
                        {
                            sensorJson =
                                &(getPowerSupply(tempArray, *inventoryItem,
                                                 sensorsAsyncResp->chassisId));
                        }
                    }
                    else if (fieldName == "Members")
                    {
                        std::string sensorTypeEscaped(sensorType);
                        auto remove = std::ranges::remove(sensorTypeEscaped,
                                                          '_');
                        sensorTypeEscaped.erase(std::ranges::begin(remove),
                                                sensorTypeEscaped.end());
                        std::string sensorId(sensorTypeEscaped);
                        // sensorId += "_";
                        // sensorId += sensorName;

                        nlohmann::json::object_t member;
                        member["@odata.id"] = boost::urls::format(
                            "/redfish/v1/Chassis/{}/{}/{}",
                            sensorsAsyncResp->chassisId,
                            sensorsAsyncResp->chassisSubNode, sensorId);
                        tempArray.emplace_back(std::move(member));
                        sensorJson = &(tempArray.back());
                    }
                    else
                    {
                        nlohmann::json::object_t member;
                        boost::urls::url url = boost::urls::format(
                            "/redfish/v1/Chassis/{}/{}",
                            sensorsAsyncResp->chassisId,
                            sensorsAsyncResp->chassisSubNode);
                        url.set_fragment(
                            (""_json_pointer / fieldName).to_string());
                        member["@odata.id"] = std::move(url);
                        tempArray.emplace_back(std::move(member));
                        sensorJson = &(tempArray.back());
                    }
                }

                if (sensorJson != nullptr)
                {
                    objectInterfacesToJson(sensorName, sensorType,
                                           sensorsAsyncResp->chassisSubNode,
                                           objDictEntry.second, *sensorJson,
                                           inventoryItem);

                    std::string path = "/xyz/openbmc_project/sensors/";
                    path += sensorType;
                    path += "/";
                    path += sensorName;
                    sensorsAsyncResp->addMetadata(*sensorJson, path);
                }
            }
            if (sensorsAsyncResp.use_count() == 1)
            {
                sortJSONResponse(sensorsAsyncResp);
                if (sensorsAsyncResp->chassisSubNode ==
                        sensors::node::sensors &&
                    sensorsAsyncResp->efficientExpand)
                {
                    sensorsAsyncResp->asyncResp->res
                        .jsonValue["Members@odata.count"] =
                        sensorsAsyncResp->asyncResp->res.jsonValue["Members"]
                            .size();
                }
                else if (sensorsAsyncResp->chassisSubNode ==
                         sensors::node::thermal)
                {
                    populateFanRedundancy(sensorsAsyncResp);
                }
            }
            BMCWEB_LOG_DEBUG("getManagedObjectsCb exit");
        });
    }
    BMCWEB_LOG_DEBUG("getSensorData exit");
}

inline void
    processSensorList(const std::shared_ptr<SensorsAsyncResp>& sensorsAsyncResp,
                      const std::shared_ptr<std::set<std::string>>& sensorNames)
{
    auto getConnectionCb = [sensorsAsyncResp, sensorNames](
                               const std::set<std::string>& connections) {
        BMCWEB_LOG_DEBUG("getConnectionCb enter");
        auto getInventoryItemsCb =
            [sensorsAsyncResp, sensorNames,
             connections](const std::shared_ptr<std::vector<InventoryItem>>&
                              inventoryItems) {
            BMCWEB_LOG_DEBUG("getInventoryItemsCb enter");
            // Get sensor data and store results in JSON
            getSensorData(sensorsAsyncResp, sensorNames, connections,
                          inventoryItems);
            BMCWEB_LOG_DEBUG("getInventoryItemsCb exit");
        };

        // Get inventory items associated with sensors
        getInventoryItems(sensorsAsyncResp, sensorNames,
                          std::move(getInventoryItemsCb));

        BMCWEB_LOG_DEBUG("getConnectionCb exit");
    };

    // Get set of connections that provide sensor values
    getConnections(sensorsAsyncResp, sensorNames, std::move(getConnectionCb));
}

/**
 * @brief Entry point for retrieving sensors data related to requested
 *        chassis.
 * @param SensorsAsyncResp   Pointer to object holding response data
 */
inline void
    getChassisData(const std::shared_ptr<SensorsAsyncResp>& sensorsAsyncResp)
{
    BMCWEB_LOG_DEBUG("getChassisData enter");
    auto getChassisCb =
        [sensorsAsyncResp](
            const std::shared_ptr<std::set<std::string>>& sensorNames) {
        BMCWEB_LOG_DEBUG("getChassisCb enter");
        processSensorList(sensorsAsyncResp, sensorNames);
        BMCWEB_LOG_DEBUG("getChassisCb exit");
    };
    // SensorCollection doesn't contain the Redundancy property
    if (sensorsAsyncResp->chassisSubNode != sensors::node::sensors)
    {
        sensorsAsyncResp->asyncResp->res.jsonValue["Redundancy"] =
            nlohmann::json::array();
    }
    // Get set of sensors in chassis
    getChassis(sensorsAsyncResp->asyncResp, sensorsAsyncResp->chassisId,
               sensorsAsyncResp->chassisSubNode, sensorsAsyncResp->types,
               std::move(getChassisCb));
    BMCWEB_LOG_DEBUG("getChassisData exit");
}

/**
 * @brief Find the requested sensorName in the list of all sensors supplied by
 * the chassis node
 *
 * @param sensorName   The sensor name supplied in the PATCH request
 * @param sensorsList  The list of sensors managed by the chassis node
 * @param sensorsModified  The list of sensors that were found as a result of
 *                         repeated calls to this function
 */
inline bool
    findSensorNameUsingSensorPath(std::string_view sensorName,
                                  const std::set<std::string>& sensorsList,
                                  std::set<std::string>& sensorsModified)
{
    for (const auto& chassisSensor : sensorsList)
    {
        sdbusplus::message::object_path path(chassisSensor);
        std::string thisSensorName = path.filename();
        if (thisSensorName.empty())
        {
            continue;
        }
        if (thisSensorName == sensorName)
        {
            sensorsModified.emplace(chassisSensor);
            return true;
        }
    }
    return false;
}

inline std::pair<std::string, std::string>
    splitSensorNameAndType(std::string_view sensorId)
{
    size_t index = sensorId.find('_');
    if (index == std::string::npos)
    {
        return std::make_pair<std::string, std::string>("", "");
    }
    std::string sensorType{sensorId.substr(0, index)};
    std::string sensorName{sensorId.substr(index + 1)};
    // fan_pwm and fan_tach need special handling
    if (sensorType == "fantach" || sensorType == "fanpwm")
    {
        sensorType.insert(3, 1, '_');
    }
    return std::make_pair(sensorType, sensorName);
}

/**
 * @brief Entry point for overriding sensor values of given sensor
 *
 * @param sensorAsyncResp   response object
 * @param allCollections   Collections extract from sensors' request patch info
 * @param chassisSubNode   Chassis Node for which the query has to happen
 */
inline void setSensorsOverride(
    const std::shared_ptr<SensorsAsyncResp>& sensorAsyncResp,
    std::unordered_map<std::string, std::vector<nlohmann::json::object_t>>&
        allCollections)
{
    BMCWEB_LOG_INFO("setSensorsOverride for subNode{}",
                    sensorAsyncResp->chassisSubNode);

    std::string_view propertyValueName;
    std::unordered_map<std::string, std::pair<double, std::string>> overrideMap;
    std::string memberId;
    double value = 0.0;
    for (auto& collectionItems : allCollections)
    {
        if (collectionItems.first == "Temperatures")
        {
            propertyValueName = "ReadingCelsius";
        }
        else if (collectionItems.first == "Fans")
        {
            propertyValueName = "Reading";
        }
        else
        {
            propertyValueName = "ReadingVolts";
        }
        for (auto& item : collectionItems.second)
        {
            if (!json_util::readJsonObject(
                    item, sensorAsyncResp->asyncResp->res, "MemberId", memberId,
                    propertyValueName, value))
            {
                return;
            }
            overrideMap.emplace(memberId,
                                std::make_pair(value, collectionItems.first));
        }
    }

    auto getChassisSensorListCb =
        [sensorAsyncResp, overrideMap,
         propertyValueNameStr = std::string(propertyValueName)](
            const std::shared_ptr<std::set<std::string>>& sensorsList) {
        // Match sensor names in the PATCH request to those managed by the
        // chassis node
        const std::shared_ptr<std::set<std::string>> sensorNames =
            std::make_shared<std::set<std::string>>();
        for (const auto& item : overrideMap)
        {
            const auto& sensor = item.first;
            std::pair<std::string, std::string> sensorNameType =
                splitSensorNameAndType(sensor);
            if (!findSensorNameUsingSensorPath(sensorNameType.second,
                                               *sensorsList, *sensorNames))
            {
                BMCWEB_LOG_INFO("Unable to find memberId {}", item.first);
                messages::resourceNotFound(sensorAsyncResp->asyncResp->res,
                                           item.second.second, item.first);
                return;
            }
        }
        // Get the connection to which the memberId belongs
        auto getObjectsWithConnectionCb =
            [sensorAsyncResp, overrideMap, propertyValueNameStr](
                const std::set<std::string>& /*connections*/,
                          const std::set<std::pair<std::string, std::string>>&
                              objectsWithConnection) {
            if (objectsWithConnection.size() != overrideMap.size())
            {
                BMCWEB_LOG_INFO(
                    "Unable to find all objects with proper connection {} requested {}",
                    objectsWithConnection.size(), overrideMap.size());
                messages::resourceNotFound(sensorAsyncResp->asyncResp->res,
                                           sensorAsyncResp->chassisSubNode ==
                                                   sensors::node::thermal
                                               ? "Temperatures"
                                               : "Voltages",
                                           "Count");
                return;
            }
            for (const auto& item : objectsWithConnection)
            {
                sdbusplus::message::object_path path(item.first);
                std::string sensorName = path.filename();
                if (sensorName.empty())
                {
                    messages::internalError(sensorAsyncResp->asyncResp->res);
                    return;
                }
                std::string id = path.parent_path().filename();
                auto remove = std::ranges::remove(id, '_');
                id.erase(std::ranges::begin(remove), id.end());
                id += "_";
                id += sensorName;

                const auto& iterator = overrideMap.find(id);
                if (iterator == overrideMap.end())
                {
                    BMCWEB_LOG_INFO("Unable to find sensor object{}",
                                    item.first);
                    messages::internalError(sensorAsyncResp->asyncResp->res);
                    return;
                }
                setDbusProperty(sensorAsyncResp->asyncResp, item.second,
                                item.first, "xyz.openbmc_project.Sensor.Value",
                                "Value", propertyValueNameStr,
                                iterator->second.first);
            }
        };
        // Get object with connection for the given sensor name
        getObjectsWithConnection(sensorAsyncResp, sensorNames,
                                 std::move(getObjectsWithConnectionCb));
    };
    // get full sensor list for the given chassisId and cross verify the sensor.
    getChassis(sensorAsyncResp->asyncResp, sensorAsyncResp->chassisId,
               sensorAsyncResp->chassisSubNode, sensorAsyncResp->types,
               std::move(getChassisSensorListCb));
}

/**
 * @brief Retrieves mapping of Redfish URIs to sensor value property to D-Bus
 * path of the sensor.
 *
 * Function builds valid Redfish response for sensor query of given chassis and
 * node. It then builds metadata about Redfish<->D-Bus correlations and provides
 * it to caller in a callback.
 *
 * @param chassis   Chassis for which retrieval should be performed
 * @param node  Node (group) of sensors. See sensors::node for supported values
 * @param mapComplete   Callback to be called with retrieval result
 */
template <typename Callback>
inline void retrieveUriToDbusMap(const std::string& chassis,
                                 const std::string& node,
                                 Callback&& mapComplete)
{
    decltype(sensors::paths)::const_iterator pathIt =
        std::find_if(sensors::paths.cbegin(), sensors::paths.cend(),
                     [&node](auto&& val) { return val.first == node; });
    if (pathIt == sensors::paths.cend())
    {
        BMCWEB_LOG_ERROR("Wrong node provided : {}", node);
        std::map<std::string, std::string> noop;
        mapComplete(boost::beast::http::status::bad_request, noop);
        return;
    }

    auto asyncResp = std::make_shared<bmcweb::AsyncResp>();
    auto callback = [asyncResp,
                     mapCompleteCb = std::forward<Callback>(mapComplete)](
                        const boost::beast::http::status status,
                        const std::map<std::string, std::string>& uriToDbus) {
        mapCompleteCb(status, uriToDbus);
    };

    auto resp = std::make_shared<SensorsAsyncResp>(
        asyncResp, chassis, pathIt->second, node, std::move(callback));
    getChassisData(resp);
}

namespace sensors
{

inline void getChassisCallback(
    const std::shared_ptr<bmcweb::AsyncResp>& asyncResp,
    std::string_view chassisId, std::string_view chassisSubNode,
    const std::shared_ptr<std::set<std::string>>& sensorNames)
{
    BMCWEB_LOG_DEBUG("getChassisCallback enter ");

    nlohmann::json& entriesArray = asyncResp->res.jsonValue["Members"];
    for (const std::string& sensor : *sensorNames)
    {
        BMCWEB_LOG_DEBUG("Adding sensor: {}", sensor);

        sdbusplus::message::object_path path(sensor);
        std::string sensorName = path.filename();
        if (sensorName.empty())
        {
            BMCWEB_LOG_ERROR("Invalid sensor path: {}", sensor);
            messages::internalError(asyncResp->res);
            return;
        }
        std::string type = path.parent_path().filename();
        // fan_tach has an underscore in it, so remove it to "normalize" the
        // type in the URI
        auto remove = std::ranges::remove(type, '_');
        type.erase(std::ranges::begin(remove), type.end());

        nlohmann::json::object_t member;
        // Below lines are from upstream
        // std::string id = type;
        // id += "_";
        // id += sensorName;

        // downstream patch to fix sensor names
        std::string id = sensorName;

        member["@odata.id"] = boost::urls::format(
            "/redfish/v1/Chassis/{}/{}/{}", chassisId, chassisSubNode, id);

        entriesArray.emplace_back(std::move(member));
    }

    asyncResp->res.jsonValue["Members@odata.count"] = entriesArray.size();
    BMCWEB_LOG_DEBUG("getChassisCallback exit");
}

inline void handleSensorCollectionGet(
    App& app, const crow::Request& req,
    const std::shared_ptr<bmcweb::AsyncResp>& asyncResp,
    const std::string& chassisId)
{
#ifdef BMCWEB_ENABLE_EFFICIENT_EXPAND
    // Efficient expand on sensors
    query_param::QueryCapabilities capabilities = {
        .canDelegateExpandLevel = 1,
    };
    query_param::Query delegatedQuery;
    if (!redfish::setUpRedfishRouteWithDelegation(app, req, asyncResp,
                                                  delegatedQuery, capabilities))
    {
        return;
    }

    if (delegatedQuery.expandType != query_param::ExpandType::None)
    {
        // we perform efficient expand.
        auto sensorsAsyncResp = std::make_shared<SensorsAsyncResp>(
            asyncResp, chassisId, sensors::dbus::sensorPaths,
            sensors::node::sensors,
            /*efficientExpand=*/true);
        getChassisData(sensorsAsyncResp);

        BMCWEB_LOG_DEBUG(
            "SensorCollection doGet exit via efficient expand handler");
        return;
    }
#else
    // Fallback to default expand mechanism
    if (!redfish::setUpRedfishRoute(app, req, asyncResp))
    {
        return;
    }
#endif

    // We get all sensors as hyperlinkes in the chassis (this
    // implies we reply on the default query parameters handler)
    getChassis(asyncResp, chassisId, sensors::node::sensors, dbus::sensorPaths,
               std::bind_front(sensors::getChassisCallback, asyncResp,
                               chassisId, sensors::node::sensors));
}

inline void
    getSensorFromDbus(const std::shared_ptr<bmcweb::AsyncResp>& asyncResp,
                      const std::string& sensorPath,
                      const ::dbus::utility::MapperGetObject& mapperResponse)
{
    if (mapperResponse.size() != 1)
    {
        messages::internalError(asyncResp->res);
        return;
    }
    const auto& valueIface = *mapperResponse.begin();
    const std::string& connectionName = valueIface.first;
    BMCWEB_LOG_DEBUG("Looking up {}", connectionName);
    BMCWEB_LOG_DEBUG("Path {}", sensorPath);

    sdbusplus::asio::getAllProperties(
        *crow::connections::systemBus, connectionName, sensorPath, "",
        [asyncResp,
         sensorPath](const boost::system::error_code& ec,
                     const ::dbus::utility::DBusPropertiesMap& valuesDict) {
        if (ec)
        {
            messages::internalError(asyncResp->res);
            return;
        }
        sdbusplus::message::object_path path(sensorPath);
        std::string name = path.filename();
        path = path.parent_path();
        std::string type = path.filename();
        objectPropertiesToJson(name, type, sensors::node::sensors, valuesDict,
                               asyncResp->res.jsonValue, nullptr);
    });
}

inline void handleSensorGet(const std::shared_ptr<bmcweb::AsyncResp>& asyncResp,
                            const std::string& chassisId,
                            const std::string& sensorId,
                            const std::string& sensorPath)
{
    // if (!redfish::setUpRedfishRoute(app, req, asyncResp))
    // {
    //     return;
    // }
    std::pair<std::string, std::string> nameType =
        splitSensorNameAndType(sensorId);
    if (nameType.first.empty() || nameType.second.empty())
    {
        messages::resourceNotFound(asyncResp->res, sensorId, "Sensor");
        return;
    }

    asyncResp->res.jsonValue["@odata.id"] = boost::urls::format(
        "/redfish/v1/Chassis/{}/Sensors/{}", chassisId, sensorId);
    std::vector<std::string> split;
    // Reserve space for
    // /xyz/openbmc_project/sensors/<name>/<subname>
    split.reserve(6);
    boost::algorithm::split(split, sensorPath, boost::is_any_of("/"));
    if (split.size() < 6)
    {
        BMCWEB_LOG_ERROR("Got path that isn't long enough {}", sensorPath);
        return;
    }
    // These indexes aren't intuitive, as boost::split puts an empty
    // string at the beginning
    const std::string& sensorType = split[4];
    const std::string& sensorName = split[5];
    BMCWEB_LOG_DEBUG("sensorName :{}, sensorType :{}", sensorName, sensorType);

    BMCWEB_LOG_DEBUG("Sensor doGet enter");

    constexpr std::array<std::string_view, 1> interfaces = {
        "xyz.openbmc_project.Sensor.Value"};
    // std::string sensorPath = "/xyz/openbmc_project/sensors/" + nameType.first
    // +
    //                          '/' + nameType.second;
    // Get a list of all of the sensors that implement Sensor.Value
    // and get the path and service name associated with the sensor
    ::dbus::utility::getDbusObject(
        sensorPath, interfaces,
        [asyncResp, sensorId,
         sensorPath](const boost::system::error_code& ec,
                     const ::dbus::utility::MapperGetObject& subtree) {
        BMCWEB_LOG_DEBUG("respHandler1 enter");
        if (ec == boost::system::errc::io_error)
        {
            BMCWEB_LOG_WARNING("Sensor not found from getSensorPaths");
            messages::resourceNotFound(asyncResp->res, sensorId, "Sensor");
            return;
        }
        if (ec)
        {
            messages::internalError(asyncResp->res);
            BMCWEB_LOG_ERROR(
                "Sensor getSensorPaths resp_handler: Dbus error {}", ec);
            return;
        }
        getSensorFromDbus(asyncResp, sensorPath, subtree);
        BMCWEB_LOG_DEBUG("respHandler1 exit");
    });
}

inline void
    getRelatedItemData(const std::shared_ptr<bmcweb::AsyncResp>& asyncResp,
                       const std::string& objPath)
{
    BMCWEB_LOG_DEBUG("Sensor get related item");
    nlohmann::json& itemsArray = asyncResp->res.jsonValue["RelatedItem"];
    itemsArray = nlohmann::json::array();
    // Check fabrics switch link
    crow::connections::systemBus->async_method_call(
        [asyncResp, objPath](const boost::system::error_code ec,
                             std::variant<std::vector<std::string>>& resp) {
        if (ec)
        {
            // Check processor link
            crow::connections::systemBus->async_method_call(
                [asyncResp](const boost::system::error_code ec1,
                            std::variant<std::vector<std::string>>& resp1) {
                nlohmann::json& itemsArray1 =
                    asyncResp->res.jsonValue["RelatedItem"];
                if (ec1)
                {
                    // Default is systems URI
                    itemsArray1.push_back(
                        {{"@odata.id",
                          "/redfish/v1/Systems/" PLATFORMSYSTEMID}});
                    return;
                }
                std::vector<std::string>* data =
                    std::get_if<std::vector<std::string>>(&resp1);
                if (data == nullptr)
                {
                    return;
                }
                for (const std::string& processorPath : *data)
                {
                    sdbusplus::message::object_path objectPath(processorPath);
                    std::string processorId = objectPath.filename();
                    std::string processorURI =
                        "/redfish/v1/Systems/" PLATFORMSYSTEMID "/Processors/" +
                        processorId;
                    itemsArray1.push_back({{"@odata.id", processorURI}});
                }
            },
                "xyz.openbmc_project.ObjectMapper", objPath + "/processor",
                "org.freedesktop.DBus.Properties", "Get",
                "xyz.openbmc_project.Association", "endpoints");
            return;
        }
        std::vector<std::string>* data =
            std::get_if<std::vector<std::string>>(&resp);
        if (data == nullptr)
        {
            return;
        }
        for (const std::string& fabricPath : *data)
        {
            sdbusplus::message::object_path objectPath(fabricPath);
            const std::string fabricId = objectPath.filename();
            crow::connections::systemBus->async_method_call(
                [asyncResp,
                 fabricId](const boost::system::error_code ec1,
                           std::variant<std::vector<std::string>>& resp1) {
                if (ec1)
                {
                    return; // no switch = no failures
                }
                std::vector<std::string>* data1 =
                    std::get_if<std::vector<std::string>>(&resp1);
                if (data1 == nullptr)
                {
                    return;
                }
                nlohmann::json& itemsArray1 =
                    asyncResp->res.jsonValue["RelatedItem"];
                for (const std::string& switchPath : *data1)
                {
                    sdbusplus::message::object_path objectPath1(switchPath);
                    std::string switchId = objectPath1.filename();
                    std::string switchURI =
                        (boost::format("/redfish/v1/Fabrics/%s/Switches/%s") %
                         fabricId % switchId)
                            .str();
                    itemsArray1.push_back({{"@odata.id", switchURI}});
                }
            },
                "xyz.openbmc_project.ObjectMapper", objPath + "/switch",
                "org.freedesktop.DBus.Properties", "Get",
                "xyz.openbmc_project.Association", "endpoints");
        }
    },
        "xyz.openbmc_project.ObjectMapper", objPath + "/fabric",
        "org.freedesktop.DBus.Properties", "Get",
        "xyz.openbmc_project.Association", "endpoints");
}

inline void
    getChassisSensors(const std::shared_ptr<bmcweb::AsyncResp>& asyncResp,
                      const std::string& chassisId,
                      const std::string& chassisPath,
                      const std::string& sensorName)
{
    // Find the sensor on the chassis
    auto getAllChassisSensors =
        [asyncResp, sensorName, chassisId](
            const boost::system::error_code ec,
            const std::variant<std::vector<std::string>>& variantEndpoints) {
        if (ec)
        {
            BMCWEB_LOG_ERROR("getAllChassisSensors DBUS error: {}", ec);
            messages::internalError(asyncResp->res);
            return;
        }
        const std::vector<std::string>* sensorPaths =
            std::get_if<std::vector<std::string>>(&(variantEndpoints));
        if (sensorPaths == nullptr)
        {
            BMCWEB_LOG_ERROR("getAllChassisSensors empty sensors list");
            messages::internalError(asyncResp->res);
            return;
        }
        for (const std::string& sensorPath : *sensorPaths)
        {
            sdbusplus::message::object_path path(sensorPath);
            const std::string& sensorId = path.filename();
            if (sensorId.empty())
            {
                BMCWEB_LOG_ERROR("Failed to find '/' in {}", sensorPath);
                continue;
            }
            if (sensorId != sensorName)
            {
                continue;
            }
            /*
            // Get chassis sensors
            const std::shared_ptr<boost::container::flat_set<std::string>>
                sensorList = std::make_shared<
                    boost::container::flat_set<std::string>>();

            sensorList->emplace(sensorPath);
            processSensorList(asyncResp, sensorList);
            */

            asyncResp->res.jsonValue["Status"]["Health"] = "OK";
#ifndef BMCWEB_DISABLE_HEALTH_ROLLUP
            asyncResp->res.jsonValue["Status"]["HealthRollup"] = "OK";
#endif // BMCWEB_DISABLE_HEALTH_ROLLUP
#ifndef BMCWEB_DISABLE_CONDITIONS_ARRAY
            asyncResp->res.jsonValue["Status"]["Conditions"] =
                nlohmann::json::array();
#endif // BMCWEB_DISABLE_CONDITIONS_ARRAY

            handleSensorGet(asyncResp, chassisId, sensorId, sensorPath);
            // Add related item data
            getRelatedItemData(asyncResp, std::string(sensorPath));
            return;
        }
        messages::resourceNotFound(asyncResp->res, "Sensor", sensorName);
    };
    crow::connections::systemBus->async_method_call(
        getAllChassisSensors, "xyz.openbmc_project.ObjectMapper",
        chassisPath + "/all_sensors", "org.freedesktop.DBus.Properties", "Get",
        "xyz.openbmc_project.Association", "endpoints");
}

inline void handleSensorGetWithChassisValidation(
    App& app, const crow::Request& req,
    const std::shared_ptr<bmcweb::AsyncResp>& asyncResp,
    const std::string& chassisId, const std::string& sensorId)
{
    if (!redfish::setUpRedfishRoute(app, req, asyncResp))
    {
        return;
    }
    // Validate chassis and corresponding sensor
    const std::array<const char*, 1> chassisInterface = {
        "xyz.openbmc_project.Inventory.Item.Chassis"};

    auto chassisHandler = [asyncResp, chassisId, sensorId](
                              const boost::system::error_code ec,
                              const std::vector<std::string>& chassisPaths) {
        if (ec)
        {
            BMCWEB_LOG_ERROR("sensors get chassis handler DBUS error: {}", ec);
            messages::internalError(asyncResp->res);
            return;
        }

        for (const std::string& chassisPath : chassisPaths)
        {
            sdbusplus::message::object_path path(chassisPath);
            const std::string& chassisName = path.filename();
            if (chassisName.empty())
            {
                BMCWEB_LOG_ERROR("Failed to find '/' in {}", chassisPath);
                continue;
            }
            if (chassisName != chassisId)
            {
                continue;
            }
            // Get chassis sensors
            getChassisSensors(asyncResp, chassisId, chassisPath, sensorId);
            return;
        }
        messages::resourceNotFound(asyncResp->res, "Chassis", chassisId);
    };
    // Get the Chassis Collection
    crow::connections::systemBus->async_method_call(
        chassisHandler, "xyz.openbmc_project.ObjectMapper",
        "/xyz/openbmc_project/object_mapper",
        "xyz.openbmc_project.ObjectMapper", "GetSubTreePaths",
        "/xyz/openbmc_project/inventory", 0, chassisInterface);
}
} // namespace sensors

inline void requestRoutesSensorCollection(App& app)
{
    BMCWEB_ROUTE(app, "/redfish/v1/Chassis/<str>/Sensors/")
        .privileges(redfish::privileges::getSensorCollection)
        .methods(boost::beast::http::verb::get)(
            std::bind_front(sensors::handleSensorCollectionGet, std::ref(app)));
}

inline void setThresholdReadingProperty(
    const std::shared_ptr<bmcweb::AsyncResp>& asyncResp,
    const double readingValue, const std::string& interfaceName,
    const std::string& propertyName, const std::string& serviceName,
    const std::string& objectPath)
{
    crow::connections::systemBus->async_method_call(
        [asyncResp, serviceName, objectPath, interfaceName,
         propertyName](const boost::system::error_code ec) {
        if (ec)
        {
            messages::internalError(asyncResp->res);
            return;
        }
        messages::success(asyncResp->res);
    },
        serviceName, objectPath, "org.freedesktop.DBus.Properties", "Set",
        interfaceName, propertyName, std::variant<double>(readingValue));
}

inline void processSensorThresholdValues(
    const crow::Request& req,
    const std::shared_ptr<bmcweb::AsyncResp>& asyncResp,
    const std::string& serviceName, const std::string& objectPath)
{
    std::optional<nlohmann::json> thresholdsObj;

    if (!json_util::readJsonAction(req, asyncResp->res, "Thresholds",
                                   thresholdsObj))
    {
        return;
    }
    if (thresholdsObj)
    {
        std::optional<nlohmann::json> lowerCritical;
        std::optional<nlohmann::json> upperCritical;
        std::optional<nlohmann::json> upperCaution;
        std::optional<nlohmann::json> lowerCaution;

        if (!redfish::json_util::readJson(
                *thresholdsObj, asyncResp->res, "LowerCritical", lowerCritical,
                "UpperCritical", upperCritical, "UpperCaution", upperCaution,
                "LowerCaution", lowerCaution))
        {
            return;
        }
        if (lowerCritical)
        {
            std::optional<double> readingValue;
            if (redfish::json_util::readJson(*lowerCritical, asyncResp->res,
                                             "Reading", readingValue))
            {
                if (readingValue)
                {
                    setThresholdReadingProperty(
                        asyncResp, *readingValue,
                        "xyz.openbmc_project.Sensor.Threshold.Critical",
                        "CriticalLow", serviceName, objectPath);
                }
            }
        }
        if (upperCritical)
        {
            std::optional<double> readingValue;
            if (redfish::json_util::readJson(*upperCritical, asyncResp->res,
                                             "Reading", readingValue))
            {
                if (readingValue)
                {
                    setThresholdReadingProperty(
                        asyncResp, *readingValue,
                        "xyz.openbmc_project.Sensor.Threshold.Critical",
                        "CriticalHigh", serviceName, objectPath);
                }
            }
        }
        if (upperCaution)
        {
            std::optional<double> readingValue;
            if (redfish::json_util::readJson(*upperCaution, asyncResp->res,
                                             "Reading", readingValue))
            {
                if (readingValue)
                {
                    setThresholdReadingProperty(
                        asyncResp, *readingValue,
                        "xyz.openbmc_project.Sensor.Threshold.Warning",
                        "WarningHigh", serviceName, objectPath);
                }
            }
        }
        if (lowerCaution)
        {
            std::optional<double> readingValue;
            if (redfish::json_util::readJson(*lowerCaution, asyncResp->res,
                                             "Reading", readingValue))
            {
                if (readingValue)
                {
                    setThresholdReadingProperty(
                        asyncResp, *readingValue,
                        "xyz.openbmc_project.Sensor.Threshold.Warning",
                        "WarningLow", serviceName, objectPath);
                }
            }
        }
    }
}

inline void requestRoutesSensor(App& app)
{
    BMCWEB_ROUTE(app, "/redfish/v1/Chassis/<str>/Sensors/<str>/")
        .privileges(redfish::privileges::getSensor)
        .methods(boost::beast::http::verb::get)(std::bind_front(
            sensors::handleSensorGetWithChassisValidation, std::ref(app)));
    BMCWEB_ROUTE(app, "/redfish/v1/Chassis/<str>/Sensors/<str>/")
        .privileges(redfish::privileges::patchSensor)
        .methods(boost::beast::http::verb::patch)(
            [&app](const crow::Request& req,
                   const std::shared_ptr<bmcweb::AsyncResp>& asyncResp,
                   const std::string& chassisId, const std::string& sensorId) {
        if (!redfish::setUpRedfishRoute(app, req, asyncResp))
        {
            return;
        }
        crow::connections::systemBus->async_method_call(
            [asyncResp, chassisId, sensorId,
             req](const boost::system::error_code ec,
                  const std::vector<std::string>& objects) {
            if (ec)
            {
                messages::internalError(asyncResp->res);
                return;
            }
            for (const std::string& object : objects)
            {
                if (!boost::ends_with(object, chassisId))
                {
                    continue;
                }
                crow::connections::systemBus->async_method_call(
                    [asyncResp, sensorId, req](
                        const boost::system::error_code ec,
                        const std::vector<std::pair<
                            std::string,
                            std::vector<std::pair<std::string,
                                                  std::vector<std::string>>>>>&
                            subtree) {
                    if (ec)
                    {
                        messages::internalError(asyncResp->res);
                        return;
                    }
                    std::string str;
                    size_t found = 0;
                    for (const auto& object : subtree)
                    {
                        str = object.first;
                        found = str.find(sensorId);
                        if (found != std::string::npos)
                        {
                            for (const auto& service : object.second)
                            {
                                processSensorThresholdValues(req, asyncResp,
                                                             service.first,
                                                             object.first);
                                return;
                            }
                        }
                    }
                    messages::resourceNotFound(asyncResp->res, "Sensor",
                                               sensorId);
                },
                    "xyz.openbmc_project.ObjectMapper",
                    "/xyz/openbmc_project/object_mapper",
                    "xyz.openbmc_project.ObjectMapper", "GetSubTree",
                    "/xyz/openbmc_project/sensors", 2,
                    std::array<const char*, 1>{
                        "xyz.openbmc_project.Sensor.Value"});

                return;
            }
            messages::resourceNotFound(asyncResp->res, "#Chassis", chassisId);
        },
            "xyz.openbmc_project.ObjectMapper",
            "/xyz/openbmc_project/object_mapper",
            "xyz.openbmc_project.ObjectMapper", "GetSubTreePaths",
            "/xyz/openbmc_project/inventory", 0,
            std::array<const char*, 1>{
                "xyz.openbmc_project.Inventory.Item.Chassis"});
        return;
    });
}

} // namespace redfish<|MERGE_RESOLUTION|>--- conflicted
+++ resolved
@@ -1109,11 +1109,7 @@
             else
             {
                 BMCWEB_LOG_ERROR(
-<<<<<<< HEAD
-                    "Got value interface that wasn't string or double");
-=======
                     "Got value interface that wasn't string, double, or uint64");
->>>>>>> 507f598a
                 continue;
             }
         }
