--- conflicted
+++ resolved
@@ -1015,7 +1015,6 @@
                 {
                     forceToInt = true;
                 }
-<<<<<<< HEAD
                 if (!std::isfinite(*doubleValue))
                 {
                     if (valueName == "Value")
@@ -1028,18 +1027,19 @@
                     BMCWEB_LOG_WARNING("Sensor value for {} was unexpectedly {}", valueName, *doubleValue);
                     continue;
                 }
-                if (forceToInt)
-=======
                 if (!std::isinf(*doubleValue))
->>>>>>> 4697e0bc
                 {
                     if (forceToInt)
                     {
-                        sensorJson[key] = static_cast<int64_t>(*doubleValue);
-                    }
-                    else
-                    {
-                        sensorJson[key] = *doubleValue;
+                        if (forceToInt)
+                        {
+                            sensorJson[key] =
+                                static_cast<int64_t>(*doubleValue);
+                        }
+                        else
+                        {
+                            sensorJson[key] = *doubleValue;
+                        }
                     }
                 }
                 continue;
