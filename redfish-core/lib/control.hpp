--- conflicted
+++ resolved
@@ -84,9 +84,8 @@
                     (interface ==
                      "xyz.openbmc_project.Inventory.Decorator.Area"))
                 {
-<<<<<<< HEAD
                     crow::connections::systemBus->async_method_call(
-                        [asyncResp, path](
+                        [asyncResp, path, interface](
                             const boost::system::error_code errorno,
                             const std::vector<
                                 std::pair<std::string,
@@ -111,9 +110,13 @@
                             {
                                 propertyName = "AllowableMin";
                             }
-                            else if (propertyName == "PowerCap")
+                            else if (propertyName == setPointPropName)
                             {
                                 propertyName = "SetPoint";
+                            }
+                            else if (propertyName == "DefaultPowerCap")
+                            {
+                                propertyName = "DefaultSetPoint";
                             }
                             else if (propertyName == "PhysicalContext")
                             {
@@ -138,89 +141,6 @@
                                         asyncResp->res.jsonValue[propertyName] =
                                             itr.second;
                                         break;
-=======
-                    if ((interface ==
-                         "xyz.openbmc_project.Control.Power.Cap") ||
-                        (interface ==
-                         "xyz.openbmc_project.Control.Power.Mode") ||
-                        (interface ==
-                         "xyz.openbmc_project.Inventory.Decorator.Area"))
-                    {
-                        crow::connections::systemBus->async_method_call(
-                            [asyncResp,
-                             path, interface](const boost::system::error_code& errorno,
-                                   const std::vector<std::pair<
-                                       std::string,
-                                       std::variant<size_t, std::string>>>&
-                                       propertiesList) {
-                                if (errorno)
-                                {
-                                    BMCWEB_LOG_ERROR
-                                        << "ObjectMapper::GetObject call failed:"
-                                        << errorno;
-                                    messages::internalError(asyncResp->res);
-                                    return;
-                                }
-                                for (const std::pair<
-                                         std::string,
-                                         std::variant<size_t, std::string>>&
-                                         property : propertiesList)
-                                {
-                                    std::string propertyName = property.first;
-                                    if (propertyName == "MaxPowerCapValue")
-                                    {
-                                        propertyName = "AllowableMax";
-                                    }
-                                    else if (propertyName == "MinPowerCapValue")
-                                    {
-                                        propertyName = "AllowableMin";
-                                    }
-                                    else if (propertyName == setPointPropName)
-                                    {
-                                        propertyName = "SetPoint";
-                                    }
-                                    else if (propertyName == "DefaultPowerCap")
-                                    {
-                                        propertyName = "DefaultSetPoint";
-                                    }
-                                    else if (propertyName == "PhysicalContext")
-                                    {
-                                        const auto* physicalcontext =
-                                            std::get_if<std::string>(
-                                                &property.second);
-                                        asyncResp->res.jsonValue[propertyName] =
-                                            redfish::dbus_utils::
-                                                toPhysicalContext(
-                                                    *physicalcontext);
-                                        continue;
-                                    }
-                                    else if (propertyName == "PowerMode")
-                                    {
-                                        propertyName = "ControlMode";
-                                        const std::string* mode =
-                                            std::get_if<std::string>(
-                                                &property.second);
-                                        std::map<std::string,
-                                                 std::string>::iterator itr;
-                                        for (auto& itr : modes)
-                                        {
-                                            if (*mode == itr.first)
-                                            {
-                                                asyncResp->res
-                                                    .jsonValue[propertyName] =
-                                                    itr.second;
-                                                break;
-                                            }
-                                        }
-                                        continue;
-                                    }
-                                    const auto* value =
-                                        std::get_if<size_t>(&property.second);
-                                    if (value == nullptr)
-                                    {
-                                        messages::internalError(asyncResp->res);
-                                        return;
->>>>>>> 4697e0bc
                                     }
                                 }
 
@@ -240,13 +160,8 @@
                         "GetAll", interface);
                 }
             }
-<<<<<<< HEAD
         }
     },
-=======
-
-        },
->>>>>>> 4697e0bc
 
         "xyz.openbmc_project.ObjectMapper",
         "/xyz/openbmc_project/object_mapper",
@@ -662,7 +577,6 @@
                 }
                 else if (strcmp(dbusError->name,
                                 "xyz.openbmc_project.Common.Error.Timeout") ==
-<<<<<<< HEAD
                          0)
                 {
                     std::string errTimeout = "0x600";
@@ -678,31 +592,10 @@
                 }
             },
                 element.first, path, "org.freedesktop.DBus.Properties", "Set",
-                "xyz.openbmc_project.Control.Power.Cap", "PowerCap",
+                "xyz.openbmc_project.Control.Power.Cap", setPointPropName,
                 dbus::utility::DbusVariantType(setpoint));
         }
     },
-=======
-                            0)
-                        {
-                            std::string errTimeout = "0x600";
-                            std::string errTimeoutResolution =
-                                "Settings may/maynot have applied, please check get response before patching";
-                            // timeout error
-                            messages::asyncError(asyncResp->res, errTimeout,
-                                                 errTimeoutResolution);
-                        }
-                        else
-                        {
-                            messages::internalError(asyncResp->res);
-                        }
-                    },
-                    element.first, path, "org.freedesktop.DBus.Properties",
-                    "Set", "xyz.openbmc_project.Control.Power.Cap", setPointPropName,
-                    dbus::utility::DbusVariantType(setpoint));
-            }
-        },
->>>>>>> 4697e0bc
 
         "xyz.openbmc_project.ObjectMapper",
         "/xyz/openbmc_project/object_mapper",
@@ -784,8 +677,7 @@
                 objInfo) {
             if (errorno)
             {
-                BMCWEB_LOG_ERROR << "ObjectMapper::GetObject call failed: "
-                                 << errorno;
+                BMCWEB_LOG_ERROR("ObjectMapper::GetObject call failed: {}", errorno);
                 messages::internalError(asyncResp->res);
                 return;
             }
@@ -797,8 +689,7 @@
                               sdbusplus::message::message& msg) {
                         if (!ec2)
                         {
-                            BMCWEB_LOG_DEBUG
-                                << "Set ControlMode property succeeded";
+                            BMCWEB_LOG_DEBUG("Set ControlMode property succeeded");
                             messages::success(asyncResp->res);
                             return;
                         }
@@ -848,30 +739,6 @@
             [&app](const crow::Request& req,
                const std::shared_ptr<bmcweb::AsyncResp>& asyncResp,
                const std::string& chassisID) {
-<<<<<<< HEAD
-        auto getChassisPath =
-            [asyncResp,
-             chassisID](const std::optional<std::string>& validChassisPath) {
-            if (!validChassisPath)
-            {
-                BMCWEB_LOG_ERROR("Not a valid chassis ID:{}", chassisID);
-                messages::resourceNotFound(asyncResp->res, "Chassis",
-                                           chassisID);
-                return;
-            }
-            asyncResp->res.jsonValue = {
-                {"@odata.type", "#ControlCollection.ControlCollection"},
-                {"@odata.id", "/redfish/v1/Chassis/" + chassisID + "/Controls"},
-                {"Name", "Controls"},
-                {"Description",
-                 "The collection of Controlable resource instances " +
-                     chassisID}};
-            getPowercontrolObjects(asyncResp, chassisID, *validChassisPath);
-        };
-        redfish::chassis_utils::getValidChassisPath(asyncResp, chassisID,
-                                                    std::move(getChassisPath));
-    });
-=======
                 if (!redfish::setUpRedfishRoute(app, req, asyncResp))
                 {
                     return;
@@ -881,8 +748,7 @@
                                               validChassisPath) {
                     if (!validChassisPath)
                     {
-                        BMCWEB_LOG_ERROR << "Not a valid chassis ID:"
-                                         << chassisID;
+                        BMCWEB_LOG_ERROR("Not a valid chassis ID: {}", chassisID);
                         messages::resourceNotFound(asyncResp->res, "Chassis",
                                                    chassisID);
                         return;
@@ -901,17 +767,19 @@
                 redfish::chassis_utils::getValidChassisPath(
                     asyncResp, chassisID, std::move(getChassisPath));
             });
->>>>>>> 4697e0bc
 }
 inline void requestRoutesChassisControls(App& app)
 {
     BMCWEB_ROUTE(app, "/redfish/v1/Chassis/<str>/Controls/<str>")
         .privileges(redfish::privileges::getControl)
-<<<<<<< HEAD
         .methods(boost::beast::http::verb::get)(
             [](const crow::Request&,
                const std::shared_ptr<bmcweb::AsyncResp>& asyncResp,
                const std::string& chassisID, const std::string& controlID) {
+        if (!redfish::setUpRedfishRoute(app, req, asyncResp))
+        {
+            return;
+        }
         auto getControlSystem =
             [asyncResp, chassisID,
              controlID](const std::optional<std::string>& validChassisPath) {
@@ -923,7 +791,7 @@
                 return;
             }
             asyncResp->res.jsonValue["@odata.type"] = "#Control.v1_3_0.Control";
-            asyncResp->res.jsonValue["SetPointUnits"] = "W";
+            asyncResp->res.jsonValue["SetPointUnits"] = setPointUnits;
             asyncResp->res.jsonValue["Id"] = controlID;
             asyncResp->res.jsonValue["Status"]["State"] = "Enabled";
             asyncResp->res.jsonValue["@odata.id"] =
@@ -947,90 +815,6 @@
                                                controlID);
                     return;
                 }
-=======
-        .methods(
-            boost::beast::http::verb::get)([&app](const crow::Request& req,
-                                              const std::shared_ptr<
-                                                  bmcweb::AsyncResp>& asyncResp,
-                                              const std::string& chassisID,
-                                              const std::string& controlID) {
-            if (!redfish::setUpRedfishRoute(app, req, asyncResp))
-            {
-                return;
-            }
-            auto getControlSystem =
-                [asyncResp, chassisID, controlID](
-                    const std::optional<std::string>& validChassisPath) {
-                    if (!validChassisPath)
-                    {
-                        BMCWEB_LOG_ERROR << "Not a valid chassis ID:"
-                                         << chassisID;
-                        messages::resourceNotFound(asyncResp->res, "Chassis",
-                                                   chassisID);
-                        return;
-                    }
-                    asyncResp->res.jsonValue["@odata.type"] =
-                        "#Control.v1_3_0.Control";
-                    asyncResp->res.jsonValue["SetPointUnits"] = setPointUnits;
-                    asyncResp->res.jsonValue["Id"] = controlID;
-                    asyncResp->res.jsonValue["Status"]["State"] = "Enabled";
-                    asyncResp->res.jsonValue["@odata.id"] =
-                        "/redfish/v1/Chassis/" + chassisID + "/Controls/" +
-                        controlID;
-                    crow::connections::systemBus->async_method_call(
-                        [asyncResp, chassisID, controlID, validChassisPath](
-                            const boost::system::error_code ec,
-                            std::variant<std::vector<std::string>>& resp) {
-                            if (ec)
-                            {
-                                BMCWEB_LOG_ERROR
-                                    << "ObjectMapper::GetObject call failed: "
-                                    << ec;
-                                messages::internalError(asyncResp->res);
-                                return;
-                            }
-                            std::vector<std::string>* data =
-                                std::get_if<std::vector<std::string>>(&resp);
-                            if (data == nullptr)
-                            {
-                                BMCWEB_LOG_ERROR
-                                    << "control id resource not found";
-                                messages::resourceNotFound(
-                                    asyncResp->res, "ControlID", controlID);
-                                return;
-                            }
-
-                            auto validendpoint = false;
-                            for (const auto& object : *data)
-                            {
-                                sdbusplus::message::object_path objPath(object);
-                                if (objPath.filename() == controlID)
-                                {
-                                    asyncResp->res.jsonValue["Name"] =
-                                        "System Power Control";
-                                    asyncResp->res.jsonValue["ControlType"] =
-                                        "Power";
-                                    getChassisPower(asyncResp, object,
-                                                    *validChassisPath);
-                                    getTotalPower(asyncResp, chassisID);
-                                    validendpoint = true;
-                                    break;
-                                }
-                            }
-                            if (!validendpoint)
-                            {
-                                BMCWEB_LOG_ERROR
-                                    << "control id resource not found";
-                                messages::resourceNotFound(
-                                    asyncResp->res, "ControlID", controlID);
-                            }
-                        },
-                        "xyz.openbmc_project.ObjectMapper",
-                        *validChassisPath + "/power_controls",
-                        "org.freedesktop.DBus.Properties", "Get",
-                        "xyz.openbmc_project.Association", "endpoints");
-                };
->>>>>>> 4697e0bc
 
                 auto validendpoint = false;
                 for (const auto& object : *data)
@@ -1041,12 +825,12 @@
                         asyncResp->res.jsonValue["Name"] =
                             "System Power Control";
                         asyncResp->res.jsonValue["ControlType"] = "Power";
+                        asyncResp->res.jsonValue["Status"]["Health"] = "OK";
                         getChassisPower(asyncResp, object, *validChassisPath);
                         getTotalPower(asyncResp, chassisID);
                         validendpoint = true;
                         break;
                     }
-<<<<<<< HEAD
                 }
                 if (!validendpoint)
                 {
@@ -1060,84 +844,6 @@
                 "org.freedesktop.DBus.Properties", "Get",
                 "xyz.openbmc_project.Association", "endpoints");
         };
-=======
-                    asyncResp->res.jsonValue["@odata.type"] =
-                        "#Control.v1_0_0.Control";
-                    asyncResp->res.jsonValue["SetPointUnits"] = "W";
-                    asyncResp->res.jsonValue["Id"] = controlID;
-                    asyncResp->res.jsonValue["Status"]["State"] = "Enabled";
-                    asyncResp->res.jsonValue["@odata.id"] =
-                        "/redfish/v1/Chassis/" + chassisID + "/Controls/" +
-                        controlID;
-                    crow::connections::systemBus->async_method_call(
-                        [asyncResp, chassisID, controlID, validChassisPath](
-                            const boost::system::error_code ec,
-                            std::variant<std::vector<std::string>>& resp) {
-                            if (ec)
-                            {
-                                BMCWEB_LOG_ERROR
-                                    << "ObjectMapper::GetObject call failed: "
-                                    << ec;
-                                messages::internalError(asyncResp->res);
-                                return;
-                            }
-                            std::vector<std::string>* data =
-                                std::get_if<std::vector<std::string>>(&resp);
-                            if (data == nullptr)
-                            {
-                                BMCWEB_LOG_ERROR
-                                    << "control id resource not found";
-                                messages::resourceNotFound(
-                                    asyncResp->res, "ControlID", controlID);
-                                return;
-                            }
-
-                            auto validendpoint = false;
-                            for (const auto& object : *data)
-                            {
-                                sdbusplus::message::object_path objPath(object);
-                                if (objPath.filename() == controlID)
-                                {
-                                    if (controlID.find("_CPU_") !=
-                                        std::string::npos)
-                                    {
-                                        asyncResp->res.jsonValue["Name"] =
-                                            "Cpu Power Control";
-                                    }
-                                    else
-                                    {
-                                        asyncResp->res.jsonValue["Name"] =
-                                            "Module Power Control";
-                                        // Automatic mode from H100 8-GPU
-                                        // Redfish SMBPBI Supplement
-                                        asyncResp->res
-                                            .jsonValue["ControlMode"] =
-                                            "Automatic";
-                                    }
-                                    asyncResp->res.jsonValue["ControlType"] =
-                                        "Power";
-                                    asyncResp->res
-                                        .jsonValue["Status"]["Health"] = "OK";
-                                    getControlSettings(asyncResp, object);
-                                    getPowerReading(asyncResp, chassisID, *validChassisPath);
-                                    validendpoint = true;
-                                    break;
-                                }
-                            }
-                            if (!validendpoint)
-                            {
-                                BMCWEB_LOG_ERROR
-                                    << "control id resource not found";
-                                messages::resourceNotFound(
-                                    asyncResp->res, "ControlID", controlID);
-                            }
-                        },
-                        "xyz.openbmc_project.ObjectMapper",
-                        *validChassisPath + "/power_controls",
-                        "org.freedesktop.DBus.Properties", "Get",
-                        "xyz.openbmc_project.Association", "endpoints");
-                };
->>>>>>> 4697e0bc
 
         auto getControlCpu =
             [asyncResp, chassisID,
@@ -1263,39 +969,6 @@
 
     BMCWEB_ROUTE(app, "/redfish/v1/Chassis/<str>/Controls/<str>")
         .privileges(redfish::privileges::patchControl)
-<<<<<<< HEAD
-        .methods(boost::beast::http::verb::patch)(
-            [&app](const crow::Request& req,
-               const std::shared_ptr<bmcweb::AsyncResp>& asyncResp,
-               const std::string& chassisID, const std::string& controlID) {
-        if (!redfish::setUpRedfishRoute(app, req, asyncResp))
-        {
-            return;
-        }
-        auto patchControlSystem =
-            [asyncResp, chassisID, controlID,
-             req](const std::optional<std::string>& validChassisPath) {
-            if (!validChassisPath)
-            {
-                BMCWEB_LOG_ERROR("Not a valid chassis ID:{}", chassisID);
-                messages::resourceNotFound(asyncResp->res, "Chassis",
-                                           chassisID);
-                return;
-            }
-            crow::connections::systemBus->async_method_call(
-                [asyncResp, chassisID, controlID,
-                 req](const boost::system::error_code ec,
-                      std::variant<std::vector<std::string>>& resp) {
-                if (ec)
-                {
-                    BMCWEB_LOG_ERROR("ObjectMapper::GetObject call failed: {}", ec);
-                    messages::internalError(asyncResp->res);
-                    return;
-                }
-                std::vector<std::string>* data =
-                    std::get_if<std::vector<std::string>>(&resp);
-                if (data == nullptr)
-=======
         .methods(
             boost::beast::http::verb::
                 patch)([&app](const crow::Request& req,
@@ -1311,48 +984,98 @@
                                        req](const std::optional<std::string>&
                                                 validChassisPath) {
                 if (!validChassisPath)
->>>>>>> 4697e0bc
-                {
-                    BMCWEB_LOG_ERROR("control id resource not found");
-                    messages::resourceNotFound(asyncResp->res, "ControlID",
-                                               controlID);
-                    return;
-                }
-                auto validendpoint = false;
-                for (const auto& object : *data)
-                {
-                    sdbusplus::message::object_path objPath(object);
-                    if (objPath.filename() == controlID)
-                    {
-                        validendpoint = true;
-                        std::string mode;
-                        std::optional<uint32_t> setpoint;
-
-                        if (!json_util::readJsonAction(req, asyncResp->res,
-                                                       "SetPoint", setpoint))
-                        {
+                {
+                    BMCWEB_LOG_ERROR("Not a valid chassis ID: {}", chassisID);
+                    messages::resourceNotFound(asyncResp->res, "Chassis",
+                                               chassisID);
+                    return;
+                }
+                crow::connections::systemBus->async_method_call(
+                    [asyncResp, chassisID, controlID,
+                     req](const boost::system::error_code ec,
+                          std::variant<std::vector<std::string>>& resp) {
+                        if (ec)
+                        {
+                            BMCWEB_LOG_ERROR("ObjectMapper::GetObject call failed: {}", ec);
+                            messages::internalError(asyncResp->res);
                             return;
                         }
-                        if (setpoint)
-                        {
-                            changepowercap(asyncResp, object, *setpoint);
-                        }
-
-                        break;
-                    }
-                }
-                if (!validendpoint)
-                {
-                    BMCWEB_LOG_ERROR("control id resource not found");
-                    messages::resourceNotFound(asyncResp->res, "ControlID",
-                                               controlID);
-                }
-            },
-                "xyz.openbmc_project.ObjectMapper",
-                *validChassisPath + "/power_controls",
-                "org.freedesktop.DBus.Properties", "Get",
-                "xyz.openbmc_project.Association", "endpoints");
-        };
+                        std::vector<std::string>* data =
+                            std::get_if<std::vector<std::string>>(&resp);
+                        if (data == nullptr)
+                        {
+                            BMCWEB_LOG_ERROR("control id resource not found");
+                            messages::resourceNotFound(asyncResp->res,
+                                                       "ControlID", controlID);
+                            return;
+                        }
+                        auto validendpoint = false;
+                        for (const auto& object : *data)
+                        {
+                            sdbusplus::message::object_path objPath(object);
+                            if (objPath.filename() == controlID)
+                            {
+                                validendpoint = true;
+                                std::optional<std::string> mode;
+                                std::optional<uint32_t> setpoint;
+                                if (!json_util::readJsonAction(
+                                        req, asyncResp->res,
+                                        "ControlMode", mode,
+                                        "SetPoint", setpoint))
+                                {
+                                    return;
+                                }
+                                if (mode)
+                                {
+                                    auto modefound = false;
+                                    for (const auto& pair : modes) {
+                                        if (pair.second == mode) {
+                                            changeControlMode(
+                                                asyncResp,
+                                                object,
+                                                pair.first);
+                                            modefound = true;
+                                            break;
+                                        }
+                                    }
+                                    if (!modefound)
+                                    {
+                                        BMCWEB_LOG_ERROR("invalid input");
+                                        messages::
+                                            actionParameterUnknown(
+                                                asyncResp->res,
+                                                "ControlMode", *mode);
+                                    }
+                                }
+                                if (setpoint)
+                                {
+                                    if ((setPointUnits == "%") &&
+                                        (setpoint > 100))
+                                    {
+                                        BMCWEB_LOG_ERROR("invalid input");
+                                        std::string strValue = std::to_string(setpoint.value());
+                                        messages::
+                                            actionParameterUnknown(asyncResp->res,
+                                            "SetPoint", std::string_view(strValue));
+                                    }
+                                    changepowercap(asyncResp, object, *setpoint);
+                                }
+                                break;
+                            }
+                        }
+                        if (!validendpoint)
+                        {
+                            BMCWEB_LOG_ERROR("control id resource not found");
+                            messages::resourceNotFound(asyncResp->res,
+                                                       "ControlID", controlID);
+                        }
+                    },
+                    "xyz.openbmc_project.ObjectMapper",
+                    *validChassisPath + "/power_controls",
+                    "org.freedesktop.DBus.Properties", "Get",
+                    "xyz.openbmc_project.Association", "endpoints");
+            };
+
 
         auto patchControlCpu =
             [asyncResp, chassisID, controlID,
@@ -1404,122 +1127,19 @@
                         {
                             if (controlID.find("_CPU_") != std::string::npos)
                             {
-<<<<<<< HEAD
                                 if ((*mode == "Automatic") ||
                                     (*mode == "Override") ||
                                     (*mode == "Manual"))
-=======
-                                validendpoint = true;
-                                std::optional<std::string> mode;
-                                std::optional<uint32_t> setpoint;
-                                if (!json_util::readJsonAction(
-                                        req, asyncResp->res,
-                                        "ControlMode", mode,
-                                        "SetPoint", setpoint))
->>>>>>> 4697e0bc
                                 {
                                     changePowerCapEnable(asyncResp, object,
                                                          true);
                                 }
-<<<<<<< HEAD
                                 else if (*mode == "Disabled")
                                 {
                                     changePowerCapEnable(asyncResp, object,
                                                          false);
                                 }
                                 else
-=======
-                                if (mode)
-                                {
-                                    auto modefound = false;
-                                    for (const auto& pair : modes) {
-                                        if (pair.second == mode) {
-                                            changeControlMode(
-                                                asyncResp,
-                                                object,
-                                                pair.first);
-                                            modefound = true;
-                                            break;
-                                        }
-                                    }
-                                    if (!modefound)
-                                    {
-                                        BMCWEB_LOG_ERROR
-                                            << "invalid input";
-                                        messages::
-                                            actionParameterUnknown(
-                                                asyncResp->res,
-                                                "ControlMode", *mode);
-                                    }
-                                }
-                                if (setpoint)
-                                {
-                                    if ((setPointUnits == "%") &&
-                                        (setpoint > 100))
-                                    {
-                                        BMCWEB_LOG_ERROR << "invalid input";
-                                        std::string strValue = std::to_string(setpoint.value());
-                                        messages::
-                                            actionParameterUnknown(asyncResp->res,
-                                            "SetPoint", std::string_view(strValue));
-                                    }
-                                    changepowercap(asyncResp, object, *setpoint);
-                                }
-                                break;
-                            }
-                        }
-                        if (!validendpoint)
-                        {
-                            BMCWEB_LOG_ERROR << "control id resource not found";
-                            messages::resourceNotFound(asyncResp->res,
-                                                       "ControlID", controlID);
-                        }
-                    },
-                    "xyz.openbmc_project.ObjectMapper",
-                    *validChassisPath + "/power_controls",
-                    "org.freedesktop.DBus.Properties", "Get",
-                    "xyz.openbmc_project.Association", "endpoints");
-            };
-
-            auto patchControlCpu =
-                [asyncResp, chassisID, controlID,
-                 req](const std::optional<std::string>& validChassisPath) {
-                    if (!validChassisPath)
-                    {
-                        BMCWEB_LOG_ERROR << "Not a valid chassis ID:"
-                                         << chassisID;
-                        messages::resourceNotFound(asyncResp->res, "Chassis",
-                                                   chassisID);
-                        return;
-                    }
-                    crow::connections::systemBus->async_method_call(
-                        [asyncResp, chassisID, controlID,
-                         req](const boost::system::error_code ec,
-                              std::variant<std::vector<std::string>>& resp) {
-                            if (ec)
-                            {
-                                BMCWEB_LOG_ERROR
-                                    << "ObjectMapper::GetObject call failed: "
-                                    << ec;
-                                messages::internalError(asyncResp->res);
-                                return;
-                            }
-                            std::vector<std::string>* data =
-                                std::get_if<std::vector<std::string>>(&resp);
-                            if (data == nullptr)
-                            {
-                                BMCWEB_LOG_ERROR
-                                    << "control id resource not found";
-                                messages::resourceNotFound(
-                                    asyncResp->res, "ControlID", controlID);
-                                return;
-                            }
-                            auto validendpoint = false;
-                            for (const auto& object : *data)
-                            {
-                                sdbusplus::message::object_path objPath(object);
-                                if (objPath.filename() == controlID)
->>>>>>> 4697e0bc
                                 {
                                     BMCWEB_LOG_ERROR("invalid input");
                                     messages::actionParameterUnknown(
