--- conflicted
+++ resolved
@@ -117,7 +117,6 @@
             {
                 for (const auto& interface : element.second)
                 {
-<<<<<<< HEAD
                     if ((interface ==
                          "xyz.openbmc_project.Control.Power.Cap") ||
                         (interface ==
@@ -129,84 +128,11 @@
                         crow::connections::systemBus->async_method_call(
                             [asyncResp, path, interface](
                                 const boost::system::error_code errorno,
-                                const std::vector<std::pair<
-                                    std::string,
-                                    std::variant<size_t, std::string, bool>>>&
-                                    propertiesList) {
-                                if (errorno)
-=======
-                    crow::connections::systemBus->async_method_call(
-                        [asyncResp, path, interface](
-                            const boost::system::error_code errorno,
                             const std::vector<
                                 std::pair<std::string,
                                           std::variant<size_t, std::string>>>&
-                                propertiesList) {
-                        if (errorno)
-                        {
-                            BMCWEB_LOG_ERROR(
-                                "ObjectMapper::GetObject call failed:{}",
-                                errorno);
-                            messages::internalError(asyncResp->res);
-                            return;
-                        }
-                        for (const std::pair<std::string,
-                                             std::variant<size_t, std::string>>&
-                                 property : propertiesList)
-                        {
-                            std::string propertyName = property.first;
-                            if (propertyName == "MaxPowerCapValue")
-                            {
-                                propertyName = "AllowableMax";
-                                const auto* value =
-                                    std::get_if<size_t>(&property.second);
-                                if (value == nullptr)
-                                {
-                                    BMCWEB_LOG_ERROR(
-                                        "Internal errror for AllowableMax");
-                                    messages::internalError(asyncResp->res);
-                                    return;
-                                }
-                                asyncResp->res.jsonValue[propertyName] = *value;
-                                continue;
-                            }
-                            else if (propertyName == "MinPowerCapValue")
-                            {
-                                propertyName = "AllowableMin";
-                                const auto* value =
-                                    std::get_if<size_t>(&property.second);
-                                if (value == nullptr)
-                                {
-                                    BMCWEB_LOG_ERROR(
-                                        "Internal errror for AllowableMin");
-                                    messages::internalError(asyncResp->res);
-                                    return;
-                                }
-                                asyncResp->res.jsonValue[propertyName] = *value;
-                                continue;
-                            }
-                            else if (propertyName == setPointPropName)
-                            {
-                                propertyName = "SetPoint";
-                                const auto* value =
-                                    std::get_if<size_t>(&property.second);
-                                if (value == nullptr)
-                                {
-                                    BMCWEB_LOG_ERROR(
-                                        "Internal errror for SetPoint");
-                                    messages::internalError(asyncResp->res);
-                                    return;
-                                }
-                                asyncResp->res.jsonValue[propertyName] = *value;
-                                continue;
-                            }
-                            else if (propertyName == "DefaultPowerCap")
-                            {
-                                propertyName = "DefaultSetPoint";
-                                const auto* value =
-                                    std::get_if<size_t>(&property.second);
-                                if (value == nullptr)
->>>>>>> bc0ceaef
+                                    propertiesList) {
+                                if (errorno)
                                 {
                                     BMCWEB_LOG_ERROR(
                                         "ObjectMapper::GetObject call failed:{}",
@@ -214,7 +140,6 @@
                                     messages::internalError(asyncResp->res);
                                     return;
                                 }
-<<<<<<< HEAD
                                 for (const std::pair<
                                          std::string,
                                          std::variant<size_t, std::string,
@@ -301,62 +226,15 @@
                                                     *physicalcontext);
                                         continue;
                                     }
-                                    else if (propertyName == "PowerCapEnable")
-                                    {
-                                        const bool* value =
-                                            std::get_if<bool>(&property.second);
-                                        if (value == nullptr)
-                                        {
-                                            BMCWEB_LOG_ERROR(
-                                                "Null value returned "
-                                                "for type");
-                                            messages::internalError(
-                                                asyncResp->res);
-                                            return;
-                                        }
-
-                                        if (*value)
-                                        {
-                                            asyncResp->res
-                                                .jsonValue["ControlMode"] =
-                                                "Automatic";
-                                        }
-                                        else
-                                        {
-                                            asyncResp->res
-                                                .jsonValue["ControlMode"] =
-                                                "Disabled";
-                                        }
-                                        continue;
-                                    }
-                                }
-                            },
-                            element.first, path,
-                            "org.freedesktop.DBus.Properties", "GetAll",
-                            interface);
-                    }
-=======
-                                asyncResp->res.jsonValue[propertyName] = *value;
-                                continue;
-                            }
-                            else if (propertyName == "PhysicalContext")
-                            {
-                                const auto* physicalcontext =
-                                    std::get_if<std::string>(&property.second);
-                                asyncResp->res.jsonValue[propertyName] =
-                                    redfish::dbus_utils::toPhysicalContext(
-                                        *physicalcontext);
-                                continue;
-                            }
                             else if (propertyName == "PowerMode")
-                            {
+                                    {
                                 propertyName = "ControlMode";
                                 const std::string* mode =
                                     std::get_if<std::string>(&property.second);
                                 std::map<std::string, std::string>::iterator
                                     itr;
                                 for (auto& itr : modes)
-                                {
+                                        {
                                     if (*mode == itr.first)
                                     {
                                         asyncResp->res.jsonValue[propertyName] =
@@ -365,13 +243,14 @@
                                     }
                                 }
 
-                                continue;
-                            }
-                        }
-                    },
-                        element.first, path, "org.freedesktop.DBus.Properties",
-                        "GetAll", interface);
->>>>>>> bc0ceaef
+                                        continue;
+                                    }
+                                }
+                            },
+                            element.first, path,
+                            "org.freedesktop.DBus.Properties", "GetAll",
+                            interface);
+                    }
                 }
             }
         },
@@ -379,24 +258,6 @@
         "xyz.openbmc_project.ObjectMapper",
         "/xyz/openbmc_project/object_mapper",
         "xyz.openbmc_project.ObjectMapper", "GetObject", path, powerinterfaces);
-<<<<<<< HEAD
-
-    auto health = std::make_shared<HealthPopulate>(asyncResp);
-    sdbusplus::asio::getProperty<std::vector<std::string>>(
-        *crow::connections::systemBus, "xyz.openbmc_project.ObjectMapper",
-        chassisPath + "/all_sensors", "xyz.openbmc_project.Association",
-        "endpoints",
-        [health](const boost::system::error_code ec2,
-                 const std::vector<std::string>& resp) {
-            if (ec2)
-            {
-                return; // no sensors = no failures
-            }
-            health->inventory = resp;
-        });
-    health->populate();
-=======
->>>>>>> bc0ceaef
 }
 
 inline void getTotalPower(const std::shared_ptr<bmcweb::AsyncResp>& asyncResp,
@@ -604,13 +465,19 @@
                             return;
                         }
 
-<<<<<<< HEAD
                         for (const auto& [propertyName, value] : propertiesList)
                         {
                             if (propertyName == "PhysicalContext")
                             {
                                 const auto* physicalcontext =
                                     std::get_if<std::string>(&value);
+                        if (physicalcontext == nullptr)
+                        {
+                            BMCWEB_LOG_ERROR(
+                                "PropertyName resource not found.");
+                            messages::internalError(asyncResp->res);
+                            return;
+                        }
                                 asyncResp->res.jsonValue[propertyName] =
                                     redfish::dbus_utils::toPhysicalContext(
                                         *physicalcontext);
@@ -651,9 +518,10 @@
                             {
                                 return;
                             }
-                            relatedItemsArray.push_back(
-                                {{"@odata.id",
-                                  "/redfish/v1/Chassis/" + chassisName}});
+                    redfish::nvidia_chassis_utils::getChassisRelatedItem(
+                        asyncResp, objectPath, chassisName,
+                        redfish::nvidia_control_utils::
+                            getControlSettingRelatedItems);
                         }
                     },
                     "xyz.openbmc_project.ObjectMapper", path + "/chassis",
@@ -661,69 +529,6 @@
                     "xyz.openbmc_project.Association", "endpoints");
             }
         },
-=======
-                for (const auto& [propertyName, value] : propertiesList)
-                {
-                    if (propertyName == "PhysicalContext")
-                    {
-                        const auto* physicalcontext =
-                            std::get_if<std::string>(&value);
-                        if (physicalcontext == nullptr)
-                        {
-                            BMCWEB_LOG_ERROR(
-                                "PropertyName resource not found.");
-                            messages::internalError(asyncResp->res);
-                            return;
-                        }
-                        asyncResp->res.jsonValue[propertyName] =
-                            redfish::dbus_utils::toPhysicalContext(
-                                *physicalcontext);
-                        return;
-                    }
-                }
-            },
-                element.first, path, "org.freedesktop.DBus.Properties",
-                "GetAll", "xyz.openbmc_project.Inventory.Decorator.Area");
-
-            // Read related items
-            crow::connections::systemBus->async_method_call(
-                [asyncResp](const boost::system::error_code errCode,
-                            std::variant<std::vector<std::string>>& resp) {
-                if (errCode)
-                {
-                    BMCWEB_LOG_DEBUG("Get Related Items failed: {}", errCode);
-                    return;
-                }
-                std::vector<std::string>* data =
-                    std::get_if<std::vector<std::string>>(&resp);
-                if (data == nullptr)
-                {
-                    BMCWEB_LOG_DEBUG("Null value returned for Related Items ");
-                    return;
-                }
-                nlohmann::json& relatedItemsArray =
-                    asyncResp->res.jsonValue["RelatedItem"];
-                relatedItemsArray = nlohmann::json::array();
-                for (const std::string& chassisPath : *data)
-                {
-                    sdbusplus::message::object_path objectPath(chassisPath);
-                    std::string chassisName = objectPath.filename();
-                    if (chassisName.empty())
-                    {
-                        return;
-                    }
-                    redfish::nvidia_chassis_utils::getChassisRelatedItem(
-                        asyncResp, objectPath, chassisName,
-                        redfish::nvidia_control_utils::
-                            getControlSettingRelatedItems);
-                }
-            },
-                "xyz.openbmc_project.ObjectMapper", path + "/chassis",
-                "org.freedesktop.DBus.Properties", "Get",
-                "xyz.openbmc_project.Association", "endpoints");
-        }
-    },
->>>>>>> bc0ceaef
         "xyz.openbmc_project.ObjectMapper",
         "/xyz/openbmc_project/object_mapper",
         "xyz.openbmc_project.ObjectMapper", "GetObject", path, powerinterfaces);
@@ -1197,7 +1002,6 @@
                             return;
                         }
 
-<<<<<<< HEAD
                         auto validendpoint = false;
                         for (const auto& object : *data)
                         {
@@ -1229,38 +1033,6 @@
                     "org.freedesktop.DBus.Properties", "Get",
                     "xyz.openbmc_project.Association", "endpoints");
             };
-=======
-                auto validendpoint = false;
-                for (const auto& object : *data)
-                {
-                    sdbusplus::message::object_path objPath(object);
-                    if (objPath.filename() == controlID)
-                    {
-                        asyncResp->res.jsonValue["Name"] =
-                            "System Power Control";
-                        asyncResp->res.jsonValue["ControlType"] = "Power";
-                        asyncResp->res.jsonValue["Status"]["Health"] = "OK";
-                        asyncResp->res.jsonValue["Status"]["HealthRollup"] =
-                            "OK";
-                        getChassisPower(asyncResp, object, *validChassisPath);
-                        getTotalPower(asyncResp, chassisID);
-                        validendpoint = true;
-                        break;
-                    }
-                }
-                if (!validendpoint)
-                {
-                    BMCWEB_LOG_ERROR("control id resource not found");
-                    messages::resourceNotFound(asyncResp->res, "ControlID",
-                                               controlID);
-                }
-            },
-                "xyz.openbmc_project.ObjectMapper",
-                *validChassisPath + "/power_controls",
-                "org.freedesktop.DBus.Properties", "Get",
-                "xyz.openbmc_project.Association", "endpoints");
-        };
->>>>>>> bc0ceaef
 
             auto getControlCpu = [asyncResp, chassisID, controlID](
                                      const std::optional<std::string>&
@@ -1404,7 +1176,10 @@
                                                 interfaces.begin(),
                                                 interfaces.end(),
                                                 "xyz.openbmc_project.Inventory.Item.Accelerator") !=
-                                            interfaces.end())
+                                 interfaces.end()) ||
+                                (std::find(interfaces.begin(), interfaces.end(),
+                                           "com.nvidia.GPMMetrics") !=
+                                 interfaces.end()))
                                         {
                                             auto processorName =
                                                 processorPath.substr(
@@ -1456,7 +1231,6 @@
                         }
                         for (auto [service, interfaces] : objType)
                         {
-<<<<<<< HEAD
                             if (std::find(
                                     interfaces.begin(), interfaces.end(),
                                     "xyz.openbmc_project.Inventory.Item.Cpu") !=
@@ -1465,24 +1239,16 @@
                                     interfaces.begin(), interfaces.end(),
                                     "xyz.openbmc_project.Inventory.Item.ProcessorModule") !=
                                     interfaces.end())
-=======
-                            if ((std::find(
-                                     interfaces.begin(), interfaces.end(),
-                                     "xyz.openbmc_project.Inventory.Item.Accelerator") !=
-                                 interfaces.end()) ||
-                                (std::find(interfaces.begin(), interfaces.end(),
-                                           "com.nvidia.GPMMetrics") !=
-                                 interfaces.end()))
->>>>>>> bc0ceaef
                             {
                                 getControlCpu(validChassisPath);
                                 return;
                             }
                         }
+                redfish::nvidia_control_utils::getControlCpuObjects(
+                    asyncResp, getControlCpu, validChassisPath);
                         // Not a CPU
                         getChassisControl(validChassisPath);
                     },
-<<<<<<< HEAD
                     "xyz.openbmc_project.ObjectMapper",
                     "/xyz/openbmc_project/object_mapper",
                     "xyz.openbmc_project.ObjectMapper", "GetObject",
@@ -1491,69 +1257,6 @@
             redfish::chassis_utils::getValidChassisPath(asyncResp, chassisID,
                                                         std::move(getControl));
         });
-=======
-                        "xyz.openbmc_project.ObjectMapper",
-                        "/xyz/openbmc_project/object_mapper",
-                        "xyz.openbmc_project.ObjectMapper", "GetObject",
-                        processorPath, std::array<const char*, 0>{});
-                }
-            },
-                "xyz.openbmc_project.ObjectMapper",
-                *validChassisPath + "/all_processors",
-                "org.freedesktop.DBus.Properties", "Get",
-                "xyz.openbmc_project.Association", "endpoints");
-        };
-
-        auto getControl =
-            [asyncResp, chassisID, getControlSystem, getChassisControl,
-             getControlCpu](
-                const std::optional<std::string>& validChassisPath) {
-            if (!validChassisPath)
-            {
-                BMCWEB_LOG_ERROR("Not a valid chassis ID:{}", chassisID);
-                messages::resourceNotFound(asyncResp->res, "Chassis",
-                                           chassisID);
-                return;
-            }
-            crow::connections::systemBus->async_method_call(
-                [asyncResp, getControlSystem, getControlCpu, getChassisControl,
-                 validChassisPath](
-                    const boost::system::error_code ec,
-                    const dbus::utility::MapperGetObject& objType) {
-                if (ec || objType.empty())
-                {
-                    BMCWEB_LOG_ERROR("GetObject for path {}",
-                                     (*validChassisPath).c_str());
-                    return;
-                }
-                for (auto [service, interfaces] : objType)
-                {
-                    if (std::find(interfaces.begin(), interfaces.end(),
-                                  "xyz.openbmc_project.Inventory.Item.Cpu") !=
-                            interfaces.end() ||
-                        std::find(
-                            interfaces.begin(), interfaces.end(),
-                            "xyz.openbmc_project.Inventory.Item.ProcessorModule") !=
-                            interfaces.end())
-                    {
-                        getControlCpu(validChassisPath);
-                        return;
-                    }
-                }
-                redfish::nvidia_control_utils::getControlCpuObjects(
-                    asyncResp, getControlCpu, validChassisPath);
-                // Not a CPU
-                getChassisControl(validChassisPath);
-            },
-                "xyz.openbmc_project.ObjectMapper",
-                "/xyz/openbmc_project/object_mapper",
-                "xyz.openbmc_project.ObjectMapper", "GetObject",
-                *validChassisPath, std::array<const char*, 0>{});
-        };
-        redfish::chassis_utils::getValidChassisPath(asyncResp, chassisID,
-                                                    std::move(getControl));
-    });
->>>>>>> bc0ceaef
 
     BMCWEB_ROUTE(app, "/redfish/v1/Chassis/<str>/Controls/<str>/")
         .privileges(redfish::privileges::patchControl)
@@ -1694,7 +1397,6 @@
                             std::get_if<std::vector<std::string>>(&resp);
                         if (data == nullptr)
                         {
-<<<<<<< HEAD
                             BMCWEB_LOG_DEBUG(
                                 "The Chassis path {} doesn't have processor",
                                 *validChassisPath);
@@ -1726,7 +1428,10 @@
                                                 interfaces.begin(),
                                                 interfaces.end(),
                                                 "xyz.openbmc_project.Inventory.Item.Accelerator") !=
-                                            interfaces.end())
+                                 interfaces.end()) ||
+                                (std::find(interfaces.begin(), interfaces.end(),
+                                           "com.nvidia.GPMMetrics") !=
+                                 interfaces.end()))
                                         {
                                             auto processorName =
                                                 processorPath.substr(
@@ -1747,24 +1452,6 @@
                                 "/xyz/openbmc_project/object_mapper",
                                 "xyz.openbmc_project.ObjectMapper", "GetObject",
                                 processorPath, std::array<const char*, 0>{});
-=======
-                            if ((std::find(
-                                     interfaces.begin(), interfaces.end(),
-                                     "xyz.openbmc_project.Inventory.Item.Accelerator") !=
-                                 interfaces.end()) ||
-                                (std::find(interfaces.begin(), interfaces.end(),
-                                           "com.nvidia.GPMMetrics") !=
-                                 interfaces.end()))
-                            {
-                                auto processorName = processorPath.substr(
-                                    processorPath.find_last_of('/') + 1);
-                                redfish::nvidia_control_utils::
-                                    patchClockLimitControl(
-                                        asyncResp, chassisID, controlID, req,
-                                        validChassisPath, processorName);
-                                return;
-                            }
->>>>>>> bc0ceaef
                         }
                     },
                     "xyz.openbmc_project.ObjectMapper",
@@ -2067,7 +1754,10 @@
                                                 interfaces.begin(),
                                                 interfaces.end(),
                                                 "xyz.openbmc_project.Inventory.Item.Accelerator") !=
-                                            interfaces.end())
+                                 interfaces.end()) ||
+                                (std::find(interfaces.begin(), interfaces.end(),
+                                           "com.nvidia.GPMMetrics") !=
+                                 interfaces.end()))
                                         {
                                             auto processorName =
                                                 processorPath.substr(
@@ -2117,7 +1807,6 @@
                         }
                         for (auto [service, interfaces] : objType)
                         {
-<<<<<<< HEAD
                             if (std::find(
                                     interfaces.begin(), interfaces.end(),
                                     "xyz.openbmc_project.Inventory.Item.Cpu") !=
@@ -2126,15 +1815,6 @@
                                     interfaces.begin(), interfaces.end(),
                                     "xyz.openbmc_project.Inventory.Item.ProcessorModule") !=
                                     interfaces.end())
-=======
-                            if ((std::find(
-                                     interfaces.begin(), interfaces.end(),
-                                     "xyz.openbmc_project.Inventory.Item.Accelerator") !=
-                                 interfaces.end()) ||
-                                (std::find(interfaces.begin(), interfaces.end(),
-                                           "com.nvidia.GPMMetrics") !=
-                                 interfaces.end()))
->>>>>>> bc0ceaef
                             {
                                 return;
                             }
