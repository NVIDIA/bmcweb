/*
// Copyright (c) 2020 Intel Corporation
//
// Licensed under the Apache License, Version 2.0 (the "License");
// you may not use this file except in compliance with the License.
// You may obtain a copy of the License at
//
//      http://www.apache.org/licenses/LICENSE-2.0
//
// Unless required by applicable law or agreed to in writing, software
// distributed under the License is distributed on an "AS IS" BASIS,
// WITHOUT WARRANTIES OR CONDITIONS OF ANY KIND, either express or implied.
// See the License for the specific language governing permissions and
// limitations under the License.
*/
#pragma once
#include "app.hpp"
#include "event_service_manager.hpp"
#include "http/utility.hpp"
#include "logging.hpp"
#include "query.hpp"
#include "registries/privilege_registry.hpp"
#include "snmp_trap_event_clients.hpp"

#include <boost/beast/http/fields.hpp>
#include <boost/system/error_code.hpp>
#include <boost/url/parse.hpp>
#include <sdbusplus/unpack_properties.hpp>
#include <utils/dbus_utils.hpp>

#include <charconv>
#include <memory>
#include <ranges>
#include <span>
#include <string>

namespace redfish
{

static constexpr const std::array<const char*, 2> supportedEvtFormatTypes = {
    eventFormatType, metricReportFormatType};
static constexpr const std::array<const char*, 4> supportedRegPrefixes = {
    "Base", "OpenBMC", "TaskEvent", "ResourceEvent"};
static constexpr const std::array<const char*, 3> supportedRetryPolicies = {
    "TerminateAfterRetries", "SuspendRetries", "RetryForever"};

<<<<<<< HEAD
static constexpr const std::array<const char*, 1> supportedResourceTypes = {
    "Task"};
=======
#ifdef BMCWEB_ENABLE_IBM_MANAGEMENT_CONSOLE
static constexpr const std::array<const char*, 2> supportedResourceTypes = {
    "IBMConfigFile", "Task"};
#else
static constexpr const std::array<const char*, 11> supportedResourceTypes = {
    "Task",         "AccountService",     "ManagerAccount", "SessionService",
    "EventService", "UpdateService",      "Chassis",        "Systems",
    "Managers",     "CertificateService", "VirtualMedia"};
#endif

static constexpr const uint8_t maxNoOfSubscriptions = 20;
>>>>>>> 4697e0bc

inline void requestRoutesEventService(App& app)
{
    BMCWEB_ROUTE(app, "/redfish/v1/EventService/")
        .privileges(redfish::privileges::getEventService)
        .methods(boost::beast::http::verb::get)(
            [&app](const crow::Request& req,
                   const std::shared_ptr<bmcweb::AsyncResp>& asyncResp) {
        if (!redfish::setUpRedfishRoute(app, req, asyncResp))
        {
            return;
        }

        asyncResp->res.jsonValue["@odata.id"] = "/redfish/v1/EventService";
        asyncResp->res.jsonValue["@odata.type"] =
            "#EventService.v1_7_2.EventService";
        asyncResp->res.jsonValue["Id"] = "EventService";
        asyncResp->res.jsonValue["Name"] = "Event Service";
#ifdef BMCWEB_ENABLE_SSE
        asyncResp->res.jsonValue["ServerSentEventUri"] =
            "/redfish/v1/EventService/SSE";
#endif
        asyncResp->res.jsonValue["Subscriptions"]["@odata.id"] =
            "/redfish/v1/EventService/Subscriptions";
        asyncResp->res
            .jsonValue["Actions"]["#EventService.SubmitTestEvent"]["target"] =
            "/redfish/v1/EventService/Actions/EventService.SubmitTestEvent";

        const persistent_data::EventServiceConfig eventServiceConfig =
            persistent_data::EventServiceStore::getInstance()
                .getEventServiceConfig();

        asyncResp->res.jsonValue["Status"]["State"] =
            (eventServiceConfig.enabled ? "Enabled" : "Disabled");
        asyncResp->res.jsonValue["ServiceEnabled"] = eventServiceConfig.enabled;
        asyncResp->res.jsonValue["DeliveryRetryAttempts"] =
            eventServiceConfig.retryAttempts;
        asyncResp->res.jsonValue["DeliveryRetryIntervalSeconds"] =
            eventServiceConfig.retryTimeoutInterval;
        asyncResp->res.jsonValue["EventFormatTypes"] = supportedEvtFormatTypes;
        asyncResp->res.jsonValue["RegistryPrefixes"] = supportedRegPrefixes;
        asyncResp->res.jsonValue["ResourceTypes"] = supportedResourceTypes;

        nlohmann::json supportedSSEFilters = {
            {"EventFormatType", true},        {"MessageId", true},
            {"MetricReportDefinition", true}, {"RegistryPrefix", true},
            {"OriginResource", false},        {"ResourceType", false}};

        asyncResp->res.jsonValue["SSEFilterPropertiesSupported"] =
            std::move(supportedSSEFilters);

        asyncResp->res.jsonValue["SubordinateResourcesSupported"] = false;
        asyncResp->res.jsonValue["IncludeOriginOfConditionSupported"] = true;
    });

    BMCWEB_ROUTE(app, "/redfish/v1/EventService/")
        .privileges(redfish::privileges::patchEventService)
        .methods(boost::beast::http::verb::patch)(
            [&app](const crow::Request& req,
                   const std::shared_ptr<bmcweb::AsyncResp>& asyncResp) {
        if (!redfish::setUpRedfishRoute(app, req, asyncResp))
        {
            return;
        }
        std::optional<bool> serviceEnabled;
        std::optional<uint32_t> retryAttemps;
        std::optional<uint32_t> retryInterval;

        if (!json_util::readJsonPatch(
                req, asyncResp->res, "ServiceEnabled", serviceEnabled,
                "DeliveryRetryAttempts", retryAttemps,
                "DeliveryRetryIntervalSeconds", retryInterval))
        {
            return;
        }

        persistent_data::EventServiceConfig eventServiceConfig =
            persistent_data::EventServiceStore::getInstance()
                .getEventServiceConfig();

        if (serviceEnabled)
        {
            eventServiceConfig.enabled = *serviceEnabled;
        }

        if (retryAttemps)
        {
            // Supported range [1-3]
            if ((*retryAttemps < 1) || (*retryAttemps > 3))
            {
                messages::queryParameterOutOfRange(
                    asyncResp->res, std::to_string(*retryAttemps),
                    "DeliveryRetryAttempts", "[1-3]");
            }
            else
            {
                eventServiceConfig.retryAttempts = *retryAttemps;
            }
        }

<<<<<<< HEAD
        if (retryInterval)
        {
            // Supported range [5 - 180]
            if ((*retryInterval < 5) || (*retryInterval > 180))
            {
                messages::queryParameterOutOfRange(
                    asyncResp->res, std::to_string(*retryInterval),
                    "DeliveryRetryIntervalSeconds", "[5-180]");
            }
            else
            {
                eventServiceConfig.retryTimeoutInterval = *retryInterval;
            }
        }

        EventServiceManager::getInstance().setEventServiceConfig(
            eventServiceConfig);
    });
=======
                if (retryInterval)
                {
                    // Supported range [30 - 180]
                    if ((*retryInterval < 30) || (*retryInterval > 180))
                    {
                        messages::queryParameterOutOfRange(
                            asyncResp->res, std::to_string(*retryInterval),
                            "DeliveryRetryIntervalSeconds", "[30-180]");
                    }
                    else
                    {
                        eventServiceConfig.retryTimeoutInterval =
                            *retryInterval;
                    }
                }
#ifdef BMCWEB_ENABLE_REDFISH_DBUS_EVENT_PUSH
                EventServiceManager::getInstance().setEventServiceConfig(
                    eventServiceConfig, req.url);
#else
                EventServiceManager::getInstance().setEventServiceConfig(
                    eventServiceConfig);
#endif
            });
>>>>>>> 4697e0bc
}

inline void requestRoutesSubmitTestEvent(App& app)
{
    BMCWEB_ROUTE(
        app, "/redfish/v1/EventService/Actions/EventService.SubmitTestEvent/")
        .privileges(redfish::privileges::postEventService)
        .methods(boost::beast::http::verb::post)(
            [&app](const crow::Request& req,
                   const std::shared_ptr<bmcweb::AsyncResp>& asyncResp) {
        if (!redfish::setUpRedfishRoute(app, req, asyncResp))
        {
            return;
        }
        std::string messageId;
        std::optional<int64_t> eventGroupId;
        std::optional<std::string> eventId;
        std::optional<std::string> eventTimestamp;
        std::optional<std::string> message;
        std::optional<std::vector<std::string>> messageArgs;
        std::optional<std::string> originOfCondition;
        std::optional<std::string> severity;
        // deprecated
        std::optional<std::string> eventType;
        (void)eventType;

        if (!json_util::readJsonPatch(
                req, asyncResp->res, "MessageId", messageId, "EventGroupId",
                eventGroupId, "EventId", eventId, "EventTimestamp",
                eventTimestamp, "Message", message, "MessageArgs", messageArgs,
                "OriginOfCondition", originOfCondition, "Severity", severity,
                "EventType", eventType))
        {
            return;
        }

        if (!redfish::message_registries::isMessageIdValid(messageId))
        {
            messages::propertyValueNotInList(asyncResp->res, messageId,
                                             "MessageId");
            return;
        }

        Event event(messageId);
        if (eventGroupId)
        {
            event.eventGroupId = *eventGroupId;
        }
        if (eventId)
        {
            event.eventId = *eventId;
        }
        if (eventTimestamp)
        {
            event.eventTimestamp = *eventTimestamp;
        }
        if (message)
        {
            if (event.setCustomMsg(*message, *messageArgs) != 0)
            {
                BMCWEB_LOG_ERROR("Invalid message or message " "arguments.");
                messages::actionParameterValueError(
                    asyncResp->res, "MessageArgs", "SubmitTestEvent");
                return;
            }
        }
        else if (messageArgs)
        {
            if (event.setRegistryMsg(*messageArgs) != 0)
            {
                BMCWEB_LOG_ERROR("Invalid message arguments.");
                messages::actionParameterValueError(
                    asyncResp->res, "MessageArgs", "SubmitTestEvent");
                return;
            }
        }
        else
        {
            std::vector<std::string> noArgs = {};
            if (event.setRegistryMsg(noArgs) != 0)
            {
                BMCWEB_LOG_ERROR("Invalid message arguments.");
                messages::actionParameterValueError(
                    asyncResp->res, "MessageArgs", "SubmitTestEvent");
                return;
            }
        }

        if (originOfCondition)
        {
            event.originOfCondition = *originOfCondition;
        }
        if (severity)
        {
            event.messageSeverity = *severity;
        }

        if (!persistent_data::EventServiceStore::getInstance()
                 .getEventServiceConfig()
                 .enabled)
        {
            messages::serviceDisabled(asyncResp->res,
                                      "/redfish/v1/EventService/");
            return;
        }

        EventServiceManager::getInstance().sendEvent(event);
        asyncResp->res.result(boost::beast::http::status::no_content);
    });
}

inline void doSubscriptionCollection(
    const boost::system::error_code& ec,
    const std::shared_ptr<bmcweb::AsyncResp>& asyncResp,
    const dbus::utility::ManagedObjectType& resp)
{
    if (ec)
    {
        if (ec.value() == EBADR || ec.value() == EHOSTUNREACH)
        {
            // This is an optional process so just return if it isn't there
            return;
        }

        BMCWEB_LOG_ERROR("D-Bus response error on GetManagedObjects {}", ec);
        messages::internalError(asyncResp->res);
        return;
    }
    nlohmann::json& memberArray = asyncResp->res.jsonValue["Members"];
    for (const auto& objpath : resp)
    {
        sdbusplus::message::object_path path(objpath.first);
        const std::string snmpId = path.filename();
        if (snmpId.empty())
        {
            BMCWEB_LOG_ERROR("The SNMP client ID is wrong");
            messages::internalError(asyncResp->res);
            return;
        }

        getSnmpSubscriptionList(asyncResp, snmpId, memberArray);
    }
}

inline void requestRoutesEventDestinationCollection(App& app)
{
    BMCWEB_ROUTE(app, "/redfish/v1/EventService/Subscriptions/")
        .privileges(redfish::privileges::getEventDestinationCollection)
        .methods(boost::beast::http::verb::get)(
            [&app](const crow::Request& req,
                   const std::shared_ptr<bmcweb::AsyncResp>& asyncResp) {
        if (!redfish::setUpRedfishRoute(app, req, asyncResp))
        {
            return;
        }
        asyncResp->res.jsonValue["@odata.type"] =
            "#EventDestinationCollection.EventDestinationCollection";
        asyncResp->res.jsonValue["@odata.id"] =
            "/redfish/v1/EventService/Subscriptions";
        asyncResp->res.jsonValue["Name"] = "Event Destination Collections";

        nlohmann::json& memberArray = asyncResp->res.jsonValue["Members"];

        std::vector<std::string> subscripIds =
            EventServiceManager::getInstance().getAllIDs();
        memberArray = nlohmann::json::array();
        asyncResp->res.jsonValue["Members@odata.count"] = subscripIds.size();

        for (const std::string& id : subscripIds)
        {
            nlohmann::json::object_t member;
            member["@odata.id"] = boost::urls::format(
                "/redfish/v1/EventService/Subscriptions/{}" + id);
            memberArray.emplace_back(std::move(member));
        }
        crow::connections::systemBus->async_method_call(
            [asyncResp](const boost::system::error_code& ec,
                        const dbus::utility::ManagedObjectType& resp) {
            doSubscriptionCollection(ec, asyncResp, resp);
            },
            "xyz.openbmc_project.Network.SNMP",
            "/xyz/openbmc_project/network/snmp/manager",
            "org.freedesktop.DBus.ObjectManager", "GetManagedObjects");
        });

    BMCWEB_ROUTE(app, "/redfish/v1/EventService/Subscriptions/")
        .privileges(redfish::privileges::postEventDestinationCollection)
        .methods(boost::beast::http::verb::post)(
            [&app](const crow::Request& req,
                   const std::shared_ptr<bmcweb::AsyncResp>& asyncResp) {
        if (!redfish::setUpRedfishRoute(app, req, asyncResp))
        {
            return;
        }
        if (EventServiceManager::getInstance().getNumberOfSubscriptions() >=
            maxNoOfSubscriptions)
        {
            messages::eventSubscriptionLimitExceeded(asyncResp->res);
            return;
        }
        std::string destUrl;
        std::string protocol;
        std::optional<std::string> context;
        std::optional<std::string> subscriptionType;
        std::optional<std::string> eventFormatType2;
        std::optional<std::string> retryPolicy;
        std::optional<std::vector<std::string>> msgIds;
        std::optional<std::vector<std::string>> regPrefixes;
        std::optional<std::vector<std::string>> resTypes;
        std::optional<std::vector<nlohmann::json>> headers;
        std::optional<std::vector<nlohmann::json>> mrdJsonArray;
        std::optional<std::vector<std::string>> originResources;
        std::optional<bool> includeOriginOfCondition;
        // deprecated
        std::optional<std::vector<std::string>> eventTypes;
        (void)eventTypes;

        if (!json_util::readJsonPatch(
                req, asyncResp->res, "Destination", destUrl, "Context", context,
                "Protocol", protocol, "SubscriptionType", subscriptionType,
                "EventFormatType", eventFormatType2, "HttpHeaders", headers,
                "RegistryPrefixes", regPrefixes, "MessageIds", msgIds,
                "DeliveryRetryPolicy", retryPolicy, "MetricReportDefinitions",
                mrdJsonArray, "ResourceTypes", resTypes, "OriginResources",
                originResources, "EventTypes", eventTypes))
        {
            return;
        }

        // https://stackoverflow.com/questions/417142/what-is-the-maximum-length-of-a-url-in-different-browsers
        static constexpr const uint16_t maxDestinationSize = 2000;
        if (destUrl.size() > maxDestinationSize)
        {
            messages::stringValueTooLong(asyncResp->res, "Destination",
                                         maxDestinationSize);
            return;
        }

        if (regPrefixes && msgIds)
        {
            if (regPrefixes->size() && msgIds->size())
            {
                messages::mutualExclusiveProperties(
                    asyncResp->res, "RegistryPrefixes", "MessageIds");
                return;
            }
        }

        boost::system::result<boost::urls::url> url =
            boost::urls::parse_absolute_uri(destUrl);
        if (!url)
        {
            BMCWEB_LOG_WARNING("Failed to validate and split destination url");
            messages::propertyValueFormatError(asyncResp->res, destUrl,
                                               "Destination");
            return;
        }
        url->normalize();
        crow::utility::setProtocolDefaults(*url, protocol);
        crow::utility::setPortDefaults(*url);

        if (url->path().empty())
        {
            url->set_path("/");
        }

        if (url->has_userinfo())
        {
            messages::propertyValueFormatError(asyncResp->res, destUrl,
                                               "Destination");
            return;
        }

        if (protocol == "SNMPv2c")
        {
            if (context)
            {
                messages::propertyValueConflict(asyncResp->res, "Context",
                                                "Protocol");
                return;
            }
            if (eventFormatType2)
            {
                messages::propertyValueConflict(asyncResp->res,
                                                "EventFormatType", "Protocol");
                return;
            }
            if (retryPolicy)
            {
                messages::propertyValueConflict(asyncResp->res, "RetryPolicy",
                                                "Protocol");
                return;
            }
            if (msgIds)
            {
                messages::propertyValueConflict(asyncResp->res, "MessageIds",
                                                "Protocol");
                return;
            }
            if (regPrefixes)
            {
                messages::propertyValueConflict(asyncResp->res,
                                                "RegistryPrefixes", "Protocol");
                return;
            }
            if (resTypes)
            {
                messages::propertyValueConflict(asyncResp->res, "ResourceTypes",
                                                "Protocol");
                return;
            }
            if (headers)
            {
                messages::propertyValueConflict(asyncResp->res, "HttpHeaders",
                                                "Protocol");
                return;
            }
            if (mrdJsonArray)
            {
                messages::propertyValueConflict(
                    asyncResp->res, "MetricReportDefinitions", "Protocol");
                return;
            }
            if (url->scheme() != "snmp")
            {
                messages::propertyValueConflict(asyncResp->res, "Destination",
                                                "Protocol");
                return;
            }

            addSnmpTrapClient(asyncResp, url->host_address(),
                              url->port_number());
            return;
        }

        std::shared_ptr<Subscription> subValue =
            std::make_shared<Subscription>(*url, app.ioContext());

        subValue->destinationUrl = std::move(*url);

        if (subscriptionType)
        {
            if (*subscriptionType != "RedfishEvent")
            {
                messages::propertyValueNotInList(
                    asyncResp->res, *subscriptionType, "SubscriptionType");
                return;
            }
            subValue->subscriptionType = *subscriptionType;
        }
        else
        {
            subValue->subscriptionType = "RedfishEvent"; // Default
        }

        if (protocol != "Redfish")
        {
            messages::propertyValueNotInList(asyncResp->res, protocol,
                                             "Protocol");
            return;
        }
        subValue->protocol = protocol;

        if (eventFormatType2)
        {
            if (std::ranges::find(supportedEvtFormatTypes, *eventFormatType2) ==
                supportedEvtFormatTypes.end())
            {
                messages::propertyValueNotInList(
                    asyncResp->res, *eventFormatType2, "EventFormatType");
                return;
            }
            subValue->eventFormatType = *eventFormatType2;
        }
        else
        {
            // If not specified, use default "Event"
            subValue->eventFormatType = "Event";
        }

        if (context)
        {
            // This value is selected aribitrarily.
            constexpr const size_t maxContextSize = 256;
            if (context->size() > maxContextSize)
            {
                messages::stringValueTooLong(asyncResp->res, "Context",
                                             maxContextSize);
                return;
            }
            subValue->customText = *context;
        }

        if (headers)
        {
            size_t cumulativeLen = 0;

            for (const nlohmann::json& headerChunk : *headers)
            {
                std::string hdr{headerChunk.dump(
                    -1, ' ', true, nlohmann::json::error_handler_t::replace)};
                cumulativeLen += hdr.length();

                // This value is selected to mirror http_connection.hpp
                constexpr const uint16_t maxHeaderSizeED = 8096;
                if (cumulativeLen > maxHeaderSizeED)
                {
                    messages::arraySizeTooLong(asyncResp->res, "HttpHeaders",
                                               maxHeaderSizeED);
                    return;
                }
                for (const auto& item : headerChunk.items())
                {
                    const std::string* value =
                        item.value().get_ptr<const std::string*>();
                    if (value == nullptr)
                    {
                        messages::propertyValueFormatError(
                            asyncResp->res, item.value(),
                            "HttpHeaders/" + item.key());
                        return;
                    }
                    subValue->httpHeaders.set(item.key(), *value);
                }
            }
        }

        if (regPrefixes)
        {
            for (const std::string& it : *regPrefixes)
            {
                if (std::ranges::find(supportedRegPrefixes, it) ==
                    supportedRegPrefixes.end())
                {
                    messages::propertyValueNotInList(asyncResp->res, it,
                                                     "RegistryPrefixes");
                    return;
                }
            }
            subValue->registryPrefixes = *regPrefixes;
        }

        if (resTypes)
        {
            for (const std::string& it : *resTypes)
            {
                if (std::ranges::find(supportedResourceTypes, it) ==
                    supportedResourceTypes.end())
                {
                    messages::propertyValueNotInList(asyncResp->res, it,
                                                     "ResourceTypes");
                    return;
                }
            }
            subValue->resourceTypes = *resTypes;
        }

        if (msgIds)
        {
            std::vector<std::string> registryPrefix;

            // If no registry prefixes are mentioned, consider all
            // supported prefixes
            if (subValue->registryPrefixes.empty())
            {
                registryPrefix.assign(supportedRegPrefixes.begin(),
                                      supportedRegPrefixes.end());
            }
            else
            {
                registryPrefix = subValue->registryPrefixes;
            }

            for (const std::string& id : *msgIds)
            {
                bool validId = false;

                // Check for Message ID in each of the selected Registry
                for (const std::string& it : registryPrefix)
                {
                    const std::span<const redfish::registries::MessageEntry>
                        registry =
                            redfish::registries::getRegistryFromPrefix(it);

                    if (std::ranges::any_of(
                            registry,
                            [&id](const redfish::registries::MessageEntry&
                                      messageEntry) {
                        return !id.compare(messageEntry.first);
                    }))
                    {
                        validId = true;
                        break;
                    }
                }

                if (!validId)
                {
                    messages::propertyValueNotInList(asyncResp->res, id,
                                                     "MessageIds");
                    return;
                }
            }

            subValue->registryMsgIds = *msgIds;
        }

        if (retryPolicy)
        {
            if (std::ranges::find(supportedRetryPolicies, *retryPolicy) ==
                supportedRetryPolicies.end())
            {
                messages::propertyValueNotInList(asyncResp->res, *retryPolicy,
                                                 "DeliveryRetryPolicy");
                return;
            }
            subValue->retryPolicy = *retryPolicy;
        }
        else
        {
            // Default "TerminateAfterRetries"
            subValue->retryPolicy = "TerminateAfterRetries";
        }

        if (mrdJsonArray)
        {
            for (nlohmann::json& mrdObj : *mrdJsonArray)
            {
                std::string mrdUri;
                if (json_util::getValueFromJsonObject(mrdObj, "@odata.id",
                                                      mrdUri))
                {
                    subValue->metricReportDefinitions.emplace_back(mrdUri);
                }
                else
                {
                    messages::propertyValueFormatError(
                        asyncResp->res,
                        mrdObj.dump(2, ' ', true,
                                    nlohmann::json::error_handler_t::replace),
                        "MetricReportDefinitions");
                    return;
                }
            }
        }

        if (originResources)
        {
            for (const std::string& it : *originResources)
            {
<<<<<<< HEAD
                // TODO Check for each origin resource.
                if (it.empty())
                {
                    messages::propertyValueNotInList(asyncResp->res, it,
                                                     "OriginResources");
                    return;
                }
=======
                messages::resourceAlreadyExists(asyncResp->res, "Subscription",
                                                "Destination",
                                                subValue->destinationUrl);
                return;
>>>>>>> 4697e0bc
            }
            subValue->originResources = *originResources;
        }

        if (includeOriginOfCondition)
        {
            subValue->includeOriginOfCondition = *includeOriginOfCondition;
        }
        else
        {
            subValue->includeOriginOfCondition = true;
        }

        std::string id =
            EventServiceManager::getInstance().addSubscription(subValue);
        if (id.empty())
        {
            messages::internalError(asyncResp->res);
            return;
        }

        messages::created(asyncResp->res);
        asyncResp->res.addHeader(
            "Location", "/redfish/v1/EventService/Subscriptions/" + id);
    });
}

inline void requestRoutesEventDestination(App& app)
{
    BMCWEB_ROUTE(app, "/redfish/v1/EventService/Subscriptions/<str>/")
        .privileges(redfish::privileges::getEventDestination)
        .methods(boost::beast::http::verb::get)(
            [&app](const crow::Request& req,
                   const std::shared_ptr<bmcweb::AsyncResp>& asyncResp,
                   const std::string& param) {
        if (!redfish::setUpRedfishRoute(app, req, asyncResp))
        {
            return;
        }

        if (param.starts_with("snmp"))
        {
            getSnmpTrapClient(asyncResp, param);
            return;
        }

        std::shared_ptr<Subscription> subValue =
            EventServiceManager::getInstance().getSubscription(param);
        if (subValue == nullptr)
        {
            asyncResp->res.result(boost::beast::http::status::not_found);
            return;
        }
        const std::string& id = param;

        asyncResp->res.jsonValue["@odata.type"] =
            "#EventDestination.v1_8_0.EventDestination";
        asyncResp->res.jsonValue["Protocol"] = "Redfish";
        asyncResp->res.jsonValue["@odata.id"] = boost::urls::format(
            "/redfish/v1/EventService/Subscriptions/{}", id);
        asyncResp->res.jsonValue["Id"] = id;
        asyncResp->res.jsonValue["Name"] = "Event Destination " + id;
        asyncResp->res.jsonValue["Destination"] = subValue->destinationUrl;
        asyncResp->res.jsonValue["Context"] = subValue->customText;
        asyncResp->res.jsonValue["SubscriptionType"] =
            subValue->subscriptionType;
        asyncResp->res.jsonValue["HttpHeaders"] = nlohmann::json::array();
        asyncResp->res.jsonValue["EventFormatType"] = subValue->eventFormatType;
        asyncResp->res.jsonValue["RegistryPrefixes"] =
            subValue->registryPrefixes;
        asyncResp->res.jsonValue["ResourceTypes"] = subValue->resourceTypes;
        asyncResp->res.jsonValue["MessageIds"] = subValue->registryMsgIds;
        asyncResp->res.jsonValue["DeliveryRetryPolicy"] = subValue->retryPolicy;
        asyncResp->res.jsonValue["OriginResources"] = subValue->originResources;
        asyncResp->res.jsonValue["IncludeOriginOfCondition"] =
            subValue->includeOriginOfCondition;

        std::vector<nlohmann::json> mrdJsonArray;
        for (const auto& mdrUri : subValue->metricReportDefinitions)
        {
            mrdJsonArray.push_back({{"@odata.id", mdrUri}});
        }
        asyncResp->res.jsonValue["MetricReportDefinitions"] = mrdJsonArray;
    });
    BMCWEB_ROUTE(app, "/redfish/v1/EventService/Subscriptions/<str>/")
        // The below privilege is wrong, it should be ConfigureManager OR
        // ConfigureSelf
        // https://github.com/openbmc/bmcweb/issues/220
        //.privileges(redfish::privileges::patchEventDestination)
        .privileges({{"ConfigureManager"}})
        .methods(boost::beast::http::verb::patch)(
            [&app](const crow::Request& req,
                   const std::shared_ptr<bmcweb::AsyncResp>& asyncResp,
                   const std::string& param) {
<<<<<<< HEAD
        if (!redfish::setUpRedfishRoute(app, req, asyncResp))
        {
            return;
        }
        std::shared_ptr<Subscription> subValue =
            EventServiceManager::getInstance().getSubscription(param);
        if (subValue == nullptr)
        {
            asyncResp->res.result(boost::beast::http::status::not_found);
            return;
        }

        std::optional<std::string> context;
        std::optional<std::string> retryPolicy;
        std::optional<std::vector<nlohmann::json>> headers;

        if (!json_util::readJsonPatch(req, asyncResp->res, "Context", context,
                                      "DeliveryRetryPolicy", retryPolicy,
                                      "HttpHeaders", headers))
        {
            return;
        }

        if (context)
        {
            subValue->customText = *context;
        }

        if (headers)
        {
            boost::beast::http::fields fields;
            for (const nlohmann::json& headerChunk : *headers)
            {
                for (const auto& it : headerChunk.items())
=======
                if (!redfish::setUpRedfishRoute(app, req, asyncResp))
                {
                    return;
                }
                std::shared_ptr<Subscription> subValue =
                    EventServiceManager::getInstance().getSubscription(param);
                if (subValue == nullptr)
                {
                    asyncResp->res.result(
                        boost::beast::http::status::not_found);
                    return;
                }

                std::optional<std::string> context;
                std::optional<std::string> retryPolicy;
                std::optional<std::vector<nlohmann::json>> headers;

                if (!json_util::readJsonPatch(req, asyncResp->res, "Context",
                                              context, "DeliveryRetryPolicy",
                                              retryPolicy, "HttpHeaders",
                                              headers))
                {
                    return;
                }

                if (context)
                {
                    subValue->customText = *context;
#ifdef BMCWEB_ENABLE_REDFISH_DBUS_EVENT_PUSH
                    // Send an event for property change
                    Event event = redfish::EventUtil::getInstance()
                                      .createEventPropertyModified(
                                          "Context", *context, "EventService");
                    redfish::EventServiceManager::getInstance()
                        .sendEventWithOOC(std::string(req.url), event);
#endif
                }

                if (headers)
                {
                    std::string keyValues;
                    boost::beast::http::fields fields;
                    for (const nlohmann::json& headerChunk : *headers)
                    {
                        for (const auto& it : headerChunk.items())
                        {
                            const std::string* value =
                                it.value().get_ptr<const std::string*>();
                            if (value == nullptr)
                            {
                                messages::propertyValueFormatError(
                                    asyncResp->res,
                                    it.value().dump(2, ' ', true),
                                    "HttpHeaders/" + it.key());
                                return;
                            }
                            fields.set(it.key(), *value);
                            keyValues += it.key();
                            keyValues.push_back(':');
                            keyValues += *value;
                            keyValues.push_back(' ');
                        }
                    }
                    subValue->httpHeaders = fields;
#ifdef BMCWEB_ENABLE_REDFISH_DBUS_EVENT_PUSH
                    // Send an event for property change
                    Event event = redfish::EventUtil::getInstance()
                                      .createEventPropertyModified(
                                          "Headers", keyValues, "EventService");
                    redfish::EventServiceManager::getInstance()
                        .sendEventWithOOC(std::string(req.url), event);
#endif
                }

                if (retryPolicy)
>>>>>>> 4697e0bc
                {
                    const std::string* value =
                        it.value().get_ptr<const std::string*>();
                    if (value == nullptr)
                    {
                        messages::propertyValueFormatError(
                            asyncResp->res, it.value(),
                            "HttpHeaders/" + it.key());
                        return;
                    }
<<<<<<< HEAD
                    fields.set(it.key(), *value);
=======
                    subValue->retryPolicy = *retryPolicy;
#ifdef BMCWEB_ENABLE_REDFISH_DBUS_EVENT_PUSH
                    // Send an event for property change
                    Event event =
                        redfish::EventUtil::getInstance()
                            .createEventPropertyModified(
                                "RetryPolicy", *retryPolicy, "EventService");
                    redfish::EventServiceManager::getInstance()
                        .sendEventWithOOC(std::string(req.url), event);
#endif
>>>>>>> 4697e0bc
                }
            }
            subValue->httpHeaders = fields;
        }

        if (retryPolicy)
        {
            if (std::ranges::find(supportedRetryPolicies, *retryPolicy) ==
                supportedRetryPolicies.end())
            {
                messages::propertyValueNotInList(asyncResp->res, *retryPolicy,
                                                 "DeliveryRetryPolicy");
                return;
            }
            subValue->retryPolicy = *retryPolicy;
        }

        EventServiceManager::getInstance().updateSubscriptionData();
    });
    BMCWEB_ROUTE(app, "/redfish/v1/EventService/Subscriptions/<str>/")
        // The below privilege is wrong, it should be ConfigureManager OR
        // ConfigureSelf
        // https://github.com/openbmc/bmcweb/issues/220
        //.privileges(redfish::privileges::deleteEventDestination)
        .privileges({{"ConfigureManager"}})
        .methods(boost::beast::http::verb::delete_)(
            [&app](const crow::Request& req,
                   const std::shared_ptr<bmcweb::AsyncResp>& asyncResp,
                   const std::string& param) {
        if (!redfish::setUpRedfishRoute(app, req, asyncResp))
        {
            return;
        }

        if (param.starts_with("snmp"))
        {
            deleteSnmpTrapClient(asyncResp, param);
            EventServiceManager::getInstance().deleteSubscription(param);
            return;
        }

        if (!EventServiceManager::getInstance().isSubscriptionExist(param))
        {
            asyncResp->res.result(boost::beast::http::status::not_found);
            return;
        }
        EventServiceManager::getInstance().deleteSubscription(param);
    });
}

} // namespace redfish<|MERGE_RESOLUTION|>--- conflicted
+++ resolved
@@ -44,10 +44,6 @@
 static constexpr const std::array<const char*, 3> supportedRetryPolicies = {
     "TerminateAfterRetries", "SuspendRetries", "RetryForever"};
 
-<<<<<<< HEAD
-static constexpr const std::array<const char*, 1> supportedResourceTypes = {
-    "Task"};
-=======
 #ifdef BMCWEB_ENABLE_IBM_MANAGEMENT_CONSOLE
 static constexpr const std::array<const char*, 2> supportedResourceTypes = {
     "IBMConfigFile", "Task"};
@@ -59,7 +55,6 @@
 #endif
 
 static constexpr const uint8_t maxNoOfSubscriptions = 20;
->>>>>>> 4697e0bc
 
 inline void requestRoutesEventService(App& app)
 {
@@ -160,7 +155,6 @@
             }
         }
 
-<<<<<<< HEAD
         if (retryInterval)
         {
             // Supported range [5 - 180]
@@ -176,34 +170,14 @@
             }
         }
 
+#ifdef BMCWEB_ENABLE_REDFISH_DBUS_EVENT_PUSH
+        EventServiceManager::getInstance().setEventServiceConfig(
+            eventServiceConfig, req.url);
+#else
         EventServiceManager::getInstance().setEventServiceConfig(
             eventServiceConfig);
+#endif
     });
-=======
-                if (retryInterval)
-                {
-                    // Supported range [30 - 180]
-                    if ((*retryInterval < 30) || (*retryInterval > 180))
-                    {
-                        messages::queryParameterOutOfRange(
-                            asyncResp->res, std::to_string(*retryInterval),
-                            "DeliveryRetryIntervalSeconds", "[30-180]");
-                    }
-                    else
-                    {
-                        eventServiceConfig.retryTimeoutInterval =
-                            *retryInterval;
-                    }
-                }
-#ifdef BMCWEB_ENABLE_REDFISH_DBUS_EVENT_PUSH
-                EventServiceManager::getInstance().setEventServiceConfig(
-                    eventServiceConfig, req.url);
-#else
-                EventServiceManager::getInstance().setEventServiceConfig(
-                    eventServiceConfig);
-#endif
-            });
->>>>>>> 4697e0bc
 }
 
 inline void requestRoutesSubmitTestEvent(App& app)
@@ -754,7 +728,6 @@
         {
             for (const std::string& it : *originResources)
             {
-<<<<<<< HEAD
                 // TODO Check for each origin resource.
                 if (it.empty())
                 {
@@ -762,12 +735,6 @@
                                                      "OriginResources");
                     return;
                 }
-=======
-                messages::resourceAlreadyExists(asyncResp->res, "Subscription",
-                                                "Destination",
-                                                subValue->destinationUrl);
-                return;
->>>>>>> 4697e0bc
             }
             subValue->originResources = *originResources;
         }
@@ -862,7 +829,6 @@
             [&app](const crow::Request& req,
                    const std::shared_ptr<bmcweb::AsyncResp>& asyncResp,
                    const std::string& param) {
-<<<<<<< HEAD
         if (!redfish::setUpRedfishRoute(app, req, asyncResp))
         {
             return;
@@ -889,43 +855,6 @@
         if (context)
         {
             subValue->customText = *context;
-        }
-
-        if (headers)
-        {
-            boost::beast::http::fields fields;
-            for (const nlohmann::json& headerChunk : *headers)
-            {
-                for (const auto& it : headerChunk.items())
-=======
-                if (!redfish::setUpRedfishRoute(app, req, asyncResp))
-                {
-                    return;
-                }
-                std::shared_ptr<Subscription> subValue =
-                    EventServiceManager::getInstance().getSubscription(param);
-                if (subValue == nullptr)
-                {
-                    asyncResp->res.result(
-                        boost::beast::http::status::not_found);
-                    return;
-                }
-
-                std::optional<std::string> context;
-                std::optional<std::string> retryPolicy;
-                std::optional<std::vector<nlohmann::json>> headers;
-
-                if (!json_util::readJsonPatch(req, asyncResp->res, "Context",
-                                              context, "DeliveryRetryPolicy",
-                                              retryPolicy, "HttpHeaders",
-                                              headers))
-                {
-                    return;
-                }
-
-                if (context)
-                {
-                    subValue->customText = *context;
 #ifdef BMCWEB_ENABLE_REDFISH_DBUS_EVENT_PUSH
                     // Send an event for property change
                     Event event = redfish::EventUtil::getInstance()
@@ -933,47 +862,15 @@
                                           "Context", *context, "EventService");
                     redfish::EventServiceManager::getInstance()
                         .sendEventWithOOC(std::string(req.url), event);
-#endif
-                }
-
-                if (headers)
-                {
-                    std::string keyValues;
-                    boost::beast::http::fields fields;
-                    for (const nlohmann::json& headerChunk : *headers)
-                    {
-                        for (const auto& it : headerChunk.items())
-                        {
-                            const std::string* value =
-                                it.value().get_ptr<const std::string*>();
-                            if (value == nullptr)
-                            {
-                                messages::propertyValueFormatError(
-                                    asyncResp->res,
-                                    it.value().dump(2, ' ', true),
-                                    "HttpHeaders/" + it.key());
-                                return;
-                            }
-                            fields.set(it.key(), *value);
-                            keyValues += it.key();
-                            keyValues.push_back(':');
-                            keyValues += *value;
-                            keyValues.push_back(' ');
-                        }
-                    }
-                    subValue->httpHeaders = fields;
-#ifdef BMCWEB_ENABLE_REDFISH_DBUS_EVENT_PUSH
-                    // Send an event for property change
-                    Event event = redfish::EventUtil::getInstance()
-                                      .createEventPropertyModified(
-                                          "Headers", keyValues, "EventService");
-                    redfish::EventServiceManager::getInstance()
-                        .sendEventWithOOC(std::string(req.url), event);
-#endif
-                }
-
-                if (retryPolicy)
->>>>>>> 4697e0bc
+#endif            
+        }
+
+        if (headers)
+        {
+            boost::beast::http::fields fields;
+            for (const nlohmann::json& headerChunk : *headers)
+            {
+                for (const auto& it : headerChunk.items())
                 {
                     const std::string* value =
                         it.value().get_ptr<const std::string*>();
@@ -984,10 +881,34 @@
                             "HttpHeaders/" + it.key());
                         return;
                     }
-<<<<<<< HEAD
                     fields.set(it.key(), *value);
-=======
-                    subValue->retryPolicy = *retryPolicy;
+                    keyValues += it.key();
+                    keyValues.push_back(':');
+                    keyValues += *value;
+                    keyValues.push_back(' ');
+                }
+            }
+            subValue->httpHeaders = fields;
+#ifdef BMCWEB_ENABLE_REDFISH_DBUS_EVENT_PUSH
+            // Send an event for property change
+            Event event =
+                redfish::EventUtil::getInstance().createEventPropertyModified(
+                    "Headers", keyValues, "EventService");
+            redfish::EventServiceManager::getInstance().sendEventWithOOC(
+                std::string(req.url), event);
+#endif
+        }
+
+        if (retryPolicy)
+        {
+            if (std::ranges::find(supportedRetryPolicies, *retryPolicy) ==
+                supportedRetryPolicies.end())
+            {
+                messages::propertyValueNotInList(asyncResp->res, *retryPolicy,
+                                                 "DeliveryRetryPolicy");
+                return;
+            }
+            subValue->retryPolicy = *retryPolicy;
 #ifdef BMCWEB_ENABLE_REDFISH_DBUS_EVENT_PUSH
                     // Send an event for property change
                     Event event =
@@ -996,23 +917,7 @@
                                 "RetryPolicy", *retryPolicy, "EventService");
                     redfish::EventServiceManager::getInstance()
                         .sendEventWithOOC(std::string(req.url), event);
-#endif
->>>>>>> 4697e0bc
-                }
-            }
-            subValue->httpHeaders = fields;
-        }
-
-        if (retryPolicy)
-        {
-            if (std::ranges::find(supportedRetryPolicies, *retryPolicy) ==
-                supportedRetryPolicies.end())
-            {
-                messages::propertyValueNotInList(asyncResp->res, *retryPolicy,
-                                                 "DeliveryRetryPolicy");
-                return;
-            }
-            subValue->retryPolicy = *retryPolicy;
+#endif            
         }
 
         EventServiceManager::getInstance().updateSubscriptionData();
