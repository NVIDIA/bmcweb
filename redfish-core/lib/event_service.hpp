/*
Copyright (c) 2020 Intel Corporation

Licensed under the Apache License, Version 2.0 (the "License");
you may not use this file except in compliance with the License.
You may obtain a copy of the License at

      http://www.apache.org/licenses/LICENSE-2.0

Unless required by applicable law or agreed to in writing, software
distributed under the License is distributed on an "AS IS" BASIS,
WITHOUT WARRANTIES OR CONDITIONS OF ANY KIND, either express or implied.
See the License for the specific language governing permissions and
limitations under the License.
*/
#pragma once
#include "app.hpp"
#include "event_service_manager.hpp"
#include "generated/enums/event_service.hpp"
#include "http/utility.hpp"
#include "logging.hpp"
#include "query.hpp"
#include "registries/privilege_registry.hpp"
#include "snmp_trap_event_clients.hpp"

#include <boost/beast/http/fields.hpp>
#include <boost/system/error_code.hpp>
#include <boost/url/parse.hpp>
#include <sdbusplus/unpack_properties.hpp>
#include <utils/dbus_utils.hpp>

#include <charconv>
#include <memory>
#include <ranges>
#include <span>
#include <string>
#include <vector>

namespace redfish
{

static constexpr const std::array<const char*, 2> supportedEvtFormatTypes = {
    eventFormatType, metricReportFormatType};
static constexpr const std::array<const char*, 4> supportedRegPrefixes = {
    "Base", "OpenBMC", "TaskEvent", "ResourceEvent"};
static constexpr const std::array<const char*, 3> supportedRetryPolicies = {
    "TerminateAfterRetries", "SuspendRetries", "RetryForever"};

static constexpr const std::array<const char*, 11> supportedResourceTypes = {
    "Task",         "AccountService",     "ManagerAccount", "SessionService",
    "EventService", "UpdateService",      "Chassis",        "Systems",
    "Managers",     "CertificateService", "VirtualMedia"};

inline void requestRoutesEventService(App& app)
{
    BMCWEB_ROUTE(app, "/redfish/v1/EventService/")
        .privileges(redfish::privileges::getEventService)
        .methods(
            boost::beast::http::verb::
                get)([&app](
                         const crow::Request& req,
                         const std::shared_ptr<bmcweb::AsyncResp>& asyncResp) {
            if (!redfish::setUpRedfishRoute(app, req, asyncResp))
            {
                return;
            }

            asyncResp->res.jsonValue["@odata.id"] = "/redfish/v1/EventService";
            asyncResp->res.jsonValue["@odata.type"] =
                "#EventService.v1_5_0.EventService";
            asyncResp->res.jsonValue["Id"] = "EventService";
            asyncResp->res.jsonValue["Name"] = "Event Service";
            asyncResp->res.jsonValue["ServerSentEventUri"] =
                "/redfish/v1/EventService/SSE";

            asyncResp->res.jsonValue["Subscriptions"]["@odata.id"] =
                "/redfish/v1/EventService/Subscriptions";
            asyncResp->res.jsonValue["Actions"]["#EventService.SubmitTestEvent"]
                                    ["target"] =
                "/redfish/v1/EventService/Actions/EventService.SubmitTestEvent";

            const persistent_data::EventServiceConfig eventServiceConfig =
                persistent_data::EventServiceStore::getInstance()
                    .getEventServiceConfig();

            asyncResp->res.jsonValue["Status"]["State"] =
                (eventServiceConfig.enabled ? "Enabled" : "Disabled");
            asyncResp->res.jsonValue["ServiceEnabled"] =
                eventServiceConfig.enabled;
            asyncResp->res.jsonValue["DeliveryRetryAttempts"] =
                eventServiceConfig.retryAttempts;
            asyncResp->res.jsonValue["DeliveryRetryIntervalSeconds"] =
                eventServiceConfig.retryTimeoutInterval;
            asyncResp->res.jsonValue["EventFormatTypes"] =
                supportedEvtFormatTypes;
            asyncResp->res.jsonValue["RegistryPrefixes"] = supportedRegPrefixes;
            asyncResp->res.jsonValue["ResourceTypes"] = supportedResourceTypes;

            nlohmann::json::object_t supportedSSEFilters;
            supportedSSEFilters["EventFormatType"] = true;
            supportedSSEFilters["MessageId"] = true;
            supportedSSEFilters["MetricReportDefinition"] = true;
            supportedSSEFilters["RegistryPrefix"] = true;
            supportedSSEFilters["OriginResource"] = false;
            supportedSSEFilters["ResourceType"] = false;

            asyncResp->res.jsonValue["SSEFilterPropertiesSupported"] =
                std::move(supportedSSEFilters);
        });

    BMCWEB_ROUTE(app, "/redfish/v1/EventService/")
        .privileges(redfish::privileges::patchEventService)
        .methods(boost::beast::http::verb::patch)(
            [&app](const crow::Request& req,
                   const std::shared_ptr<bmcweb::AsyncResp>& asyncResp) {
                if (!redfish::setUpRedfishRoute(app, req, asyncResp))
                {
                    return;
                }
                std::optional<bool> serviceEnabled;
                std::optional<uint32_t> retryAttemps;
                std::optional<uint32_t> retryInterval;
                if (!json_util::readJsonPatch( //
                        req, asyncResp->res, //
                        "DeliveryRetryAttempts", retryAttemps, //
                        "DeliveryRetryIntervalSeconds", retryInterval, //
                        "ServiceEnabled", serviceEnabled //
                        ))
                {
                    return;
                }

                persistent_data::EventServiceConfig eventServiceConfig =
                    persistent_data::EventServiceStore::getInstance()
                        .getEventServiceConfig();

                if (serviceEnabled)
                {
                    eventServiceConfig.enabled = *serviceEnabled;
                }

                if (retryAttemps)
                {
                    // Supported range [1-3]
                    if ((*retryAttemps < 1) || (*retryAttemps > 3))
                    {
                        messages::queryParameterOutOfRange(
                            asyncResp->res, std::to_string(*retryAttemps),
                            "DeliveryRetryAttempts", "[1-3]");
                    }
                    else
                    {
                        eventServiceConfig.retryAttempts = *retryAttemps;
                    }
                }

                if (retryInterval)
                {
                    // Supported range [5 - 180]
                    if ((*retryInterval < 5) || (*retryInterval > 180))
                    {
                        messages::queryParameterOutOfRange(
                            asyncResp->res, std::to_string(*retryInterval),
                            "DeliveryRetryIntervalSeconds", "[5-180]");
                    }
                    else
                    {
                        eventServiceConfig.retryTimeoutInterval =
                            *retryInterval;
                    }
                }

                if constexpr (BMCWEB_REDFISH_DBUS_EVENT)
                {
                    EventServiceManager::getInstance().setEventServiceConfig(
                        eventServiceConfig, req.target());
                }
                else
                {
                    EventServiceManager::getInstance().setEventServiceConfig(
                        eventServiceConfig);
                }
            });
}

inline void requestRoutesSubmitTestEvent(App& app)
{
    BMCWEB_ROUTE(
        app, "/redfish/v1/EventService/Actions/EventService.SubmitTestEvent/")
        .privileges(redfish::privileges::postEventService)
        .methods(boost::beast::http::verb::post)(
            [&app](const crow::Request& req,
                   const std::shared_ptr<bmcweb::AsyncResp>& asyncResp) {
<<<<<<< HEAD
                if (!redfish::setUpRedfishRoute(app, req, asyncResp))
                {
                    return;
                }
                if (!EventServiceManager::getInstance().sendTestEventLog())
                {
                    messages::serviceDisabled(asyncResp->res,
                                              "/redfish/v1/EventService/");
                    return;
                }
                asyncResp->res.result(boost::beast::http::status::no_content);
            });
=======
        if (!redfish::setUpRedfishRoute(app, req, asyncResp))
        {
            return;
        }

        TestEvent testEvent;
        // clang-format off
        if (!json_util::readJsonAction(
                req, asyncResp->res,
                "EventGroupId", testEvent.eventGroupId,
                "EventId", testEvent.eventId,
                "EventTimestamp", testEvent.eventTimestamp,
                "Message", testEvent.message,
                "MessageArgs", testEvent.messageArgs,
                "MessageId", testEvent.messageId,
                "OriginOfCondition", testEvent.originOfCondition,
                "Resolution", testEvent.resolution,
                "Severity", testEvent.severity))
        {
            return;
        }
        // clang-format on

        if (!EventServiceManager::getInstance().sendTestEventLog(testEvent))
        {
            messages::serviceDisabled(asyncResp->res,
                                      "/redfish/v1/EventService/");
            return;
        }
        asyncResp->res.result(boost::beast::http::status::no_content);
    });
>>>>>>> bc0ceaef
}

inline void doSubscriptionCollection(
    const boost::system::error_code& ec,
    const std::shared_ptr<bmcweb::AsyncResp>& asyncResp,
    const dbus::utility::ManagedObjectType& resp)
{
    if (ec)
    {
        if (ec.value() == EBADR || ec.value() == EHOSTUNREACH)
        {
            // This is an optional process so just return if it isn't there
            return;
        }

        BMCWEB_LOG_ERROR("D-Bus response error on GetManagedObjects {}", ec);
        messages::internalError(asyncResp->res);
        return;
    }
    nlohmann::json& memberArray = asyncResp->res.jsonValue["Members"];
    for (const auto& objpath : resp)
    {
        sdbusplus::message::object_path path(objpath.first);
        const std::string snmpId = path.filename();
        if (snmpId.empty())
        {
            BMCWEB_LOG_ERROR("The SNMP client ID is wrong");
            messages::internalError(asyncResp->res);
            return;
        }

        getSnmpSubscriptionList(asyncResp, snmpId, memberArray);
    }
}

inline void requestRoutesEventDestinationCollection(App& app)
{
    BMCWEB_ROUTE(app, "/redfish/v1/EventService/Subscriptions/")
        .privileges(redfish::privileges::getEventDestinationCollection)
        .methods(boost::beast::http::verb::get)(
            [&app](const crow::Request& req,
                   const std::shared_ptr<bmcweb::AsyncResp>& asyncResp) {
                if (!redfish::setUpRedfishRoute(app, req, asyncResp))
                {
                    return;
                }
                asyncResp->res.jsonValue["@odata.type"] =
                    "#EventDestinationCollection.EventDestinationCollection";
                asyncResp->res.jsonValue["@odata.id"] =
                    "/redfish/v1/EventService/Subscriptions";
                asyncResp->res.jsonValue["Name"] =
                    "Event Destination Collections";

                nlohmann::json& memberArray =
                    asyncResp->res.jsonValue["Members"];

                std::vector<std::string> subscripIds =
                    EventServiceManager::getInstance().getAllIDs();
                memberArray = nlohmann::json::array();
                asyncResp->res.jsonValue["Members@odata.count"] =
                    subscripIds.size();

                for (const std::string& id : subscripIds)
                {
                    nlohmann::json::object_t member;
                    member["@odata.id"] = boost::urls::format(
                        "/redfish/v1/EventService/Subscriptions/{}" + id);
                    memberArray.emplace_back(std::move(member));
                }
                crow::connections::systemBus->async_method_call(
                    [asyncResp](const boost::system::error_code& ec,
                                const dbus::utility::ManagedObjectType& resp) {
                        doSubscriptionCollection(ec, asyncResp, resp);
                    },
                    "xyz.openbmc_project.Network.SNMP",
                    "/xyz/openbmc_project/network/snmp/manager",
                    "org.freedesktop.DBus.ObjectManager", "GetManagedObjects");
            });

    BMCWEB_ROUTE(app, "/redfish/v1/EventService/Subscriptions/")
        .privileges(redfish::privileges::postEventDestinationCollection)
        .methods(
            boost::beast::http::verb::
                post)([&app](
                          const crow::Request& req,
                          const std::shared_ptr<bmcweb::AsyncResp>& asyncResp) {
            if (!redfish::setUpRedfishRoute(app, req, asyncResp))
            {
                return;
            }
            if (EventServiceManager::getInstance().getNumberOfSubscriptions() >=
                maxNoOfSubscriptions)
            {
                messages::eventSubscriptionLimitExceeded(asyncResp->res);
                return;
            }
            std::string destUrl;
            std::string protocol;
            std::optional<bool> verifyCertificate;
            std::optional<std::string> context;
            std::optional<std::string> subscriptionType;
            std::optional<std::string> eventFormatType2;
            std::optional<std::string> retryPolicy;
            std::optional<std::vector<std::string>> msgIds;
            std::optional<std::vector<std::string>> regPrefixes;
            std::optional<std::vector<std::string>> originResources;
            std::optional<std::vector<std::string>> resTypes;
            std::optional<std::vector<nlohmann::json::object_t>> headers;
            std::optional<std::vector<nlohmann::json::object_t>> mrdJsonArray;

            if (!json_util::readJsonPatch( //
                    req, asyncResp->res, //
                    "Context", context, //
                    "DeliveryRetryPolicy", retryPolicy, //
                    "Destination", destUrl, //
                    "EventFormatType", eventFormatType2, //
                    "HttpHeaders", headers, //
                    "MessageIds", msgIds, //
                    "MetricReportDefinitions", mrdJsonArray, //
                    "OriginResources", originResources, //
                    "Protocol", protocol, //
                    "RegistryPrefixes", regPrefixes, //
                    "ResourceTypes", resTypes, //
                    "SubscriptionType", subscriptionType, //
                    "VerifyCertificate", verifyCertificate //
                    ))
            {
                return;
            }
            // clang-format on

            // https://stackoverflow.com/questions/417142/what-is-the-maximum-length-of-a-url-in-different-browsers
            static constexpr const uint16_t maxDestinationSize = 2000;
            if (destUrl.size() > maxDestinationSize)
            {
                messages::stringValueTooLong(asyncResp->res, "Destination",
                                             maxDestinationSize);
                return;
            }

            if (regPrefixes && msgIds)
            {
                if (!regPrefixes->empty() && !msgIds->empty())
                {
                    messages::propertyValueConflict(
                        asyncResp->res, "MessageIds", "RegistryPrefixes");
                    return;
                }
            }

            boost::system::result<boost::urls::url> url =
                boost::urls::parse_absolute_uri(destUrl);
            if (!url)
            {
                BMCWEB_LOG_WARNING(
                    "Failed to validate and split destination url");
                messages::propertyValueFormatError(asyncResp->res, destUrl,
                                                   "Destination");
                return;
            }
            url->normalize();
            crow::utility::setProtocolDefaults(*url, protocol);
            crow::utility::setPortDefaults(*url);

            if (url->path().empty())
            {
                url->set_path("/");
            }

            if (url->has_userinfo())
            {
                messages::propertyValueFormatError(asyncResp->res, destUrl,
                                                   "Destination");
                return;
            }

            if (protocol == "SNMPv2c")
            {
                if (context)
                {
                    messages::propertyValueConflict(asyncResp->res, "Context",
                                                    "Protocol");
                    return;
                }
                if (eventFormatType2)
                {
                    messages::propertyValueConflict(
                        asyncResp->res, "EventFormatType", "Protocol");
                    return;
                }
                if (retryPolicy)
                {
                    messages::propertyValueConflict(asyncResp->res,
                                                    "RetryPolicy", "Protocol");
                    return;
                }
                if (msgIds)
                {
                    messages::propertyValueConflict(asyncResp->res,
                                                    "MessageIds", "Protocol");
                    return;
                }
                if (regPrefixes)
                {
                    messages::propertyValueConflict(
                        asyncResp->res, "RegistryPrefixes", "Protocol");
                    return;
                }
                if (resTypes)
                {
                    messages::propertyValueConflict(
                        asyncResp->res, "ResourceTypes", "Protocol");
                    return;
                }
                if (headers)
                {
                    messages::propertyValueConflict(asyncResp->res,
                                                    "HttpHeaders", "Protocol");
                    return;
                }
                if (mrdJsonArray)
                {
                    messages::propertyValueConflict(
                        asyncResp->res, "MetricReportDefinitions", "Protocol");
                    return;
                }
                if (url->scheme() != "snmp")
                {
                    messages::propertyValueConflict(asyncResp->res,
                                                    "Destination", "Protocol");
                    return;
                }

                addSnmpTrapClient(asyncResp, url->host_address(),
                                  url->port_number());
                return;
            }

            std::shared_ptr<Subscription> subValue =
                std::make_shared<Subscription>(
                    persistent_data::UserSubscription{}, *url, app.ioContext());

            subValue->userSub.destinationUrl = std::move(*url);

            if (subscriptionType)
            {
                if (*subscriptionType != "RedfishEvent")
                {
                    messages::propertyValueNotInList(
                        asyncResp->res, *subscriptionType, "SubscriptionType");
                    return;
                }
                subValue->userSub.subscriptionType = *subscriptionType;
            }
            else
            {
                // Default
                subValue->userSub.subscriptionType = "RedfishEvent";
            }

            if (protocol != "Redfish")
            {
                messages::propertyValueNotInList(asyncResp->res, protocol,
                                                 "Protocol");
                return;
            }
            subValue->userSub.protocol = protocol;

            if (verifyCertificate)
            {
                subValue->userSub.verifyCertificate = *verifyCertificate;
            }

            if (eventFormatType2)
            {
                if (std::ranges::find(supportedEvtFormatTypes,
                                      *eventFormatType2) ==
                    supportedEvtFormatTypes.end())
                {
                    messages::propertyValueNotInList(
                        asyncResp->res, *eventFormatType2, "EventFormatType");
                    return;
                }
                subValue->userSub.eventFormatType = *eventFormatType2;
            }
            else
            {
                // If not specified, use default "Event"
                subValue->userSub.eventFormatType = "Event";
            }

            if (context)
            {
                // This value is selected arbitrarily.
                constexpr const size_t maxContextSize = 256;
                if (context->size() > maxContextSize)
                {
                    messages::stringValueTooLong(asyncResp->res, "Context",
                                                 maxContextSize);
                    return;
                }
                subValue->userSub.customText = *context;
            }

            if (headers)
            {
                size_t cumulativeLen = 0;

                for (const nlohmann::json::object_t& headerChunk : *headers)
                {
                    for (const auto& item : headerChunk)
                    {
                        const std::string* value =
                            item.second.get_ptr<const std::string*>();
                        if (value == nullptr)
                        {
                            messages::propertyValueFormatError(
                                asyncResp->res, item.second,
                                "HttpHeaders/" + item.first);
                            return;
                        }
                        // Adding a new json value is the size of the key, +
                        // the size of the value + 2 * 2 quotes for each, +
                        // the colon and space between. example:
                        // "key": "value"
                        cumulativeLen += item.first.size() + value->size() + 6;
                        // This value is selected to mirror http_connection.hpp
                        constexpr const uint16_t maxHeaderSizeED = 8096;
                        if (cumulativeLen > maxHeaderSizeED)
                        {
                            messages::arraySizeTooLong(
                                asyncResp->res, "HttpHeaders", maxHeaderSizeED);
                            return;
                        }
                        subValue->userSub.httpHeaders.set(item.first, *value);
                    }
                }
            }

            if (regPrefixes)
            {
                for (const std::string& it : *regPrefixes)
                {
                    if (std::ranges::find(supportedRegPrefixes, it) ==
                        supportedRegPrefixes.end())
                    {
                        messages::propertyValueNotInList(asyncResp->res, it,
                                                         "RegistryPrefixes");
                        return;
                    }
                }
                subValue->userSub.registryPrefixes = *regPrefixes;
            }

            if (originResources)
            {
                subValue->userSub.originResources = *originResources;
            }

            if (resTypes)
            {
                for (const std::string& it : *resTypes)
                {
                    if (std::ranges::find(supportedResourceTypes, it) ==
                        supportedResourceTypes.end())
                    {
                        messages::propertyValueNotInList(asyncResp->res, it,
                                                         "ResourceTypes");
                        return;
                    }
                }
                subValue->userSub.resourceTypes = *resTypes;
            }

            if (msgIds)
            {
                std::vector<std::string> registryPrefix;

                // If no registry prefixes are mentioned, consider all
                // supported prefixes
                if (subValue->userSub.registryPrefixes.empty())
                {
                    registryPrefix.assign(supportedRegPrefixes.begin(),
                                          supportedRegPrefixes.end());
                }
                else
                {
                    registryPrefix = subValue->userSub.registryPrefixes;
                }

                for (const std::string& id : *msgIds)
                {
                    bool validId = false;

                    // Check for Message ID in each of the selected Registry
                    for (const std::string& it : registryPrefix)
                    {
                        const std::span<const redfish::registries::MessageEntry>
                            registry =
                                redfish::registries::getRegistryFromPrefix(it);

                        if (std::ranges::any_of(
                                registry,
                                [&id](const redfish::registries::MessageEntry&
                                          messageEntry) {
                                    return id == messageEntry.first;
                                }))
                        {
                            validId = true;
                            break;
                        }
                    }

                    if (!validId)
                    {
                        messages::propertyValueNotInList(asyncResp->res, id,
                                                         "MessageIds");
                        return;
                    }
                }

                subValue->userSub.registryMsgIds = *msgIds;
            }

            if (retryPolicy)
            {
                if (std::ranges::find(supportedRetryPolicies, *retryPolicy) ==
                    supportedRetryPolicies.end())
                {
                    messages::propertyValueNotInList(
                        asyncResp->res, *retryPolicy, "DeliveryRetryPolicy");
                    return;
                }
                subValue->userSub.retryPolicy = *retryPolicy;
            }
            else
            {
                // Default "TerminateAfterRetries"
                subValue->userSub.retryPolicy = "TerminateAfterRetries";
            }

            if (mrdJsonArray)
            {
                for (nlohmann::json::object_t& mrdObj : *mrdJsonArray)
                {
                    std::string mrdUri;

                    if (!json_util::readJsonObject(mrdObj, asyncResp->res,
                                                   "@odata.id", mrdUri))

                    {
                        return;
                    }
                    subValue->userSub.metricReportDefinitions.emplace_back(
                        mrdUri);
                }
            }

            std::string id =
                EventServiceManager::getInstance().addPushSubscription(
                    subValue);
            if (id.empty())
            {
                messages::internalError(asyncResp->res);
                return;
            }
            if constexpr (BMCWEB_REDFISH_AGGREGATION)
            {
                // new subscription is added so start redfish event listener.
                if (EventServiceManager::getInstance()
                        .getNumberOfSubscriptions() == 1)
                {
                    startRedfishEventListener(*req.ioService);
                }
            }
            messages::created(asyncResp->res);
            asyncResp->res.addHeader(
                "Location", "/redfish/v1/EventService/Subscriptions/" + id);
        });
}

inline void requestRoutesEventDestination(App& app)
{
    BMCWEB_ROUTE(app, "/redfish/v1/EventService/Subscriptions/<str>/")
        .privileges(redfish::privileges::getEventDestination)
        .methods(boost::beast::http::verb::get)(
            [&app](const crow::Request& req,
                   const std::shared_ptr<bmcweb::AsyncResp>& asyncResp,
                   const std::string& param) {
                if (!redfish::setUpRedfishRoute(app, req, asyncResp))
                {
                    return;
                }

                if (param.starts_with("snmp"))
                {
                    getSnmpTrapClient(asyncResp, param);
                    return;
                }

                std::shared_ptr<Subscription> subValue =
                    EventServiceManager::getInstance().getSubscription(param);
                if (subValue == nullptr)
                {
                    asyncResp->res.result(
                        boost::beast::http::status::not_found);
                    return;
                }
                const std::string& id = param;

                const persistent_data::UserSubscription& userSub =
                    subValue->userSub;

                nlohmann::json& jVal = asyncResp->res.jsonValue;
                jVal["@odata.type"] =
                    "#EventDestination.v1_14_1.EventDestination";
                jVal["Protocol"] =
                    event_destination::EventDestinationProtocol::Redfish;
                jVal["@odata.id"] = boost::urls::format(
                    "/redfish/v1/EventService/Subscriptions/{}", id);
                jVal["Id"] = id;
                jVal["Name"] = "Event Destination " + id;
                jVal["Destination"] = userSub.destinationUrl;
                jVal["Context"] = userSub.customText;
                jVal["SubscriptionType"] = userSub.subscriptionType;
                jVal["HttpHeaders"] = nlohmann::json::array();
                jVal["EventFormatType"] = userSub.eventFormatType;
                jVal["RegistryPrefixes"] = userSub.registryPrefixes;
                jVal["ResourceTypes"] = userSub.resourceTypes;

                jVal["MessageIds"] = userSub.registryMsgIds;
                jVal["DeliveryRetryPolicy"] = userSub.retryPolicy;
                jVal["VerifyCertificate"] = userSub.verifyCertificate;

                nlohmann::json::array_t mrdJsonArray;
                for (const auto& mdrUri : userSub.metricReportDefinitions)
                {
                    nlohmann::json::object_t mdr;
                    mdr["@odata.id"] = mdrUri;
                    mrdJsonArray.emplace_back(std::move(mdr));
                }
                jVal["MetricReportDefinitions"] = mrdJsonArray;
            });
    BMCWEB_ROUTE(app, "/redfish/v1/EventService/Subscriptions/<str>/")
        // The below privilege is wrong, it should be ConfigureManager OR
        // ConfigureSelf
        // https://github.com/openbmc/bmcweb/issues/220
        //.privileges(redfish::privileges::patchEventDestination)
        .privileges({{"ConfigureManager"}})
        .methods(boost::beast::http::verb::patch)(
            [&app](const crow::Request& req,
                   const std::shared_ptr<bmcweb::AsyncResp>& asyncResp,
                   const std::string& param) {
                if (!redfish::setUpRedfishRoute(app, req, asyncResp))
                {
                    return;
                }
                std::shared_ptr<Subscription> subValue =
                    EventServiceManager::getInstance().getSubscription(param);
                if (subValue == nullptr)
                {
                    asyncResp->res.result(
                        boost::beast::http::status::not_found);
                    return;
                }

                std::optional<std::string> context;
                std::optional<std::string> retryPolicy;
                std::optional<bool> verifyCertificate;
                std::optional<std::vector<nlohmann::json::object_t>> headers;

                if (!json_util::readJsonPatch( //
                        req, asyncResp->res, //
                        "Context", context, //
                        "DeliveryRetryPolicy", retryPolicy, //
                        "HttpHeaders", headers, //
                        "VerifyCertificate", verifyCertificate //
                        ))
                {
                    return;
                }

                if (context)
                {
                    subValue->userSub.customText = *context;
                    if constexpr (BMCWEB_REDFISH_DBUS_EVENT)
                    {
                        // Send an event for property change
                        DsEvent event =
                            redfish::EventUtil::getInstance()
                                .createEventPropertyModified(
                                    "Context", *context, "EventService");
                        redfish::EventServiceManager::getInstance()
                            .sendEventWithOOC(std::string(req.target()), event);
                    }
                }

                if (headers)
                {
                    std::string keyValues;
                    boost::beast::http::fields fields;
                    for (const nlohmann::json::object_t& headerChunk : *headers)
                    {
                        for (const auto& it : headerChunk)
                        {
                            const std::string* value =
                                it.second.get_ptr<const std::string*>();
                            if (value == nullptr)
                            {
                                messages::propertyValueFormatError(
                                    asyncResp->res, it.second,
                                    "HttpHeaders/" + it.first);
                                return;
                            }
                            fields.set(it.first, *value);
                            keyValues += it.first;
                            keyValues.push_back(':');
                            keyValues += *value;
                            keyValues.push_back(' ');
                        }
                    }
                    subValue->userSub.httpHeaders = std::move(fields);
                    if constexpr (BMCWEB_REDFISH_DBUS_EVENT)
                    {
                        // Send an event for property change
                        DsEvent event =
                            redfish::EventUtil::getInstance()
                                .createEventPropertyModified(
                                    "Headers", keyValues, "EventService");
                        redfish::EventServiceManager::getInstance()
                            .sendEventWithOOC(std::string(req.target()), event);
                    }
                }

                if (retryPolicy)
                {
                    if (std::ranges::find(supportedRetryPolicies,
                                          *retryPolicy) ==
                        supportedRetryPolicies.end())
                    {
                        messages::propertyValueNotInList(asyncResp->res,
                                                         *retryPolicy,
                                                         "DeliveryRetryPolicy");
                        return;
                    }
                    subValue->userSub.retryPolicy = *retryPolicy;
                    if constexpr (BMCWEB_REDFISH_DBUS_EVENT)
                    {
                        // Send an event for property change
                        DsEvent event = redfish::EventUtil::getInstance()
                                            .createEventPropertyModified(
                                                "RetryPolicy", *retryPolicy,
                                                "EventService");
                        redfish::EventServiceManager::getInstance()
                            .sendEventWithOOC(std::string(req.target()), event);
                    }
                }

                if (verifyCertificate)
                {
                    subValue->userSub.verifyCertificate = *verifyCertificate;
                }

                // Sync Subscription to UserSubscriptionConfig
                persistent_data::EventServiceStore::getInstance()
                    .updateUserSubscriptionConfig(subValue->userSub);

                EventServiceManager::getInstance().updateSubscriptionData();
            });
    BMCWEB_ROUTE(app, "/redfish/v1/EventService/Subscriptions/<str>/")
        // The below privilege is wrong, it should be ConfigureManager OR
        // ConfigureSelf
        // https://github.com/openbmc/bmcweb/issues/220
        //.privileges(redfish::privileges::deleteEventDestination)
        .privileges({{"ConfigureManager"}})
        .methods(boost::beast::http::verb::delete_)(
            [&app](const crow::Request& req,
                   const std::shared_ptr<bmcweb::AsyncResp>& asyncResp,
                   const std::string& param) {
                if (!redfish::setUpRedfishRoute(app, req, asyncResp))
                {
                    return;
                }
                EventServiceManager& event = EventServiceManager::getInstance();
                if (param.starts_with("snmp"))
                {
                    deleteSnmpTrapClient(asyncResp, param);
                    event.deleteSubscription(param);
                    return;
                }

                if (!event.deleteSubscription(param))
                {
                    messages::resourceNotFound(asyncResp->res,
                                               "EventDestination", param);
                    return;
                }
                messages::success(asyncResp->res);
                if constexpr (BMCWEB_REDFISH_AGGREGATION)
                {
                    // there will be no subscription after the deletion
                    // stop redfish event listener
                    if (EventServiceManager::getInstance()
                            .getNumberOfSubscriptions() == 1)
                    {
                        stopRedfishEventListener(*req.ioService);
                    }
                }
            });
}

} // namespace redfish<|MERGE_RESOLUTION|>--- conflicted
+++ resolved
@@ -191,24 +191,10 @@
         .methods(boost::beast::http::verb::post)(
             [&app](const crow::Request& req,
                    const std::shared_ptr<bmcweb::AsyncResp>& asyncResp) {
-<<<<<<< HEAD
                 if (!redfish::setUpRedfishRoute(app, req, asyncResp))
                 {
                     return;
                 }
-                if (!EventServiceManager::getInstance().sendTestEventLog())
-                {
-                    messages::serviceDisabled(asyncResp->res,
-                                              "/redfish/v1/EventService/");
-                    return;
-                }
-                asyncResp->res.result(boost::beast::http::status::no_content);
-            });
-=======
-        if (!redfish::setUpRedfishRoute(app, req, asyncResp))
-        {
-            return;
-        }
 
         TestEvent testEvent;
         // clang-format off
@@ -229,14 +215,13 @@
         // clang-format on
 
         if (!EventServiceManager::getInstance().sendTestEventLog(testEvent))
-        {
-            messages::serviceDisabled(asyncResp->res,
-                                      "/redfish/v1/EventService/");
-            return;
-        }
-        asyncResp->res.result(boost::beast::http::status::no_content);
-    });
->>>>>>> bc0ceaef
+                {
+                    messages::serviceDisabled(asyncResp->res,
+                                              "/redfish/v1/EventService/");
+                    return;
+                }
+                asyncResp->res.result(boost::beast::http::status::no_content);
+            });
 }
 
 inline void doSubscriptionCollection(
