--- conflicted
+++ resolved
@@ -1337,18 +1337,8 @@
     if (resp.resultInt() !=
         static_cast<unsigned>(boost::beast::http::status::accepted))
     {
-<<<<<<< HEAD
-        BMCWEB_LOG_DEBUG("Collection resource does not exist in satellite BMC {}", prefix);
-        // Return the error if we haven't had any successes
-        if (asyncResp->res.resultInt()  !=  static_cast<unsigned>(boost::beast::http::status::ok))
-        {
-            asyncResp->res.result(resp.result());
-            asyncResp->res.body() = resp.body();
-        }
-=======
         asyncResp->res.result(resp.result());
         asyncResp->res.body() = resp.body();
->>>>>>> 65fa2a5f
         return;
     }
 
@@ -1507,8 +1497,7 @@
                     nlohmann::json::parse(formpart.content, nullptr, false);
                 if (content.is_discarded())
                 {
-                    BMCWEB_LOG_INFO << "UpdateParameters parse error:"
-                                    << formpart.content;
+                    BMCWEB_LOG_INFO("UpdateParameters parse error:{}", formpart.content);
                     continue;
                 }
                 std::optional<std::vector<std::string>> targets;
@@ -1539,7 +1528,7 @@
                             uri.erase(pos, urlPrefix.size() + 1);
                         }
 #endif
-                        BMCWEB_LOG_DEBUG << "uri in Targets: "<< uri;
+                        BMCWEB_LOG_DEBUG("uri in Targets: {}", uri);
                         paramJson["Targets"].push_back(uri);
                     }
                 }
@@ -1549,7 +1538,7 @@
                 }
                 data += paramJson.dump();
                 data += "\r\n";
-                BMCWEB_LOG_DEBUG <<"form data:" <<data;
+                BMCWEB_LOG_DEBUG("form data: {}", data);
             }
         }
     }
@@ -1703,8 +1692,7 @@
             auto parsed = boost::urls::parse_relative_ref(uri);
             if (!parsed)
             {
-                BMCWEB_LOG_DEBUG << "Couldn't parse URI from resource "
-                                    << uri;
+                BMCWEB_LOG_DEBUG("Couldn't parse URI from resource ", uri);
                 return;
             }
 
@@ -3649,7 +3637,6 @@
                     asyncResp->res.jsonValue["Version"] = *version;
                     asyncResp->res.jsonValue["Id"] = *swId;
 
-<<<<<<< HEAD
                     // swInvPurpose is of format:
                     // xyz.openbmc_project.Software.Version.VersionPurpose.ABC
                     // Translate this to "ABC image"
@@ -3658,17 +3645,6 @@
                     {
                         messages::internalError(asyncResp->res);
                         return;
-=======
-                        asyncResp->res.jsonValue["Status"]["Health"] = "OK";
-#ifndef BMCWEB_DISABLE_HEALTH_ROLLUP
-                        asyncResp->res.jsonValue["Status"]["HealthRollup"] =
-                            "OK";
-#endif // BMCWEB_DISABLE_HEALTH_ROLLUP
-#ifndef BMCWEB_DISABLE_CONDITIONS_ARRAY
-                        asyncResp->res.jsonValue["Status"]["Conditions"] =
-                            nlohmann::json::array();
-#endif // BMCWEB_DISABLE_CONDITIONS_ARRAY
->>>>>>> 65fa2a5f
                     }
                     endDesc++;
                     if (endDesc >= swInvPurpose->size())
@@ -3686,9 +3662,13 @@
                     "org.freedesktop.DBus.Properties", "GetAll", "");
 
                 asyncResp->res.jsonValue["Status"]["Health"] = "OK";
+#ifndef BMCWEB_DISABLE_HEALTH_ROLLUP
                 asyncResp->res.jsonValue["Status"]["HealthRollup"] = "OK";
+#endif // BMCWEB_DISABLE_HEALTH_ROLLUP
+#ifndef BMCWEB_DISABLE_CONDITIONS_ARRAY
                 asyncResp->res.jsonValue["Status"]["Conditions"] =
                     nlohmann::json::array();
+#endif // BMCWEB_DISABLE_CONDITIONS_ARRAY
             }
             if (!found)
             {
