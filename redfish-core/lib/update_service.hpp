--- conflicted
+++ resolved
@@ -67,13 +67,9 @@
 // NOLINTNEXTLINE(cppcoreguidelines-avoid-non-const-global-variables)
 static bool fwUpdateInProgress = false;
 #ifdef BMCWEB_ENABLE_NVIDIA_OEM_PROPERTIES
-<<<<<<< HEAD
 // Match signals added on software path for staging fw package
 static std::unique_ptr<sdbusplus::bus::match_t> fwStageImageMatcher;
 // Allow staging, deleting or initializing firmware
-=======
-// Allow staging, deleting or initializing firmware 
->>>>>>> 4697e0bc
 // when staging of another firmware is not in a progress
 static bool fwImageIsStaging = false;
 // max staged updates per hour
@@ -1208,9 +1204,7 @@
                 }
                 catch (const std::exception& e)
                 {
-                    BMCWEB_LOG_ERROR
-                        << "Unable to parse JSON. Check the format of the request body."
-                        << "Exception caught: " << e.what();
+                    BMCWEB_LOG_ERROR("Unable to parse JSON. Check the format of the request body. Exception caught: {}" e.what());
                     messages::unrecognizedRequestBody(asyncResp->res);
 
                     return false;
@@ -1304,8 +1298,7 @@
 {
     // Allow all response codes because we want to surface any satellite
     // issue to the client
-    BMCWEB_LOG_DEBUG << "Received " << respCode
-                     << " response of the firmware update from satellite";
+    BMCWEB_LOG_DEBUG("Received {} response of the firmware update from satellite", respCode);
     return boost::system::errc::make_error_code(boost::system::errc::success);
 }
 
@@ -1345,9 +1338,7 @@
     if (resp.resultInt() !=
         static_cast<unsigned>(boost::beast::http::status::accepted))
     {
-        BMCWEB_LOG_DEBUG
-            << "Collection resource does not exist in satellite BMC \""
-            << prefix << "\"";
+        BMCWEB_LOG_DEBUG("Collection resource does not exist in satellite BMC {}", prefix);
         // Return the error if we haven't had any successes
         if (asyncResp->res.resultInt()  !=  static_cast<unsigned>(boost::beast::http::status::ok))
         {
@@ -1367,7 +1358,7 @@
             nlohmann::json::parse(resp.body(), nullptr, false);
         if (jsonVal.is_discarded())
         {
-            BMCWEB_LOG_ERROR << "Error parsing satellite response as JSON";
+            BMCWEB_LOG_ERROR("Error parsing satellite response as JSON");
 
             // Notify the user if doing so won't overwrite a valid response
             if (asyncResp->res.resultInt() != static_cast<unsigned>(boost::beast::http::status::ok))
@@ -1376,12 +1367,12 @@
             }
             return;
         }
-        BMCWEB_LOG_DEBUG << "Successfully parsed satellite response";
+        BMCWEB_LOG_DEBUG("Successfully parsed satellite response");
         nlohmann::json::object_t* object =
             jsonVal.get_ptr<nlohmann::json::object_t*>();
         if (object == nullptr)
         {
-            BMCWEB_LOG_ERROR << "Parsed JSON was not an object?";
+            BMCWEB_LOG_ERROR("Parsed JSON was not an object?");
             return;
         }
 
@@ -1392,7 +1383,7 @@
             std::string* strValue = prop.second.get_ptr<std::string*>();
             if (strValue == nullptr)
             {
-                BMCWEB_LOG_CRITICAL << "Field wasn't a string????";
+                BMCWEB_LOG_CRITICAL("Field wasn't a string????");
                 continue;
             }
             if (prop.first == "@odata.id")
@@ -1441,7 +1432,7 @@
     // Something went wrong while querying dbus
     if (ec)
     {
-        BMCWEB_LOG_ERROR << "Dbus query error for satellite BMC.";
+        BMCWEB_LOG_ERROR("Dbus query error for satellite BMC.");
         messages::internalError(asyncResp->res);
         return;
     }
@@ -1449,7 +1440,7 @@
     const auto& sat = satelliteInfo.find(redfishAggregationPrefix);
     if (sat == satelliteInfo.end())
     {
-        BMCWEB_LOG_ERROR << "satellite BMC is not there.";
+        BMCWEB_LOG_ERROR("satellite BMC is not there.");
         return;
     }
 
@@ -1461,7 +1452,7 @@
     if (err != ParserError::PARSER_SUCCESS)
     {
         // handle error
-        BMCWEB_LOG_ERROR << "MIME parse failed, ec : " << static_cast<int>(err);
+        BMCWEB_LOG_ERROR("MIME parse failed, ec : {}", static_cast<int>(err));
         messages::internalError(asyncResp->res);
         return;
     }
@@ -1519,7 +1510,7 @@
 
     if (!hasUpdateFile)
     {
-        BMCWEB_LOG_ERROR << "File with firmware image is missing.";
+        BMCWEB_LOG_ERROR("File with firmware image is missing.");
         messages::propertyMissing(asyncResp->res, "UpdateFile");
     }
     else
@@ -1563,8 +1554,8 @@
                 objInfo) mutable {
             if (errorCode)
             {
-                BMCWEB_LOG_ERROR << "error_code = " << errorCode;
-                BMCWEB_LOG_ERROR << "error msg = " << errorCode.message();
+                BMCWEB_LOG_ERROR("error_code = {}", errorCode);
+                BMCWEB_LOG_ERROR("error msg = {}", errorCode.message());
                 if (asyncResp)
                 {
                     messages::internalError(asyncResp->res);
@@ -1575,9 +1566,9 @@
             // xyz.openbmc_project.Software.UpdatePolicy
             if (objInfo.size() != 1)
             {
-                BMCWEB_LOG_ERROR
-                    << "Expected exactly one service implementing xyz.openbmc_project.Software.UpdatePolicy, but found "
-                    << objInfo.size() << " services.";
+                BMCWEB_LOG_ERROR(
+                    "Expected exactly one service implementing xyz.openbmc_project.Software.UpdatePolicy, but found {} services.",
+                    objInfo.size());
                 if (asyncResp)
                 {
                     messages::internalError(asyncResp->res);
@@ -1589,7 +1580,7 @@
                  callback](const boost::system::error_code errCodePolicy) {
                     if (errCodePolicy)
                     {
-                        BMCWEB_LOG_ERROR << "error_code = " << errCodePolicy;
+                        BMCWEB_LOG_ERROR("error_code = {}", errCodePolicy);
                         messages::internalError(asyncResp->res);
                         return;
                     }
@@ -1676,7 +1667,7 @@
             else
             {
                 // All URIs in Target has the prepended prefix
-                BMCWEB_LOG_DEBUG << "forward image" << uriTargets[0];
+                BMCWEB_LOG_DEBUG("forward image {}", uriTargets[0]);
 
                 RedfishAggregator::getSatelliteConfigs(
                     std::bind_front(forwardImage, req, asyncResp));
@@ -1694,7 +1685,7 @@
                 "Another update is in progress. Retry"
                 " the update operation once it is complete.";
             redfish::messages::updateInProgressMsg(asyncResp->res, resolution);
-            BMCWEB_LOG_ERROR << "Update already in progress.";
+            BMCWEB_LOG_ERROR("Update already in progress.");
         }
         return ;
     }
@@ -2414,7 +2405,6 @@
 {
     BMCWEB_ROUTE(app, "/redfish/v1/UpdateService/FirmwareInventory/")
         .privileges(redfish::privileges::getSoftwareInventoryCollection)
-<<<<<<< HEAD
         .methods(boost::beast::http::verb::get)(
             [&app](const crow::Request& req,
                    const std::shared_ptr<bmcweb::AsyncResp>& asyncResp) {
@@ -2434,78 +2424,6 @@
             boost::urls::url("/redfish/v1/UpdateService/FirmwareInventory"),
             iface, "/xyz/openbmc_project/software");
     });
-=======
-        .methods(boost::beast::http::verb::get)([&app](const crow::Request& req,
-                                                       const std::shared_ptr<
-                                                           bmcweb::AsyncResp>&
-                                                           asyncResp) {
-            if (!redfish::setUpRedfishRoute(app, req, asyncResp))
-            {
-                return;
-            }
-            asyncResp->res.jsonValue["@odata.type"] =
-                "#SoftwareInventoryCollection.SoftwareInventoryCollection";
-            asyncResp->res.jsonValue["@odata.id"] = "/redfish/v1/UpdateService/FirmwareInventory";
-            asyncResp->res.jsonValue["Name"] = "Software Inventory Collection";
-
-            crow::connections::systemBus->async_method_call(
-                [asyncResp](
-                    const boost::system::error_code ec,
-                    const std::vector<
-                        std::pair<std::string,
-                                  std::vector<std::pair<
-                                      std::string, std::vector<std::string>>>>>&
-                        subtree) {
-                    if (ec == boost::system::errc::io_error)
-                    {
-                        asyncResp->res.jsonValue["Members"] =
-                            nlohmann::json::array();
-                        asyncResp->res.jsonValue["Members@odata.count"] = 0;
-                        return;
-                    }
-                    if (ec)
-                    {
-                        messages::internalError(asyncResp->res);
-                        return;
-                    }
-                    asyncResp->res.jsonValue["Members"] =
-                        nlohmann::json::array();
-                    asyncResp->res.jsonValue["Members@odata.count"] = 0;
-
-                    for (auto& obj : subtree)
-                    {
-                        sdbusplus::message::object_path path(obj.first);
-                        std::string swId = path.filename();
-                        if (swId.empty())
-                        {
-                            messages::internalError(asyncResp->res);
-                            BMCWEB_LOG_DEBUG << "Can't parse firmware ID!!";
-                            return;
-                        }
-
-                        nlohmann::json& members =
-                            asyncResp->res.jsonValue["Members"];
-                        members.push_back(
-                            {{"@odata.id",
-                                "/redfish/v1/UpdateService/FirmwareInventory/" +
-                                  swId}});
-                        asyncResp->res.jsonValue["Members@odata.count"] =
-                            members.size();
-                    }
-                },
-                // Note that only firmware levels associated with a device
-                // are stored under /xyz/openbmc_project/software therefore
-                // to ensure only real FirmwareInventory items are returned,
-                // this full object path must be used here as input to
-                // mapper
-                "xyz.openbmc_project.ObjectMapper",
-                "/xyz/openbmc_project/object_mapper",
-                "xyz.openbmc_project.ObjectMapper", "GetSubTree",
-                "/xyz/openbmc_project/software", static_cast<int32_t>(0),
-                std::array<const char*, 1>{
-                    "xyz.openbmc_project.Software.Version"});
-        });
->>>>>>> 4697e0bc
 }
 
 inline void requestRoutesInventorySoftwareCollection(App& app)
@@ -3497,8 +3415,8 @@
         asyncResp->res.jsonValue["@odata.id"] = boost::urls::format(
             "/redfish/v1/UpdateService/FirmwareInventory/{}", *swId);
 
-        constexpr std::array<std::string_view, 1> interfaces = {
-            "xyz.openbmc_project.Software.Version"};
+        constexpr std::array<std::string_view, 2> interfaces = {
+            "xyz.openbmc_project.Software.Version", "xyz.openbmc_project.Software.Settings"};
         dbus::utility::getSubTree(
             "/", 0, interfaces,
             [asyncResp, swId](
@@ -3534,9 +3452,46 @@
                 }
 
                 found = true;
+
+                std::string settingService;
+                std::string versionService;
+                for (const auto& [service, interface] : obj.second)
+                {
+                    if (std::ranges::find(
+                            interface,
+                            "xyz.openbmc_project.Software.Settings") !=
+                        interface.end())
+                    {
+                        settingService = service;
+                    }
+                    if (std::ranges::find(
+                            interface,
+                            "xyz.openbmc_project.Software.Version") !=
+                        interface.end())
+                    {
+                        versionService = service;
+                    }
+                }
+
+                if (versionService.empty())
+                {
+                    BMCWEB_LOG_ERROR(
+                        "Firmware Inventory: Software.Version interface is missing for swId: {}",
+                        *swId);
+                    messages::internalError(asyncResp->res);
+                    return;
+                }
+
                 fw_util::getFwStatus(asyncResp, swId, obj.second[0].first);
-                fw_util::getFwWriteProtectedStatus(asyncResp, swId,
-                                                   obj.second[0].first);
+                // The settingService is used for populating
+                // WriteProtected property. This property is optional
+                // and not implemented on all devices.
+                if (!settingService.empty())
+                {
+                    fw_util::getFwWriteProtectedStatus(asyncResp, swId,
+                                                       obj.second[0].first);
+                }
+
                 crow::connections::systemBus->async_method_call(
                     [asyncResp,
                      swId](const boost::system::error_code errorCode,
@@ -3548,7 +3503,6 @@
                         messages::internalError(asyncResp->res);
                         return;
                     }
-<<<<<<< HEAD
                     boost::container::flat_map<
                         std::string,
                         dbus::utility::DbusVariantType>::const_iterator it =
@@ -3569,117 +3523,6 @@
                                                          "Purpose");
                         return;
                     }
-=======
-
-                    // Ensure we find our input swId, otherwise return an
-                    // error
-                    bool found = false;
-                    for (const auto& [path, serviceMap] : subtree)
-                    {
-                        sdbusplus::message::object_path objPath(path);
-                        if (boost::equals(objPath.filename(), *swId) != true)
-                        {
-                            continue;
-                        }
-
-                        if (serviceMap.size() < 1)
-                        {
-                            continue;
-                        }
-
-                        found = true;
-                        std::string settingService;
-                        std::string versionService;
-                        for (const auto& [service, interface] : serviceMap)
-                        {
-                            if (std::ranges::find(interface, "xyz.openbmc_project.Software.Settings") !=
-                                interface.end())
-                            {
-                                settingService = service;
-                            }
-                            if (std::ranges::find(interface, "xyz.openbmc_project.Software.Version") !=
-                                interface.end())
-                            {
-                                versionService = service;
-                            }
-                        }
-
-                        if (versionService.empty())
-                        {
-                            BMCWEB_LOG_ERROR
-                                << "Firmware Inventory: Software.Version interface is missing for swId: "
-                                << *swId;
-                            messages::internalError(asyncResp->res);
-                            return;
-                        }
-                        // The settingService is used for populating
-                        // WriteProtected property. This property is optional
-                        // and not implemented on all devices.
-                        if (!settingService.empty())
-                        {
-                            fw_util::getFwWriteProtectedStatus(asyncResp, swId,
-                                                               settingService);
-                        }
-                        fw_util::getFwStatus(asyncResp, swId, versionService);
-
-                        crow::connections::systemBus->async_method_call(
-                            [asyncResp,
-                             swId](const boost::system::error_code errorCode,
-                                   const boost::container::flat_map<
-                                       std::string,
-                                       dbus::utility::DbusVariantType>&
-                                       propertiesList) {
-                                if (errorCode)
-                                {
-                                    messages::internalError(asyncResp->res);
-                                    return;
-                                }
-                                boost::container::flat_map<
-                                    std::string,
-                                    dbus::utility::DbusVariantType>::
-                                    const_iterator it =
-                                        propertiesList.find("Purpose");
-                                if (it == propertiesList.end())
-                                {
-                                    BMCWEB_LOG_DEBUG
-                                        << "Can't find property \"Version\"!";
-                                    messages::propertyMissing(asyncResp->res,
-                                                              "Purpose");
-                                    return;
-                                }
-                                const std::string* swInvPurpose =
-                                    std::get_if<std::string>(&it->second);
-                                if (swInvPurpose == nullptr)
-                                {
-                                    BMCWEB_LOG_DEBUG
-                                        << "wrong types for property\"Purpose\"!";
-                                    messages::propertyValueTypeError(
-                                        asyncResp->res, "", "Purpose");
-                                    return;
-                                }
-
-                                BMCWEB_LOG_DEBUG << "swInvPurpose = "
-                                                 << *swInvPurpose;
-                                it = propertiesList.find("Version");
-                                if (it == propertiesList.end())
-                                {
-                                    BMCWEB_LOG_DEBUG
-                                        << "Can't find property \"Version\"!";
-                                    messages::propertyMissing(asyncResp->res,
-                                                              "Version");
-                                    return;
-                                }
-
-                                BMCWEB_LOG_DEBUG << "Version found!";
-
-                                const std::string* version =
-                                    std::get_if<std::string>(&it->second);
-
-                                if (version == nullptr)
-                                {
-                                    BMCWEB_LOG_DEBUG
-                                        << "Can't find property \"Version\"!";
->>>>>>> 4697e0bc
 
                     BMCWEB_LOG_DEBUG("swInvPurpose = {}", *swInvPurpose);
                     it = propertiesList.find("Version");
@@ -3737,20 +3580,8 @@
                         asyncResp->res.jsonValue["SoftwareId"] = *softwareId;
                     }
 
-<<<<<<< HEAD
                     asyncResp->res.jsonValue["Version"] = *version;
                     asyncResp->res.jsonValue["Id"] = *swId;
-=======
-                                std::string formatDesc =
-                                    swInvPurpose->substr(endDesc);
-                                asyncResp->res.jsonValue["Description"] =
-                                    formatDesc + " image";
-                                getRelatedItems(asyncResp, *swId,
-                                                *swInvPurpose);
-                            },
-                            versionService, path,
-                            "org.freedesktop.DBus.Properties", "GetAll","");
->>>>>>> 4697e0bc
 
                     // swInvPurpose is of format:
                     // xyz.openbmc_project.Software.Version.VersionPurpose.ABC
@@ -3773,7 +3604,7 @@
                                                               " image";
                     getRelatedItems(asyncResp, *swId, *swInvPurpose);
                 },
-                    obj.second[0].first, obj.first,
+                    versionService, obj.first,
                     "org.freedesktop.DBus.Properties", "GetAll", "");
 
                 asyncResp->res.jsonValue["Status"]["Health"] = "OK";
@@ -3800,16 +3631,6 @@
 #ifdef BMCWEB_ENABLE_NVIDIA_OEM_PROPERTIES
             updateOemActionComputeDigest(asyncResp, *swId);
 #endif
-<<<<<<< HEAD
-=======
-                },
-                "xyz.openbmc_project.ObjectMapper",
-                "/xyz/openbmc_project/object_mapper",
-                "xyz.openbmc_project.ObjectMapper", "GetSubTree", "/xyz/openbmc_project/software/",
-                static_cast<int32_t>(0),
-                std::array<const char*, 2>{
-                    "xyz.openbmc_project.Software.Version", "xyz.openbmc_project.Software.Settings"});
->>>>>>> 4697e0bc
         });
     });
 }
@@ -4393,13 +4214,8 @@
                 return;
             }
 
-<<<<<<< HEAD
             BMCWEB_LOG_DEBUG("RemoteServerIP: {} RemoteServerKeyString: {}",
                              remoteServerIP, remoteServerKeyString);
-=======
-            BMCWEB_LOG_DEBUG << "RemoteServerIP: " << remoteServerIP +
-            " RemoteServerKeyString: " << remoteServerKeyString;
->>>>>>> 4697e0bc
 
             // Verify remoteServerKeyString matches the pattern "<type> <key>"
             std::string remoteServerKeyStringPattern = R"(\S+\s+\S+)";
@@ -4412,11 +4228,7 @@
                                         remoteServerKeyString,
                                         "RemoteServerKeyString",
                                         "UpdateService.PublicKeyExchange");
-<<<<<<< HEAD
                 BMCWEB_LOG_DEBUG("Invalid RemoteServerKeyString format");
-=======
-                BMCWEB_LOG_DEBUG << "Invalid RemoteServerKeyString format";
->>>>>>> 4697e0bc
                 return;
             }
 
@@ -4556,40 +4368,11 @@
         {
             cleanUpStageObjects();
 
-<<<<<<< HEAD
-            if (ec == boost::asio::error::operation_aborted)
-            {
-                // expected, we were canceled before the timer completed.
-                return;
-            }
-            BMCWEB_LOG_ERROR(
-                "Timed out waiting for staged firmware object being created");
-            if (ec)
-            {
-                BMCWEB_LOG_ERROR("Async_wait failed {}", ec);
-                return;
-            }
-
-            if (asyncResp)
-            {
-                redfish::messages::internalError(asyncResp->res);
-            }
-
-=======
->>>>>>> 4697e0bc
             if (!imagePath.empty())
             {
                 std::filesystem::remove(imagePath);
             }
 
-<<<<<<< HEAD
-    auto callback = [asyncResp](sdbusplus::message_t& m) {
-        BMCWEB_LOG_DEBUG("Match fired");
-
-        sdbusplus::message::object_path path;
-        dbus::utility::DBusInterfacesMap interfaces;
-        m.read(path, interfaces);
-=======
             message = messages::taskAborted(std::to_string(index));
         }
         return message;
@@ -4605,7 +4388,6 @@
                     messages::resourceErrorsDetectedFormatError(
                         "Stage firmware package task", ec.message()));
                 taskData->finishTask();
->>>>>>> 4697e0bc
 
                 return task::completed;
             }
@@ -4652,6 +4434,7 @@
     task->populateResp(asyncResp->res);
     task->payload.emplace(req);
 }
+
 
 /**
  * @brief Add dbus watcher to wait till staged firmware object is created
@@ -5541,7 +5324,7 @@
                                    const std::vector<std::string>& swInvPaths) {
                 if (ec)
                 {
-                    BMCWEB_LOG_ERROR << "D-Bus responses error: " << ec;
+                    BMCWEB_LOG_ERROR("D-Bus responses error: {}", ec);
                     messages::internalError(asyncResp->res);
                     return;
                 }
@@ -5586,7 +5369,7 @@
                     // when none of the target filters are valid
                     if (invalidTargets.size() == uriTargets.size())
                     {
-                        BMCWEB_LOG_ERROR << "Targetted Device not Found!!";
+                        BMCWEB_LOG_ERROR("Targetted Device not Found!!");
                         messages::invalidObject(
                             asyncResp->res,
                             crow::utility::urlFromPieces("Targets"));
@@ -5598,9 +5381,7 @@
                     {
                         for (const std::string& invalidTarget : invalidTargets)
                         {
-                            BMCWEB_LOG_ERROR
-                                << "Invalid UriTarget: " << invalidTarget
-                                << "\n";
+                            BMCWEB_LOG_ERROR("Invalid UriTarget: {}", invalidTarget);
                             messages::propertyValueFormatError(
                                 asyncResp->res, invalidTarget, "Targets");
                         }
@@ -5616,9 +5397,8 @@
                             objInfo) mutable {
                         if (errorCode)
                         {
-                            BMCWEB_LOG_ERROR << "error_code = " << errorCode;
-                            BMCWEB_LOG_ERROR << "error msg = "
-                                             << errorCode.message();
+                            BMCWEB_LOG_ERROR("error_code = {}", errorCode);
+                            BMCWEB_LOG_ERROR("error msg = {}", errorCode.message());
                             if (asyncResp)
                             {
                                 messages::internalError(asyncResp->res);
@@ -5628,8 +5408,7 @@
                         // Ensure we only got one service back
                         if (objInfo.size() != 1)
                         {
-                            BMCWEB_LOG_ERROR << "Invalid Object Size "
-                                             << objInfo.size();
+                            BMCWEB_LOG_ERROR("Invalid Object Size {}", objInfo.size());
                             if (asyncResp)
                             {
                                 messages::internalError(asyncResp->res);
@@ -5642,8 +5421,7 @@
                                 const boost::system::error_code errCodePolicy) {
                                 if (errCodePolicy)
                                 {
-                                    BMCWEB_LOG_ERROR << "error_code = "
-                                                     << errCodePolicy;
+                                    BMCWEB_LOG_ERROR("error_code = {}", errCodePolicy);
                                     messages::internalError(asyncResp->res);
                                 }
 
@@ -5701,17 +5479,10 @@
     const std::optional<std::vector<std::string>>& targets)
 {
     crow::connections::systemBus->async_method_call(
-<<<<<<< HEAD
-        [req, asyncResp,
-         targets](const boost::system::error_code ec,
-                  const crow::openbmc_mapper::GetSubTreeType& subtree) {
-            BMCWEB_LOG_DEBUG("doGet callback...");
-=======
         [req, asyncResp, targets,
          forceUpdate](const boost::system::error_code ec,
                       const crow::openbmc_mapper::GetSubTreeType& subtree) {
-            BMCWEB_LOG_DEBUG << "doGet callback...";
->>>>>>> 4697e0bc
+            BMCWEB_LOG_DEBUG("doGet callback...");
             if (ec)
             {
                 BMCWEB_LOG_DEBUG("DBUS response error code = {}", ec);
@@ -5756,12 +5527,11 @@
                         // completed.
                         return;
                     }
-                    BMCWEB_LOG_ERROR(
-                        "Timed out waiting for firmware object being created");
+                    BMCWEB_LOG_ERROR("Timed out waiting for firmware object being created");
 
                     if (ec)
                     {
-                        BMCWEB_LOG_ERROR("Async_wait failed {}",ec);
+                        BMCWEB_LOG_ERROR("Async_wait failed {}", ec);
                         return;
                     }
                     if (asyncResp)
@@ -5770,177 +5540,6 @@
                     }
                 });
 
-<<<<<<< HEAD
-                if (targets)
-                {
-                    crow::connections::systemBus->async_method_call(
-                        [req, asyncResp, foundService, foundPath,
-                         uriTargets{*targets}](
-                            const boost::system::error_code ec,
-                            const std::vector<std::string>& swInvPaths) {
-                            if (ec)
-                            {
-                                BMCWEB_LOG_ERROR("D-Bus responses error: {}", ec);
-                                messages::internalError(asyncResp->res);
-                                return;
-                            }
-
-                            std::vector<sdbusplus::message::object_path>
-                                httpUriTargets = {};
-                            // validate TargetUris if entries are present
-                            if (uriTargets.size() != 0)
-                            {
-                                std::vector<std::string> invalidTargets;
-                                for (const std::string& target : uriTargets)
-                                {
-                                    std::string compName =
-                                        std::filesystem::path(target)
-                                            .filename();
-
-                                    bool validTarget = false;
-                                    std::string objPath =
-                                        "software/" + compName;
-
-                                    for (const std::string& path : swInvPaths)
-                                    {
-                                        std::size_t idPos = path.rfind(objPath);
-                                        if ((idPos == std::string::npos))
-                                        {
-                                            continue;
-                                        }
-                                        std::string swId = path.substr(idPos);
-                                        if (swId == objPath)
-                                        {
-                                            sdbusplus::message::object_path
-                                                objpath(path);
-                                            httpUriTargets.emplace_back(
-                                                objpath);
-                                            validTarget = true;
-                                            break;
-                                        }
-                                    }
-
-                                    if (!validTarget)
-                                    {
-                                        invalidTargets.emplace_back(target);
-                                    }
-                                }
-                                // return HTTP400 - Bad request
-                                // when none of the target filters are valid
-                                if (invalidTargets.size() == uriTargets.size())
-                                {
-                                    BMCWEB_LOG_ERROR(
-                                        "Targetted Device not Found!!");
-                                    messages::invalidObject(
-                                        asyncResp->res,
-                                        boost::urls::format("Targets"));
-                                    return;
-                                }
-                                // return HTTP200 - Success with errors
-                                // when there is partial valid targets
-                                if (invalidTargets.size() > 0)
-                                {
-                                    for (const std::string& invalidTarget :
-                                         invalidTargets)
-                                    {
-                                        BMCWEB_LOG_ERROR(
-                                            "Invalid UriTarget: {}",
-                                            invalidTarget);
-                                        messages::propertyValueFormatError(
-                                            asyncResp->res, invalidTarget,
-                                            "Targets");
-                                    }
-                                    asyncResp->res.result(
-                                        boost::beast::http::status::ok);
-                                }
-                                // else all targets are valid
-                            }
-                            crow::connections::systemBus->async_method_call(
-                                [req, asyncResp, foundService, foundPath,
-                                 httpUriTargets](
-                                    const boost::system::error_code errorCode,
-                                    const std::vector<std::pair<
-                                        std::string, std::vector<std::string>>>&
-                                        objInfo) mutable {
-                                    if (errorCode)
-                                    {
-                                        BMCWEB_LOG_ERROR("error_code = {}", errorCode);
-                                        BMCWEB_LOG_ERROR("error msg = {}", errorCode.message());
-                                        if (asyncResp)
-                                        {
-                                            messages::internalError(
-                                                asyncResp->res);
-                                        }
-                                        return;
-                                    }
-                                    // Ensure we only got one service back
-                                    if (objInfo.size() != 1)
-                                    {
-                                        BMCWEB_LOG_ERROR(
-                                            "Invalid Object Size {}",
-                                            objInfo.size());
-                                        if (asyncResp)
-                                        {
-                                            messages::internalError(
-                                                asyncResp->res);
-                                        }
-                                        return;
-                                    }
-
-                                    crow::connections::systemBus->async_method_call(
-                                        [req, asyncResp, foundService,
-                                         foundPath](
-                                            const boost::system::error_code
-                                                errCodePolicy) {
-                                            if (errCodePolicy)
-                                            {
-                                                BMCWEB_LOG_ERROR(
-                                                    "error_code = {}",
-                                                    errCodePolicy);
-                                                messages::internalError(
-                                                    asyncResp->res);
-                                            }
-
-                                            task::Payload payload(req);
-                                            initiateStagedFirmwareUpdate(
-                                                asyncResp, foundService,
-                                                foundPath, std::move(payload));
-
-                                            fwUpdateInProgress = true;
-                                        },
-                                        objInfo[0].first, foundPath,
-                                        "org.freedesktop.DBus.Properties",
-                                        "Set",
-                                        "xyz.openbmc_project.Software.UpdatePolicy",
-                                        "Targets",
-                                        dbus::utility::DbusVariantType(
-                                            httpUriTargets));
-                                },
-                                "xyz.openbmc_project.ObjectMapper",
-                                "/xyz/openbmc_project/object_mapper",
-                                "xyz.openbmc_project.ObjectMapper", "GetObject",
-                                "/xyz/openbmc_project/software",
-                                std::array<const char*, 1>{
-                                    "xyz.openbmc_project.Software.UpdatePolicy"});
-                        },
-                        "xyz.openbmc_project.ObjectMapper",
-                        "/xyz/openbmc_project/object_mapper",
-                        "xyz.openbmc_project.ObjectMapper", "GetSubTreePaths",
-                        "/xyz/openbmc_project/software/",
-                        static_cast<int32_t>(0),
-                        std::array<std::string, 1>{
-                            "xyz.openbmc_project.Software.Version"});
-                }
-                else
-                {
-                    task::Payload payload(req);
-
-                    initiateStagedFirmwareUpdate(asyncResp, foundService,
-                                                 foundPath, std::move(payload));
-
-                    fwUpdateInProgress = true;
-                }
-=======
                 setForceUpdate(
                     asyncResp, foundPath, forceUpdate.value_or(false),
                     [asyncResp, req, foundService, foundPath,
@@ -5948,7 +5547,6 @@
                         setTargetsInitiateFirmwarePackage(
                             asyncResp, req, foundService, foundPath, targets);
                     });
->>>>>>> 4697e0bc
             }
             else
             {
@@ -6279,7 +5877,6 @@
 }
 
 /**
-<<<<<<< HEAD
  * @brief reset emmc variable when enabling emmc service fails
  *
  * @param[in] req
@@ -6552,8 +6149,6 @@
 }
 
 /**
-=======
->>>>>>> 4697e0bc
  * @brief Register Web Api endpoints for Split Update Firmware Package
  * functionality
  *
