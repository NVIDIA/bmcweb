--- conflicted
+++ resolved
@@ -739,7 +739,11 @@
 #ifdef BMCWEB_ENABLE_REDFISH_FW_SCP_UPDATE
     supportedProtocols.push_back("SCP");
 #endif
-<<<<<<< HEAD
+#ifdef BMCWEB_ENABLE_REDFISH_FW_HTTP_HTTPS_UPDATE
+        supportedProtocols.push_back("HTTP");
+        supportedProtocols.push_back("HTTPS");
+#endif
+
     // OpenBMC currently only supports TFTP and SCP
     if (std::find(supportedProtocols.begin(), supportedProtocols.end(),
                   *transferProtocol) == supportedProtocols.end())
@@ -751,48 +755,38 @@
         return;
     }
 
-    if ((*transferProtocol == "SCP") && (!targets))
-    {
-        messages::createFailedMissingReqProperties(asyncResp->res, "Targets");
-        BMCWEB_LOG_DEBUG("Missing Target URI");
-        return;
-    }
-
-    if ((*transferProtocol == "SCP") && (!username))
-    {
-        messages::createFailedMissingReqProperties(asyncResp->res, "Username");
-        BMCWEB_LOG_DEBUG("Missing Username");
-        return;
-    }
-=======
-#ifdef BMCWEB_ENABLE_REDFISH_FW_HTTP_HTTPS_UPDATE
-        supportedProtocols.push_back("HTTP");
-        supportedProtocols.push_back("HTTPS");
-#endif
-
-        // OpenBMC currently only supports TFTP and SCP
-        if (std::find(supportedProtocols.begin(), supportedProtocols.end(),
-                      *transferProtocol) == supportedProtocols.end())
-        {
-            messages::actionParameterNotSupported(asyncResp->res,
-                                                  "TransferProtocol",
-                                                  "UpdateService.SimpleUpdate");
-            BMCWEB_LOG_ERROR("Request incorrect protocol parameter: {}",
-                             *transferProtocol);
-            return;
-        }
-
         if (((*transferProtocol == "SCP") ||
              (*transferProtocol == "HTTP") ||
              (*transferProtocol == "HTTPS")) &&
             (!targets))
-        {
-            messages::createFailedMissingReqProperties(asyncResp->res,
-                                                       "Targets");
-            BMCWEB_LOG_DEBUG("Missing Target URI");
-            return;
-        }
->>>>>>> e5f19c04
+    {
+        messages::createFailedMissingReqProperties(asyncResp->res, "Targets");
+        BMCWEB_LOG_DEBUG("Missing Target URI");
+        return;
+    }
+
+    if ((*transferProtocol == "SCP") && (!username))
+    {
+        messages::createFailedMissingReqProperties(asyncResp->res, "Username");
+        BMCWEB_LOG_DEBUG("Missing Username");
+        return;
+    }
+
+    // Format should be <IP or Hostname>/<file> for imageURI
+    size_t separator = imageURI.find('/');
+    if ((separator == std::string::npos) ||
+        ((separator + 1) > imageURI.size()))
+    {
+        messages::actionParameterValueTypeError(
+            asyncResp->res, imageURI, "ImageURI",
+            "UpdateService.SimpleUpdate");
+        BMCWEB_LOG_ERROR("Invalid ImageURI: {}", imageURI);
+        return;
+    }
+
+    std::string server = imageURI.substr(0, separator);
+    std::string fwFile = imageURI.substr(separator + 1);
+    BMCWEB_LOG_DEBUG("Server: {} File: {} Protocol: {}", server, fwFile, *transferProtocol);
 
     // Allow only one operation at a time
     if (fwUpdateInProgress != false)
@@ -811,7 +805,9 @@
     {
         doTftpUpdate(req, asyncResp, *url);
     }
-    else if (*transferProtocol == "SCP")
+    else if ((*transferProtocol == "SCP") ||
+                (*transferProtocol == "HTTP") ||
+                (*transferProtocol == "HTTPS"))
     {
         std::string path(url->encoded_path());
         if (path.size() < 2)
@@ -820,7 +816,6 @@
                                                   url->buffer());
             return;
         }
-<<<<<<< HEAD
         // TFTP expects a path without a /
         path.erase(0, 1);
         std::string host(url->encoded_host_and_port());
@@ -828,15 +823,6 @@
         // Take the first target as only one target is supported
         std::string targetURI = targets.value()[0];
         if (targetURI.find(firmwarePrefix) == std::string::npos)
-=======
-
-        std::string server = imageURI.substr(0, separator);
-        std::string fwFile = imageURI.substr(separator + 1);
-        BMCWEB_LOG_DEBUG("Server: {} File: {} Protocol: {}", server, fwFile, *transferProtocol);
-
-        // Allow only one operation at a time
-        if (fwUpdateInProgress != false)
->>>>>>> e5f19c04
         {
             // Find the last occurrence of the directory separator character
             messages::actionParameterNotSupported(asyncResp->res, "Targets",
@@ -847,55 +833,14 @@
         std::string objName = "/xyz/openbmc_project/software/" +
                               targetURI.substr(firmwarePrefix.length());
 
-<<<<<<< HEAD
         // Search for the version object related to the given target URI
         crow::connections::systemBus->async_method_call(
-            [req, asyncResp, objName, path, host,
-             username](const boost::system::error_code ec,
+                [req, asyncResp, objName, fwFile, server, path, host, transferProtocol,
+                 username](
+                    const boost::system::error_code ec,
                        const std::vector<std::pair<
                            std::string, std::vector<std::string>>>& objInfo) {
             if (ec)
-=======
-        if (*transferProtocol == "TFTP")
-        {
-            // Setup callback for when new software detected
-            // Give TFTP 10 minutes to detect new software
-            monitorForSoftwareAvailable(asyncResp, req, 600);
-
-            // TFTP can take up to 10 minutes depending on image size and
-            // connection speed. Return to caller as soon as the TFTP
-            // operation has been started. The callback above will ensure
-            // the activate is started once the download has completed
-            messages::success(asyncResp->res);
-
-            // Call TFTP service
-            crow::connections::systemBus->async_method_call(
-                [](const boost::system::error_code& ec) {
-                if (ec)
-                {
-                    // messages::internalError(asyncResp->res);
-                    cleanUp();
-                    BMCWEB_LOG_DEBUG("error_code = {}", ec);
-                    BMCWEB_LOG_DEBUG("error msg = {}", ec.message());
-                }
-                else
-                {
-                    BMCWEB_LOG_DEBUG("Call to DownloaViaTFTP Success");
-                }
-            },
-                "xyz.openbmc_project.Software.Download",
-                "/xyz/openbmc_project/software",
-                "xyz.openbmc_project.Common.TFTP", "DownloadViaTFTP", fwFile,
-                server);
-        }
-        else if ((*transferProtocol == "SCP") ||
-                 (*transferProtocol == "HTTP") ||
-                 (*transferProtocol == "HTTPS"))
-        {
-            // Take the first target as only one target is supported
-            std::string targetURI = targets.value()[0];
-            if (targetURI.find(firmwarePrefix) == std::string::npos)
->>>>>>> e5f19c04
             {
                 messages::actionParameterNotSupported(
                     asyncResp->res, "Targets", "UpdateService.SimpleUpdate");
@@ -916,19 +861,10 @@
             // Read the version object's FilePath property which holds
             // the local path used for the update procedure
             crow::connections::systemBus->async_method_call(
-<<<<<<< HEAD
-                [req, asyncResp, path, host,
+                    [req, asyncResp, fwFile, server, path, host, transferProtocol,
                  username](const boost::system::error_code ecPath,
                            const std::variant<std::string>& property) {
                 if (ecPath)
-=======
-                [req, asyncResp, objName, fwFile, server, transferProtocol,
-                 username](
-                    const boost::system::error_code ec,
-                    const std::vector<std::pair<
-                        std::string, std::vector<std::string>>>& objInfo) {
-                if (ec)
->>>>>>> e5f19c04
                 {
                     messages::actionParameterNotSupported(
                         asyncResp->res, "Targets",
@@ -964,83 +900,50 @@
                 // Give SCP 10 minutes to detect new software
                 monitorForSoftwareAvailable(asyncResp, req, 600);
 
-                // Call SCP service. As key-based authentication is used,
-                // user password is not necessary
-                crow::connections::systemBus->async_method_call(
-<<<<<<< HEAD
-                    [asyncResp](const boost::system::error_code ecSCP) {
-                    if (ecSCP)
-=======
-                    [req, asyncResp, fwFile, server, transferProtocol,
-                     username](const boost::system::error_code ecPath,
-                               const std::variant<std::string>& property) {
-                    if (ecPath)
->>>>>>> e5f19c04
-                    {
-                        messages::internalError(asyncResp->res);
-                        BMCWEB_LOG_ERROR("error_code = {} error msg = {}",
-                                         ecSCP, ecSCP.message());
+                if (*transferProtocol == "SCP")
+                {
+                    // Call SCP service. As passwordless authentication is used,
+                    // user password is not necessary
+                    crow::connections::systemBus->async_method_call(
+                        [asyncResp](const boost::system::error_code ecSCP) {
+                        if (ecSCP)
+                        {
+                            messages::internalError(asyncResp->res);
+                            BMCWEB_LOG_ERROR("error_code = {} error msg = {}",
+                                            ecSCP, ecSCP.message());
+                        }
+                        else
+                        {
+                            BMCWEB_LOG_DEBUG("Call to DownloadViaSCP Success");
+                        }
+                    },
+                        "xyz.openbmc_project.Software.Download",
+                        "/xyz/openbmc_project/software",
+                        "xyz.openbmc_project.Common.SCP", "DownloadViaSCP", host,
+                        *username, path, *targetPath);
+                }
+		        else if ((*transferProtocol == "HTTP") ||
+                             (*transferProtocol == "HTTPS"))
+                {
+                    // Call HTTP/HTTPS service
+                    crow::connections::systemBus->async_method_call(
+                        [asyncResp](const boost::system::error_code ecH) {
+                        if (ecH)
+                        {
+                            messages::internalError(asyncResp->res);
+                            BMCWEB_LOG_ERROR("error_code = {} error msg = {}",
+                                                ecH, ecH.message());
+                        }
+                        else
+                        {
+                            BMCWEB_LOG_DEBUG("Call to DownloadViaHTTP Success");
+                        }
+                    }, "xyz.openbmc_project.Software.Download",
+                        "/xyz/openbmc_project/software",
+                        "xyz.openbmc_project.Common.HTTP", "DownloadViaHTTP",
+                        server, (*transferProtocol == "HTTPS"),
+                        fwFile, *targetPath);
                     }
-                    else
-                    {
-                        BMCWEB_LOG_DEBUG("Call to DownloadViaSCP Success");
-                    }
-<<<<<<< HEAD
-=======
-
-                    // Setup callback for when new software detected
-                    // Give SCP 10 minutes to detect new software
-                    monitorForSoftwareAvailable(asyncResp, req, 600);
-
-                    if (*transferProtocol == "SCP")
-                    {
-                        // Call SCP service. As passwordless authentication is used,
-                        // user password is not necessary
-                        crow::connections::systemBus->async_method_call(
-                            [asyncResp](const boost::system::error_code ecSCP) {
-                            if (ecSCP)
-                            {
-                                messages::internalError(asyncResp->res);
-                                BMCWEB_LOG_ERROR("error_code = {} error msg = {}",
-                                                 ecSCP, ecSCP.message());
-                            }
-                            else
-                            {
-                                BMCWEB_LOG_DEBUG("Call to DownloadViaSCP Success");
-                            }
-                        }, "xyz.openbmc_project.Software.Download",
-                            "/xyz/openbmc_project/software",
-                            "xyz.openbmc_project.Common.SCP", "DownloadViaSCP",
-                            server, *username, fwFile, *targetPath);
-                    }
-		    else if ((*transferProtocol == "HTTP") ||
-                             (*transferProtocol == "HTTPS"))
-                    {
-                        // Call HTTP/HTTPS service
-                        crow::connections::systemBus->async_method_call(
-                            [asyncResp](const boost::system::error_code ecH) {
-                            if (ecH)
-                            {
-                                messages::internalError(asyncResp->res);
-                                BMCWEB_LOG_ERROR("error_code = {} error msg = {}",
-                                                 ecH, ecH.message());
-                            }
-                            else
-                            {
-                                BMCWEB_LOG_DEBUG("Call to DownloadViaHTTP Success");
-                            }
-                        }, "xyz.openbmc_project.Software.Download",
-                            "/xyz/openbmc_project/software",
-                            "xyz.openbmc_project.Common.HTTP", "DownloadViaHTTP",
-                            server, (*transferProtocol == "HTTPS"),
-                            fwFile, *targetPath);
-                    }
->>>>>>> e5f19c04
-                },
-                    "xyz.openbmc_project.Software.Download",
-                    "/xyz/openbmc_project/software",
-                    "xyz.openbmc_project.Common.SCP", "DownloadViaSCP", host,
-                    *username, path, *targetPath);
             },
                 objInfo[0].first, objName, "org.freedesktop.DBus.Properties",
                 "Get", "xyz.openbmc_project.Common.FilePath", "Path");
@@ -2187,25 +2090,16 @@
     asyncResp->res.jsonValue["Name"] = "Update Service";
 
 #ifdef BMCWEB_ENABLE_REDFISH_UPDATESERVICE_OLD_POST_URL
-<<<<<<< HEAD
     // See note about later on in this file about why this is neccesary
     // This is "Wrong" per the standard, but is done temporarily to
     // avoid noise in failing tests as people transition to having this
     // option disabled
+        if (!asyncResp->res.getHeaderValue("Allow").empty())
+        {
+            asyncResp->res.clearHeader(boost::beast::http::field::allow);
+        }
     asyncResp->res.addHeader(boost::beast::http::field::allow,
                              "GET, PATCH, HEAD");
-=======
-        // See note about later on in this file about why this is neccesary
-        // This is "Wrong" per the standard, but is done temporarily to
-        // avoid noise in failing tests as people transition to having this
-        // option disabled
-        if (!asyncResp->res.getHeaderValue("Allow").empty())
-        {
-            asyncResp->res.clearHeader(boost::beast::http::field::allow);
-        }
-        asyncResp->res.addHeader(boost::beast::http::field::allow,
-                                 "GET, PATCH, HEAD");
->>>>>>> e5f19c04
 #endif
 
     asyncResp->res.jsonValue["HttpPushUri"] =
@@ -2247,24 +2141,14 @@
          "/redfish/v1/UpdateService/Actions/Oem/NvidiaUpdateService.RevokeAllRemoteServerPublicKeys"}};
 
 #if defined(BMCWEB_INSECURE_ENABLE_REDFISH_FW_TFTP_UPDATE) ||                  \
-<<<<<<< HEAD
-    defined(BMCWEB_ENABLE_REDFISH_FW_SCP_UPDATE)
+    defined(BMCWEB_ENABLE_REDFISH_FW_SCP_UPDATE)           ||                  \
+    defined(BMCWEB_ENABLE_REDFISH_FW_HTTP_HTTPS_UPDATE)
     // Update Actions object.
     nlohmann::json& updateSvcSimpleUpdate =
         asyncResp->res.jsonValue["Actions"]["#UpdateService.SimpleUpdate"];
     updateSvcSimpleUpdate["target"] =
         "/redfish/v1/UpdateService/Actions/UpdateService.SimpleUpdate";
     updateSvcSimpleUpdate["TransferProtocol@Redfish.AllowableValues"] = {};
-=======
-    defined(BMCWEB_ENABLE_REDFISH_FW_SCP_UPDATE)           ||                  \
-    defined(BMCWEB_ENABLE_REDFISH_FW_HTTP_HTTPS_UPDATE)
-        // Update Actions object.
-        nlohmann::json& updateSvcSimpleUpdate =
-            asyncResp->res.jsonValue["Actions"]["#UpdateService.SimpleUpdate"];
-        updateSvcSimpleUpdate["target"] =
-            "/redfish/v1/UpdateService/Actions/UpdateService.SimpleUpdate";
-        updateSvcSimpleUpdate["TransferProtocol@Redfish.AllowableValues"] = {};
->>>>>>> e5f19c04
 #ifdef BMCWEB_INSECURE_ENABLE_REDFISH_FW_TFTP_UPDATE
     updateSvcSimpleUpdate["TransferProtocol@Redfish.AllowableValues"] += "TFTP";
 #endif
@@ -2368,18 +2252,12 @@
                                 messages::internalError(asyncResp->res);
                                 return;
                             }
-<<<<<<< HEAD
                             pushURITargets.push_back(
                                 "/redfish/v1/UpdateService/FirmwareInventory/" +
                                 firmwareId);
                         }
                         asyncResp->res.jsonValue["HttpPushUriTargets"] =
                             pushURITargets;
-=======
-                            asyncResp->res.jsonValue["HttpPushUriTargets"] =
-                                pushURITargets;
-                        }
->>>>>>> e5f19c04
                     }
                 }
             }
@@ -2477,33 +2355,19 @@
 
         if (pushUriApplyTime)
         {
-<<<<<<< HEAD
             std::optional<std::string> applyTime;
             if (!json_util::readJsonPatch(
                     req, asyncResp->res,
                     "HttpPushUriOptions/HttpPushUriApplyTime/ApplyTime",
                     applyTime))
-=======
-            std::optional<nlohmann::json> pushUriApplyTime;
-            if (!json_util::readJson(*pushUriOptions, asyncResp->res,
-                                     "HttpPushUriApplyTime", pushUriApplyTime))
->>>>>>> e5f19c04
             {
                 return;
             }
 
             if (applyTime)
             {
-<<<<<<< HEAD
                 std::string applyTimeNewVal;
                 if (applyTime == "Immediate")
-=======
-                std::optional<std::string> applyTime;
-                if (!json_util::readJsonPatch(
-                        req, asyncResp->res,
-                        "HttpPushUriOptions/HttpPushUriApplyTime/ApplyTime",
-                        applyTime))
->>>>>>> e5f19c04
                 {
                     applyTimeNewVal =
                         "xyz.openbmc_project.Software.ApplyTime.RequestedApplyTimes.Immediate";
@@ -2521,7 +2385,6 @@
                                                      "ApplyTime");
                     return;
                 }
-<<<<<<< HEAD
 
                 setDbusProperty(asyncResp, "xyz.openbmc_project.Settings",
                                 sdbusplus::message::object_path(
@@ -2529,8 +2392,6 @@
                                 "xyz.openbmc_project.Software.ApplyTime",
                                 "RequestedApplyTime", "ApplyTime",
                                 applyTimeNewVal);
-=======
->>>>>>> e5f19c04
             }
         }
     }
@@ -3294,7 +3155,6 @@
             const boost::system::error_code ec,
             const std::vector<std::pair<std::string, std::vector<std::string>>>&
                 objInfo) {
-<<<<<<< HEAD
         if (ec)
         {
             BMCWEB_LOG_ERROR("Failed to GetObject for ComputeDigest: {}", ec);
@@ -3303,226 +3163,6 @@
         }
         // Ensure we only got one service back
         if (objInfo.size() != 1)
-        {
-            BMCWEB_LOG_ERROR("Invalid Object Size {}", objInfo.size());
-            messages::internalError(asyncResp->res);
-            return;
-        }
-        const std::string hashComputeService = objInfo[0].first;
-        unsigned retimerId;
-        try
-        {
-            retimerId = std::stoul(swId.substr(swId.rfind("_") + 1));
-        }
-        catch (const std::exception& e)
-        {
-            BMCWEB_LOG_ERROR("Error while parsing retimer Id: {}", e.what());
-            messages::internalError(asyncResp->res);
-            return;
-        }
-        // callback to reset hash compute state for timeout scenario
-        auto timeoutCallback = [](const std::string_view state, size_t index) {
-            nlohmann::json message{};
-            if (state == "Started")
-            {
-                message = messages::taskStarted(std::to_string(index));
-            }
-            else if (state == "Aborted")
-            {
-                computeDigestInProgress = false;
-                message = messages::taskAborted(std::to_string(index));
-            }
-            return message;
-        };
-        // create a task to wait for the hash digest property changed signal
-        std::shared_ptr<task::TaskData> task = task::TaskData::createTask(
-            [hashComputeObjPath, hashComputeService](
-                boost::system::error_code ec, sdbusplus::message::message& msg,
-                const std::shared_ptr<task::TaskData>& taskData) {
-            if (ec)
-            {
-                if (ec != boost::asio::error::operation_aborted)
-                {
-                    taskData->state = "Aborted";
-                    taskData->messages.emplace_back(
-                        messages::resourceErrorsDetectedFormatError(
-                            "NvidiaSoftwareInventory.ComputeDigest",
-                            ec.message()));
-                    taskData->finishTask();
-                }
-                computeDigestInProgress = false;
-                return task::completed;
-            }
-
-            std::string interface;
-            std::map<std::string, dbus::utility::DbusVariantType> props;
-
-            msg.read(interface, props);
-            if (interface == hashComputeInterface)
-            {
-                auto it = props.find("Digest");
-                if (it == props.end())
-                {
-                    BMCWEB_LOG_ERROR("Signal doesn't have Digest value");
-                    return !task::completed;
-                }
-                auto value = std::get_if<std::string>(&(it->second));
-                if (!value)
-                {
-                    BMCWEB_LOG_ERROR("Digest value is not a string");
-                    return !task::completed;
-                }
-
-                if (!(value->empty()))
-                {
-                    std::string hashDigestValue = *value;
-                    crow::connections::systemBus->async_method_call(
-                        [taskData, hashDigestValue](
-                            const boost::system::error_code ec,
-                            const std::variant<std::string>& property) {
-                        if (ec)
-                        {
-                            BMCWEB_LOG_ERROR(
-                                "DBUS response error for Algorithm");
-                            taskData->state = "Exception";
-                            taskData->messages.emplace_back(
-                                messages::taskAborted(
-                                    std::to_string(taskData->index)));
-                            return;
-                        }
-                        const std::string* hashAlgoValue =
-                            std::get_if<std::string>(&property);
-                        if (hashAlgoValue == nullptr)
-                        {
-                            BMCWEB_LOG_ERROR(
-                                "Null value returned for Algorithm");
-                            taskData->state = "Exception";
-                            taskData->messages.emplace_back(
-                                messages::taskAborted(
-                                    std::to_string(taskData->index)));
-                            return;
-                        }
-
-                        nlohmann::json jsonResponse;
-                        jsonResponse["FirmwareDigest"] = hashDigestValue;
-                        jsonResponse["FirmwareDigestHashingAlgorithm"] =
-                            *hashAlgoValue;
-                        taskData->taskResponse.emplace(jsonResponse);
-                        std::string location =
-                            "Location: /redfish/v1/TaskService/Tasks/" +
-                            std::to_string(taskData->index) + "/Monitor";
-                        taskData->payload->httpHeaders.emplace_back(
-                            std::move(location));
-                        taskData->state = "Completed";
-                        taskData->percentComplete = 100;
-                        taskData->messages.emplace_back(
-                            messages::taskCompletedOK(
-                                std::to_string(taskData->index)));
-                        taskData->finishTask();
-                    },
-                        hashComputeService, hashComputeObjPath,
-                        "org.freedesktop.DBus.Properties", "Get",
-                        hashComputeInterface, "Algorithm");
-                    computeDigestInProgress = false;
-                    return task::completed;
-                }
-                else
-                {
-                    BMCWEB_LOG_ERROR("GetHash failed. Digest is empty.");
-                    taskData->state = "Exception";
-                    taskData->messages.emplace_back(
-                        messages::resourceErrorsDetectedFormatError(
-                            "NvidiaSoftwareInventory.ComputeDigest",
-                            "Hash Computation Failed"));
-                    taskData->finishTask();
-                    computeDigestInProgress = false;
-                    return task::completed;
-                }
-            }
-            return !task::completed;
-        },
-            "type='signal',member='PropertiesChanged',"
-            "interface='org.freedesktop.DBus.Properties',"
-            "path='" +
-                hashComputeObjPath + "',",
-            timeoutCallback);
-        task->startTimer(std::chrono::seconds(retimerHashMaxTimeSec));
-        task->populateResp(asyncResp->res);
-        task->payload.emplace(req);
-        computeDigestInProgress = true;
-        crow::connections::systemBus->async_method_call(
-            [task](const boost::system::error_code ec) {
-            if (ec)
-            {
-                BMCWEB_LOG_ERROR("Failed to ComputeDigest: {}", ec);
-                task->state = "Aborted";
-                task->messages.emplace_back(
-                    messages::resourceErrorsDetectedFormatError(
-                        "NvidiaSoftwareInventory.ComputeDigest", ec.message()));
-                task->finishTask();
-                computeDigestInProgress = false;
-                return;
-            }
-        },
-            hashComputeService, hashComputeObjPath, hashComputeInterface,
-            "GetHash", retimerId);
-    },
-        "xyz.openbmc_project.ObjectMapper",
-        "/xyz/openbmc_project/object_mapper",
-        "xyz.openbmc_project.ObjectMapper", "GetObject", hashComputeObjPath,
-        std::array<const char*, 1>{hashComputeInterface.c_str()});
-}
-
-/**
- * @brief post handler for compute digest method
- *
- * @param req
- * @param asyncResp
- * @param swId
- */
-inline void
-    handlePostComputeDigest(const crow::Request& req,
-                            const std::shared_ptr<bmcweb::AsyncResp>& asyncResp,
-                            const std::string& swId)
-{
-    crow::connections::systemBus->async_method_call(
-        [req, asyncResp, swId](
-            const boost::system::error_code ec,
-            const std::vector<std::pair<
-                std::string,
-                std::vector<std::pair<std::string, std::vector<std::string>>>>>&
-                subtree) {
-        if (ec)
-        {
-            messages::resourceNotFound(
-                asyncResp->res, "NvidiaSoftwareInventory.ComputeDigest", swId);
-            BMCWEB_LOG_ERROR("Invalid object path: {}", ec);
-            return;
-        }
-        for (auto& obj : subtree)
-        {
-            sdbusplus::message::object_path hashPath(obj.first);
-            std::string hashId = hashPath.filename();
-            if (hashId == swId)
-            {
-                computeDigest(req, asyncResp, hashPath, swId);
-                return;
-            }
-        }
-        messages::resourceNotFound(
-            asyncResp->res, "NvidiaSoftwareInventory.ComputeDigest", swId);
-        return;
-    },
-=======
-            if (ec)
-            {
-                BMCWEB_LOG_ERROR("Failed to GetObject for ComputeDigest: {}",
-                                 ec);
-                messages::internalError(asyncResp->res);
-                return;
-            }
-            // Ensure we only got one service back
-            if (objInfo.size() != 1)
             {
                 BMCWEB_LOG_ERROR("Invalid Object Size {}", objInfo.size());
                 messages::internalError(asyncResp->res);
@@ -3573,63 +3213,63 @@
                                     ec.message()));
                             taskData->finishTask();
                         }
-                        computeDigestInProgress = false;
-                        return task::completed;
-                    }
-
-                    std::string interface;
-                    std::map<std::string, dbus::utility::DbusVariantType> props;
-
-                    msg.read(interface, props);
-                    if (interface == hashComputeInterface)
+                computeDigestInProgress = false;
+                return task::completed;
+            }
+
+            std::string interface;
+            std::map<std::string, dbus::utility::DbusVariantType> props;
+
+            msg.read(interface, props);
+            if (interface == hashComputeInterface)
                     {
                         auto it = props.find("Digest");
                         if (it == props.end())
                         {
                             BMCWEB_LOG_ERROR(
                                 "Signal doesn't have Digest value");
-                            return !task::completed;
-                        }
-                        auto value = std::get_if<std::string>(&(it->second));
-                        if (!value)
+                    return !task::completed;
+                }
+                auto value = std::get_if<std::string>(&(it->second));
+                if (!value)
+                {
+                    BMCWEB_LOG_ERROR("Digest value is not a string");
+                    return !task::completed;
+                }
+
+                if (!(value->empty()))
+                {
+                    std::string hashDigestValue = *value;
+                    crow::connections::systemBus->async_method_call(
+                        [taskData, hashDigestValue](
+                            const boost::system::error_code ec,
+                            const std::variant<std::string>& property) {
+                        if (ec)
                         {
-                            BMCWEB_LOG_ERROR("Digest value is not a string");
-                            return !task::completed;
-                        }
-
-                        if (!(value->empty()))
-                        {
-                            std::string hashDigestValue = *value;
-                            crow::connections::systemBus->async_method_call(
-                                [taskData, hashDigestValue](
-                                    const boost::system::error_code ec,
-                                    const std::variant<std::string>& property) {
-                                    if (ec)
-                                    {
-                                        BMCWEB_LOG_ERROR(
-                                            "DBUS response error for Algorithm");
-                                        taskData->state = "Exception";
-                                        taskData->messages.emplace_back(
-                                            messages::taskAborted(
+                            BMCWEB_LOG_ERROR(
+                                "DBUS response error for Algorithm");
+                            taskData->state = "Exception";
+                            taskData->messages.emplace_back(
+                                messages::taskAborted(
                                                 std::to_string(
                                                     taskData->index)));
-                                        return;
-                                    }
-                                    const std::string* hashAlgoValue =
-                                        std::get_if<std::string>(&property);
-                                    if (hashAlgoValue == nullptr)
-                                    {
-                                        BMCWEB_LOG_ERROR(
-                                            "Null value returned for Algorithm");
-                                        taskData->state = "Exception";
-                                        taskData->messages.emplace_back(
-                                            messages::taskAborted(
+                            return;
+                        }
+                        const std::string* hashAlgoValue =
+                            std::get_if<std::string>(&property);
+                        if (hashAlgoValue == nullptr)
+                        {
+                            BMCWEB_LOG_ERROR(
+                                "Null value returned for Algorithm");
+                            taskData->state = "Exception";
+                            taskData->messages.emplace_back(
+                                messages::taskAborted(
                                                 std::to_string(
                                                     taskData->index)));
-                                        return;
-                                    }
-
-                                    nlohmann::json jsonResponse;
+                            return;
+                        }
+
+                        nlohmann::json jsonResponse;
                                     jsonResponse["FirmwareDigest"] =
                                         hashDigestValue;
                                     jsonResponse
@@ -3641,64 +3281,64 @@
                                         "Location: /redfish/v1/TaskService/Tasks/" +
                                         std::to_string(taskData->index) +
                                         "/Monitor";
-                                    taskData->payload->httpHeaders.emplace_back(
-                                        std::move(location));
-                                    taskData->state = "Completed";
-                                    taskData->percentComplete = 100;
-                                    taskData->messages.emplace_back(
-                                        messages::taskCompletedOK(
-                                            std::to_string(taskData->index)));
-                                    taskData->finishTask();
-                                },
-                                hashComputeService, hashComputeObjPath,
-                                "org.freedesktop.DBus.Properties", "Get",
-                                hashComputeInterface, "Algorithm");
-                            computeDigestInProgress = false;
-                            return task::completed;
-                        }
-                        else
-                        {
+                        taskData->payload->httpHeaders.emplace_back(
+                            std::move(location));
+                        taskData->state = "Completed";
+                        taskData->percentComplete = 100;
+                        taskData->messages.emplace_back(
+                            messages::taskCompletedOK(
+                                std::to_string(taskData->index)));
+                        taskData->finishTask();
+                    },
+                        hashComputeService, hashComputeObjPath,
+                        "org.freedesktop.DBus.Properties", "Get",
+                        hashComputeInterface, "Algorithm");
+                    computeDigestInProgress = false;
+                    return task::completed;
+                }
+                else
+                {
                             BMCWEB_LOG_ERROR(
                                 "GetHash failed. Digest is empty.");
-                            taskData->state = "Exception";
-                            taskData->messages.emplace_back(
-                                messages::resourceErrorsDetectedFormatError(
-                                    "NvidiaSoftwareInventory.ComputeDigest",
-                                    "Hash Computation Failed"));
-                            taskData->finishTask();
-                            computeDigestInProgress = false;
-                            return task::completed;
-                        }
-                    }
-                    return !task::completed;
-                },
-                "type='signal',member='PropertiesChanged',"
-                "interface='org.freedesktop.DBus.Properties',"
-                "path='" +
-                    hashComputeObjPath + "',",
-                timeoutCallback);
-            task->startTimer(std::chrono::seconds(retimerHashMaxTimeSec));
-            task->populateResp(asyncResp->res);
-            task->payload.emplace(req);
-            computeDigestInProgress = true;
-            crow::connections::systemBus->async_method_call(
-                [task](const boost::system::error_code ec) {
-                    if (ec)
-                    {
-                        BMCWEB_LOG_ERROR("Failed to ComputeDigest: {}", ec);
-                        task->state = "Aborted";
-                        task->messages.emplace_back(
-                            messages::resourceErrorsDetectedFormatError(
+                    taskData->state = "Exception";
+                    taskData->messages.emplace_back(
+                        messages::resourceErrorsDetectedFormatError(
+                            "NvidiaSoftwareInventory.ComputeDigest",
+                            "Hash Computation Failed"));
+                    taskData->finishTask();
+                    computeDigestInProgress = false;
+                    return task::completed;
+                }
+            }
+            return !task::completed;
+        },
+            "type='signal',member='PropertiesChanged',"
+            "interface='org.freedesktop.DBus.Properties',"
+            "path='" +
+                hashComputeObjPath + "',",
+            timeoutCallback);
+        task->startTimer(std::chrono::seconds(retimerHashMaxTimeSec));
+        task->populateResp(asyncResp->res);
+        task->payload.emplace(req);
+        computeDigestInProgress = true;
+        crow::connections::systemBus->async_method_call(
+            [task](const boost::system::error_code ec) {
+            if (ec)
+            {
+                BMCWEB_LOG_ERROR("Failed to ComputeDigest: {}", ec);
+                task->state = "Aborted";
+                task->messages.emplace_back(
+                    messages::resourceErrorsDetectedFormatError(
                                 "NvidiaSoftwareInventory.ComputeDigest",
                                 ec.message()));
-                        task->finishTask();
-                        computeDigestInProgress = false;
-                        return;
-                    }
-                },
-                hashComputeService, hashComputeObjPath, hashComputeInterface,
-                "GetHash", retimerId);
+                task->finishTask();
+                computeDigestInProgress = false;
+                return;
+            }
         },
+            hashComputeService, hashComputeObjPath, hashComputeInterface,
+            "GetHash", retimerId);
+    },
         "xyz.openbmc_project.ObjectMapper",
         "/xyz/openbmc_project/object_mapper",
         "xyz.openbmc_project.ObjectMapper", "GetObject", hashComputeObjPath,
@@ -3724,29 +3364,28 @@
                 std::string,
                 std::vector<std::pair<std::string, std::vector<std::string>>>>>&
                 subtree) {
-            if (ec)
-            {
-                messages::resourceNotFound(
+        if (ec)
+        {
+            messages::resourceNotFound(
                     asyncResp->res, "NvidiaSoftwareInventory.ComputeDigest",
                     swId);
-                BMCWEB_LOG_ERROR("Invalid object path: {}", ec);
+            BMCWEB_LOG_ERROR("Invalid object path: {}", ec);
+            return;
+        }
+        for (auto& obj : subtree)
+        {
+            sdbusplus::message::object_path hashPath(obj.first);
+            std::string hashId = hashPath.filename();
+            if (hashId == swId)
+            {
+                computeDigest(req, asyncResp, hashPath, swId);
                 return;
             }
-            for (auto& obj : subtree)
-            {
-                sdbusplus::message::object_path hashPath(obj.first);
-                std::string hashId = hashPath.filename();
-                if (hashId == swId)
-                {
-                    computeDigest(req, asyncResp, hashPath, swId);
-                    return;
-                }
-            }
-            messages::resourceNotFound(
-                asyncResp->res, "NvidiaSoftwareInventory.ComputeDigest", swId);
-            return;
-        },
->>>>>>> e5f19c04
+        }
+        messages::resourceNotFound(
+            asyncResp->res, "NvidiaSoftwareInventory.ComputeDigest", swId);
+        return;
+    },
         "xyz.openbmc_project.ObjectMapper",
         "/xyz/openbmc_project/object_mapper",
         "xyz.openbmc_project.ObjectMapper", "GetSubTree",
@@ -3765,16 +3404,18 @@
         app, "/redfish/v1/UpdateService/FirmwareInventory/<str>/Actions/Oem/"
              "NvidiaSoftwareInventory.ComputeDigest")
         .privileges(redfish::privileges::postUpdateService)
-<<<<<<< HEAD
-        .methods(boost::beast::http::verb::post)(
-            [&app](const crow::Request& req,
+        .methods(
+            boost::beast::http::verb::
+                post)([&app](
+                          const crow::Request& req,
                    const std::shared_ptr<bmcweb::AsyncResp>& asyncResp,
                    const std::string& param) {
         if (!redfish::setUpRedfishRoute(app, req, asyncResp))
         {
             return;
         }
-        BMCWEB_LOG_DEBUG("Enter NvidiaSoftwareInventory.ComputeDigest doPost");
+            BMCWEB_LOG_DEBUG(
+                "Enter NvidiaSoftwareInventory.ComputeDigest doPost");
         std::shared_ptr<std::string> swId =
             std::make_shared<std::string>(param);
         // skip input parameter validation
@@ -3803,48 +3444,6 @@
         handlePostComputeDigest(req, asyncResp, *swId);
         BMCWEB_LOG_DEBUG("Exit NvidiaUpdateService.ComputeDigest doPost");
     });
-=======
-        .methods(
-            boost::beast::http::verb::
-                post)([&app](
-                          const crow::Request& req,
-                          const std::shared_ptr<bmcweb::AsyncResp>& asyncResp,
-                          const std::string& param) {
-            if (!redfish::setUpRedfishRoute(app, req, asyncResp))
-            {
-                return;
-            }
-            BMCWEB_LOG_DEBUG(
-                "Enter NvidiaSoftwareInventory.ComputeDigest doPost");
-            std::shared_ptr<std::string> swId =
-                std::make_shared<std::string>(param);
-            // skip input parameter validation
-
-            // 1. Firmware update and retimer hash cannot run in parallel
-            if (fwUpdateInProgress)
-            {
-                redfish::messages::updateInProgressMsg(
-                    asyncResp->res,
-                    "Retry the operation once firmware update operation is complete.");
-                BMCWEB_LOG_ERROR(
-                    "Cannot execute ComputeDigest. Update firmware is in progress.");
-
-                return;
-            }
-            // 2. Only one compute hash allowed at a time due to FPGA limitation
-            if (computeDigestInProgress)
-            {
-                redfish::messages::resourceErrorsDetectedFormatError(
-                    asyncResp->res, "NvidiaSoftwareInventory.ComputeDigest",
-                    "Another ComputeDigest operation is in progress");
-                BMCWEB_LOG_ERROR(
-                    "Cannot execute ComputeDigest. Another ComputeDigest is in progress.");
-                return;
-            }
-            handlePostComputeDigest(req, asyncResp, *swId);
-            BMCWEB_LOG_DEBUG("Exit NvidiaUpdateService.ComputeDigest doPost");
-        });
->>>>>>> e5f19c04
 }
 
 /**
@@ -3865,15 +3464,18 @@
                 std::string,
                 std::vector<std::pair<std::string, std::vector<std::string>>>>>&
                 subtree) {
-            if (ec)
-            {
-                // hash compute interface is not applicable, ignore for the
-                // device
-                return;
-            }
-            for (auto& obj : subtree)
-            {
-<<<<<<< HEAD
+        if (ec)
+        {
+            // hash compute interface is not applicable, ignore for the
+            // device
+            return;
+        }
+        for (auto& obj : subtree)
+        {
+            sdbusplus::message::object_path hashPath(obj.first);
+            std::string hashId = hashPath.filename();
+            if (hashId == swId)
+            {
                 std::string computeDigestTarget =
                     "/redfish/v1/UpdateService/FirmwareInventory/" + swId +
                     "/Actions/Oem/NvidiaSoftwareInventory.ComputeDigest";
@@ -3882,24 +3484,10 @@
                               ["#NvidiaSoftwareInventory.ComputeDigest"] = {
                     {"target", computeDigestTarget}};
                 break;
-=======
-                sdbusplus::message::object_path hashPath(obj.first);
-                std::string hashId = hashPath.filename();
-                if (hashId == swId)
-                {
-                    std::string computeDigestTarget =
-                        "/redfish/v1/UpdateService/FirmwareInventory/" + swId +
-                        "/Actions/Oem/NvidiaSoftwareInventory.ComputeDigest";
-                    asyncResp->res
-                        .jsonValue["Actions"]["Oem"]["Nvidia"]
-                                  ["#NvidiaSoftwareInventory.ComputeDigest"] = {
-                        {"target", computeDigestTarget}};
-                    break;
-                }
->>>>>>> e5f19c04
-            }
-            return;
-        },
+            }
+        }
+        return;
+    },
         "xyz.openbmc_project.ObjectMapper",
         "/xyz/openbmc_project/object_mapper",
         "xyz.openbmc_project.ObjectMapper", "GetSubTree",
@@ -4156,13 +3744,8 @@
         asyncResp->res.jsonValue["Updateable"] = false;
         fw_util::getFwUpdateableStatus(asyncResp, swId);
 #ifdef BMCWEB_ENABLE_NVIDIA_OEM_PROPERTIES
-<<<<<<< HEAD
         BMCWEB_LOG_ERROR("updateOemActionComputeDigest function is called");
         updateOemActionComputeDigest(asyncResp, *swId);
-=======
-            BMCWEB_LOG_ERROR("updateOemActionComputeDigest function is called");
-            updateOemActionComputeDigest(asyncResp, *swId);
->>>>>>> e5f19c04
 #endif
     });
 }
