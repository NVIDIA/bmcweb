--- conflicted
+++ resolved
@@ -16,11 +16,8 @@
  */
 #pragma once
 
-<<<<<<< HEAD
 #include "certificate_service.hpp"
-=======
 #include "generated/enums/port.hpp"
->>>>>>> bc0ceaef
 #include "nlohmann/json.hpp"
 #include "task.hpp"
 
@@ -1188,32 +1185,10 @@
         "/xyz/openbmc_project/control/oem_fru",
         "xyz.openbmc_project.Object.Enable", "Enabled",
         [req, asyncResp](const boost::system::error_code& ec, bool enabled) {
-<<<<<<< HEAD
-=======
-        if (ec)
-        {
-            BMCWEB_LOG_ERROR(
+            if (ec)
+            {
+                BMCWEB_LOG_ERROR(
                 "DBUS response error: Checking OEM FRU Enabled error{}", ec);
-            return;
-        }
-        if (!enabled)
-        {
-            // If OEM FRU is disabled, do not report an error
-            // This is because same URL will also be used for other features
-            return;
-        }
-        // Fetch all properties of the OEM FRU object
-        sdbusplus::asio::getAllProperties(
-            *crow::connections::systemBus, oemFruService, oemFruObj, oemFruIntf,
-            [asyncResp{asyncResp}](
-                const boost::system::error_code& ec,
-                const dbus::utility::DBusPropertiesMap& propertyList) {
->>>>>>> bc0ceaef
-            if (ec)
-            {
-                BMCWEB_LOG_ERROR(
-                    "DBUS response error: Checking OEM FRU Enabled error{}",
-                    ec);
                 return;
             }
             if (!enabled)
@@ -1234,7 +1209,6 @@
                         BMCWEB_LOG_ERROR(
                             "DBUS response error: Get All OEM FRU Property error{}",
                             ec);
-                        messages::internalError(asyncResp->res);
                         return;
                     }
                     const std::string* productManufacturer = nullptr;
