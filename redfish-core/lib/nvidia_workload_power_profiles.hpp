--- conflicted
+++ resolved
@@ -127,7 +127,6 @@
             {
                 if (!path.ends_with(processorId))
                 {
-<<<<<<< HEAD
                     continue;
                 }
                 std::string workLoadPowerURI =
@@ -181,38 +180,23 @@
                                   "com.nvidia.PowerProfile.ProfileInfo") ==
                         interfaces.end())
                     {
-                        // Object not found
-                        messages::resourceNotFound(
-                            aResp->res,
-                            "#NvidiaWorkloadPower.v1_0_0.NvidiaWorkloadPower",
-                            processorId);
-                        return;
-                    }
-                    getProcessorWorkloadPowerInfo(aResp, service, path);
-                }
-=======
                     // no interface = no failures
                     continue;
-                }
-                getProcessorWorkloadPowerInfo(aResp, service, path);
->>>>>>> bc0ceaef
-                return;
-            }
+                    }
+                    getProcessorWorkloadPowerInfo(aResp, service, path);
+                return;
+                }
             // Object not found
             messages::resourceNotFound(
                 aResp->res, "#NvidiaWorkloadPower.v1_0_0.NvidiaWorkloadPower",
                 processorId);
-<<<<<<< HEAD
+                return;
+            }
+            // Object not found
+            messages::resourceNotFound(
+                aResp->res, "#NvidiaWorkloadPower.v1_0_0.NvidiaWorkloadPower",
+                processorId);
         },
-=======
-            return;
-        }
-        // Object not found
-        messages::resourceNotFound(
-            aResp->res, "#NvidiaWorkloadPower.v1_0_0.NvidiaWorkloadPower",
-            processorId);
-    },
->>>>>>> bc0ceaef
         "xyz.openbmc_project.ObjectMapper",
         "/xyz/openbmc_project/object_mapper",
         "xyz.openbmc_project.ObjectMapper", "GetSubTree",
@@ -567,7 +551,6 @@
             {
                 if (!path.ends_with(processorId))
                 {
-<<<<<<< HEAD
                     continue;
                 }
                 for (const auto& [service, interfaces] : object)
@@ -576,12 +559,8 @@
                                   "com.nvidia.PowerProfile.ProfileInfoAsync") ==
                         interfaces.end())
                     {
-                        // Object not found
-                        messages::resourceNotFound(
-                            aResp->res,
-                            "#NvidiaWorkloadPower.v1_0_0.NvidiaWorkloadPower",
-                            processorId);
-                        return;
+                    // no interface = no failures
+                    continue;
                     }
                     enableWorkLoadPowerProfile(aResp, service, path,
                                                profileMask);
@@ -589,25 +568,12 @@
 
                 return;
             }
+        }
             // Object not found
             messages::resourceNotFound(
                 aResp->res, "#NvidiaWorkloadPower.v1_0_0.NvidiaWorkloadPower",
                 processorId);
         },
-=======
-                    // no interface = no failures
-                    continue;
-                }
-                enableWorkLoadPowerProfile(aResp, service, path, profileMask);
-                return;
-            }
-        }
-        // Object not found
-        messages::resourceNotFound(
-            aResp->res, "#NvidiaWorkloadPower.v1_0_0.NvidiaWorkloadPower",
-            processorId);
-    },
->>>>>>> bc0ceaef
         "xyz.openbmc_project.ObjectMapper",
         "/xyz/openbmc_project/object_mapper",
         "xyz.openbmc_project.ObjectMapper", "GetSubTree",
@@ -692,7 +658,6 @@
             {
                 if (!path.ends_with(processorId))
                 {
-<<<<<<< HEAD
                     continue;
                 }
                 for (const auto& [service, interfaces] : object)
@@ -701,12 +666,8 @@
                                   "com.nvidia.PowerProfile.ProfileInfoAsync") ==
                         interfaces.end())
                     {
-                        // Object not found
-                        messages::resourceNotFound(
-                            aResp->res,
-                            "#NvidiaWorkloadPower.v1_0_0.NvidiaWorkloadPower",
-                            processorId);
-                        return;
+                    // no interface = no failures
+                    continue;
                     }
                     disableWorkLoadPowerProfile(aResp, service, path,
                                                 profileMask);
@@ -714,25 +675,12 @@
 
                 return;
             }
+        }
             // Object not found
             messages::resourceNotFound(
                 aResp->res, "#NvidiaWorkloadPower.v1_0_0.NvidiaWorkloadPower",
                 processorId);
         },
-=======
-                    // no interface = no failures
-                    continue;
-                }
-                disableWorkLoadPowerProfile(aResp, service, path, profileMask);
-                return;
-            }
-        }
-        // Object not found
-        messages::resourceNotFound(
-            aResp->res, "#NvidiaWorkloadPower.v1_0_0.NvidiaWorkloadPower",
-            processorId);
-    },
->>>>>>> bc0ceaef
         "xyz.openbmc_project.ObjectMapper",
         "/xyz/openbmc_project/object_mapper",
         "xyz.openbmc_project.ObjectMapper", "GetSubTree",
@@ -773,43 +721,24 @@
             [&app](const crow::Request& req,
                    const std::shared_ptr<bmcweb::AsyncResp>& asyncResp,
                    const std::string& processorId) {
-<<<<<<< HEAD
                 if (!redfish::setUpRedfishRoute(app, req, asyncResp))
                 {
                     return;
                 }
-                std::optional<std::vector<uint8_t>> profileMask;
+        std::optional<std::string> profileMaskAsStr;
 
                 if (!redfish::json_util::readJsonAction(
                         req, asyncResp->res, "ProfileMask", profileMask))
                 {
                     return;
                 }
-                if (profileMask)
-                {
-                    postEnableWorkLoadPowerProfile(asyncResp, processorId,
-                                                   *profileMask);
-                }
-            });
-=======
-        if (!redfish::setUpRedfishRoute(app, req, asyncResp))
-        {
-            return;
-        }
-        std::optional<std::string> profileMaskAsStr;
-
-        if (!redfish::json_util::readJsonAction(
-                req, asyncResp->res, "ProfileMask", profileMaskAsStr))
-        {
-            return;
-        }
         if (profileMaskAsStr)
-        {
+                {
             try
             {
                 std::vector<uint8_t> profileMask =
                     stringNibbleToVector(*profileMaskAsStr);
-                postEnableWorkLoadPowerProfile(asyncResp, processorId,
+                    postEnableWorkLoadPowerProfile(asyncResp, processorId,
                                                profileMask);
             }
             catch (const std::exception& /*e*/)
@@ -819,9 +748,8 @@
                     "NvidiaWorkloadPower.EnableProfiles");
                 return;
             }
-        }
-    });
->>>>>>> bc0ceaef
+                }
+            });
 
     BMCWEB_ROUTE(
         app,
@@ -868,55 +796,35 @@
             [&app](const crow::Request& req,
                    const std::shared_ptr<bmcweb::AsyncResp>& asyncResp,
                    const std::string& processorId) {
-<<<<<<< HEAD
                 if (!redfish::setUpRedfishRoute(app, req, asyncResp))
                 {
                     return;
                 }
-                std::optional<std::vector<uint8_t>> profileMask;
-
+
+                std::optional<std::string> profileMaskAsStr;
                 if (!redfish::json_util::readJsonAction(
-                        req, asyncResp->res, "ProfileMask", profileMask))
+                        req, asyncResp->res, "ProfileMask", profileMaskAsStr))
                 {
                     return;
                 }
-                if (profileMask)
-                {
-                    postDisableWorkLoadPowerProfile(asyncResp, processorId,
-                                                    *profileMask);
+                if (profileMaskAsStr)
+                {
+                    try
+                    {
+                        std::vector<uint8_t> profileMask =
+                            stringNibbleToVector(*profileMaskAsStr);
+                        postDisableWorkLoadPowerProfile(asyncResp, processorId,
+                                                        profileMask);
+                    }
+                    catch (const std::exception& /*e*/)
+                    {
+                        messages::actionParameterValueError(
+                            asyncResp->res, *profileMaskAsStr,
+                            "NvidiaWorkloadPower.DisableProfiles");
+                        return;
+                    }
                 }
             });
-=======
-        if (!redfish::setUpRedfishRoute(app, req, asyncResp))
-        {
-            return;
-        }
-
-        std::optional<std::string> profileMaskAsStr;
-        if (!redfish::json_util::readJsonAction(
-                req, asyncResp->res, "ProfileMask", profileMaskAsStr))
-        {
-            return;
-        }
-        if (profileMaskAsStr)
-        {
-            try
-            {
-                std::vector<uint8_t> profileMask =
-                    stringNibbleToVector(*profileMaskAsStr);
-                postDisableWorkLoadPowerProfile(asyncResp, processorId,
-                                                profileMask);
-            }
-            catch (const std::exception& /*e*/)
-            {
-                messages::actionParameterValueError(
-                    asyncResp->res, *profileMaskAsStr,
-                    "NvidiaWorkloadPower.DisableProfiles");
-                return;
-            }
-        }
-    });
->>>>>>> bc0ceaef
 
     BMCWEB_ROUTE(
         app,
