/*
// Copyright (c) 2018 Intel Corporation
//
// Licensed under the Apache License, Version 2.0 (the "License");
// you may not use this file except in compliance with the License.
// You may obtain a copy of the License at
//
//      http://www.apache.org/licenses/LICENSE-2.0
//
// Unless required by applicable law or agreed to in writing, software
// distributed under the License is distributed on an "AS IS" BASIS,
// WITHOUT WARRANTIES OR CONDITIONS OF ANY KIND, either express or implied.
// See the License for the specific language governing permissions and
// limitations under the License.
*/

#pragma once

#include <app.hpp>
#include <boost/algorithm/string.hpp>
#include <boost/format.hpp>
#include "app.hpp"
#include "dbus_utility.hpp"
#include "query.hpp"
#include "registries/privilege_registry.hpp"
#include "utils/collection.hpp"
#include "utils/dbus_utils.hpp"
#include "utils/pcie_util.hpp"

#include <boost/system/linux_error.hpp>
#include <boost/url/format.hpp>
#include <sdbusplus/asio/property.hpp>
#include <sdbusplus/unpack_properties.hpp>
#include <utils/conditions_utils.hpp>
#include <utils/dbus_utils.hpp>

namespace redfish
{

using GetSubTreeType = std::vector<
    std::pair<std::string,
              std::vector<std::pair<std::string, std::vector<std::string>>>>>;

static constexpr const char* pcieService = "xyz.openbmc_project.PCIe";
static constexpr const char* pciePath = "/xyz/openbmc_project/PCIe";
static constexpr const char* assetInterface =
    "xyz.openbmc_project.Inventory.Decorator.Asset";
static constexpr const char* uuidInterface = "xyz.openbmc_project.Common.UUID";
static constexpr const char* stateInterface =
    "xyz.openbmc_project.State.Chassis";
static constexpr const char* pcieClockReferenceIntf =
    "xyz.openbmc_project.Inventory.Decorator.PCIeRefClock";
static constexpr const char* nvlinkClockReferenceIntf =
    "com.nvidia.NVLink.NVLinkRefClock";

static inline std::string getPCIeType(const std::string& pcieType)
{
    if (pcieType ==
        "xyz.openbmc_project.Inventory.Item.PCIeDevice.PCIeTypes.Gen1")
    {
        return "Gen1";
    }
    if (pcieType ==
        "xyz.openbmc_project.Inventory.Item.PCIeDevice.PCIeTypes.Gen2")
    {
        return "Gen2";
    }
    if (pcieType ==
        "xyz.openbmc_project.Inventory.Item.PCIeDevice.PCIeTypes.Gen3")
    {
        return "Gen3";
    }
    if (pcieType ==
        "xyz.openbmc_project.Inventory.Item.PCIeDevice.PCIeTypes.Gen4")
    {
        return "Gen4";
    }
    if (pcieType ==
        "xyz.openbmc_project.Inventory.Item.PCIeDevice.PCIeTypes.Gen5")
    {
        return "Gen5";
    }
    // Unknown or others
    return "Unknown";
}

static inline void
    getPCIeDeviceList(const std::shared_ptr<bmcweb::AsyncResp>& asyncResp,
                      const std::string& name,
                      const std::string& path = pciePath,
                      const std::string& chassisId = std::string())
{
    auto getPCIeMapCallback = [asyncResp{asyncResp}, name, chassisId](
                                  const boost::system::error_code ec,
                                  std::vector<std::string>& pcieDevicePaths) {
        if (ec)
        {
            BMCWEB_LOG_DEBUG("no PCIe device paths found ec: ", ec.message());
            // Not an error, system just doesn't have PCIe info
            return;
        }
        nlohmann::json& pcieDeviceList = asyncResp->res.jsonValue[name];
        pcieDeviceList = nlohmann::json::array();
        for (const std::string& pcieDevicePath : pcieDevicePaths)
        {
            size_t devStart = pcieDevicePath.rfind('/');
            if (devStart == std::string::npos)
            {
                continue;
            }

            std::string devName = pcieDevicePath.substr(devStart + 1);
            if (devName.empty())
            {
                continue;
            }
            if (!chassisId.empty())
            {
                pcieDeviceList.push_back(
                    {{"@odata.id", std::string("/redfish/v1/Chassis/")
                                       .append(chassisId)
                                       .append("/PCIeDevices/")
                                       .append(devName)}});
            }
            else
            {
                pcieDeviceList.push_back(
                    {{"@odata.id", "/redfish/v1/Systems/" PLATFORMSYSTEMID
                                   "/PCIeDevices/" +
                                       devName}});
            }
        }
        asyncResp->res.jsonValue[name + "@odata.count"] = pcieDeviceList.size();
    };
    crow::connections::systemBus->async_method_call(
        std::move(getPCIeMapCallback), "xyz.openbmc_project.ObjectMapper",
        "/xyz/openbmc_project/object_mapper",
        "xyz.openbmc_project.ObjectMapper", "GetSubTreePaths",
        std::string(path) + "/", 1, std::array<std::string, 0>());
}

static constexpr const char* inventoryPath = "/xyz/openbmc_project/inventory";
static constexpr std::array<std::string_view, 1> pcieDeviceInterface = {
    "xyz.openbmc_project.Inventory.Item.PCIeDevice"};
static constexpr std::array<std::string_view, 1> pcieSlotInterface = {
    "xyz.openbmc_project.Inventory.Item.PCIeSlot"};
static constexpr char const* pcieDeviceInterfaceNV =
    "xyz.openbmc_project.PCIe.Device";

static inline void handlePCIeDevicePath(
    const std::string& pcieDeviceId,
    const std::shared_ptr<bmcweb::AsyncResp>& asyncResp,
    const dbus::utility::MapperGetSubTreePathsResponse& pcieDevicePaths,
    const std::function<void(const std::string& pcieDevicePath,
                             const std::string& service)>& callback)

{
    for (const std::string& pcieDevicePath : pcieDevicePaths)
    {
        std::string pciecDeviceName =
            sdbusplus::message::object_path(pcieDevicePath).filename();
        if (pciecDeviceName.empty() || pciecDeviceName != pcieDeviceId)
        {
            continue;
        }

        dbus::utility::getDbusObject(
            pcieDevicePath, {},
            [pcieDevicePath, asyncResp,
             callback](const boost::system::error_code& ec,
                       const dbus::utility::MapperGetObject& object) {
            if (ec || object.empty())
            {
                BMCWEB_LOG_ERROR("DBUS response error {}", ec);
                messages::internalError(asyncResp->res);
                return;
            }
            callback(pcieDevicePath, object.begin()->first);
            });
        return;
    }

    BMCWEB_LOG_WARNING("PCIe Device not found");
    messages::resourceNotFound(asyncResp->res, "PCIeDevice", pcieDeviceId);
}

static inline void getValidPCIeDevicePath(
    const std::string& pcieDeviceId,
    const std::shared_ptr<bmcweb::AsyncResp>& asyncResp,
    const std::function<void(const std::string& pcieDevicePath,
                             const std::string& service)>& callback)
{
    dbus::utility::getSubTreePaths(
        inventoryPath, 0, pcieDeviceInterface,
        [pcieDeviceId, asyncResp,
         callback](const boost::system::error_code& ec,
                   const dbus::utility::MapperGetSubTreePathsResponse&
                       pcieDevicePaths) {
        if (ec)
        {
            BMCWEB_LOG_ERROR("D-Bus response error on GetSubTree {}", ec);
            messages::internalError(asyncResp->res);
            return;
        }
        handlePCIeDevicePath(pcieDeviceId, asyncResp, pcieDevicePaths,
                             callback);
        return;
        });
}

static inline void handlePCIeDeviceCollectionGet(
    crow::App& app, const crow::Request& req,
    const std::shared_ptr<bmcweb::AsyncResp>& asyncResp,
    const std::string& systemName)
{
    if (!redfish::setUpRedfishRoute(app, req, asyncResp))
    {
        return;
    }
    if constexpr (bmcwebEnableMultiHost)
    {
        // Option currently returns no systems.  TBD
        messages::resourceNotFound(asyncResp->res, "ComputerSystem",
                                   systemName);
        return;
    }
    if (systemName != PLATFORMSYSTEMID)
    {
        messages::resourceNotFound(asyncResp->res, "ComputerSystem",
                                   systemName);
        return;
    }

    asyncResp->res.addHeader(boost::beast::http::field::link,
                             "</redfish/v1/JsonSchemas/PCIeDeviceCollection/"
                             "PCIeDeviceCollection.json>; rel=describedby");
    asyncResp->res.jsonValue["@odata.type"] =
        "#PCIeDeviceCollection.PCIeDeviceCollection";
    asyncResp->res.jsonValue["@odata.id"] =
        "/redfish/v1/Systems/system/PCIeDevices";
    asyncResp->res.jsonValue["Name"] = "PCIe Device Collection";
    asyncResp->res.jsonValue["Description"] = "Collection of PCIe Devices";
    asyncResp->res.jsonValue["Members"] = nlohmann::json::array();
    asyncResp->res.jsonValue["Members@odata.count"] = 0;

    pcie_util::getPCIeDeviceList(asyncResp, "Members");
}

// PCIeDevice asset properties
static inline void
    getPCIeDeviceAssetData(const std::shared_ptr<bmcweb::AsyncResp>& asyncResp,
                           const std::string& device, const std::string& path,
                           const std::string& service)
{
    auto getPCIeDeviceAssetCallback =
        [asyncResp{asyncResp}](
            const boost::system::error_code ec,
            const std::vector<
                std::pair<std::string, std::variant<std::string>>>&
                propertiesList) {
        if (ec)
        {
            BMCWEB_LOG_DEBUG("DBUS response error");
            messages::internalError(asyncResp->res);
            return;
        }
        for (const std::pair<std::string, std::variant<std::string>>& property :
             propertiesList)
        {
            const std::string& propertyName = property.first;
            if ((propertyName == "PartNumber") ||
                (propertyName == "SerialNumber") ||
                (propertyName == "Manufacturer") || (propertyName == "Model"))
            {
                const std::string* value =
                    std::get_if<std::string>(&property.second);
                if (value != nullptr)
                {
                    asyncResp->res.jsonValue[propertyName] = *value;
                }
            }
        }
    };
    std::string escapedPath = std::string(path) + "/" + device;
    dbus::utility::escapePathForDbus(escapedPath);
    crow::connections::systemBus->async_method_call(
        std::move(getPCIeDeviceAssetCallback), service, escapedPath,
        "org.freedesktop.DBus.Properties", "GetAll", assetInterface);
}

// PCIeDevice UUID
static inline void
    getPCIeDeviceUUID(const std::shared_ptr<bmcweb::AsyncResp>& asyncResp,
                      const std::string& device, const std::string& path,
                      const std::string& service)
{
    auto getPCIeDeviceUUIDCallback =
        [asyncResp{asyncResp}](const boost::system::error_code ec,
                               const std::variant<std::string>& uuid) {
        if (ec)
        {
            BMCWEB_LOG_DEBUG("DBUS response error");
            messages::internalError(asyncResp->res);
            return;
        }
        const std::string* s = std::get_if<std::string>(&uuid);
        if (s != nullptr)
        {
            asyncResp->res.jsonValue["UUID"] = *s;
        }
    };
    std::string escapedPath = std::string(path) + "/" + device;
    dbus::utility::escapePathForDbus(escapedPath);
    crow::connections::systemBus->async_method_call(
        std::move(getPCIeDeviceUUIDCallback), service, escapedPath,
        "org.freedesktop.DBus.Properties", "Get", uuidInterface, "UUID");
}

#ifdef BMCWEB_ENABLE_NVIDIA_OEM_PROPERTIES
// PCIeDevice getPCIeDeviceClkRefOem
static inline void
    getPCIeDeviceClkRefOem(const std::shared_ptr<bmcweb::AsyncResp>& asyncResp,
                           const std::string& device, const std::string& path,
                           const std::string& service)
{
    auto getPCIeDeviceOemCallback =
        [asyncResp{asyncResp}](
            const boost::system::error_code ec,
            const std::vector<std::pair<std::string, std::variant<bool>>>&
                propertiesList) {
        if (ec)
        {
            BMCWEB_LOG_DEBUG("DBUS response error on getting PCIeDeviceclock reference OEM properties");
            messages::internalError(asyncResp->res);
            return;
        }

        for (const std::pair<std::string, std::variant<bool>>& property :
             propertiesList)
        {
            const std::string& propertyName = property.first;
            if (propertyName == "PCIeReferenceClockEnabled")
            {
                const bool* value = std::get_if<bool>(&property.second);
                if (value != nullptr)
                {
                    asyncResp->res.jsonValue["Oem"]["Nvidia"][propertyName] =
                        *value;
                }
            }
        }
    };
    std::string escapedPath = std::string(path) + "/" + device;
    dbus::utility::escapePathForDbus(escapedPath);
    crow::connections::systemBus->async_method_call(
        std::move(getPCIeDeviceOemCallback), service, escapedPath,
        "org.freedesktop.DBus.Properties", "GetAll", pcieClockReferenceIntf);
}

// PCIeDevice nvlink clock reference OEM
static inline void getPCIeDeviceNvLinkClkRefOem(
    const std::shared_ptr<bmcweb::AsyncResp>& asyncResp,
    const std::string& device, const std::string& path,
    const std::string& service)
{
    auto getPCIeDeviceOemCallback =
        [asyncResp{asyncResp}](
            const boost::system::error_code ec,
            const std::vector<std::pair<std::string, std::variant<bool>>>&
                propertiesList) {
        if (ec)
        {
            BMCWEB_LOG_DEBUG("DBUS response error on getting PCIeDeviceNVLink Clock Reference OEM properties");
            messages::internalError(asyncResp->res);
            return;
        }

        for (const std::pair<std::string, std::variant<bool>>& property :
             propertiesList)
        {
            const std::string& propertyName = property.first;
            if (propertyName == "NVLinkReferenceClockEnabled")
            {
                const bool* value = std::get_if<bool>(&property.second);
                if (value != nullptr)
                {
                    asyncResp->res.jsonValue["Oem"]["Nvidia"][propertyName] =
                        *value;
                }
            }
        }
    };
    std::string escapedPath = std::string(path) + "/" + device;
    dbus::utility::escapePathForDbus(escapedPath);
    crow::connections::systemBus->async_method_call(
        std::move(getPCIeDeviceOemCallback), service, escapedPath,
        "org.freedesktop.DBus.Properties", "GetAll", nvlinkClockReferenceIntf);
}
#endif // BMCWEB_ENABLE_NVIDIA_OEM_PROPERTIES

// PCIeDevice State
static inline void
    getPCIeDeviceState(const std::shared_ptr<bmcweb::AsyncResp>& asyncResp,
                       const std::string& device, const std::string& path,
                       const std::string& service)
{
    std::string escapedPath = std::string(path) + "/" + device;
    dbus::utility::escapePathForDbus(escapedPath);
    auto getPCIeDeviceStateCallback =
        [escapedPath,
         asyncResp{asyncResp}](const boost::system::error_code ec,
                               const std::variant<std::string>& deviceState) {
        if (ec)
        {
            BMCWEB_LOG_DEBUG("DBUS response error");
            messages::internalError(asyncResp->res);
            return;
        }
        const std::string* s = std::get_if<std::string>(&deviceState);
        if (s == nullptr)
        {
            BMCWEB_LOG_DEBUG("Device state of illegal, non-strig type");
            messages::internalError(asyncResp->res);
            return;
        }

        if (*s == "xyz.openbmc_project.State.Chassis.PowerState.On")
        {
            asyncResp->res.jsonValue["Status"]["State"] = "Enabled";
#ifdef BMCWEB_ENABLE_HEALTH_ROLLUP_ALTERNATIVE
<<<<<<< HEAD
            std::shared_ptr<HealthRollup> health =
                std::make_shared<HealthRollup>(
                    escapedPath, [asyncResp](const std::string& rootHealth,
                                             const std::string& healthRollup) {
                asyncResp->res.jsonValue["Status"]["Health"] = rootHealth;
                asyncResp->res.jsonValue["Status"]["HealthRollup"] =
                    healthRollup;
            });
            health->start();
#else  // ifdef BMCWEB_ENABLE_HEALTH_ROLLUP_ALTERNATIVE
            asyncResp->res.jsonValue["Status"]["Health"] = "OK";
            asyncResp->res.jsonValue["Status"]["HealthRollup"] = "OK";
#endif // ifdef BMCWEB_ENABLE_HEALTH_ROLLUP_ALTERNATIVE
        }
        else if (*s == "xyz.openbmc_project.State.Chassis.PowerState.Off")
        {
            asyncResp->res.jsonValue["Status"]["State"] = "Disabled";
            asyncResp->res.jsonValue["Status"]["Health"] = "Critical";
            asyncResp->res.jsonValue["Status"]["HealthRollup"] = "Critical";
        }
        else
        {
            BMCWEB_LOG_DEBUG("Unrecognized 'CurrentPowerState' value: '{}'. Omitting 'Status' entry in the response", *s);
        }
    };
=======
                std::shared_ptr<HealthRollup> health =
                    std::make_shared<HealthRollup>(
                        escapedPath,
                        [asyncResp](const std::string& rootHealth,
                                    const std::string& healthRollup) {
                            asyncResp->res.jsonValue["Status"]["Health"] =
                                rootHealth;
                            BMCWEB_LOG_DEBUG << healthRollup;
#ifndef BMCWEB_DISABLE_HEALTH_ROLLUP
                            asyncResp->res.jsonValue["Status"]["HealthRollup"] =
                                healthRollup;
#endif // BMCWEB_DISABLE_HEALTH_ROLLUP
                        });
                health->start();
#else  // ifdef BMCWEB_ENABLE_HEALTH_ROLLUP_ALTERNATIVE
                asyncResp->res.jsonValue["Status"]["Health"] = "OK";
#ifndef BMCWEB_DISABLE_HEALTH_ROLLUP
                asyncResp->res.jsonValue["Status"]["HealthRollup"] = "OK";
#endif // BMCWEB_DISABLE_HEALTH_ROLLUP
#endif // ifdef BMCWEB_ENABLE_HEALTH_ROLLUP_ALTERNATIVE
            }
            else if (*s == "xyz.openbmc_project.State.Chassis.PowerState.Off")
            {
                asyncResp->res.jsonValue["Status"]["State"] = "Disabled";
                asyncResp->res.jsonValue["Status"]["Health"] = "Critical";
#ifndef BMCWEB_DISABLE_HEALTH_ROLLUP
                asyncResp->res.jsonValue["Status"]["HealthRollup"] = "Critical";
#endif // BMCWEB_DISABLE_HEALTH_ROLLUP
            }
            else
            {
                BMCWEB_LOG_DEBUG
                    << "Unrecognized 'CurrentPowerState' value: "
                    << "'" << *s
                    << "'. Omitting 'Status' entry in the response";
            }
        };
>>>>>>> 65fa2a5f
    crow::connections::systemBus->async_method_call(
        std::move(getPCIeDeviceStateCallback), service, escapedPath,
        "org.freedesktop.DBus.Properties", "Get", stateInterface,
        "CurrentPowerState");
}

inline std::optional<std::string>
    redfishPcieGenerationFromDbus(const std::string& generationInUse)
{
    if (generationInUse ==
        "xyz.openbmc_project.Inventory.Item.PCIeSlot.Generations.Gen1")
    {
        return "Gen1";
    }
    if (generationInUse ==
        "xyz.openbmc_project.Inventory.Item.PCIeSlot.Generations.Gen2")
    {
        return "Gen2";
    }
    if (generationInUse ==
        "xyz.openbmc_project.Inventory.Item.PCIeSlot.Generations.Gen3")
    {
        return "Gen3";
    }
    if (generationInUse ==
        "xyz.openbmc_project.Inventory.Item.PCIeSlot.Generations.Gen4")
    {
        return "Gen4";
    }
    if (generationInUse ==
        "xyz.openbmc_project.Inventory.Item.PCIeSlot.Generations.Gen5")
    {
        return "Gen5";
    }
    if (generationInUse.empty() ||
        generationInUse ==
            "xyz.openbmc_project.Inventory.Item.PCIeSlot.Generations.Unknown")
    {
        return "";
    }

    // The value is not unknown or Gen1-5, need return an internal error.
    return std::nullopt;
}


// inline void requestRoutesSystemPCIeDeviceCollection(App& app)
// {   
//     /**
//      * Functions triggers appropriate requests on DBus
//      */
//     BMCWEB_ROUTE(app, "/redfish/v1/Systems/<str>/PCIeDevices/")
//         .privileges(redfish::privileges::getPCIeDeviceCollection)
//         .methods(boost::beast::http::verb::get)(
//             std::bind_front(handlePCIeDeviceCollectionGet, std::ref(app)));
// }

inline void addPCIeSlotProperties(
    crow::Response& res, const boost::system::error_code& ec,
    const dbus::utility::DBusPropertiesMap& pcieSlotProperties)
{
    if (ec)
    {
        BMCWEB_LOG_ERROR("DBUS response error for getAllProperties{}", ec.value());
        messages::internalError(res);
        return;
    }
    std::string generation;
    size_t lanes = 0;
    std::string slotType;

    bool success = sdbusplus::unpackPropertiesNoThrow(
        dbus_utils::UnpackErrorPrinter(), pcieSlotProperties, "Generation",
        generation, "Lanes", lanes, "SlotType", slotType);

    if (!success)
    {
        messages::internalError(res);
        return;
    }

    std::optional<pcie_device::PCIeTypes> pcieType =
        pcie_util::redfishPcieGenerationFromDbus(generation);
    if (!pcieType)
    {
        BMCWEB_LOG_WARNING("Unknown PCIeType: {}", generation);
    }
    else
    {
        if (*pcieType == pcie_device::PCIeTypes::Invalid)
        {
            BMCWEB_LOG_ERROR("Invalid PCIeType: {}", generation);
            messages::internalError(res);
            return;
        }
        res.jsonValue["Slot"]["PCIeType"] = *pcieType;
    }

    if (lanes != 0)
    {
        res.jsonValue["Slot"]["Lanes"] = lanes;
    }

    std::optional<pcie_slots::SlotTypes> redfishSlotType =
        pcie_util::dbusSlotTypeToRf(slotType);
    if (!redfishSlotType)
    {
        BMCWEB_LOG_WARNING("Unknown PCIeSlot Type: {}", slotType);
    }
    else
    {
        if (*redfishSlotType == pcie_slots::SlotTypes::Invalid)
        {
            BMCWEB_LOG_ERROR("Invalid PCIeSlot type: {}", slotType);
            messages::internalError(res);
            return;
        }
        res.jsonValue["Slot"]["SlotType"] = *redfishSlotType;
    }
}

inline void getPCIeDeviceSlotPath(
    const std::string& pcieDevicePath,
    const std::shared_ptr<bmcweb::AsyncResp>& asyncResp,
    std::function<void(const std::string& pcieDeviceSlot)>&& callback)
{
    std::string associationPath = pcieDevicePath + "/contained_by";
    dbus::utility::getAssociatedSubTreePaths(
        associationPath, sdbusplus::message::object_path(inventoryPath), 0,
        pcieSlotInterface,
        [callback, asyncResp, pcieDevicePath](
            const boost::system::error_code& ec,
            const dbus::utility::MapperGetSubTreePathsResponse& endpoints) {
        if (ec)
        {
            if (ec.value() == EBADR)
            {
                // Missing association is not an error
                return;
            }
            BMCWEB_LOG_ERROR( "DBUS response error for getAssociatedSubTreePaths {}", ec.value());
            messages::internalError(asyncResp->res);
            return;
        }
        if (endpoints.size() > 1)
        {
            BMCWEB_LOG_ERROR( "PCIeDevice is associated with more than one PCIeSlot: {}", endpoints.size());
            messages::internalError(asyncResp->res);
            return;
        }
        if (endpoints.empty())
        {
            // If the device doesn't have an association, return without PCIe
            // Slot properties
            BMCWEB_LOG_DEBUG("PCIeDevice is not associated with PCIeSlot");
            return;
        }
        callback(endpoints[0]);
        });
}

static inline void
    getPCIeDevice(const std::shared_ptr<bmcweb::AsyncResp>& asyncResp,
                  const std::string& device, const std::string& path = pciePath,
                  const std::string& service = pcieService,
                  const std::string& deviceIntf = pcieDeviceInterfaceNV)
{
    auto getPCIeDeviceCallback =
        [asyncResp,
         device](const boost::system::error_code ec,
                 const std::vector<
                     std::pair<std::string, std::variant<std::string, size_t>>>&
                     propertiesList) {
            if (ec)
            {
                BMCWEB_LOG_DEBUG("failed to get PCIe Device properties ec: {}: {}",  ec.value(), ec.message());
                if (ec.value() ==
                    boost::system::linux_error::bad_request_descriptor)
                {
                    messages::resourceNotFound(asyncResp->res, "PCIeDevice",
                                               device);
                }
                else
                {
                    messages::internalError(asyncResp->res);
                }
                return;
            }

            for (const std::pair<std::string,
                                 std::variant<std::string, size_t>>& property :
                 propertiesList)
            {
                const std::string& propertyName = property.first;
                if ((propertyName == "Manufacturer") ||
                    (propertyName == "DeviceType"))
                {
                    const std::string* value =
                        std::get_if<std::string>(&property.second);
                    if (value != nullptr)
                    {
                        asyncResp->res.jsonValue[propertyName] = *value;
                    }
                }
                else if (propertyName == "MaxLanes")
                {
                    const size_t* value = std::get_if<size_t>(&property.second);
                    if (value != nullptr)
                    {
                        asyncResp->res
                            .jsonValue["PCIeInterface"][propertyName] = *value;
                    }
                }
                else if (propertyName == "LanesInUse")
                {
                    const size_t* value = std::get_if<size_t>(&property.second);
                    if (value != nullptr)
                    {
			if(*value == INT_MAX)
			{
                                asyncResp->res
                                        .jsonValue["PCIeInterface"][propertyName] = 0;
			}
			else
			{
				asyncResp->res
					.jsonValue["PCIeInterface"][propertyName] = *value;
			}
                    }
                }
                else if ((propertyName == "PCIeType") ||
                         (propertyName == "MaxPCIeType"))
                {
                    const std::string* value =
                        std::get_if<std::string>(&property.second);
                    if (value != nullptr)
                    {
                        asyncResp->res
                            .jsonValue["PCIeInterface"][propertyName] =
                            getPCIeType(*value);
                    }
                }
                else if (propertyName == "GenerationInUse")
                {
                    const std::string* value =
                        std::get_if<std::string>(&property.second);
                    std::optional<std::string> generationInUse =
                        redfishPcieGenerationFromDbus(*value);
                    if (!generationInUse)
                    {
                        messages::internalError(asyncResp->res);
                        return;
                    }
                    if (*generationInUse == "")
                    {
                        // unknown, no need to handle
                        return;
                    }
                    asyncResp->res.jsonValue["PCIeInterface"]["PcieType"] =
                        *generationInUse;
                }
            }
        };
    std::string escapedPath = std::string(path) + "/" + device;
    dbus::utility::escapePathForDbus(escapedPath);
    crow::connections::systemBus->async_method_call(
        std::move(getPCIeDeviceCallback), service, escapedPath,
        "org.freedesktop.DBus.Properties", "GetAll", deviceIntf);
}
inline void
    afterGetDbusObject(const std::shared_ptr<bmcweb::AsyncResp>& asyncResp,
                       const std::string& pcieDeviceSlot,
                       const boost::system::error_code& ec,
                       const dbus::utility::MapperGetObject& object)
{
    if (ec || object.empty())
    {
        BMCWEB_LOG_ERROR("DBUS response error for getDbusObject {}", ec.value());
        messages::internalError(asyncResp->res);
        return;
    }
    sdbusplus::asio::getAllProperties(
        *crow::connections::systemBus, object.begin()->first, pcieDeviceSlot,
        "xyz.openbmc_project.Inventory.Item.PCIeSlot",
        [asyncResp](
            const boost::system::error_code& ec2,
            const dbus::utility::DBusPropertiesMap& pcieSlotProperties) {
        addPCIeSlotProperties(asyncResp->res, ec2, pcieSlotProperties);
        });
}

inline void afterGetPCIeDeviceSlotPath(
    const std::shared_ptr<bmcweb::AsyncResp>& asyncResp,
    const std::string& pcieDeviceSlot)
{
    dbus::utility::getDbusObject(
        pcieDeviceSlot, pcieSlotInterface,
        [asyncResp,
         pcieDeviceSlot](const boost::system::error_code& ec,
                         const dbus::utility::MapperGetObject& object) {
        afterGetDbusObject(asyncResp, pcieDeviceSlot, ec, object);
        });
}

inline void
    getPCIeDeviceHealth(const std::shared_ptr<bmcweb::AsyncResp>& asyncResp,
                        const std::string& pcieDevicePath,
                        const std::string& service)
{
    sdbusplus::asio::getProperty<bool>(
        *crow::connections::systemBus, service, pcieDevicePath,
        "xyz.openbmc_project.State.Decorator.OperationalStatus", "Functional",
        [asyncResp](const boost::system::error_code& ec, const bool value) {
        if (ec)
        {
            if (ec.value() != EBADR)
            {
                BMCWEB_LOG_ERROR("DBUS response error for Health {}", ec.value());
                messages::internalError(asyncResp->res);
            }
            return;
        }
        if (!value)
        {
            asyncResp->res.jsonValue["Status"]["Health"] = "Critical";
        }
        });
}
static inline void getPCIeDeviceFunctionsList(
    const std::shared_ptr<bmcweb::AsyncResp>& asyncResp,
    const std::string& device, const std::string& path = pciePath,
    const std::string& service = pcieService,
    const std::string& deviceIntf = pcieDeviceInterfaceNV,
    const std::string& chassisId = std::string())
{
    auto getPCIeDeviceCallback =
        [asyncResp{asyncResp}, device, chassisId](
            const boost::system::error_code ec,
            boost::container::flat_map<std::string, std::variant<std::string>>&
                pcieDevProperties) {
            if (ec)
            {
                BMCWEB_LOG_DEBUG("failed to get PCIe Device properties ec: {}: {} ", ec.value(), ec.message());
                    
                if (ec.value() ==
                    boost::system::linux_error::bad_request_descriptor)
                {
                    messages::resourceNotFound(asyncResp->res, "PCIeDevice",
                                               device);
                }
                else
                {
                    messages::internalError(asyncResp->res);
                }
                return;
            }

            nlohmann::json& pcieFunctionList =
                asyncResp->res.jsonValue["Members"];
            pcieFunctionList = nlohmann::json::array();
            static constexpr const int maxPciFunctionNum = 8;
            for (int functionNum = 0; functionNum < maxPciFunctionNum;
                 functionNum++)
            {
                // Check if this function exists by looking for a device
                // ID
                std::string devIDProperty =
                    "Function" + std::to_string(functionNum) + "DeviceId";
                std::string* property =
                    std::get_if<std::string>(&pcieDevProperties[devIDProperty]);
                if (property && !property->empty())
                {
                    if (!chassisId.empty())
                    {
                        pcieFunctionList.push_back(
                            {{"@odata.id",
                              std::string("/redfish/v1/Chassis/")
                                  .append(chassisId)
                                  .append("/PCIeDevices/")
                                  .append(device)
                                  .append("/PCIeFunctions/")
                                  .append(std::to_string(functionNum))}});
                    }
                    else
                    {
                        pcieFunctionList.push_back(
                            {{"@odata.id",
                              "/redfish/v1/Systems/" PLATFORMSYSTEMID
                              "/PCIeDevices/" +
                                  device + "/PCIeFunctions/" +
                                  std::to_string(functionNum)}});
                    }
                }
            }
            asyncResp->res.jsonValue["Members@odata.count"] =
                pcieFunctionList.size();
        };
    std::string escapedPath = std::string(path) + "/" + device;
    dbus::utility::escapePathForDbus(escapedPath);
    crow::connections::systemBus->async_method_call(
        std::move(getPCIeDeviceCallback), service, escapedPath,
        "org.freedesktop.DBus.Properties", "GetAll", deviceIntf);
}


inline void
    getPCIeDeviceState(const std::shared_ptr<bmcweb::AsyncResp>& asyncResp,
                       const std::string& pcieDevicePath,
                       const std::string& service)
{
    sdbusplus::asio::getProperty<bool>(
        *crow::connections::systemBus, service, pcieDevicePath,
        "xyz.openbmc_project.Inventory.Item", "Present",
        [asyncResp](const boost::system::error_code& ec, bool value) {
        if (ec)
        {
            if (ec.value() != EBADR)
            {
                BMCWEB_LOG_ERROR("DBUS response error for State");
                messages::internalError(asyncResp->res);
            }
            return;
        }
        if (!value)
        {
            asyncResp->res.jsonValue["Status"]["State"] = "Absent";
        }
        });
}

static inline void
    getPCIeDeviceFunction(const std::shared_ptr<bmcweb::AsyncResp>& asyncResp,
                          const std::string& device,
                          const std::string& function,
                          const std::string& path = pciePath,
                          const std::string& service = pcieService,
                          const std::string& chassisId = std::string(),
                          const std::string& deviceIntf = pcieDeviceInterfaceNV)
{
    auto getPCIeDeviceCallback = [asyncResp{asyncResp}, device, function,
                                  chassisId](const boost::system::error_code ec,
                                             boost::container::flat_map<
                                                 std::string,
                                                 std::variant<std::string>>&
                                                 pcieDevProperties) {
        if (ec)
        {
            BMCWEB_LOG_DEBUG("failed to get PCIe Device properties ec: {} : {}" ,ec.value(), ec.message());
            if (ec.value() ==
                boost::system::linux_error::bad_request_descriptor)
            {
                messages::resourceNotFound(asyncResp->res, "PCIeDevice",
                                           device);
            }
            else
            {
                messages::internalError(asyncResp->res);
            }
            return;
        }

        // Check if this function exists by looking for a device ID
        std::string devIDProperty = "Function" + function + "DeviceId";
        if (std::string* property =
                std::get_if<std::string>(&pcieDevProperties[devIDProperty]);
            property && property->empty())
        {
            messages::resourceNotFound(
                asyncResp->res, "#PCIeFunction.v1_2_0.PCIeFunction", function);
            return;
        }

        // Update pcieDeviceURI based on system or chassis path
        std::string pcieDeviceURI;
        std::string pcieFunctionURI;
        if (chassisId.empty())
        {
            pcieDeviceURI =
                (boost::format("/redfish/v1/Systems/" PLATFORMSYSTEMID
                               "/PCIeDevices/%s") %
                 device)
                    .str();
            pcieFunctionURI =
                (boost::format("/redfish/v1/Systems/" PLATFORMSYSTEMID "/"
                               "PCIeDevices/%s/PCIeFunctions/%s") %
                 device % function)
                    .str();
        }
        else
        {
            pcieDeviceURI =
                (boost::format("/redfish/v1/Chassis/%s/PCIeDevices/%s") %
                 chassisId % device)
                    .str();
            pcieFunctionURI =
                (boost::format(
                     "/redfish/v1/Chassis/%s/PCIeDevices/%s/PCIeFunctions/%s") %
                 chassisId % device % function)
                    .str();
        }

        asyncResp->res.jsonValue = {
            {"@odata.type", "#PCIeFunction.v1_2_0.PCIeFunction"},
            {"@odata.id", pcieFunctionURI},
            {"Name", "PCIe Function"},
            {"Id", function},
            {"FunctionId", std::stoi(function)},
            {"Links", {{"PCIeDevice", {{"@odata.id", pcieDeviceURI}}}}}};

        for (const auto& property : pcieDevProperties)
        {
            const std::string& propertyName = property.first;
            if (propertyName == "Function" + function + "DeviceId")
            {
                const std::string* value =
                    std::get_if<std::string>(&property.second);
                if (value != nullptr)
                {
                    asyncResp->res.jsonValue["DeviceId"] = *value;
                }
            }
            else if (propertyName == "Function" + function + "VendorId")
            {
                const std::string* value =
                    std::get_if<std::string>(&property.second);
                if (value != nullptr)
                {
                    asyncResp->res.jsonValue["VendorId"] = *value;
                }
            }
            else if (propertyName == "Function" + function + "FunctionType")
            {
                const std::string* value =
                    std::get_if<std::string>(&property.second);
                if (value != nullptr)
                {
                    asyncResp->res.jsonValue["FunctionType"] = *value;
                }
            }
            else if (propertyName == "Function" + function + "DeviceClass")
            {
                const std::string* value =
                    std::get_if<std::string>(&property.second);
                if (value != nullptr)
                {
                    asyncResp->res.jsonValue["DeviceClass"] = *value;
                }
            }
            else if (propertyName == "Function" + function + "ClassCode")
            {
                const std::string* value =
                    std::get_if<std::string>(&property.second);
                if (value != nullptr)
                {
                    asyncResp->res.jsonValue["ClassCode"] = *value;
                }
            }
            else if (propertyName == "Function" + function + "RevisionId")
            {
                const std::string* value =
                    std::get_if<std::string>(&property.second);
                if (value != nullptr)
                {
                    asyncResp->res.jsonValue["RevisionId"] = *value;
                }
            }
            else if (propertyName == "Function" + function + "SubsystemId")
            {
                const std::string* value =
                    std::get_if<std::string>(&property.second);
                if (value != nullptr)
                {
                    asyncResp->res.jsonValue["SubsystemId"] = *value;
                }
            }
            else if (propertyName ==
                     "Function" + function + "SubsystemVendorId")
            {
                const std::string* value =
                    std::get_if<std::string>(&property.second);
                if (value != nullptr)
                {
                    asyncResp->res.jsonValue["SubsystemVendorId"] = *value;
                }
            }
        }
    };
    std::string escapedPath = std::string(path) + "/" + device;
    dbus::utility::escapePathForDbus(escapedPath);
    crow::connections::systemBus->async_method_call(
        std::move(getPCIeDeviceCallback), service, escapedPath,
        "org.freedesktop.DBus.Properties", "GetAll", deviceIntf);
}

inline void
    getPCIeDeviceAsset(const std::shared_ptr<bmcweb::AsyncResp>& asyncResp,
                       const std::string& pcieDevicePath,
                       const std::string& service)
{
    sdbusplus::asio::getAllProperties(
        *crow::connections::systemBus, service, pcieDevicePath,
        "xyz.openbmc_project.Inventory.Decorator.Asset",
        [pcieDevicePath, asyncResp{asyncResp}](
            const boost::system::error_code& ec,
            const dbus::utility::DBusPropertiesMap& assetList) {
        if (ec)
        {
            if (ec.value() != EBADR)
            {
                BMCWEB_LOG_ERROR("DBUS response error for Properties{}", ec.value());
                messages::internalError(asyncResp->res);
            }
            return;
        }

        const std::string* manufacturer = nullptr;
        const std::string* model = nullptr;
        const std::string* partNumber = nullptr;
        const std::string* serialNumber = nullptr;
        const std::string* sparePartNumber = nullptr;

        const bool success = sdbusplus::unpackPropertiesNoThrow(
            dbus_utils::UnpackErrorPrinter(), assetList, "Manufacturer",
            manufacturer, "Model", model, "PartNumber", partNumber,
            "SerialNumber", serialNumber, "SparePartNumber", sparePartNumber);

        if (!success)
        {
            messages::internalError(asyncResp->res);
            return;
        }

        if (manufacturer != nullptr)
        {
            asyncResp->res.jsonValue["Manufacturer"] = *manufacturer;
        }
        if (model != nullptr)
        {
            asyncResp->res.jsonValue["Model"] = *model;
        }

        if (partNumber != nullptr)
        {
            asyncResp->res.jsonValue["PartNumber"] = *partNumber;
        }

        if (serialNumber != nullptr)
        {
            asyncResp->res.jsonValue["SerialNumber"] = *serialNumber;
        }

        if (sparePartNumber != nullptr && !sparePartNumber->empty())
        {
            asyncResp->res.jsonValue["SparePartNumber"] = *sparePartNumber;
        }
        });
}

inline void addPCIeDeviceProperties(
    const std::shared_ptr<bmcweb::AsyncResp>& asyncResp,
    const std::string& pcieDeviceId,
    const dbus::utility::DBusPropertiesMap& pcieDevProperties)
{
    const std::string* generationInUse = nullptr;
    const std::string* generationSupported = nullptr;
    const size_t* lanesInUse = nullptr;
    const size_t* maxLanes = nullptr;

    const bool success = sdbusplus::unpackPropertiesNoThrow(
        dbus_utils::UnpackErrorPrinter(), pcieDevProperties, "GenerationInUse",
        generationInUse, "GenerationSupported", generationSupported,
        "LanesInUse", lanesInUse, "MaxLanes", maxLanes);

    if (!success)
    {
        messages::internalError(asyncResp->res);
        return;
    }

    if (generationInUse != nullptr)
    {
        std::optional<pcie_device::PCIeTypes> redfishGenerationInUse =
            pcie_util::redfishPcieGenerationFromDbus(*generationInUse);

        if (!redfishGenerationInUse)
        {
            BMCWEB_LOG_WARNING("Unknown PCIe Device Generation: {}",
                               *generationInUse);
        }
        else
        {
            if (*redfishGenerationInUse == pcie_device::PCIeTypes::Invalid)
            {
                BMCWEB_LOG_ERROR("Invalid PCIe Device Generation: {}",
                                 *generationInUse);
                messages::internalError(asyncResp->res);
                return;
            }
            asyncResp->res.jsonValue["PCIeInterface"]["PCIeType"] =
                *redfishGenerationInUse;
        }
    }

    if (generationSupported != nullptr)
    {
        std::optional<pcie_device::PCIeTypes> redfishGenerationSupported =
            pcie_util::redfishPcieGenerationFromDbus(*generationSupported);

        if (!redfishGenerationSupported)
        {
            BMCWEB_LOG_WARNING("Unknown PCIe Device Generation: {}",
                               *generationSupported);
        }
        else
        {
            if (*redfishGenerationSupported == pcie_device::PCIeTypes::Invalid)
            {
                BMCWEB_LOG_ERROR("Invalid PCIe Device Generation: {}",
                                 *generationSupported);
                messages::internalError(asyncResp->res);
                return;
            }
            asyncResp->res.jsonValue["PCIeInterface"]["MaxPCIeType"] =
                *redfishGenerationSupported;
        }
    }

    // The default value of LanesInUse is 0, and the field will be
    // left as off if it is a default value.
    if (lanesInUse != nullptr && *lanesInUse != 0)
    {
        asyncResp->res.jsonValue["PCIeInterface"]["LanesInUse"] = *lanesInUse;
    }
    // The default value of MaxLanes is 0, and the field will be
    // left as off if it is a default value.
    if (maxLanes != nullptr && *maxLanes != 0)
    {
        asyncResp->res.jsonValue["PCIeInterface"]["MaxLanes"] = *maxLanes;
    }

    asyncResp->res.jsonValue["PCIeFunctions"]["@odata.id"] =
        boost::urls::format(
            "/redfish/v1/Systems/system/PCIeDevices/{}/PCIeFunctions",
            pcieDeviceId);
}
            
inline void requestRoutesSystemPCIeDeviceCollection(App& app)
{
    /**
     * Functions triggers appropriate requests on DBus
     */
    BMCWEB_ROUTE(app, "/redfish/v1/Systems/" PLATFORMSYSTEMID "/PCIeDevices/")
        .privileges(redfish::privileges::getPCIeDeviceCollection)
        .methods(boost::beast::http::verb::get)(
            [&app](const crow::Request& req,
                   const std::shared_ptr<bmcweb::AsyncResp>& asyncResp) {
        if (!redfish::setUpRedfishRoute(app, req, asyncResp))
        {
            return;
        }
        asyncResp->res.jsonValue = {
            {"@odata.type", "#PCIeDeviceCollection.PCIeDeviceCollection"},
            {"@odata.id",
             "/redfish/v1/Systems/" PLATFORMSYSTEMID "/PCIeDevices"},
            {"Name", "PCIe Device Collection"},
            {"Description", "Collection of PCIe Devices"},
            {"Members", nlohmann::json::array()},
            {"Members@odata.count", 0}};
        getPCIeDeviceList(asyncResp, "Members");
    });
}

inline void requestRoutesSystemPCIeDevice(App& app)
{
    BMCWEB_ROUTE(app,
                 "/redfish/v1/Systems/" PLATFORMSYSTEMID "/PCIeDevices/<str>/")
        .privileges(redfish::privileges::getPCIeDevice)
        .methods(boost::beast::http::verb::get)(
            [&app](const crow::Request& req,
                   const std::shared_ptr<bmcweb::AsyncResp>& asyncResp,
                   const std::string& device) {
        if (!redfish::setUpRedfishRoute(app, req, asyncResp))
        {
            return;
        }

        asyncResp->res.jsonValue = {
            {"@odata.type", "#PCIeDevice.v1_4_0.PCIeDevice"},
            {"@odata.id",
             "/redfish/v1/Systems/" PLATFORMSYSTEMID "/PCIeDevices/" + device},
            {"Name", "PCIe Device"},
            {"Id", device},
            {"PCIeFunctions",
             {{"@odata.id", "/redfish/v1/Systems/" PLATFORMSYSTEMID
                            "/PCIeDevices/" +
                                device + "/PCIeFunctions"}}}};
        getPCIeDevice(asyncResp, device);
    });
}
inline void getPCIeDeviceProperties(
    const std::shared_ptr<bmcweb::AsyncResp>& asyncResp,
    const std::string& pcieDevicePath, const std::string& service,
    const std::function<void(
        const dbus::utility::DBusPropertiesMap& pcieDevProperties)>&& callback)
{
    sdbusplus::asio::getAllProperties(
        *crow::connections::systemBus, service, pcieDevicePath,
        "xyz.openbmc_project.Inventory.Item.PCIeDevice",
        [asyncResp,
         callback](const boost::system::error_code& ec,
                   const dbus::utility::DBusPropertiesMap& pcieDevProperties) {
        if (ec)
        {
            if (ec.value() != EBADR)
            {
                BMCWEB_LOG_ERROR("DBUS response error for Properties");
                messages::internalError(asyncResp->res);
            }
            return;
        }
        callback(pcieDevProperties);
        });
}

inline void addPCIeDeviceCommonProperties(
    const std::shared_ptr<bmcweb::AsyncResp>& asyncResp,
    const std::string& pcieDeviceId)
{
    asyncResp->res.addHeader(
        boost::beast::http::field::link,
        "</redfish/v1/JsonSchemas/PCIeDevice/PCIeDevice.json>; rel=describedby");
    asyncResp->res.jsonValue["@odata.type"] = "#PCIeDevice.v1_9_0.PCIeDevice";
    asyncResp->res.jsonValue["@odata.id"] = boost::urls::format(
        "/redfish/v1/Systems/system/PCIeDevices/{}", pcieDeviceId);
    asyncResp->res.jsonValue["Name"] = "PCIe Device";
    asyncResp->res.jsonValue["Id"] = pcieDeviceId;
    asyncResp->res.jsonValue["Status"]["State"] = "Enabled";
    asyncResp->res.jsonValue["Status"]["Health"] = "OK";
}

inline void afterGetValidPcieDevicePath(
    const std::shared_ptr<bmcweb::AsyncResp>& asyncResp,
    const std::string& pcieDeviceId, const std::string& pcieDevicePath,
    const std::string& service)
{
    addPCIeDeviceCommonProperties(asyncResp, pcieDeviceId);
    getPCIeDeviceAsset(asyncResp, pcieDevicePath, service);
    getPCIeDeviceState(asyncResp, pcieDevicePath, service);
    getPCIeDeviceHealth(asyncResp, pcieDevicePath, service);
    getPCIeDeviceProperties(
        asyncResp, pcieDevicePath, service,
        std::bind_front(addPCIeDeviceProperties, asyncResp, pcieDeviceId));
    getPCIeDeviceSlotPath(
        pcieDevicePath, asyncResp,
        std::bind_front(afterGetPCIeDeviceSlotPath, asyncResp));
}

inline void
    handlePCIeDeviceGet(App& app, const crow::Request& req,
                        const std::shared_ptr<bmcweb::AsyncResp>& asyncResp,
                        const std::string& systemName,
                        const std::string& pcieDeviceId)
{
    if (!redfish::setUpRedfishRoute(app, req, asyncResp))
    {
        return;
    }
    if constexpr (bmcwebEnableMultiHost)
    {
        // Option currently returns no systems.  TBD
        messages::resourceNotFound(asyncResp->res, "ComputerSystem",
                                   systemName);
        return;
    }
    if (systemName != PLATFORMSYSTEMID)
    {
        messages::resourceNotFound(asyncResp->res, "ComputerSystem",
                                   systemName);
        return;
    }

    getValidPCIeDevicePath(
        pcieDeviceId, asyncResp,
        std::bind_front(afterGetValidPcieDevicePath, asyncResp, pcieDeviceId));
}

// inline void requestRoutesSystemPCIeDevice(App& app)
// {
//     BMCWEB_ROUTE(app, "/redfish/v1/Systems/<str>/PCIeDevices/<str>/")
//         .privileges(redfish::privileges::getPCIeDevice)
//         .methods(boost::beast::http::verb::get)(
//             std::bind_front(handlePCIeDeviceGet, std::ref(app)));
// }

inline void addPCIeFunctionList(
    crow::Response& res, const std::string& pcieDeviceId,
    const dbus::utility::DBusPropertiesMap& pcieDevProperties)
{
    nlohmann::json& pcieFunctionList = res.jsonValue["Members"];
    pcieFunctionList = nlohmann::json::array();
    static constexpr const int maxPciFunctionNum = 8;

    for (int functionNum = 0; functionNum < maxPciFunctionNum; functionNum++)
    {
        // Check if this function exists by
        // looking for a device ID
        std::string devIDProperty = "Function" + std::to_string(functionNum) +
                                    "DeviceId";
        const std::string* property = nullptr;
        for (const auto& propEntry : pcieDevProperties)
        {
            if (propEntry.first == devIDProperty)
            {
                property = std::get_if<std::string>(&propEntry.second);
                break;
            }
        }
        if (property == nullptr || property->empty())
        {
            continue;
        }

        nlohmann::json::object_t pcieFunction;
        pcieFunction["@odata.id"] = boost::urls::format(
            "/redfish/v1/Systems/system/PCIeDevices/{}/PCIeFunctions/{}",
            pcieDeviceId, std::to_string(functionNum));
        pcieFunctionList.emplace_back(std::move(pcieFunction));
    }
    res.jsonValue["PCIeFunctions@odata.count"] = pcieFunctionList.size();
}

inline void handlePCIeFunctionCollectionGet(
    App& app, const crow::Request& req,
    const std::shared_ptr<bmcweb::AsyncResp>& asyncResp,
    const std::string& systemName, const std::string& pcieDeviceId)
{
    if (!redfish::setUpRedfishRoute(app, req, asyncResp))
    {
        return;
    }
    if constexpr (bmcwebEnableMultiHost)
    {
        // Option currently returns no systems.  TBD
        messages::resourceNotFound(asyncResp->res, "ComputerSystem",
                                   systemName);
        return;
    }

    getValidPCIeDevicePath(
        pcieDeviceId, asyncResp,
        [asyncResp, pcieDeviceId](const std::string& pcieDevicePath,
                                  const std::string& service) {
        asyncResp->res.addHeader(
            boost::beast::http::field::link,
            "</redfish/v1/JsonSchemas/PCIeFunctionCollection/PCIeFunctionCollection.json>; rel=describedby");
        asyncResp->res.jsonValue["@odata.type"] =
            "#PCIeFunctionCollection.PCIeFunctionCollection";
        asyncResp->res.jsonValue["@odata.id"] = boost::urls::format(
            "/redfish/v1/Systems/" PLATFORMSYSTEMID "/PCIeDevices/{}/PCIeFunctions",
            pcieDeviceId);
        asyncResp->res.jsonValue["Name"] = "PCIe Function Collection";
        asyncResp->res.jsonValue["Description"] =
            "Collection of PCIe Functions for PCIe Device " + pcieDeviceId;
        getPCIeDeviceProperties(
            asyncResp, pcieDevicePath, service,
            [asyncResp, pcieDeviceId](
                const dbus::utility::DBusPropertiesMap& pcieDevProperties) {
            addPCIeFunctionList(asyncResp->res, pcieDeviceId,
                                pcieDevProperties);
            });
        });
}

inline void requestRoutesSystemPCIeFunctionCollection(App& app)
{
    /**
     * Functions triggers appropriate requests on DBus
     */
    BMCWEB_ROUTE(app, "/redfish/v1/Systems/" PLATFORMSYSTEMID
                      "/PCIeDevices/<str>/PCIeFunctions/")
        .privileges(redfish::privileges::getPCIeFunctionCollection)
        .methods(boost::beast::http::verb::get)(
            [&app](const crow::Request& req,
                   const std::shared_ptr<bmcweb::AsyncResp>& asyncResp,
                   const std::string& device) {
                if (!redfish::setUpRedfishRoute(app, req, asyncResp))
                {
                    return;
                }

                asyncResp->res.jsonValue = {
                    {"@odata.type",
                     "#PCIeFunctionCollection.PCIeFunctionCollection"},
                    {"@odata.id", "/redfish/v1/Systems/" PLATFORMSYSTEMID
                                  "/PCIeDevices/" +
                                      device + "/PCIeFunctions"},
                    {"Name", "PCIe Function Collection"},
                    {"Description",
                     "Collection of PCIe Functions for PCIe Device " + device}};
                getPCIeDeviceFunctionsList(asyncResp, device);
            });
}


inline bool validatePCIeFunctionId(
    uint64_t pcieFunctionId,
    const dbus::utility::DBusPropertiesMap& pcieDevProperties)
{
    std::string functionName = "Function" + std::to_string(pcieFunctionId);
    std::string devIDProperty = functionName + "DeviceId";

    const std::string* devIdProperty = nullptr;
    for (const auto& property : pcieDevProperties)
    {
        if (property.first == devIDProperty)
        {
            devIdProperty = std::get_if<std::string>(&property.second);
            break;
        }
    }
    return (devIdProperty != nullptr && !devIdProperty->empty());
}


inline void requestRoutesSystemPCIeFunction(App& app)
{
    BMCWEB_ROUTE(app, "/redfish/v1/Systems/" PLATFORMSYSTEMID
                      "/PCIeDevices/<str>/PCIeFunctions/<str>/")
        .privileges({{"Login"}})
        .methods(boost::beast::http::verb::get)(
            [&app](const crow::Request& req,
                   const std::shared_ptr<bmcweb::AsyncResp>& asyncResp,
                   const std::string& device, const std::string& function) {
        if (!redfish::setUpRedfishRoute(app, req, asyncResp))
        {
            return;
        }
        getPCIeDeviceFunction(asyncResp, device, function);
    });
}

inline void requestRoutesChassisPCIeDeviceCollection(App& app)
{
    /**
     * Functions triggers appropriate requests on DBus
     */
    BMCWEB_ROUTE(app, "/redfish/v1/Chassis/<str>/PCIeDevices/")
        .privileges({{"Login"}})
        .methods(boost::beast::http::verb::get)(
            [&app](const crow::Request& req,
                   const std::shared_ptr<bmcweb::AsyncResp>& asyncResp,
                   const std::string& chassisId) {
        if (!redfish::setUpRedfishRoute(app, req, asyncResp))
        {
            return;
        }
        crow::connections::systemBus->async_method_call(
            [asyncResp,
             chassisId](const boost::system::error_code ec,
                        const std::vector<std::string>& chassisPaths) {
            if (ec)
            {
                messages::internalError(asyncResp->res);
                return;
            }
            for (const std::string& chassisPath : chassisPaths)
            {
                // Get the chassisId object
                sdbusplus::message::object_path objPath(chassisPath);
                if (objPath.filename() != chassisId)
                {
                    continue;
                }
                const std::string& chassisPCIePath =
                    "/xyz/openbmc_project/inventory/system/chassis/" +
                    chassisId + "/PCIeDevices";
                asyncResp->res.jsonValue = {
                    {"@odata.type",
                     "#PCIeDeviceCollection.PCIeDeviceCollection"},
                    {"@odata.id",
                     "/redfish/v1/Chassis/" + chassisId + "/PCIeDevices"},
                    {"Name", "PCIe Device Collection"},
                    {"Description", "Collection of PCIe Devices"},
                    {"Members", nlohmann::json::array()},
                    {"Members@odata.count", 0}};
                getPCIeDeviceList(asyncResp, "Members", chassisPCIePath,
                                  chassisId);
                return;
            }
            messages::resourceNotFound(asyncResp->res,
                                       "#Chassis.v1_15_0.Chassis", chassisId);
        },
            "xyz.openbmc_project.ObjectMapper",
            "/xyz/openbmc_project/object_mapper",
            "xyz.openbmc_project.ObjectMapper", "GetSubTreePaths",
            "/xyz/openbmc_project/inventory", 0,
            std::array<const char*, 1>{
                "xyz.openbmc_project.Inventory.Item.Chassis"});
     });
}
inline void addPCIeFunctionProperties(
    crow::Response& resp, uint64_t pcieFunctionId,
    const dbus::utility::DBusPropertiesMap& pcieDevProperties)
{
    std::string functionName = "Function" + std::to_string(pcieFunctionId);
    for (const auto& property : pcieDevProperties)
    {
        const std::string* strProperty =
            std::get_if<std::string>(&property.second);

        if (property.first == functionName + "DeviceId")
        {
            resp.jsonValue["DeviceId"] = *strProperty;
        }
        if (property.first == functionName + "VendorId")
        {
            resp.jsonValue["VendorId"] = *strProperty;
        }
        // TODO: FunctionType and DeviceClass are Redfish enums. The D-Bus
        // property strings should be mapped correctly to ensure these
        // strings are Redfish enum values. For now just check for empty.
        if (property.first == functionName + "FunctionType")
        {
            if (!strProperty->empty())
            {
                resp.jsonValue["FunctionType"] = *strProperty;
            }
        }
        if (property.first == functionName + "DeviceClass")
        {
            if (!strProperty->empty())
            {
                resp.jsonValue["DeviceClass"] = *strProperty;
            }
        }
        if (property.first == functionName + "ClassCode")
        {
            resp.jsonValue["ClassCode"] = *strProperty;
        }
        if (property.first == functionName + "RevisionId")
        {
            resp.jsonValue["RevisionId"] = *strProperty;
        }
        if (property.first == functionName + "SubsystemId")
        {
            resp.jsonValue["SubsystemId"] = *strProperty;
        }
        if (property.first == functionName + "SubsystemVendorId")
        {
            resp.jsonValue["SubsystemVendorId"] = *strProperty;
        }
    }
}

inline void addPCIeFunctionCommonProperties(crow::Response& resp,
                                            const std::string& pcieDeviceId,
                                            uint64_t pcieFunctionId)
{
    resp.addHeader(
        boost::beast::http::field::link,
        "</redfish/v1/JsonSchemas/PCIeFunction/PCIeFunction.json>; rel=describedby");
    resp.jsonValue["@odata.type"] = "#PCIeFunction.v1_2_3.PCIeFunction";
    resp.jsonValue["@odata.id"] = boost::urls::format(
        "/redfish/v1/Systems/system/PCIeDevices/{}/PCIeFunctions/{}",
        pcieDeviceId, std::to_string(pcieFunctionId));
    resp.jsonValue["Name"] = "PCIe Function";
    resp.jsonValue["Id"] = std::to_string(pcieFunctionId);
    resp.jsonValue["FunctionId"] = pcieFunctionId;
    resp.jsonValue["Links"]["PCIeDevice"]["@odata.id"] = boost::urls::format(
        "/redfish/v1/Systems/system/PCIeDevices/{}", pcieDeviceId);
}

inline void
    handlePCIeFunctionGet(App& app, const crow::Request& req,
                          const std::shared_ptr<bmcweb::AsyncResp>& asyncResp,
                          const std::string& systemName,
                          const std::string& pcieDeviceId,
                          const std::string& pcieFunctionIdStr)
{
    if (!redfish::setUpRedfishRoute(app, req, asyncResp))
    {
        return;
    }
    if constexpr (bmcwebEnableMultiHost)
    {
        // Option currently returns no systems.  TBD
        messages::resourceNotFound(asyncResp->res, "ComputerSystem",
                                   systemName);
        return;
    }
    if (systemName != PLATFORMSYSTEMID)
    {
        messages::resourceNotFound(asyncResp->res, "ComputerSystem",
                                   systemName);
        return;
    }

    uint64_t pcieFunctionId = 0;
    std::from_chars_result result = std::from_chars(
        &*pcieFunctionIdStr.begin(), &*pcieFunctionIdStr.end(), pcieFunctionId);
    if (result.ec != std::errc{} || result.ptr != &*pcieFunctionIdStr.end())
    {
        messages::resourceNotFound(asyncResp->res, "PCIeFunction",
                                   pcieFunctionIdStr);
        return;
    }

    getValidPCIeDevicePath(pcieDeviceId, asyncResp,
                           [asyncResp, pcieDeviceId,
                            pcieFunctionId](const std::string& pcieDevicePath,
                                            const std::string& service) {
        getPCIeDeviceProperties(
            asyncResp, pcieDevicePath, service,
            [asyncResp, pcieDeviceId, pcieFunctionId](
                const dbus::utility::DBusPropertiesMap& pcieDevProperties) {
            addPCIeFunctionCommonProperties(asyncResp->res, pcieDeviceId,
                                            pcieFunctionId);
            addPCIeFunctionProperties(asyncResp->res, pcieFunctionId,
                                      pcieDevProperties);
            });
    });
}

inline void requestRoutesChassisPCIeDevice(App& app)
{
    BMCWEB_ROUTE(app, "/redfish/v1/Chassis/<str>/PCIeDevices/<str>/")
        .privileges({{"Login"}})
        .methods(boost::beast::http::verb::get)(
            [&app](const crow::Request& req,
                   const std::shared_ptr<bmcweb::AsyncResp>& asyncResp,
                   const std::string& chassisId, const std::string& device) {
        if (!redfish::setUpRedfishRoute(app, req, asyncResp))
        {
            return;
        }
        crow::connections::systemBus->async_method_call(
            [asyncResp, chassisId,
             device](const boost::system::error_code ec,
                     const std::vector<std::string>& chassisPaths) {
            if (ec)
            {
                messages::internalError(asyncResp->res);
                return;
            }
            for (const std::string& chassisPath : chassisPaths)
            {
                // Get the chassisId object
                sdbusplus::message::object_path objPath(chassisPath);
                if (objPath.filename() != chassisId)
                {
                    continue;
                }
                const std::string chassisPCIePath =
                    std::string(
                        "/xyz/openbmc_project/inventory/system/chassis/")
                        .append(chassisId)
                        .append("/PCIeDevices");
                const std::string chassisPCIeDevicePath =
                    std::string(chassisPCIePath).append("/").append(device);
                const std::array<const char*, 1> interface = {
                    "xyz.openbmc_project.Inventory.Item.PCIeDevice"};
                // Get Inventory Service
                crow::connections::systemBus->async_method_call(
                    [asyncResp, device, chassisPCIePath, interface, chassisId,
                     chassisPCIeDevicePath](const boost::system::error_code ec,
                                            const GetSubTreeType& subtree) {
                    if (ec)
                    {
                        BMCWEB_LOG_DEBUG("DBUS response error");
                        messages::internalError(asyncResp->res);
                        return;
                    }
                    // Iterate over all retrieved ObjectPaths.
                    for (const std::pair<
                             std::string,
                             std::vector<std::pair<std::string,
                                                   std::vector<std::string>>>>&
                             object : subtree)
                    {
                        if (object.first != chassisPCIeDevicePath)
                        {
                            continue;
                        }
                        const std::vector<
                            std::pair<std::string, std::vector<std::string>>>&
                            connectionNames = object.second;
                        if (connectionNames.size() < 1)
                        {
                            BMCWEB_LOG_ERROR("Got 0 Connection names");
                            continue;
                        }
<<<<<<< HEAD
                        std::string pcieDeviceURI = "/redfish/v1/Chassis/";
                        pcieDeviceURI += chassisId;
                        pcieDeviceURI += "/PCIeDevices/";
                        pcieDeviceURI += device;
                        std::string pcieFunctionURI = pcieDeviceURI;
                        pcieFunctionURI += "/PCIeFunctions";
                        asyncResp->res.jsonValue = {
                            {"@odata.type", "#PCIeDevice.v1_5_0.PCIeDevice"},
                            {"@odata.id", pcieDeviceURI},
                            {"Name", "PCIe Device"},
                            {"Id", device},
                            {"PCIeFunctions",
                             {{"@odata.id", pcieFunctionURI}}}};
                        const std::string& connectionName =
                            connectionNames[0].first;
                        const std::vector<std::string>& interfaces2 =
                            connectionNames[0].second;
                        getPCIeDevice(asyncResp, device, chassisPCIePath,
                                      connectionName, interface[0]);
                        // Get asset properties
                        if (std::find(interfaces2.begin(), interfaces2.end(),
                                      assetInterface) != interfaces2.end())
                        {
                            getPCIeDeviceAssetData(asyncResp, device,
                                                   chassisPCIePath,
                                                   connectionName);
                        }
                        // Get UUID
                        if (std::find(interfaces2.begin(), interfaces2.end(),
                                      uuidInterface) != interfaces2.end())
                        {
                            getPCIeDeviceUUID(asyncResp, device,
                                              chassisPCIePath, connectionName);
                        }
                        // Device state
                        if (std::find(interfaces2.begin(), interfaces2.end(),
                                      stateInterface) != interfaces2.end())
                        {
                            getPCIeDeviceState(asyncResp, device,
                                               chassisPCIePath, connectionName);
                        }

                        redfish::conditions_utils::populateServiceConditions(
                            asyncResp, device);

=======
                        const std::string chassisPCIePath =
                            std::string(
                                "/xyz/openbmc_project/inventory/system/chassis/")
                                .append(chassisId)
                                .append("/PCIeDevices");
                        const std::string chassisPCIeDevicePath =
                            std::string(chassisPCIePath)
                                .append("/")
                                .append(device);
                        const std::array<const char*, 1> interface = {
                            "xyz.openbmc_project.Inventory.Item.PCIeDevice"};
                        // Get Inventory Service
                        crow::connections::systemBus->async_method_call(
                            [asyncResp, device, chassisPCIePath, interface,
                             chassisId, chassisPCIeDevicePath](
                                const boost::system::error_code ec,
                                const GetSubTreeType& subtree) {
                                if (ec)
                                {
                                    BMCWEB_LOG_DEBUG << "DBUS response error";
                                    messages::internalError(asyncResp->res);
                                    return;
                                }
                                // Iterate over all retrieved ObjectPaths.
                                for (const std::pair<
                                         std::string,
                                         std::vector<std::pair<
                                             std::string,
                                             std::vector<std::string>>>>&
                                         object : subtree)
                                {
                                    if (object.first != chassisPCIeDevicePath)
                                    {
                                        continue;
                                    }
                                    const std::vector<std::pair<
                                        std::string, std::vector<std::string>>>&
                                        connectionNames = object.second;
                                    if (connectionNames.size() < 1)
                                    {
                                        BMCWEB_LOG_ERROR
                                            << "Got 0 Connection names";
                                        continue;
                                    }
                                    std::string pcieDeviceURI =
                                        "/redfish/v1/Chassis/";
                                    pcieDeviceURI += chassisId;
                                    pcieDeviceURI += "/PCIeDevices/";
                                    pcieDeviceURI += device;
                                    std::string pcieFunctionURI = pcieDeviceURI;
                                    pcieFunctionURI += "/PCIeFunctions";
                                    asyncResp->res.jsonValue = {
                                        {"@odata.type",
                                         "#PCIeDevice.v1_5_0.PCIeDevice"},
                                        {"@odata.id", pcieDeviceURI},
                                        {"Name", "PCIe Device"},
                                        {"Id", device},
                                        {"PCIeFunctions",
                                         {{"@odata.id", pcieFunctionURI}}}};
                                    const std::string& connectionName =
                                        connectionNames[0].first;
                                    const std::vector<std::string>&
                                        interfaces2 = connectionNames[0].second;
                                    getPCIeDevice(asyncResp, device,
                                                  chassisPCIePath,
                                                  connectionName, interface[0]);
                                    // Get asset properties
                                    if (std::find(interfaces2.begin(),
                                                  interfaces2.end(),
                                                  assetInterface) !=
                                        interfaces2.end())
                                    {
                                        getPCIeDeviceAssetData(
                                            asyncResp, device, chassisPCIePath,
                                            connectionName);
                                    }
                                    // Get UUID
                                    if (std::find(interfaces2.begin(),
                                                  interfaces2.end(),
                                                  uuidInterface) !=
                                        interfaces2.end())
                                    {
                                        getPCIeDeviceUUID(asyncResp, device,
                                                          chassisPCIePath,
                                                          connectionName);
                                    }
                                    // Device state
                                    if (std::find(interfaces2.begin(),
                                                  interfaces2.end(),
                                                  stateInterface) !=
                                        interfaces2.end())
                                    {
                                        getPCIeDeviceState(asyncResp, device,
                                                           chassisPCIePath,
                                                           connectionName);
                                    }
#ifndef BMCWEB_DISABLE_CONDITIONS_ARRAY
                                    redfish::conditions_utils::
                                        populateServiceConditions(asyncResp,
                                                                  device);
#endif // BMCWEB_DISABLE_CONDITIONS_ARRAY                                                       
>>>>>>> 65fa2a5f
#ifdef BMCWEB_ENABLE_NVIDIA_OEM_PROPERTIES
                        nlohmann::json& oem =
                            asyncResp->res.jsonValue["Oem"]["Nvidia"];
                        oem["@odata.type"] =
                            "#NvidiaPCIeDevice.v1_0_0.NvidiaPCIeDevice";
                        // Baseboard PCIeDevices Oem properties
                        if (std::find(interfaces2.begin(), interfaces2.end(),
                                      pcieClockReferenceIntf) !=
                            interfaces2.end())
                        {
                            getPCIeDeviceClkRefOem(asyncResp, device,
                                                   chassisPCIePath,
                                                   connectionName);
                        }

                        // Baseboard PCIeDevices nvlink Oem
                        // properties
                        if (std::find(interfaces2.begin(), interfaces2.end(),
                                      nvlinkClockReferenceIntf) !=
                            interfaces2.end())
                        {
                            getPCIeDeviceNvLinkClkRefOem(asyncResp, device,
                                                         chassisPCIePath,
                                                         connectionName);
                        }

#endif // BMCWEB_ENABLE_NVIDIA_OEM_PROPERTIES
                        return;
                    }
                    messages::resourceNotFound(asyncResp->res,
                                               "#PCIeDevice.v1_5_0.PCIeDevice",
                                               device);
                },
                    "xyz.openbmc_project.ObjectMapper",
                    "/xyz/openbmc_project/object_mapper",
                    "xyz.openbmc_project.ObjectMapper", "GetSubTree",
                    "/xyz/openbmc_project/inventory", 0, interface);
                return;
            }
            messages::resourceNotFound(asyncResp->res,
                                       "#Chassis.v1_15_0.Chassis", chassisId);
        },
            "xyz.openbmc_project.ObjectMapper",
            "/xyz/openbmc_project/object_mapper",
            "xyz.openbmc_project.ObjectMapper", "GetSubTreePaths",
            "/xyz/openbmc_project/inventory", 0,
            std::array<const char*, 1>{
                "xyz.openbmc_project.Inventory.Item.Chassis"});
    });
}

inline void requestRoutesChassisPCIeFunctionCollection(App& app)
{
    BMCWEB_ROUTE(app,
                 "/redfish/v1/Chassis/<str>/PCIeDevices/<str>/PCIeFunctions/")
        .privileges({{"Login"}})
        .methods(boost::beast::http::verb::get)(
            [&app](const crow::Request& req,
                   const std::shared_ptr<bmcweb::AsyncResp>& asyncResp,
                   const std::string& chassisId, const std::string& device) {
        if (!redfish::setUpRedfishRoute(app, req, asyncResp))
        {
            return;
        }
        crow::connections::systemBus->async_method_call(
            [asyncResp, chassisId,
             device](const boost::system::error_code ec,
                     const std::vector<std::string>& chassisPaths) {
            if (ec)
            {
                messages::internalError(asyncResp->res);
                return;
            }
            for (const std::string& chassisPath : chassisPaths)
            {
                // Get the chassisId object
                sdbusplus::message::object_path objPath(chassisPath);
                if (objPath.filename() != chassisId)
                {
                    continue;
                }
                const std::string chassisPCIePath =
                    std::string(
                        "/xyz/openbmc_project/inventory/system/chassis/")
                        .append(chassisId)
                        .append("/PCIeDevices");
                const std::string chassisPCIeDevicePath =
                    std::string(chassisPCIePath).append("/").append(device);
                const std::array<const char*, 1> interface = {
                    "xyz.openbmc_project.Inventory.Item.PCIeDevice"};
                // Response
                std::string pcieFunctionURI = "/redfish/v1/Chassis/";
                pcieFunctionURI += chassisId;
                pcieFunctionURI += "/PCIeDevices/";
                pcieFunctionURI += device;
                pcieFunctionURI += "/PCIeFunctions/";
                asyncResp->res.jsonValue = {
                    {"@odata.type",
                     "#PCIeFunctionCollection.PCIeFunctionCollection"},
                    {"@odata.id", pcieFunctionURI},
                    {"Name", "PCIe Function Collection"},
                    {"Description",
                     "Collection of PCIe Functions for PCIe Device " + device}};
                // Get Inventory Service
                crow::connections::systemBus->async_method_call(
                    [asyncResp, device, chassisPCIePath, interface, chassisId,
                     chassisPCIeDevicePath](const boost::system::error_code ec,
                                            const GetSubTreeType& subtree) {
                    if (ec)
                    {
                        BMCWEB_LOG_DEBUG("DBUS response error");
                        messages::internalError(asyncResp->res);
                        return;
                    }
                    // Iterate over all retrieved ObjectPaths.
                    for (const std::pair<
                             std::string,
                             std::vector<std::pair<std::string,
                                                   std::vector<std::string>>>>&
                             object : subtree)
                    {
                        if (object.first != chassisPCIeDevicePath)
                        {
                            continue;
                        }
                        const std::vector<
                            std::pair<std::string, std::vector<std::string>>>&
                            connectionNames = object.second;
                        if (connectionNames.size() < 1)
                        {
                            BMCWEB_LOG_ERROR("Got 0 Connection names");
                            continue;
                        }
                        const std::string& connectionName =
                            connectionNames[0].first;
                        getPCIeDeviceFunctionsList(
                            asyncResp, device, chassisPCIePath, connectionName,
                            interface[0], chassisId);
                        return;
                    }
                    messages::resourceNotFound(asyncResp->res,
                                               "#PCIeDevice.v1_5_0.PCIeDevice",
                                               device);
                },
                    "xyz.openbmc_project.ObjectMapper",
                    "/xyz/openbmc_project/object_mapper",
                    "xyz.openbmc_project.ObjectMapper", "GetSubTree",
                    "/xyz/openbmc_project/inventory", 0, interface);
                return;
            }
            messages::resourceNotFound(asyncResp->res,
                                       "#Chassis.v1_15_0.Chassis", chassisId);
        },
            "xyz.openbmc_project.ObjectMapper",
            "/xyz/openbmc_project/object_mapper",
            "xyz.openbmc_project.ObjectMapper", "GetSubTreePaths",
            "/xyz/openbmc_project/inventory", 0,
            std::array<const char*, 1>{
                "xyz.openbmc_project.Inventory.Item.Chassis"});
    });
}

inline void requestRoutesChassisPCIeFunction(App& app)
{
    BMCWEB_ROUTE(
        app, "/redfish/v1/Chassis/<str>/PCIeDevices/<str>/PCIeFunctions/<str>/")
        .privileges({{"Login"}})
        .methods(boost::beast::http::verb::get)(
            [&app](const crow::Request& req,
                   const std::shared_ptr<bmcweb::AsyncResp>& asyncResp,
                   const std::string& chassisId, const std::string& device,
                   const std::string& function) {
        if (!redfish::setUpRedfishRoute(app, req, asyncResp))
        {
            return;
        }
        crow::connections::systemBus->async_method_call(
            [asyncResp, chassisId, device,
             function](const boost::system::error_code ec,
                       const std::vector<std::string>& chassisPaths) {
            if (ec)
            {
                messages::internalError(asyncResp->res);
                return;
            }
            for (const std::string& chassisPath : chassisPaths)
            {
                // Get the chassisId object
                sdbusplus::message::object_path objPath(chassisPath);
                if (objPath.filename() != chassisId)
                {
                    continue;
                }
                const std::string chassisPCIePath =
                    std::string(
                        "/xyz/openbmc_project/inventory/system/chassis/")
                        .append(chassisId)
                        .append("/PCIeDevices");
                const std::string chassisPCIeDevicePath =
                    std::string(chassisPCIePath).append("/").append(device);
                const std::array<const char*, 1> interface = {
                    "xyz.openbmc_project.Inventory.Item.PCIeDevice"};
                // Get Inventory Service
                crow::connections::systemBus->async_method_call(
                    [asyncResp, device, function, chassisPCIePath, interface,
                     chassisId,
                     chassisPCIeDevicePath](const boost::system::error_code ec,
                                            const GetSubTreeType& subtree) {
                    if (ec)
                    {
                        BMCWEB_LOG_DEBUG("DBUS response error");
                        messages::internalError(asyncResp->res);
                        return;
                    }
                    // Iterate over all retrieved ObjectPaths.
                    for (const std::pair<
                             std::string,
                             std::vector<std::pair<std::string,
                                                   std::vector<std::string>>>>&
                             object : subtree)
                    {
                        if (object.first != chassisPCIeDevicePath)
                        {
                            continue;
                        }
                        const std::vector<
                            std::pair<std::string, std::vector<std::string>>>&
                            connectionNames = object.second;
                        if (connectionNames.size() < 1)
                        {
                            BMCWEB_LOG_ERROR("Got 0 Connection names");
                            continue;
                        }
                        const std::string& connectionName =
                            connectionNames[0].first;
                        getPCIeDeviceFunction(asyncResp, device, function,
                                              chassisPCIePath, connectionName,
                                              chassisId, interface[0]);
                        return;
                    }
                    messages::resourceNotFound(asyncResp->res,
                                               "#PCIeDevice.v1_5_0.PCIeDevice",
                                               device);
                },
                    "xyz.openbmc_project.ObjectMapper",
                    "/xyz/openbmc_project/object_mapper",
                    "xyz.openbmc_project.ObjectMapper", "GetSubTree",
                    "/xyz/openbmc_project/inventory", 0, interface);
                return;
            }
            messages::resourceNotFound(asyncResp->res,
                                       "#Chassis.v1_15_0.Chassis", chassisId);
        },
            "xyz.openbmc_project.ObjectMapper",
            "/xyz/openbmc_project/object_mapper",
            "xyz.openbmc_project.ObjectMapper", "GetSubTreePaths",
            "/xyz/openbmc_project/inventory", 0,
            std::array<const char*, 1>{
                "xyz.openbmc_project.Inventory.Item.Chassis"});
    });
    BMCWEB_ROUTE(
        app, "/redfish/v1/Systems/<str>/PCIeDevices/<str>/PCIeFunctions/<str>/")
        .privileges(redfish::privileges::getPCIeFunction)
        .methods(boost::beast::http::verb::get)(
            std::bind_front(handlePCIeFunctionGet, std::ref(app)));
}

} // namespace redfish<|MERGE_RESOLUTION|>--- conflicted
+++ resolved
@@ -428,71 +428,39 @@
         {
             asyncResp->res.jsonValue["Status"]["State"] = "Enabled";
 #ifdef BMCWEB_ENABLE_HEALTH_ROLLUP_ALTERNATIVE
-<<<<<<< HEAD
             std::shared_ptr<HealthRollup> health =
                 std::make_shared<HealthRollup>(
                     escapedPath, [asyncResp](const std::string& rootHealth,
                                              const std::string& healthRollup) {
                 asyncResp->res.jsonValue["Status"]["Health"] = rootHealth;
+#ifndef BMCWEB_DISABLE_HEALTH_ROLLUP
                 asyncResp->res.jsonValue["Status"]["HealthRollup"] =
                     healthRollup;
+#endif // BMCWEB_DISABLE_HEALTH_ROLLUP
             });
             health->start();
 #else  // ifdef BMCWEB_ENABLE_HEALTH_ROLLUP_ALTERNATIVE
             asyncResp->res.jsonValue["Status"]["Health"] = "OK";
+#ifndef BMCWEB_DISABLE_HEALTH_ROLLUP
             asyncResp->res.jsonValue["Status"]["HealthRollup"] = "OK";
+#endif // BMCWEB_DISABLE_HEALTH_ROLLUP
 #endif // ifdef BMCWEB_ENABLE_HEALTH_ROLLUP_ALTERNATIVE
         }
         else if (*s == "xyz.openbmc_project.State.Chassis.PowerState.Off")
         {
             asyncResp->res.jsonValue["Status"]["State"] = "Disabled";
             asyncResp->res.jsonValue["Status"]["Health"] = "Critical";
+#ifndef BMCWEB_DISABLE_HEALTH_ROLLUP
             asyncResp->res.jsonValue["Status"]["HealthRollup"] = "Critical";
+#endif // BMCWEB_DISABLE_HEALTH_ROLLUP
         }
         else
         {
-            BMCWEB_LOG_DEBUG("Unrecognized 'CurrentPowerState' value: '{}'. Omitting 'Status' entry in the response", *s);
+            BMCWEB_LOG_DEBUG(
+                "Unrecognized 'CurrentPowerState' value: '{}'. Omitting 'Status' entry in the response",
+                *s);
         }
     };
-=======
-                std::shared_ptr<HealthRollup> health =
-                    std::make_shared<HealthRollup>(
-                        escapedPath,
-                        [asyncResp](const std::string& rootHealth,
-                                    const std::string& healthRollup) {
-                            asyncResp->res.jsonValue["Status"]["Health"] =
-                                rootHealth;
-                            BMCWEB_LOG_DEBUG << healthRollup;
-#ifndef BMCWEB_DISABLE_HEALTH_ROLLUP
-                            asyncResp->res.jsonValue["Status"]["HealthRollup"] =
-                                healthRollup;
-#endif // BMCWEB_DISABLE_HEALTH_ROLLUP
-                        });
-                health->start();
-#else  // ifdef BMCWEB_ENABLE_HEALTH_ROLLUP_ALTERNATIVE
-                asyncResp->res.jsonValue["Status"]["Health"] = "OK";
-#ifndef BMCWEB_DISABLE_HEALTH_ROLLUP
-                asyncResp->res.jsonValue["Status"]["HealthRollup"] = "OK";
-#endif // BMCWEB_DISABLE_HEALTH_ROLLUP
-#endif // ifdef BMCWEB_ENABLE_HEALTH_ROLLUP_ALTERNATIVE
-            }
-            else if (*s == "xyz.openbmc_project.State.Chassis.PowerState.Off")
-            {
-                asyncResp->res.jsonValue["Status"]["State"] = "Disabled";
-                asyncResp->res.jsonValue["Status"]["Health"] = "Critical";
-#ifndef BMCWEB_DISABLE_HEALTH_ROLLUP
-                asyncResp->res.jsonValue["Status"]["HealthRollup"] = "Critical";
-#endif // BMCWEB_DISABLE_HEALTH_ROLLUP
-            }
-            else
-            {
-                BMCWEB_LOG_DEBUG
-                    << "Unrecognized 'CurrentPowerState' value: "
-                    << "'" << *s
-                    << "'. Omitting 'Status' entry in the response";
-            }
-        };
->>>>>>> 65fa2a5f
     crow::connections::systemBus->async_method_call(
         std::move(getPCIeDeviceStateCallback), service, escapedPath,
         "org.freedesktop.DBus.Properties", "Get", stateInterface,
@@ -1784,7 +1752,6 @@
                             BMCWEB_LOG_ERROR("Got 0 Connection names");
                             continue;
                         }
-<<<<<<< HEAD
                         std::string pcieDeviceURI = "/redfish/v1/Chassis/";
                         pcieDeviceURI += chassisId;
                         pcieDeviceURI += "/PCIeDevices/";
@@ -1826,113 +1793,10 @@
                             getPCIeDeviceState(asyncResp, device,
                                                chassisPCIePath, connectionName);
                         }
-
+#ifndef BMCWEB_DISABLE_CONDITIONS_ARRAY
                         redfish::conditions_utils::populateServiceConditions(
                             asyncResp, device);
-
-=======
-                        const std::string chassisPCIePath =
-                            std::string(
-                                "/xyz/openbmc_project/inventory/system/chassis/")
-                                .append(chassisId)
-                                .append("/PCIeDevices");
-                        const std::string chassisPCIeDevicePath =
-                            std::string(chassisPCIePath)
-                                .append("/")
-                                .append(device);
-                        const std::array<const char*, 1> interface = {
-                            "xyz.openbmc_project.Inventory.Item.PCIeDevice"};
-                        // Get Inventory Service
-                        crow::connections::systemBus->async_method_call(
-                            [asyncResp, device, chassisPCIePath, interface,
-                             chassisId, chassisPCIeDevicePath](
-                                const boost::system::error_code ec,
-                                const GetSubTreeType& subtree) {
-                                if (ec)
-                                {
-                                    BMCWEB_LOG_DEBUG << "DBUS response error";
-                                    messages::internalError(asyncResp->res);
-                                    return;
-                                }
-                                // Iterate over all retrieved ObjectPaths.
-                                for (const std::pair<
-                                         std::string,
-                                         std::vector<std::pair<
-                                             std::string,
-                                             std::vector<std::string>>>>&
-                                         object : subtree)
-                                {
-                                    if (object.first != chassisPCIeDevicePath)
-                                    {
-                                        continue;
-                                    }
-                                    const std::vector<std::pair<
-                                        std::string, std::vector<std::string>>>&
-                                        connectionNames = object.second;
-                                    if (connectionNames.size() < 1)
-                                    {
-                                        BMCWEB_LOG_ERROR
-                                            << "Got 0 Connection names";
-                                        continue;
-                                    }
-                                    std::string pcieDeviceURI =
-                                        "/redfish/v1/Chassis/";
-                                    pcieDeviceURI += chassisId;
-                                    pcieDeviceURI += "/PCIeDevices/";
-                                    pcieDeviceURI += device;
-                                    std::string pcieFunctionURI = pcieDeviceURI;
-                                    pcieFunctionURI += "/PCIeFunctions";
-                                    asyncResp->res.jsonValue = {
-                                        {"@odata.type",
-                                         "#PCIeDevice.v1_5_0.PCIeDevice"},
-                                        {"@odata.id", pcieDeviceURI},
-                                        {"Name", "PCIe Device"},
-                                        {"Id", device},
-                                        {"PCIeFunctions",
-                                         {{"@odata.id", pcieFunctionURI}}}};
-                                    const std::string& connectionName =
-                                        connectionNames[0].first;
-                                    const std::vector<std::string>&
-                                        interfaces2 = connectionNames[0].second;
-                                    getPCIeDevice(asyncResp, device,
-                                                  chassisPCIePath,
-                                                  connectionName, interface[0]);
-                                    // Get asset properties
-                                    if (std::find(interfaces2.begin(),
-                                                  interfaces2.end(),
-                                                  assetInterface) !=
-                                        interfaces2.end())
-                                    {
-                                        getPCIeDeviceAssetData(
-                                            asyncResp, device, chassisPCIePath,
-                                            connectionName);
-                                    }
-                                    // Get UUID
-                                    if (std::find(interfaces2.begin(),
-                                                  interfaces2.end(),
-                                                  uuidInterface) !=
-                                        interfaces2.end())
-                                    {
-                                        getPCIeDeviceUUID(asyncResp, device,
-                                                          chassisPCIePath,
-                                                          connectionName);
-                                    }
-                                    // Device state
-                                    if (std::find(interfaces2.begin(),
-                                                  interfaces2.end(),
-                                                  stateInterface) !=
-                                        interfaces2.end())
-                                    {
-                                        getPCIeDeviceState(asyncResp, device,
-                                                           chassisPCIePath,
-                                                           connectionName);
-                                    }
-#ifndef BMCWEB_DISABLE_CONDITIONS_ARRAY
-                                    redfish::conditions_utils::
-                                        populateServiceConditions(asyncResp,
-                                                                  device);
-#endif // BMCWEB_DISABLE_CONDITIONS_ARRAY                                                       
->>>>>>> 65fa2a5f
+#endif // BMCWEB_DISABLE_CONDITIONS_ARRAY
 #ifdef BMCWEB_ENABLE_NVIDIA_OEM_PROPERTIES
                         nlohmann::json& oem =
                             asyncResp->res.jsonValue["Oem"]["Nvidia"];
