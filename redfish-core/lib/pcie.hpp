--- conflicted
+++ resolved
@@ -876,7 +876,6 @@
             asyncResp->res.jsonValue["Status"]["Health"] = "Critical";
         }
     });
-<<<<<<< HEAD
 }
 static inline void getPCIeDeviceFunctionsList(
     const std::shared_ptr<bmcweb::AsyncResp>& asyncResp,
@@ -951,8 +950,6 @@
     crow::connections::systemBus->async_method_call(
         std::move(getPCIeDeviceCallback), service, escapedPath,
         "org.freedesktop.DBus.Properties", "GetAll", deviceIntf);
-=======
->>>>>>> 8cb2c024
 }
 
 inline void
@@ -978,7 +975,6 @@
             asyncResp->res.jsonValue["Status"]["State"] = "Absent";
         }
     });
-<<<<<<< HEAD
 }
 
 static inline void
@@ -1143,8 +1139,6 @@
     crow::connections::systemBus->async_method_call(
         std::move(getPCIeDeviceCallback), service, escapedPath,
         "org.freedesktop.DBus.Properties", "GetAll", deviceIntf);
-=======
->>>>>>> 8cb2c024
 }
 
 inline void
