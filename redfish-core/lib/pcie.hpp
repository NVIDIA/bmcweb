--- conflicted
+++ resolved
@@ -692,7 +692,6 @@
                     }
                     else if (propertyName == "MaxLanes")
                     {
-<<<<<<< HEAD
                         const size_t* value =
                             std::get_if<size_t>(&property.second);
                         if (value != nullptr)
@@ -750,6 +749,13 @@
                     {
                         const std::string* value =
                             std::get_if<std::string>(&property.second);
+                if (value == nullptr)
+                {
+                    BMCWEB_LOG_ERROR("property {} value not found.",
+                                     propertyName);
+                    messages::internalError(asyncResp->res);
+                    return;
+                }
                         std::optional<std::string> generationInUse =
                             pcie_util::redfishPcieGenerationStringFromDbus(
                                 *value);
@@ -819,27 +825,6 @@
             "Functional",
             [asyncResp](const boost::system::error_code& ec, const bool value) {
                 if (ec)
-=======
-                        asyncResp->res.jsonValue["PCIeInterface"]
-                                                [propertyName] = *propValue;
-                    }
-                }
-            }
-            else if (propertyName == "GenerationInUse")
-            {
-                const std::string* value =
-                    std::get_if<std::string>(&property.second);
-                if (value == nullptr)
-                {
-                    BMCWEB_LOG_ERROR("property {} value not found.",
-                                     propertyName);
-                    messages::internalError(asyncResp->res);
-                    return;
-                }
-                std::optional<std::string> generationInUse =
-                    pcie_util::redfishPcieGenerationStringFromDbus(*value);
-                if (!generationInUse)
->>>>>>> bc0ceaef
                 {
                     if (ec.value() != EBADR)
                     {
