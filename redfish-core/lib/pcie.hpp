/*
// Copyright (c) 2018 Intel Corporation
//
// Licensed under the Apache License, Version 2.0 (the "License");
// you may not use this file except in compliance with the License.
// You may obtain a copy of the License at
//
//      http://www.apache.org/licenses/LICENSE-2.0
//
// Unless required by applicable law or agreed to in writing, software
// distributed under the License is distributed on an "AS IS" BASIS,
// WITHOUT WARRANTIES OR CONDITIONS OF ANY KIND, either express or implied.
// See the License for the specific language governing permissions and
// limitations under the License.
*/

#pragma once

#include <app.hpp>
#include <boost/algorithm/string.hpp>
#include <boost/format.hpp>
#include "app.hpp"
#include "dbus_utility.hpp"
#include "query.hpp"
#include "registries/privilege_registry.hpp"
#include "utils/collection.hpp"
#include "utils/dbus_utils.hpp"
#include "utils/pcie_util.hpp"

#include <boost/system/linux_error.hpp>
#include <boost/url/format.hpp>
#include <sdbusplus/asio/property.hpp>
#include <sdbusplus/unpack_properties.hpp>
#include <utils/conditions_utils.hpp>
#include <utils/dbus_utils.hpp>

namespace redfish
{

using GetSubTreeType = std::vector<
    std::pair<std::string,
              std::vector<std::pair<std::string, std::vector<std::string>>>>>;

static constexpr const char* pcieService = "xyz.openbmc_project.PCIe";
static constexpr const char* pciePath = "/xyz/openbmc_project/PCIe";
static constexpr const char* assetInterface =
    "xyz.openbmc_project.Inventory.Decorator.Asset";
static constexpr const char* uuidInterface = "xyz.openbmc_project.Common.UUID";
static constexpr const char* stateInterface =
    "xyz.openbmc_project.State.Chassis";
static constexpr const char* pcieClockReferenceIntf =
    "xyz.openbmc_project.Inventory.Decorator.PCIeRefClock";
static constexpr const char* nvlinkClockReferenceIntf =
    "com.nvidia.NVLink.NVLinkRefClock";

static inline std::string getPCIeType(const std::string& pcieType)
{
    if (pcieType ==
        "xyz.openbmc_project.Inventory.Item.PCIeDevice.PCIeTypes.Gen1")
    {
        return "Gen1";
    }
    if (pcieType ==
        "xyz.openbmc_project.Inventory.Item.PCIeDevice.PCIeTypes.Gen2")
    {
        return "Gen2";
    }
    if (pcieType ==
        "xyz.openbmc_project.Inventory.Item.PCIeDevice.PCIeTypes.Gen3")
    {
        return "Gen3";
    }
    if (pcieType ==
        "xyz.openbmc_project.Inventory.Item.PCIeDevice.PCIeTypes.Gen4")
    {
        return "Gen4";
    }
    if (pcieType ==
        "xyz.openbmc_project.Inventory.Item.PCIeDevice.PCIeTypes.Gen5")
    {
        return "Gen5";
    }
    // Unknown or others
    return "Unknown";
}

static inline void
    getPCIeDeviceList(const std::shared_ptr<bmcweb::AsyncResp>& asyncResp,
                      const std::string& name,
                      const std::string& path = pciePath,
                      const std::string& chassisId = std::string())
{
    auto getPCIeMapCallback = [asyncResp{asyncResp}, name, chassisId](
                                  const boost::system::error_code ec,
                                  std::vector<std::string>& pcieDevicePaths) {
        if (ec)
        {
            BMCWEB_LOG_DEBUG("no PCIe device paths found ec: ", ec.message());
            // Not an error, system just doesn't have PCIe info
            return;
        }
        nlohmann::json& pcieDeviceList = asyncResp->res.jsonValue[name];
        pcieDeviceList = nlohmann::json::array();
        for (const std::string& pcieDevicePath : pcieDevicePaths)
        {
            size_t devStart = pcieDevicePath.rfind('/');
            if (devStart == std::string::npos)
            {
                continue;
            }

            std::string devName = pcieDevicePath.substr(devStart + 1);
            if (devName.empty())
            {
                continue;
            }
            if (!chassisId.empty())
            {
                pcieDeviceList.push_back(
                    {{"@odata.id", std::string("/redfish/v1/Chassis/")
                                       .append(chassisId)
                                       .append("/PCIeDevices/")
                                       .append(devName)}});
            }
            else
            {
                pcieDeviceList.push_back(
                    {{"@odata.id", "/redfish/v1/Systems/" PLATFORMSYSTEMID
                                   "/PCIeDevices/" +
                                       devName}});
            }
        }
        asyncResp->res.jsonValue[name + "@odata.count"] = pcieDeviceList.size();
    };
    crow::connections::systemBus->async_method_call(
        std::move(getPCIeMapCallback), "xyz.openbmc_project.ObjectMapper",
        "/xyz/openbmc_project/object_mapper",
        "xyz.openbmc_project.ObjectMapper", "GetSubTreePaths",
        std::string(path) + "/", 1, std::array<std::string, 0>());
}

static constexpr const char* inventoryPath = "/xyz/openbmc_project/inventory";
static constexpr std::array<std::string_view, 1> pcieDeviceInterface = {
    "xyz.openbmc_project.Inventory.Item.PCIeDevice"};
static constexpr std::array<std::string_view, 1> pcieSlotInterface = {
    "xyz.openbmc_project.Inventory.Item.PCIeSlot"};
static constexpr char const* pcieDeviceInterfaceNV =
    "xyz.openbmc_project.PCIe.Device";

static inline void handlePCIeDevicePath(
    const std::string& pcieDeviceId,
    const std::shared_ptr<bmcweb::AsyncResp>& asyncResp,
    const dbus::utility::MapperGetSubTreePathsResponse& pcieDevicePaths,
    const std::function<void(const std::string& pcieDevicePath,
                             const std::string& service)>& callback)

{
    for (const std::string& pcieDevicePath : pcieDevicePaths)
    {
        std::string pciecDeviceName =
            sdbusplus::message::object_path(pcieDevicePath).filename();
        if (pciecDeviceName.empty() || pciecDeviceName != pcieDeviceId)
        {
            continue;
        }

        dbus::utility::getDbusObject(
            pcieDevicePath, {},
            [pcieDevicePath, asyncResp,
             callback](const boost::system::error_code& ec,
                       const dbus::utility::MapperGetObject& object) {
            if (ec || object.empty())
            {
                BMCWEB_LOG_ERROR("DBUS response error {}", ec);
                messages::internalError(asyncResp->res);
                return;
            }
            callback(pcieDevicePath, object.begin()->first);
            });
        return;
    }

    BMCWEB_LOG_WARNING("PCIe Device not found");
    messages::resourceNotFound(asyncResp->res, "PCIeDevice", pcieDeviceId);
}

static inline void getValidPCIeDevicePath(
    const std::string& pcieDeviceId,
    const std::shared_ptr<bmcweb::AsyncResp>& asyncResp,
    const std::function<void(const std::string& pcieDevicePath,
                             const std::string& service)>& callback)
{
    dbus::utility::getSubTreePaths(
        inventoryPath, 0, pcieDeviceInterface,
        [pcieDeviceId, asyncResp,
         callback](const boost::system::error_code& ec,
                   const dbus::utility::MapperGetSubTreePathsResponse&
                       pcieDevicePaths) {
        if (ec)
        {
            BMCWEB_LOG_ERROR("D-Bus response error on GetSubTree {}", ec);
            messages::internalError(asyncResp->res);
            return;
        }
        handlePCIeDevicePath(pcieDeviceId, asyncResp, pcieDevicePaths,
                             callback);
        return;
        });
}

static inline void handlePCIeDeviceCollectionGet(
    crow::App& app, const crow::Request& req,
    const std::shared_ptr<bmcweb::AsyncResp>& asyncResp,
    const std::string& systemName)
{
    if (!redfish::setUpRedfishRoute(app, req, asyncResp))
    {
        return;
    }
    if constexpr (bmcwebEnableMultiHost)
    {
        // Option currently returns no systems.  TBD
        messages::resourceNotFound(asyncResp->res, "ComputerSystem",
                                   systemName);
        return;
    }
    if (systemName != PLATFORMSYSTEMID)
    {
        messages::resourceNotFound(asyncResp->res, "ComputerSystem",
                                   systemName);
        return;
    }

    asyncResp->res.addHeader(boost::beast::http::field::link,
                             "</redfish/v1/JsonSchemas/PCIeDeviceCollection/"
                             "PCIeDeviceCollection.json>; rel=describedby");
    asyncResp->res.jsonValue["@odata.type"] =
        "#PCIeDeviceCollection.PCIeDeviceCollection";
    asyncResp->res.jsonValue["@odata.id"] =
        "/redfish/v1/Systems/system/PCIeDevices";
    asyncResp->res.jsonValue["Name"] = "PCIe Device Collection";
    asyncResp->res.jsonValue["Description"] = "Collection of PCIe Devices";
    asyncResp->res.jsonValue["Members"] = nlohmann::json::array();
    asyncResp->res.jsonValue["Members@odata.count"] = 0;

    pcie_util::getPCIeDeviceList(asyncResp, "Members");
}

// PCIeDevice asset properties
static inline void
    getPCIeDeviceAssetData(const std::shared_ptr<bmcweb::AsyncResp>& asyncResp,
                           const std::string& device, const std::string& path,
                           const std::string& service)
{
    auto getPCIeDeviceAssetCallback =
        [asyncResp{asyncResp}](
            const boost::system::error_code ec,
            const std::vector<
                std::pair<std::string, std::variant<std::string>>>&
                propertiesList) {
        if (ec)
        {
            BMCWEB_LOG_DEBUG("DBUS response error");
            messages::internalError(asyncResp->res);
            return;
        }
        for (const std::pair<std::string, std::variant<std::string>>& property :
             propertiesList)
        {
            const std::string& propertyName = property.first;
            if ((propertyName == "PartNumber") ||
                (propertyName == "SerialNumber") ||
                (propertyName == "Manufacturer") || (propertyName == "Model"))
            {
                const std::string* value =
                    std::get_if<std::string>(&property.second);
                if (value != nullptr)
                {
                    asyncResp->res.jsonValue[propertyName] = *value;
                }
            }
        }
    };
    std::string escapedPath = std::string(path) + "/" + device;
    dbus::utility::escapePathForDbus(escapedPath);
    crow::connections::systemBus->async_method_call(
        std::move(getPCIeDeviceAssetCallback), service, escapedPath,
        "org.freedesktop.DBus.Properties", "GetAll", assetInterface);
}

// PCIeDevice UUID
static inline void
    getPCIeDeviceUUID(const std::shared_ptr<bmcweb::AsyncResp>& asyncResp,
                      const std::string& device, const std::string& path,
                      const std::string& service)
{
    auto getPCIeDeviceUUIDCallback =
        [asyncResp{asyncResp}](const boost::system::error_code ec,
                               const std::variant<std::string>& uuid) {
        if (ec)
        {
            BMCWEB_LOG_DEBUG("DBUS response error");
            messages::internalError(asyncResp->res);
            return;
        }
        const std::string* s = std::get_if<std::string>(&uuid);
        if (s != nullptr)
        {
            asyncResp->res.jsonValue["UUID"] = *s;
        }
    };
    std::string escapedPath = std::string(path) + "/" + device;
    dbus::utility::escapePathForDbus(escapedPath);
    crow::connections::systemBus->async_method_call(
        std::move(getPCIeDeviceUUIDCallback), service, escapedPath,
        "org.freedesktop.DBus.Properties", "Get", uuidInterface, "UUID");
}

#ifdef BMCWEB_ENABLE_NVIDIA_OEM_PROPERTIES
// PCIeDevice getPCIeDeviceClkRefOem
static inline void
    getPCIeDeviceClkRefOem(const std::shared_ptr<bmcweb::AsyncResp>& asyncResp,
                           const std::string& device, const std::string& path,
                           const std::string& service)
{
    auto getPCIeDeviceOemCallback =
        [asyncResp{asyncResp}](
            const boost::system::error_code ec,
            const std::vector<std::pair<std::string, std::variant<bool>>>&
                propertiesList) {
        if (ec)
        {
            BMCWEB_LOG_DEBUG("DBUS response error on getting PCIeDeviceclock reference OEM properties");
            messages::internalError(asyncResp->res);
            return;
        }

        for (const std::pair<std::string, std::variant<bool>>& property :
             propertiesList)
        {
            const std::string& propertyName = property.first;
            if (propertyName == "PCIeReferenceClockEnabled")
            {
                const bool* value = std::get_if<bool>(&property.second);
                if (value != nullptr)
                {
                    asyncResp->res.jsonValue["Oem"]["Nvidia"][propertyName] =
                        *value;
                }
            }
        }
    };
    std::string escapedPath = std::string(path) + "/" + device;
    dbus::utility::escapePathForDbus(escapedPath);
    crow::connections::systemBus->async_method_call(
        std::move(getPCIeDeviceOemCallback), service, escapedPath,
        "org.freedesktop.DBus.Properties", "GetAll", pcieClockReferenceIntf);
}

// PCIeDevice nvlink clock reference OEM
static inline void getPCIeDeviceNvLinkClkRefOem(
    const std::shared_ptr<bmcweb::AsyncResp>& asyncResp,
    const std::string& device, const std::string& path,
    const std::string& service)
{
    auto getPCIeDeviceOemCallback =
        [asyncResp{asyncResp}](
            const boost::system::error_code ec,
            const std::vector<std::pair<std::string, std::variant<bool>>>&
                propertiesList) {
        if (ec)
        {
            BMCWEB_LOG_DEBUG("DBUS response error on getting PCIeDeviceNVLink Clock Reference OEM properties");
            messages::internalError(asyncResp->res);
            return;
        }

        for (const std::pair<std::string, std::variant<bool>>& property :
             propertiesList)
        {
            const std::string& propertyName = property.first;
            if (propertyName == "NVLinkReferenceClockEnabled")
            {
                const bool* value = std::get_if<bool>(&property.second);
                if (value != nullptr)
                {
                    asyncResp->res.jsonValue["Oem"]["Nvidia"][propertyName] =
                        *value;
                }
            }
        }
    };
    std::string escapedPath = std::string(path) + "/" + device;
    dbus::utility::escapePathForDbus(escapedPath);
    crow::connections::systemBus->async_method_call(
        std::move(getPCIeDeviceOemCallback), service, escapedPath,
        "org.freedesktop.DBus.Properties", "GetAll", nvlinkClockReferenceIntf);
}
#endif // BMCWEB_ENABLE_NVIDIA_OEM_PROPERTIES

// PCIeDevice State
static inline void
    getPCIeDeviceState(const std::shared_ptr<bmcweb::AsyncResp>& asyncResp,
                       const std::string& device, const std::string& path,
                       const std::string& service)
{
    std::string escapedPath = std::string(path) + "/" + device;
    dbus::utility::escapePathForDbus(escapedPath);
    auto getPCIeDeviceStateCallback =
        [escapedPath,
         asyncResp{asyncResp}](const boost::system::error_code ec,
                               const std::variant<std::string>& deviceState) {
        if (ec)
        {
            BMCWEB_LOG_DEBUG("DBUS response error");
            messages::internalError(asyncResp->res);
            return;
        }
        const std::string* s = std::get_if<std::string>(&deviceState);
        if (s == nullptr)
        {
            BMCWEB_LOG_DEBUG("Device state of illegal, non-strig type");
            messages::internalError(asyncResp->res);
            return;
        }

        if (*s == "xyz.openbmc_project.State.Chassis.PowerState.On")
        {
            asyncResp->res.jsonValue["Status"]["State"] = "Enabled";
#ifdef BMCWEB_ENABLE_HEALTH_ROLLUP_ALTERNATIVE
            std::shared_ptr<HealthRollup> health =
                std::make_shared<HealthRollup>(
                    escapedPath, [asyncResp](const std::string& rootHealth,
                                             const std::string& healthRollup) {
                asyncResp->res.jsonValue["Status"]["Health"] = rootHealth;
                asyncResp->res.jsonValue["Status"]["HealthRollup"] =
                    healthRollup;
            });
            health->start();
#else  // ifdef BMCWEB_ENABLE_HEALTH_ROLLUP_ALTERNATIVE
            asyncResp->res.jsonValue["Status"]["Health"] = "OK";
            asyncResp->res.jsonValue["Status"]["HealthRollup"] = "OK";
#endif // ifdef BMCWEB_ENABLE_HEALTH_ROLLUP_ALTERNATIVE
        }
        else if (*s == "xyz.openbmc_project.State.Chassis.PowerState.Off")
        {
            asyncResp->res.jsonValue["Status"]["State"] = "Disabled";
            asyncResp->res.jsonValue["Status"]["Health"] = "Critical";
            asyncResp->res.jsonValue["Status"]["HealthRollup"] = "Critical";
        }
        else
        {
            BMCWEB_LOG_DEBUG("Unrecognized 'CurrentPowerState' value: '{}'. Omitting 'Status' entry in the response", *s);
        }
    };
    crow::connections::systemBus->async_method_call(
        std::move(getPCIeDeviceStateCallback), service, escapedPath,
        "org.freedesktop.DBus.Properties", "Get", stateInterface,
        "CurrentPowerState");
}

inline std::optional<std::string>
    redfishPcieGenerationFromDbus(const std::string& generationInUse)
{
    if (generationInUse ==
        "xyz.openbmc_project.Inventory.Item.PCIeSlot.Generations.Gen1")
    {
        return "Gen1";
    }
    if (generationInUse ==
        "xyz.openbmc_project.Inventory.Item.PCIeSlot.Generations.Gen2")
    {
        return "Gen2";
    }
    if (generationInUse ==
        "xyz.openbmc_project.Inventory.Item.PCIeSlot.Generations.Gen3")
    {
        return "Gen3";
    }
    if (generationInUse ==
        "xyz.openbmc_project.Inventory.Item.PCIeSlot.Generations.Gen4")
    {
        return "Gen4";
    }
    if (generationInUse ==
        "xyz.openbmc_project.Inventory.Item.PCIeSlot.Generations.Gen5")
    {
        return "Gen5";
    }
    if (generationInUse.empty() ||
        generationInUse ==
            "xyz.openbmc_project.Inventory.Item.PCIeSlot.Generations.Unknown")
    {
        return "";
    }

    // The value is not unknown or Gen1-5, need return an internal error.
    return std::nullopt;
}


// inline void requestRoutesSystemPCIeDeviceCollection(App& app)
// {   
//     /**
//      * Functions triggers appropriate requests on DBus
//      */
//     BMCWEB_ROUTE(app, "/redfish/v1/Systems/<str>/PCIeDevices/")
//         .privileges(redfish::privileges::getPCIeDeviceCollection)
//         .methods(boost::beast::http::verb::get)(
//             std::bind_front(handlePCIeDeviceCollectionGet, std::ref(app)));
// }

inline void addPCIeSlotProperties(
    crow::Response& res, const boost::system::error_code& ec,
    const dbus::utility::DBusPropertiesMap& pcieSlotProperties)
{
    if (ec)
    {
        BMCWEB_LOG_ERROR("DBUS response error for getAllProperties{}", ec.value());
        messages::internalError(res);
        return;
    }
    std::string generation;
    size_t lanes = 0;
    std::string slotType;

    bool success = sdbusplus::unpackPropertiesNoThrow(
        dbus_utils::UnpackErrorPrinter(), pcieSlotProperties, "Generation",
        generation, "Lanes", lanes, "SlotType", slotType);

    if (!success)
    {
        messages::internalError(res);
        return;
    }

    std::optional<pcie_device::PCIeTypes> pcieType =
        pcie_util::redfishPcieGenerationFromDbus(generation);
    if (!pcieType)
    {
        BMCWEB_LOG_WARNING("Unknown PCIeType: {}", generation);
    }
    else
    {
        if (*pcieType == pcie_device::PCIeTypes::Invalid)
        {
            BMCWEB_LOG_ERROR("Invalid PCIeType: {}", generation);
            messages::internalError(res);
            return;
        }
        res.jsonValue["Slot"]["PCIeType"] = *pcieType;
    }

    if (lanes != 0)
    {
        res.jsonValue["Slot"]["Lanes"] = lanes;
    }

    std::optional<pcie_slots::SlotTypes> redfishSlotType =
        pcie_util::dbusSlotTypeToRf(slotType);
    if (!redfishSlotType)
    {
        BMCWEB_LOG_WARNING("Unknown PCIeSlot Type: {}", slotType);
    }
    else
    {
        if (*redfishSlotType == pcie_slots::SlotTypes::Invalid)
        {
            BMCWEB_LOG_ERROR("Invalid PCIeSlot type: {}", slotType);
            messages::internalError(res);
            return;
        }
        res.jsonValue["Slot"]["SlotType"] = *redfishSlotType;
    }
}

inline void getPCIeDeviceSlotPath(
    const std::string& pcieDevicePath,
    const std::shared_ptr<bmcweb::AsyncResp>& asyncResp,
    std::function<void(const std::string& pcieDeviceSlot)>&& callback)
{
    std::string associationPath = pcieDevicePath + "/contained_by";
    dbus::utility::getAssociatedSubTreePaths(
        associationPath, sdbusplus::message::object_path(inventoryPath), 0,
        pcieSlotInterface,
        [callback, asyncResp, pcieDevicePath](
            const boost::system::error_code& ec,
            const dbus::utility::MapperGetSubTreePathsResponse& endpoints) {
        if (ec)
        {
            if (ec.value() == EBADR)
            {
                // Missing association is not an error
                return;
            }
            BMCWEB_LOG_ERROR( "DBUS response error for getAssociatedSubTreePaths {}", ec.value());
            messages::internalError(asyncResp->res);
            return;
        }
        if (endpoints.size() > 1)
        {
            BMCWEB_LOG_ERROR( "PCIeDevice is associated with more than one PCIeSlot: {}", endpoints.size());
            messages::internalError(asyncResp->res);
            return;
        }
        if (endpoints.empty())
        {
            // If the device doesn't have an association, return without PCIe
            // Slot properties
            BMCWEB_LOG_DEBUG("PCIeDevice is not associated with PCIeSlot");
            return;
        }
        callback(endpoints[0]);
        });
}

static inline void
    getPCIeDevice(const std::shared_ptr<bmcweb::AsyncResp>& asyncResp,
                  const std::string& device, const std::string& path = pciePath,
                  const std::string& service = pcieService,
                  const std::string& deviceIntf = pcieDeviceInterfaceNV)
{
    auto getPCIeDeviceCallback =
        [asyncResp,
         device](const boost::system::error_code ec,
                 const std::vector<
                     std::pair<std::string, std::variant<std::string, size_t>>>&
                     propertiesList) {
            if (ec)
            {
                BMCWEB_LOG_DEBUG("failed to get PCIe Device properties ec: {}: {}",  ec.value(), ec.message());
                if (ec.value() ==
                    boost::system::linux_error::bad_request_descriptor)
                {
                    messages::resourceNotFound(asyncResp->res, "PCIeDevice",
                                               device);
                }
                else
                {
                    messages::internalError(asyncResp->res);
                }
                return;
            }

            for (const std::pair<std::string,
                                 std::variant<std::string, size_t>>& property :
                 propertiesList)
            {
                const std::string& propertyName = property.first;
                if ((propertyName == "Manufacturer") ||
                    (propertyName == "DeviceType"))
                {
                    const std::string* value =
                        std::get_if<std::string>(&property.second);
                    if (value != nullptr)
                    {
                        asyncResp->res.jsonValue[propertyName] = *value;
                    }
                }
                else if (propertyName == "MaxLanes")
                {
                    const size_t* value = std::get_if<size_t>(&property.second);
                    if (value != nullptr)
                    {
                        asyncResp->res
                            .jsonValue["PCIeInterface"][propertyName] = *value;
                    }
                }
                else if (propertyName == "LanesInUse")
                {
                    const size_t* value = std::get_if<size_t>(&property.second);
                    if (value != nullptr)
                    {
			if(*value == INT_MAX)
			{
                                asyncResp->res
                                        .jsonValue["PCIeInterface"][propertyName] = 0;
			}
			else
			{
				asyncResp->res
					.jsonValue["PCIeInterface"][propertyName] = *value;
			}
                    }
                }
                else if ((propertyName == "PCIeType") ||
                         (propertyName == "MaxPCIeType"))
                {
                    const std::string* value =
                        std::get_if<std::string>(&property.second);
                    if (value != nullptr)
                    {
                        asyncResp->res
                            .jsonValue["PCIeInterface"][propertyName] =
                            getPCIeType(*value);
                    }
                }
                else if (propertyName == "GenerationInUse")
                {
                    const std::string* value =
                        std::get_if<std::string>(&property.second);
                    std::optional<std::string> generationInUse =
                        redfishPcieGenerationFromDbus(*value);
                    if (!generationInUse)
                    {
                        messages::internalError(asyncResp->res);
                        return;
                    }
                    if (*generationInUse == "")
                    {
                        // unknown, no need to handle
                        return;
                    }
                    asyncResp->res.jsonValue["PCIeInterface"]["PcieType"] =
                        *generationInUse;
                }
            }
        };
    std::string escapedPath = std::string(path) + "/" + device;
    dbus::utility::escapePathForDbus(escapedPath);
    crow::connections::systemBus->async_method_call(
        std::move(getPCIeDeviceCallback), service, escapedPath,
        "org.freedesktop.DBus.Properties", "GetAll", deviceIntf);
}
inline void
    afterGetDbusObject(const std::shared_ptr<bmcweb::AsyncResp>& asyncResp,
                       const std::string& pcieDeviceSlot,
                       const boost::system::error_code& ec,
                       const dbus::utility::MapperGetObject& object)
{
    if (ec || object.empty())
    {
        BMCWEB_LOG_ERROR("DBUS response error for getDbusObject {}", ec.value());
        messages::internalError(asyncResp->res);
        return;
    }
    sdbusplus::asio::getAllProperties(
        *crow::connections::systemBus, object.begin()->first, pcieDeviceSlot,
        "xyz.openbmc_project.Inventory.Item.PCIeSlot",
        [asyncResp](
            const boost::system::error_code& ec2,
            const dbus::utility::DBusPropertiesMap& pcieSlotProperties) {
        addPCIeSlotProperties(asyncResp->res, ec2, pcieSlotProperties);
        });
}

inline void afterGetPCIeDeviceSlotPath(
    const std::shared_ptr<bmcweb::AsyncResp>& asyncResp,
    const std::string& pcieDeviceSlot)
{
    dbus::utility::getDbusObject(
        pcieDeviceSlot, pcieSlotInterface,
        [asyncResp,
         pcieDeviceSlot](const boost::system::error_code& ec,
                         const dbus::utility::MapperGetObject& object) {
        afterGetDbusObject(asyncResp, pcieDeviceSlot, ec, object);
        });
}

inline void
    getPCIeDeviceHealth(const std::shared_ptr<bmcweb::AsyncResp>& asyncResp,
                        const std::string& pcieDevicePath,
                        const std::string& service)
{
    sdbusplus::asio::getProperty<bool>(
        *crow::connections::systemBus, service, pcieDevicePath,
        "xyz.openbmc_project.State.Decorator.OperationalStatus", "Functional",
        [asyncResp](const boost::system::error_code& ec, const bool value) {
        if (ec)
        {
            if (ec.value() != EBADR)
            {
                BMCWEB_LOG_ERROR("DBUS response error for Health {}", ec.value());
                messages::internalError(asyncResp->res);
            }
            return;
        }
        if (!value)
        {
            asyncResp->res.jsonValue["Status"]["Health"] = "Critical";
        }
        });
}
static inline void getPCIeDeviceFunctionsList(
    const std::shared_ptr<bmcweb::AsyncResp>& asyncResp,
    const std::string& device, const std::string& path = pciePath,
    const std::string& service = pcieService,
    const std::string& deviceIntf = pcieDeviceInterfaceNV,
    const std::string& chassisId = std::string())
{
    auto getPCIeDeviceCallback =
        [asyncResp{asyncResp}, device, chassisId](
            const boost::system::error_code ec,
            boost::container::flat_map<std::string, std::variant<std::string>>&
                pcieDevProperties) {
            if (ec)
            {
                BMCWEB_LOG_DEBUG("failed to get PCIe Device properties ec: {}: {} ", ec.value(), ec.message());
                    
                if (ec.value() ==
                    boost::system::linux_error::bad_request_descriptor)
                {
                    messages::resourceNotFound(asyncResp->res, "PCIeDevice",
                                               device);
                }
                else
                {
                    messages::internalError(asyncResp->res);
                }
                return;
            }

            nlohmann::json& pcieFunctionList =
                asyncResp->res.jsonValue["Members"];
            pcieFunctionList = nlohmann::json::array();
            static constexpr const int maxPciFunctionNum = 8;
            for (int functionNum = 0; functionNum < maxPciFunctionNum;
                 functionNum++)
            {
                // Check if this function exists by looking for a device
                // ID
                std::string devIDProperty =
                    "Function" + std::to_string(functionNum) + "DeviceId";
                std::string* property =
                    std::get_if<std::string>(&pcieDevProperties[devIDProperty]);
                if (property && !property->empty())
                {
                    if (!chassisId.empty())
                    {
                        pcieFunctionList.push_back(
                            {{"@odata.id",
                              std::string("/redfish/v1/Chassis/")
                                  .append(chassisId)
                                  .append("/PCIeDevices/")
                                  .append(device)
                                  .append("/PCIeFunctions/")
                                  .append(std::to_string(functionNum))}});
                    }
                    else
                    {
                        pcieFunctionList.push_back(
                            {{"@odata.id",
                              "/redfish/v1/Systems/" PLATFORMSYSTEMID
                              "/PCIeDevices/" +
                                  device + "/PCIeFunctions/" +
                                  std::to_string(functionNum)}});
                    }
                }
            }
            asyncResp->res.jsonValue["Members@odata.count"] =
                pcieFunctionList.size();
        };
    std::string escapedPath = std::string(path) + "/" + device;
    dbus::utility::escapePathForDbus(escapedPath);
    crow::connections::systemBus->async_method_call(
        std::move(getPCIeDeviceCallback), service, escapedPath,
        "org.freedesktop.DBus.Properties", "GetAll", deviceIntf);
}


inline void
    getPCIeDeviceState(const std::shared_ptr<bmcweb::AsyncResp>& asyncResp,
                       const std::string& pcieDevicePath,
                       const std::string& service)
{
    sdbusplus::asio::getProperty<bool>(
        *crow::connections::systemBus, service, pcieDevicePath,
        "xyz.openbmc_project.Inventory.Item", "Present",
        [asyncResp](const boost::system::error_code& ec, bool value) {
        if (ec)
        {
            if (ec.value() != EBADR)
            {
                BMCWEB_LOG_ERROR("DBUS response error for State");
                messages::internalError(asyncResp->res);
            }
            return;
        }
        if (!value)
        {
            asyncResp->res.jsonValue["Status"]["State"] = "Absent";
        }
        });
}

static inline void
    getPCIeDeviceFunction(const std::shared_ptr<bmcweb::AsyncResp>& asyncResp,
                          const std::string& device,
                          const std::string& function,
                          const std::string& path = pciePath,
                          const std::string& service = pcieService,
                          const std::string& chassisId = std::string(),
                          const std::string& deviceIntf = pcieDeviceInterfaceNV)
{
    auto getPCIeDeviceCallback = [asyncResp{asyncResp}, device, function,
                                  chassisId](const boost::system::error_code ec,
                                             boost::container::flat_map<
                                                 std::string,
                                                 std::variant<std::string>>&
                                                 pcieDevProperties) {
        if (ec)
        {
            BMCWEB_LOG_DEBUG("failed to get PCIe Device properties ec: {} : {}" ,ec.value(), ec.message());
            if (ec.value() ==
                boost::system::linux_error::bad_request_descriptor)
            {
                messages::resourceNotFound(asyncResp->res, "PCIeDevice",
                                           device);
            }
            else
            {
                messages::internalError(asyncResp->res);
            }
            return;
        }

        // Check if this function exists by looking for a device ID
        std::string devIDProperty = "Function" + function + "DeviceId";
        if (std::string* property =
                std::get_if<std::string>(&pcieDevProperties[devIDProperty]);
            property && property->empty())
        {
            messages::resourceNotFound(
                asyncResp->res, "#PCIeFunction.v1_2_0.PCIeFunction", function);
            return;
        }

        // Update pcieDeviceURI based on system or chassis path
        std::string pcieDeviceURI;
        std::string pcieFunctionURI;
        if (chassisId.empty())
        {
            pcieDeviceURI =
                (boost::format("/redfish/v1/Systems/" PLATFORMSYSTEMID
                               "/PCIeDevices/%s") %
                 device)
                    .str();
            pcieFunctionURI =
                (boost::format("/redfish/v1/Systems/" PLATFORMSYSTEMID "/"
                               "PCIeDevices/%s/PCIeFunctions/%s") %
                 device % function)
                    .str();
        }
        else
        {
            pcieDeviceURI =
                (boost::format("/redfish/v1/Chassis/%s/PCIeDevices/%s") %
                 chassisId % device)
                    .str();
            pcieFunctionURI =
                (boost::format(
                     "/redfish/v1/Chassis/%s/PCIeDevices/%s/PCIeFunctions/%s") %
                 chassisId % device % function)
                    .str();
        }

        asyncResp->res.jsonValue = {
            {"@odata.type", "#PCIeFunction.v1_2_0.PCIeFunction"},
            {"@odata.id", pcieFunctionURI},
            {"Name", "PCIe Function"},
            {"Id", function},
            {"FunctionId", std::stoi(function)},
            {"Links", {{"PCIeDevice", {{"@odata.id", pcieDeviceURI}}}}}};

        for (const auto& property : pcieDevProperties)
        {
            const std::string& propertyName = property.first;
            if (propertyName == "Function" + function + "DeviceId")
            {
                const std::string* value =
                    std::get_if<std::string>(&property.second);
                if (value != nullptr)
                {
                    asyncResp->res.jsonValue["DeviceId"] = *value;
                }
            }
            else if (propertyName == "Function" + function + "VendorId")
            {
                const std::string* value =
                    std::get_if<std::string>(&property.second);
                if (value != nullptr)
                {
                    asyncResp->res.jsonValue["VendorId"] = *value;
                }
            }
            else if (propertyName == "Function" + function + "FunctionType")
            {
                const std::string* value =
                    std::get_if<std::string>(&property.second);
                if (value != nullptr)
                {
                    asyncResp->res.jsonValue["FunctionType"] = *value;
                }
            }
            else if (propertyName == "Function" + function + "DeviceClass")
            {
                const std::string* value =
                    std::get_if<std::string>(&property.second);
                if (value != nullptr)
                {
                    asyncResp->res.jsonValue["DeviceClass"] = *value;
                }
            }
            else if (propertyName == "Function" + function + "ClassCode")
            {
                const std::string* value =
                    std::get_if<std::string>(&property.second);
                if (value != nullptr)
                {
                    asyncResp->res.jsonValue["ClassCode"] = *value;
                }
            }
            else if (propertyName == "Function" + function + "RevisionId")
            {
                const std::string* value =
                    std::get_if<std::string>(&property.second);
                if (value != nullptr)
                {
                    asyncResp->res.jsonValue["RevisionId"] = *value;
                }
            }
            else if (propertyName == "Function" + function + "SubsystemId")
            {
                const std::string* value =
                    std::get_if<std::string>(&property.second);
                if (value != nullptr)
                {
                    asyncResp->res.jsonValue["SubsystemId"] = *value;
                }
            }
            else if (propertyName ==
                     "Function" + function + "SubsystemVendorId")
            {
                const std::string* value =
                    std::get_if<std::string>(&property.second);
                if (value != nullptr)
                {
                    asyncResp->res.jsonValue["SubsystemVendorId"] = *value;
                }
            }
        }
    };
    std::string escapedPath = std::string(path) + "/" + device;
    dbus::utility::escapePathForDbus(escapedPath);
    crow::connections::systemBus->async_method_call(
        std::move(getPCIeDeviceCallback), service, escapedPath,
        "org.freedesktop.DBus.Properties", "GetAll", deviceIntf);
}

inline void
    getPCIeDeviceAsset(const std::shared_ptr<bmcweb::AsyncResp>& asyncResp,
                       const std::string& pcieDevicePath,
                       const std::string& service)
{
    sdbusplus::asio::getAllProperties(
        *crow::connections::systemBus, service, pcieDevicePath,
        "xyz.openbmc_project.Inventory.Decorator.Asset",
        [pcieDevicePath, asyncResp{asyncResp}](
            const boost::system::error_code& ec,
            const dbus::utility::DBusPropertiesMap& assetList) {
        if (ec)
        {
            if (ec.value() != EBADR)
            {
                BMCWEB_LOG_ERROR("DBUS response error for Properties{}", ec.value());
                messages::internalError(asyncResp->res);
            }
            return;
        }

        const std::string* manufacturer = nullptr;
        const std::string* model = nullptr;
        const std::string* partNumber = nullptr;
        const std::string* serialNumber = nullptr;
        const std::string* sparePartNumber = nullptr;

        const bool success = sdbusplus::unpackPropertiesNoThrow(
            dbus_utils::UnpackErrorPrinter(), assetList, "Manufacturer",
            manufacturer, "Model", model, "PartNumber", partNumber,
            "SerialNumber", serialNumber, "SparePartNumber", sparePartNumber);

        if (!success)
        {
            messages::internalError(asyncResp->res);
            return;
        }

        if (manufacturer != nullptr)
        {
            asyncResp->res.jsonValue["Manufacturer"] = *manufacturer;
        }
        if (model != nullptr)
        {
            asyncResp->res.jsonValue["Model"] = *model;
        }

        if (partNumber != nullptr)
        {
            asyncResp->res.jsonValue["PartNumber"] = *partNumber;
        }

        if (serialNumber != nullptr)
        {
            asyncResp->res.jsonValue["SerialNumber"] = *serialNumber;
        }

        if (sparePartNumber != nullptr && !sparePartNumber->empty())
        {
            asyncResp->res.jsonValue["SparePartNumber"] = *sparePartNumber;
        }
        });
}

inline void addPCIeDeviceProperties(
    const std::shared_ptr<bmcweb::AsyncResp>& asyncResp,
    const std::string& pcieDeviceId,
    const dbus::utility::DBusPropertiesMap& pcieDevProperties)
{
    const std::string* generationInUse = nullptr;
    const std::string* generationSupported = nullptr;
    const size_t* lanesInUse = nullptr;
    const size_t* maxLanes = nullptr;

    const bool success = sdbusplus::unpackPropertiesNoThrow(
        dbus_utils::UnpackErrorPrinter(), pcieDevProperties, "GenerationInUse",
        generationInUse, "GenerationSupported", generationSupported,
        "LanesInUse", lanesInUse, "MaxLanes", maxLanes);

    if (!success)
    {
        messages::internalError(asyncResp->res);
        return;
    }

    if (generationInUse != nullptr)
    {
        std::optional<pcie_device::PCIeTypes> redfishGenerationInUse =
            pcie_util::redfishPcieGenerationFromDbus(*generationInUse);

        if (!redfishGenerationInUse)
        {
            BMCWEB_LOG_WARNING("Unknown PCIe Device Generation: {}",
                               *generationInUse);
        }
        else
        {
            if (*redfishGenerationInUse == pcie_device::PCIeTypes::Invalid)
            {
                BMCWEB_LOG_ERROR("Invalid PCIe Device Generation: {}",
                                 *generationInUse);
                messages::internalError(asyncResp->res);
                return;
            }
            asyncResp->res.jsonValue["PCIeInterface"]["PCIeType"] =
                *redfishGenerationInUse;
        }
    }

    if (generationSupported != nullptr)
    {
        std::optional<pcie_device::PCIeTypes> redfishGenerationSupported =
            pcie_util::redfishPcieGenerationFromDbus(*generationSupported);

        if (!redfishGenerationSupported)
        {
            BMCWEB_LOG_WARNING("Unknown PCIe Device Generation: {}",
                               *generationSupported);
        }
        else
        {
            if (*redfishGenerationSupported == pcie_device::PCIeTypes::Invalid)
            {
                BMCWEB_LOG_ERROR("Invalid PCIe Device Generation: {}",
                                 *generationSupported);
                messages::internalError(asyncResp->res);
                return;
            }
            asyncResp->res.jsonValue["PCIeInterface"]["MaxPCIeType"] =
                *redfishGenerationSupported;
        }
    }

    // The default value of LanesInUse is 0, and the field will be
    // left as off if it is a default value.
    if (lanesInUse != nullptr && *lanesInUse != 0)
    {
        asyncResp->res.jsonValue["PCIeInterface"]["LanesInUse"] = *lanesInUse;
    }
    // The default value of MaxLanes is 0, and the field will be
    // left as off if it is a default value.
    if (maxLanes != nullptr && *maxLanes != 0)
    {
        asyncResp->res.jsonValue["PCIeInterface"]["MaxLanes"] = *maxLanes;
    }

    asyncResp->res.jsonValue["PCIeFunctions"]["@odata.id"] =
        boost::urls::format(
            "/redfish/v1/Systems/system/PCIeDevices/{}/PCIeFunctions",
            pcieDeviceId);
}
            
inline void requestRoutesSystemPCIeDeviceCollection(App& app)
{
    /**
     * Functions triggers appropriate requests on DBus
     */
    BMCWEB_ROUTE(app, "/redfish/v1/Systems/" PLATFORMSYSTEMID "/PCIeDevices/")
        .privileges(redfish::privileges::getPCIeDeviceCollection)
        .methods(boost::beast::http::verb::get)(
            [&app](const crow::Request& req,
                   const std::shared_ptr<bmcweb::AsyncResp>& asyncResp) {
        if (!redfish::setUpRedfishRoute(app, req, asyncResp))
        {
            return;
        }
        asyncResp->res.jsonValue = {
            {"@odata.type", "#PCIeDeviceCollection.PCIeDeviceCollection"},
            {"@odata.id",
             "/redfish/v1/Systems/" PLATFORMSYSTEMID "/PCIeDevices"},
            {"Name", "PCIe Device Collection"},
            {"Description", "Collection of PCIe Devices"},
            {"Members", nlohmann::json::array()},
            {"Members@odata.count", 0}};
        getPCIeDeviceList(asyncResp, "Members");
    });
}

inline void requestRoutesSystemPCIeDevice(App& app)
{
    BMCWEB_ROUTE(app,
                 "/redfish/v1/Systems/" PLATFORMSYSTEMID "/PCIeDevices/<str>/")
        .privileges(redfish::privileges::getPCIeDevice)
        .methods(boost::beast::http::verb::get)(
            [&app](const crow::Request& req,
                   const std::shared_ptr<bmcweb::AsyncResp>& asyncResp,
                   const std::string& device) {
        if (!redfish::setUpRedfishRoute(app, req, asyncResp))
        {
            return;
        }

        asyncResp->res.jsonValue = {
            {"@odata.type", "#PCIeDevice.v1_4_0.PCIeDevice"},
            {"@odata.id",
             "/redfish/v1/Systems/" PLATFORMSYSTEMID "/PCIeDevices/" + device},
            {"Name", "PCIe Device"},
            {"Id", device},
            {"PCIeFunctions",
             {{"@odata.id", "/redfish/v1/Systems/" PLATFORMSYSTEMID
                            "/PCIeDevices/" +
                                device + "/PCIeFunctions"}}}};
        getPCIeDevice(asyncResp, device);
    });
}
inline void getPCIeDeviceProperties(
    const std::shared_ptr<bmcweb::AsyncResp>& asyncResp,
    const std::string& pcieDevicePath, const std::string& service,
    const std::function<void(
        const dbus::utility::DBusPropertiesMap& pcieDevProperties)>&& callback)
{
    sdbusplus::asio::getAllProperties(
        *crow::connections::systemBus, service, pcieDevicePath,
        "xyz.openbmc_project.Inventory.Item.PCIeDevice",
        [asyncResp,
         callback](const boost::system::error_code& ec,
                   const dbus::utility::DBusPropertiesMap& pcieDevProperties) {
        if (ec)
        {
            if (ec.value() != EBADR)
            {
                BMCWEB_LOG_ERROR("DBUS response error for Properties");
                messages::internalError(asyncResp->res);
            }
            return;
        }
        callback(pcieDevProperties);
        });
}

inline void addPCIeDeviceCommonProperties(
    const std::shared_ptr<bmcweb::AsyncResp>& asyncResp,
    const std::string& pcieDeviceId)
{
    asyncResp->res.addHeader(
        boost::beast::http::field::link,
        "</redfish/v1/JsonSchemas/PCIeDevice/PCIeDevice.json>; rel=describedby");
    asyncResp->res.jsonValue["@odata.type"] = "#PCIeDevice.v1_9_0.PCIeDevice";
    asyncResp->res.jsonValue["@odata.id"] = boost::urls::format(
        "/redfish/v1/Systems/system/PCIeDevices/{}", pcieDeviceId);
    asyncResp->res.jsonValue["Name"] = "PCIe Device";
    asyncResp->res.jsonValue["Id"] = pcieDeviceId;
    asyncResp->res.jsonValue["Status"]["State"] = "Enabled";
    asyncResp->res.jsonValue["Status"]["Health"] = "OK";
}

inline void afterGetValidPcieDevicePath(
    const std::shared_ptr<bmcweb::AsyncResp>& asyncResp,
    const std::string& pcieDeviceId, const std::string& pcieDevicePath,
    const std::string& service)
{
    addPCIeDeviceCommonProperties(asyncResp, pcieDeviceId);
    getPCIeDeviceAsset(asyncResp, pcieDevicePath, service);
    getPCIeDeviceState(asyncResp, pcieDevicePath, service);
    getPCIeDeviceHealth(asyncResp, pcieDevicePath, service);
    getPCIeDeviceProperties(
        asyncResp, pcieDevicePath, service,
        std::bind_front(addPCIeDeviceProperties, asyncResp, pcieDeviceId));
    getPCIeDeviceSlotPath(
        pcieDevicePath, asyncResp,
        std::bind_front(afterGetPCIeDeviceSlotPath, asyncResp));
}

inline void
    handlePCIeDeviceGet(App& app, const crow::Request& req,
                        const std::shared_ptr<bmcweb::AsyncResp>& asyncResp,
                        const std::string& systemName,
                        const std::string& pcieDeviceId)
{
    if (!redfish::setUpRedfishRoute(app, req, asyncResp))
    {
        return;
    }
    if constexpr (bmcwebEnableMultiHost)
    {
        // Option currently returns no systems.  TBD
        messages::resourceNotFound(asyncResp->res, "ComputerSystem",
                                   systemName);
        return;
    }
    if (systemName != PLATFORMSYSTEMID)
    {
        messages::resourceNotFound(asyncResp->res, "ComputerSystem",
                                   systemName);
        return;
    }

    getValidPCIeDevicePath(
        pcieDeviceId, asyncResp,
        std::bind_front(afterGetValidPcieDevicePath, asyncResp, pcieDeviceId));
}

// inline void requestRoutesSystemPCIeDevice(App& app)
// {
//     BMCWEB_ROUTE(app, "/redfish/v1/Systems/<str>/PCIeDevices/<str>/")
//         .privileges(redfish::privileges::getPCIeDevice)
//         .methods(boost::beast::http::verb::get)(
//             std::bind_front(handlePCIeDeviceGet, std::ref(app)));
// }

inline void addPCIeFunctionList(
    crow::Response& res, const std::string& pcieDeviceId,
    const dbus::utility::DBusPropertiesMap& pcieDevProperties)
{
    nlohmann::json& pcieFunctionList = res.jsonValue["Members"];
    pcieFunctionList = nlohmann::json::array();
    static constexpr const int maxPciFunctionNum = 8;

    for (int functionNum = 0; functionNum < maxPciFunctionNum; functionNum++)
    {
        // Check if this function exists by
        // looking for a device ID
        std::string devIDProperty = "Function" + std::to_string(functionNum) +
                                    "DeviceId";
        const std::string* property = nullptr;
        for (const auto& propEntry : pcieDevProperties)
        {
            if (propEntry.first == devIDProperty)
            {
                property = std::get_if<std::string>(&propEntry.second);
                break;
            }
        }
        if (property == nullptr || property->empty())
        {
            continue;
        }

        nlohmann::json::object_t pcieFunction;
        pcieFunction["@odata.id"] = boost::urls::format(
            "/redfish/v1/Systems/system/PCIeDevices/{}/PCIeFunctions/{}",
            pcieDeviceId, std::to_string(functionNum));
        pcieFunctionList.emplace_back(std::move(pcieFunction));
    }
    res.jsonValue["PCIeFunctions@odata.count"] = pcieFunctionList.size();
}

inline void handlePCIeFunctionCollectionGet(
    App& app, const crow::Request& req,
    const std::shared_ptr<bmcweb::AsyncResp>& asyncResp,
    const std::string& systemName, const std::string& pcieDeviceId)
{
    if (!redfish::setUpRedfishRoute(app, req, asyncResp))
    {
        return;
    }
    if constexpr (bmcwebEnableMultiHost)
    {
        // Option currently returns no systems.  TBD
        messages::resourceNotFound(asyncResp->res, "ComputerSystem",
                                   systemName);
        return;
    }

    getValidPCIeDevicePath(
        pcieDeviceId, asyncResp,
        [asyncResp, pcieDeviceId](const std::string& pcieDevicePath,
                                  const std::string& service) {
        asyncResp->res.addHeader(
            boost::beast::http::field::link,
            "</redfish/v1/JsonSchemas/PCIeFunctionCollection/PCIeFunctionCollection.json>; rel=describedby");
        asyncResp->res.jsonValue["@odata.type"] =
            "#PCIeFunctionCollection.PCIeFunctionCollection";
        asyncResp->res.jsonValue["@odata.id"] = boost::urls::format(
            "/redfish/v1/Systems/" PLATFORMSYSTEMID "/PCIeDevices/{}/PCIeFunctions",
            pcieDeviceId);
        asyncResp->res.jsonValue["Name"] = "PCIe Function Collection";
        asyncResp->res.jsonValue["Description"] =
            "Collection of PCIe Functions for PCIe Device " + pcieDeviceId;
        getPCIeDeviceProperties(
            asyncResp, pcieDevicePath, service,
            [asyncResp, pcieDeviceId](
                const dbus::utility::DBusPropertiesMap& pcieDevProperties) {
            addPCIeFunctionList(asyncResp->res, pcieDeviceId,
                                pcieDevProperties);
            });
        });
}

inline void requestRoutesSystemPCIeFunctionCollection(App& app)
{
    /**
     * Functions triggers appropriate requests on DBus
     */
    BMCWEB_ROUTE(app, "/redfish/v1/Systems/" PLATFORMSYSTEMID
                      "/PCIeDevices/<str>/PCIeFunctions/")
        .privileges(redfish::privileges::getPCIeFunctionCollection)
        .methods(boost::beast::http::verb::get)(
            [&app](const crow::Request& req,
                   const std::shared_ptr<bmcweb::AsyncResp>& asyncResp,
                   const std::string& device) {
                if (!redfish::setUpRedfishRoute(app, req, asyncResp))
                {
                    return;
                }

                asyncResp->res.jsonValue = {
                    {"@odata.type",
                     "#PCIeFunctionCollection.PCIeFunctionCollection"},
                    {"@odata.id", "/redfish/v1/Systems/" PLATFORMSYSTEMID
                                  "/PCIeDevices/" +
                                      device + "/PCIeFunctions"},
                    {"Name", "PCIe Function Collection"},
                    {"Description",
                     "Collection of PCIe Functions for PCIe Device " + device}};
                getPCIeDeviceFunctionsList(asyncResp, device);
            });
}


inline bool validatePCIeFunctionId(
    uint64_t pcieFunctionId,
    const dbus::utility::DBusPropertiesMap& pcieDevProperties)
{
    std::string functionName = "Function" + std::to_string(pcieFunctionId);
    std::string devIDProperty = functionName + "DeviceId";

    const std::string* devIdProperty = nullptr;
    for (const auto& property : pcieDevProperties)
    {
        if (property.first == devIDProperty)
        {
            devIdProperty = std::get_if<std::string>(&property.second);
            break;
        }
    }
    return (devIdProperty != nullptr && !devIdProperty->empty());
}


inline void requestRoutesSystemPCIeFunction(App& app)
{
    BMCWEB_ROUTE(app, "/redfish/v1/Systems/" PLATFORMSYSTEMID
                      "/PCIeDevices/<str>/PCIeFunctions/<str>/")
        .privileges({{"Login"}})
        .methods(boost::beast::http::verb::get)(
            [&app](const crow::Request& req,
                   const std::shared_ptr<bmcweb::AsyncResp>& asyncResp,
                   const std::string& device, const std::string& function) {
        if (!redfish::setUpRedfishRoute(app, req, asyncResp))
        {
            return;
        }
        getPCIeDeviceFunction(asyncResp, device, function);
    });
}

inline void requestRoutesChassisPCIeDeviceCollection(App& app)
{
    /**
     * Functions triggers appropriate requests on DBus
     */
    BMCWEB_ROUTE(app, "/redfish/v1/Chassis/<str>/PCIeDevices/")
        .privileges({{"Login"}})
        .methods(boost::beast::http::verb::get)(
            [&app](const crow::Request& req,
                   const std::shared_ptr<bmcweb::AsyncResp>& asyncResp,
                   const std::string& chassisId) {
        if (!redfish::setUpRedfishRoute(app, req, asyncResp))
        {
            return;
        }
        crow::connections::systemBus->async_method_call(
            [asyncResp,
             chassisId](const boost::system::error_code ec,
                        const std::vector<std::string>& chassisPaths) {
            if (ec)
            {
                messages::internalError(asyncResp->res);
                return;
            }
            for (const std::string& chassisPath : chassisPaths)
            {
                // Get the chassisId object
                sdbusplus::message::object_path objPath(chassisPath);
                if (objPath.filename() != chassisId)
                {
                    continue;
                }
                const std::string& chassisPCIePath =
                    "/xyz/openbmc_project/inventory/system/chassis/" +
                    chassisId + "/PCIeDevices";
                asyncResp->res.jsonValue = {
                    {"@odata.type",
                     "#PCIeDeviceCollection.PCIeDeviceCollection"},
                    {"@odata.id",
                     "/redfish/v1/Chassis/" + chassisId + "/PCIeDevices"},
                    {"Name", "PCIe Device Collection"},
                    {"Description", "Collection of PCIe Devices"},
                    {"Members", nlohmann::json::array()},
                    {"Members@odata.count", 0}};
                getPCIeDeviceList(asyncResp, "Members", chassisPCIePath,
                                  chassisId);
                return;
            }
            messages::resourceNotFound(asyncResp->res,
                                       "#Chassis.v1_15_0.Chassis", chassisId);
        },
            "xyz.openbmc_project.ObjectMapper",
            "/xyz/openbmc_project/object_mapper",
            "xyz.openbmc_project.ObjectMapper", "GetSubTreePaths",
            "/xyz/openbmc_project/inventory", 0,
            std::array<const char*, 1>{
                "xyz.openbmc_project.Inventory.Item.Chassis"});
     });
}
inline void addPCIeFunctionProperties(
    crow::Response& resp, uint64_t pcieFunctionId,
    const dbus::utility::DBusPropertiesMap& pcieDevProperties)
{
    std::string functionName = "Function" + std::to_string(pcieFunctionId);
    for (const auto& property : pcieDevProperties)
    {
        const std::string* strProperty =
            std::get_if<std::string>(&property.second);

        if (property.first == functionName + "DeviceId")
        {
            resp.jsonValue["DeviceId"] = *strProperty;
        }
        if (property.first == functionName + "VendorId")
        {
            resp.jsonValue["VendorId"] = *strProperty;
        }
        // TODO: FunctionType and DeviceClass are Redfish enums. The D-Bus
        // property strings should be mapped correctly to ensure these
        // strings are Redfish enum values. For now just check for empty.
        if (property.first == functionName + "FunctionType")
        {
            if (!strProperty->empty())
            {
                resp.jsonValue["FunctionType"] = *strProperty;
            }
        }
        if (property.first == functionName + "DeviceClass")
        {
            if (!strProperty->empty())
            {
                resp.jsonValue["DeviceClass"] = *strProperty;
            }
        }
        if (property.first == functionName + "ClassCode")
        {
            resp.jsonValue["ClassCode"] = *strProperty;
        }
        if (property.first == functionName + "RevisionId")
        {
            resp.jsonValue["RevisionId"] = *strProperty;
        }
        if (property.first == functionName + "SubsystemId")
        {
            resp.jsonValue["SubsystemId"] = *strProperty;
        }
        if (property.first == functionName + "SubsystemVendorId")
        {
            resp.jsonValue["SubsystemVendorId"] = *strProperty;
        }
    }
}

inline void addPCIeFunctionCommonProperties(crow::Response& resp,
                                            const std::string& pcieDeviceId,
                                            uint64_t pcieFunctionId)
{
    resp.addHeader(
        boost::beast::http::field::link,
        "</redfish/v1/JsonSchemas/PCIeFunction/PCIeFunction.json>; rel=describedby");
    resp.jsonValue["@odata.type"] = "#PCIeFunction.v1_2_3.PCIeFunction";
    resp.jsonValue["@odata.id"] = boost::urls::format(
        "/redfish/v1/Systems/system/PCIeDevices/{}/PCIeFunctions/{}",
        pcieDeviceId, std::to_string(pcieFunctionId));
    resp.jsonValue["Name"] = "PCIe Function";
    resp.jsonValue["Id"] = std::to_string(pcieFunctionId);
    resp.jsonValue["FunctionId"] = pcieFunctionId;
    resp.jsonValue["Links"]["PCIeDevice"]["@odata.id"] = boost::urls::format(
        "/redfish/v1/Systems/system/PCIeDevices/{}", pcieDeviceId);
}

inline void
    handlePCIeFunctionGet(App& app, const crow::Request& req,
                          const std::shared_ptr<bmcweb::AsyncResp>& asyncResp,
                          const std::string& systemName,
                          const std::string& pcieDeviceId,
                          const std::string& pcieFunctionIdStr)
{
    if (!redfish::setUpRedfishRoute(app, req, asyncResp))
    {
        return;
    }
    if constexpr (bmcwebEnableMultiHost)
    {
        // Option currently returns no systems.  TBD
        messages::resourceNotFound(asyncResp->res, "ComputerSystem",
                                   systemName);
        return;
    }
    if (systemName != PLATFORMSYSTEMID)
    {
        messages::resourceNotFound(asyncResp->res, "ComputerSystem",
                                   systemName);
        return;
    }

    uint64_t pcieFunctionId = 0;
    std::from_chars_result result = std::from_chars(
        &*pcieFunctionIdStr.begin(), &*pcieFunctionIdStr.end(), pcieFunctionId);
    if (result.ec != std::errc{} || result.ptr != &*pcieFunctionIdStr.end())
    {
        messages::resourceNotFound(asyncResp->res, "PCIeFunction",
                                   pcieFunctionIdStr);
        return;
    }

    getValidPCIeDevicePath(pcieDeviceId, asyncResp,
                           [asyncResp, pcieDeviceId,
                            pcieFunctionId](const std::string& pcieDevicePath,
                                            const std::string& service) {
        getPCIeDeviceProperties(
            asyncResp, pcieDevicePath, service,
            [asyncResp, pcieDeviceId, pcieFunctionId](
                const dbus::utility::DBusPropertiesMap& pcieDevProperties) {
            addPCIeFunctionCommonProperties(asyncResp->res, pcieDeviceId,
                                            pcieFunctionId);
            addPCIeFunctionProperties(asyncResp->res, pcieFunctionId,
                                      pcieDevProperties);
            });
    });
}

inline void requestRoutesChassisPCIeDevice(App& app)
{
    BMCWEB_ROUTE(app, "/redfish/v1/Chassis/<str>/PCIeDevices/<str>/")
        .privileges({{"Login"}})
        .methods(boost::beast::http::verb::get)(
            [&app](const crow::Request& req,
                   const std::shared_ptr<bmcweb::AsyncResp>& asyncResp,
                   const std::string& chassisId, const std::string& device) {
        if (!redfish::setUpRedfishRoute(app, req, asyncResp))
        {
            return;
        }
        crow::connections::systemBus->async_method_call(
            [asyncResp, chassisId,
             device](const boost::system::error_code ec,
                     const std::vector<std::string>& chassisPaths) {
            if (ec)
            {
                messages::internalError(asyncResp->res);
                return;
            }
            for (const std::string& chassisPath : chassisPaths)
            {
                // Get the chassisId object
                sdbusplus::message::object_path objPath(chassisPath);
                if (objPath.filename() != chassisId)
                {
                    continue;
                }
                const std::string chassisPCIePath =
                    std::string(
                        "/xyz/openbmc_project/inventory/system/chassis/")
                        .append(chassisId)
                        .append("/PCIeDevices");
                const std::string chassisPCIeDevicePath =
                    std::string(chassisPCIePath).append("/").append(device);
                const std::array<const char*, 1> interface = {
                    "xyz.openbmc_project.Inventory.Item.PCIeDevice"};
                // Get Inventory Service
                crow::connections::systemBus->async_method_call(
                    [asyncResp, device, chassisPCIePath, interface, chassisId,
                     chassisPCIeDevicePath](const boost::system::error_code ec,
                                            const GetSubTreeType& subtree) {
                    if (ec)
                    {
                        BMCWEB_LOG_DEBUG("DBUS response error");
                        messages::internalError(asyncResp->res);
                        return;
                    }
                    // Iterate over all retrieved ObjectPaths.
                    for (const std::pair<
                             std::string,
                             std::vector<std::pair<std::string,
                                                   std::vector<std::string>>>>&
                             object : subtree)
                    {
                        if (object.first != chassisPCIeDevicePath)
                        {
                            continue;
                        }
                        const std::vector<
                            std::pair<std::string, std::vector<std::string>>>&
                            connectionNames = object.second;
                        if (connectionNames.size() < 1)
                        {
                            BMCWEB_LOG_ERROR("Got 0 Connection names");
                            continue;
                        }
                        std::string pcieDeviceURI = "/redfish/v1/Chassis/";
                        pcieDeviceURI += chassisId;
                        pcieDeviceURI += "/PCIeDevices/";
                        pcieDeviceURI += device;
                        std::string pcieFunctionURI = pcieDeviceURI;
                        pcieFunctionURI += "/PCIeFunctions";
                        asyncResp->res.jsonValue = {
                            {"@odata.type", "#PCIeDevice.v1_5_0.PCIeDevice"},
                            {"@odata.id", pcieDeviceURI},
                            {"Name", "PCIe Device"},
                            {"Id", device},
                            {"PCIeFunctions",
                             {{"@odata.id", pcieFunctionURI}}}};
                        const std::string& connectionName =
                            connectionNames[0].first;
                        const std::vector<std::string>& interfaces2 =
                            connectionNames[0].second;
                        getPCIeDevice(asyncResp, device, chassisPCIePath,
                                      connectionName, interface[0]);
                        // Get asset properties
                        if (std::find(interfaces2.begin(), interfaces2.end(),
                                      assetInterface) != interfaces2.end())
                        {
                            getPCIeDeviceAssetData(asyncResp, device,
                                                   chassisPCIePath,
                                                   connectionName);
                        }
                        // Get UUID
                        if (std::find(interfaces2.begin(), interfaces2.end(),
                                      uuidInterface) != interfaces2.end())
                        {
                            getPCIeDeviceUUID(asyncResp, device,
                                              chassisPCIePath, connectionName);
                        }
                        // Device state
                        if (std::find(interfaces2.begin(), interfaces2.end(),
                                      stateInterface) != interfaces2.end())
                        {
                            getPCIeDeviceState(asyncResp, device,
                                               chassisPCIePath, connectionName);
                        }

                        redfish::conditions_utils::populateServiceConditions(
                            asyncResp, device);

#ifdef BMCWEB_ENABLE_NVIDIA_OEM_PROPERTIES
                        nlohmann::json& oem =
                            asyncResp->res.jsonValue["Oem"]["Nvidia"];
                        oem["@odata.type"] =
                            "#NvidiaPCIeDevice.v1_0_0.NvidiaPCIeDevice";
                        // Baseboard PCIeDevices Oem properties
                        if (std::find(interfaces2.begin(), interfaces2.end(),
                                      pcieClockReferenceIntf) !=
                            interfaces2.end())
                        {
                            getPCIeDeviceClkRefOem(asyncResp, device,
                                                   chassisPCIePath,
                                                   connectionName);
                        }

                        // Baseboard PCIeDevices nvlink Oem
                        // properties
                        if (std::find(interfaces2.begin(), interfaces2.end(),
                                      nvlinkClockReferenceIntf) !=
                            interfaces2.end())
                        {
                            getPCIeDeviceNvLinkClkRefOem(asyncResp, device,
                                                         chassisPCIePath,
                                                         connectionName);
                        }

#endif // BMCWEB_ENABLE_NVIDIA_OEM_PROPERTIES
                        return;
                    }
                    messages::resourceNotFound(asyncResp->res,
                                               "#PCIeDevice.v1_5_0.PCIeDevice",
                                               device);
                },
                    "xyz.openbmc_project.ObjectMapper",
                    "/xyz/openbmc_project/object_mapper",
                    "xyz.openbmc_project.ObjectMapper", "GetSubTree",
                    "/xyz/openbmc_project/inventory", 0, interface);
                return;
            }
            messages::resourceNotFound(asyncResp->res,
                                       "#Chassis.v1_15_0.Chassis", chassisId);
        },
            "xyz.openbmc_project.ObjectMapper",
            "/xyz/openbmc_project/object_mapper",
            "xyz.openbmc_project.ObjectMapper", "GetSubTreePaths",
            "/xyz/openbmc_project/inventory", 0,
            std::array<const char*, 1>{
                "xyz.openbmc_project.Inventory.Item.Chassis"});
    });
}

inline void requestRoutesChassisPCIeFunctionCollection(App& app)
{
    BMCWEB_ROUTE(app,
                 "/redfish/v1/Chassis/<str>/PCIeDevices/<str>/PCIeFunctions/")
        .privileges({{"Login"}})
        .methods(boost::beast::http::verb::get)(
            [&app](const crow::Request& req,
                   const std::shared_ptr<bmcweb::AsyncResp>& asyncResp,
                   const std::string& chassisId, const std::string& device) {
        if (!redfish::setUpRedfishRoute(app, req, asyncResp))
        {
            return;
        }
        crow::connections::systemBus->async_method_call(
            [asyncResp, chassisId,
             device](const boost::system::error_code ec,
                     const std::vector<std::string>& chassisPaths) {
            if (ec)
            {
                messages::internalError(asyncResp->res);
                return;
            }
            for (const std::string& chassisPath : chassisPaths)
            {
                // Get the chassisId object
                sdbusplus::message::object_path objPath(chassisPath);
                if (objPath.filename() != chassisId)
                {
                    continue;
                }
                const std::string chassisPCIePath =
                    std::string(
                        "/xyz/openbmc_project/inventory/system/chassis/")
                        .append(chassisId)
                        .append("/PCIeDevices");
                const std::string chassisPCIeDevicePath =
                    std::string(chassisPCIePath).append("/").append(device);
                const std::array<const char*, 1> interface = {
                    "xyz.openbmc_project.Inventory.Item.PCIeDevice"};
                // Response
                std::string pcieFunctionURI = "/redfish/v1/Chassis/";
                pcieFunctionURI += chassisId;
                pcieFunctionURI += "/PCIeDevices/";
                pcieFunctionURI += device;
                pcieFunctionURI += "/PCIeFunctions/";
                asyncResp->res.jsonValue = {
                    {"@odata.type",
                     "#PCIeFunctionCollection.PCIeFunctionCollection"},
                    {"@odata.id", pcieFunctionURI},
                    {"Name", "PCIe Function Collection"},
                    {"Description",
                     "Collection of PCIe Functions for PCIe Device " + device}};
                // Get Inventory Service
                crow::connections::systemBus->async_method_call(
                    [asyncResp, device, chassisPCIePath, interface, chassisId,
                     chassisPCIeDevicePath](const boost::system::error_code ec,
                                            const GetSubTreeType& subtree) {
                    if (ec)
                    {
                        BMCWEB_LOG_DEBUG("DBUS response error");
                        messages::internalError(asyncResp->res);
                        return;
                    }
                    // Iterate over all retrieved ObjectPaths.
                    for (const std::pair<
                             std::string,
                             std::vector<std::pair<std::string,
                                                   std::vector<std::string>>>>&
                             object : subtree)
                    {
                        if (object.first != chassisPCIeDevicePath)
                        {
                            continue;
                        }
<<<<<<< HEAD
                        const std::vector<
                            std::pair<std::string, std::vector<std::string>>>&
                            connectionNames = object.second;
                        if (connectionNames.size() < 1)
                        {
                            BMCWEB_LOG_ERROR("Got 0 Connection names");
                            continue;
                        }
                        const std::string& connectionName =
                            connectionNames[0].first;
                        getPCIeDeviceFunctionsList(
                            asyncResp, device, chassisPCIePath, connectionName,
                            interface[0], chassisId);
=======
                        const std::string chassisPCIePath =
                            std::string(
                                "/xyz/openbmc_project/inventory/system/chassis/")
                                .append(chassisId)
                                .append("/PCIeDevices");
                        const std::string chassisPCIeDevicePath =
                            std::string(chassisPCIePath)
                                .append("/")
                                .append(device);
                        const std::array<const char*, 1> interface = {
                            "xyz.openbmc_project.Inventory.Item.PCIeDevice"};
                        // Response
                        std::string pcieFunctionURI = "/redfish/v1/Chassis/";
                        pcieFunctionURI += chassisId;
                        pcieFunctionURI += "/PCIeDevices/";
                        pcieFunctionURI += device;
                        pcieFunctionURI += "/PCIeFunctions";
                        asyncResp->res.jsonValue = {
                            {"@odata.type",
                             "#PCIeFunctionCollection.PCIeFunctionCollection"},
                            {"@odata.id", pcieFunctionURI},
                            {"Name", "PCIe Function Collection"},
                            {"Description",
                             "Collection of PCIe Functions for PCIe Device " +
                                 device}};
                        // Get Inventory Service
                        crow::connections::systemBus->async_method_call(
                            [asyncResp, device, chassisPCIePath, interface,
                             chassisId, chassisPCIeDevicePath](
                                const boost::system::error_code ec,
                                const GetSubTreeType& subtree) {
                                if (ec)
                                {
                                    BMCWEB_LOG_DEBUG << "DBUS response error";
                                    messages::internalError(asyncResp->res);
                                    return;
                                }
                                // Iterate over all retrieved ObjectPaths.
                                for (const std::pair<
                                         std::string,
                                         std::vector<std::pair<
                                             std::string,
                                             std::vector<std::string>>>>&
                                         object : subtree)
                                {
                                    if (object.first != chassisPCIeDevicePath)
                                    {
                                        continue;
                                    }
                                    const std::vector<std::pair<
                                        std::string, std::vector<std::string>>>&
                                        connectionNames = object.second;
                                    if (connectionNames.size() < 1)
                                    {
                                        BMCWEB_LOG_ERROR
                                            << "Got 0 Connection names";
                                        continue;
                                    }
                                    const std::string& connectionName =
                                        connectionNames[0].first;
                                    getPCIeDeviceFunctionsList(
                                        asyncResp, device, chassisPCIePath,
                                        connectionName, interface[0],
                                        chassisId);
                                    return;
                                }
                                messages::resourceNotFound(
                                    asyncResp->res,
                                    "#PCIeDevice.v1_5_0.PCIeDevice", device);
                            },
                            "xyz.openbmc_project.ObjectMapper",
                            "/xyz/openbmc_project/object_mapper",
                            "xyz.openbmc_project.ObjectMapper", "GetSubTree",
                            "/xyz/openbmc_project/inventory", 0, interface);
>>>>>>> 4697e0bc
                        return;
                    }
                    messages::resourceNotFound(asyncResp->res,
                                               "#PCIeDevice.v1_5_0.PCIeDevice",
                                               device);
                },
                    "xyz.openbmc_project.ObjectMapper",
                    "/xyz/openbmc_project/object_mapper",
                    "xyz.openbmc_project.ObjectMapper", "GetSubTree",
                    "/xyz/openbmc_project/inventory", 0, interface);
                return;
            }
            messages::resourceNotFound(asyncResp->res,
                                       "#Chassis.v1_15_0.Chassis", chassisId);
        },
            "xyz.openbmc_project.ObjectMapper",
            "/xyz/openbmc_project/object_mapper",
            "xyz.openbmc_project.ObjectMapper", "GetSubTreePaths",
            "/xyz/openbmc_project/inventory", 0,
            std::array<const char*, 1>{
                "xyz.openbmc_project.Inventory.Item.Chassis"});
    });
}

inline void requestRoutesChassisPCIeFunction(App& app)
{
    BMCWEB_ROUTE(
        app, "/redfish/v1/Chassis/<str>/PCIeDevices/<str>/PCIeFunctions/<str>/")
        .privileges({{"Login"}})
        .methods(boost::beast::http::verb::get)(
            [&app](const crow::Request& req,
                   const std::shared_ptr<bmcweb::AsyncResp>& asyncResp,
                   const std::string& chassisId, const std::string& device,
                   const std::string& function) {
        if (!redfish::setUpRedfishRoute(app, req, asyncResp))
        {
            return;
        }
        crow::connections::systemBus->async_method_call(
            [asyncResp, chassisId, device,
             function](const boost::system::error_code ec,
                       const std::vector<std::string>& chassisPaths) {
            if (ec)
            {
                messages::internalError(asyncResp->res);
                return;
            }
            for (const std::string& chassisPath : chassisPaths)
            {
                // Get the chassisId object
                sdbusplus::message::object_path objPath(chassisPath);
                if (objPath.filename() != chassisId)
                {
                    continue;
                }
                const std::string chassisPCIePath =
                    std::string(
                        "/xyz/openbmc_project/inventory/system/chassis/")
                        .append(chassisId)
                        .append("/PCIeDevices");
                const std::string chassisPCIeDevicePath =
                    std::string(chassisPCIePath).append("/").append(device);
                const std::array<const char*, 1> interface = {
                    "xyz.openbmc_project.Inventory.Item.PCIeDevice"};
                // Get Inventory Service
                crow::connections::systemBus->async_method_call(
                    [asyncResp, device, function, chassisPCIePath, interface,
                     chassisId,
                     chassisPCIeDevicePath](const boost::system::error_code ec,
                                            const GetSubTreeType& subtree) {
                    if (ec)
                    {
                        BMCWEB_LOG_DEBUG("DBUS response error");
                        messages::internalError(asyncResp->res);
                        return;
                    }
                    // Iterate over all retrieved ObjectPaths.
                    for (const std::pair<
                             std::string,
                             std::vector<std::pair<std::string,
                                                   std::vector<std::string>>>>&
                             object : subtree)
                    {
                        if (object.first != chassisPCIeDevicePath)
                        {
                            continue;
                        }
                        const std::vector<
                            std::pair<std::string, std::vector<std::string>>>&
                            connectionNames = object.second;
                        if (connectionNames.size() < 1)
                        {
                            BMCWEB_LOG_ERROR("Got 0 Connection names");
                            continue;
                        }
                        const std::string& connectionName =
                            connectionNames[0].first;
                        getPCIeDeviceFunction(asyncResp, device, function,
                                              chassisPCIePath, connectionName,
                                              chassisId, interface[0]);
                        return;
                    }
                    messages::resourceNotFound(asyncResp->res,
                                               "#PCIeDevice.v1_5_0.PCIeDevice",
                                               device);
                },
                    "xyz.openbmc_project.ObjectMapper",
                    "/xyz/openbmc_project/object_mapper",
                    "xyz.openbmc_project.ObjectMapper", "GetSubTree",
                    "/xyz/openbmc_project/inventory", 0, interface);
                return;
            }
            messages::resourceNotFound(asyncResp->res,
                                       "#Chassis.v1_15_0.Chassis", chassisId);
        },
            "xyz.openbmc_project.ObjectMapper",
            "/xyz/openbmc_project/object_mapper",
            "xyz.openbmc_project.ObjectMapper", "GetSubTreePaths",
            "/xyz/openbmc_project/inventory", 0,
            std::array<const char*, 1>{
                "xyz.openbmc_project.Inventory.Item.Chassis"});
    });
    BMCWEB_ROUTE(
        app, "/redfish/v1/Systems/<str>/PCIeDevices/<str>/PCIeFunctions/<str>/")
        .privileges(redfish::privileges::getPCIeFunction)
        .methods(boost::beast::http::verb::get)(
            std::bind_front(handlePCIeFunctionGet, std::ref(app)));
}

} // namespace redfish<|MERGE_RESOLUTION|>--- conflicted
+++ resolved
@@ -1914,7 +1914,6 @@
                         {
                             continue;
                         }
-<<<<<<< HEAD
                         const std::vector<
                             std::pair<std::string, std::vector<std::string>>>&
                             connectionNames = object.second;
@@ -1928,82 +1927,6 @@
                         getPCIeDeviceFunctionsList(
                             asyncResp, device, chassisPCIePath, connectionName,
                             interface[0], chassisId);
-=======
-                        const std::string chassisPCIePath =
-                            std::string(
-                                "/xyz/openbmc_project/inventory/system/chassis/")
-                                .append(chassisId)
-                                .append("/PCIeDevices");
-                        const std::string chassisPCIeDevicePath =
-                            std::string(chassisPCIePath)
-                                .append("/")
-                                .append(device);
-                        const std::array<const char*, 1> interface = {
-                            "xyz.openbmc_project.Inventory.Item.PCIeDevice"};
-                        // Response
-                        std::string pcieFunctionURI = "/redfish/v1/Chassis/";
-                        pcieFunctionURI += chassisId;
-                        pcieFunctionURI += "/PCIeDevices/";
-                        pcieFunctionURI += device;
-                        pcieFunctionURI += "/PCIeFunctions";
-                        asyncResp->res.jsonValue = {
-                            {"@odata.type",
-                             "#PCIeFunctionCollection.PCIeFunctionCollection"},
-                            {"@odata.id", pcieFunctionURI},
-                            {"Name", "PCIe Function Collection"},
-                            {"Description",
-                             "Collection of PCIe Functions for PCIe Device " +
-                                 device}};
-                        // Get Inventory Service
-                        crow::connections::systemBus->async_method_call(
-                            [asyncResp, device, chassisPCIePath, interface,
-                             chassisId, chassisPCIeDevicePath](
-                                const boost::system::error_code ec,
-                                const GetSubTreeType& subtree) {
-                                if (ec)
-                                {
-                                    BMCWEB_LOG_DEBUG << "DBUS response error";
-                                    messages::internalError(asyncResp->res);
-                                    return;
-                                }
-                                // Iterate over all retrieved ObjectPaths.
-                                for (const std::pair<
-                                         std::string,
-                                         std::vector<std::pair<
-                                             std::string,
-                                             std::vector<std::string>>>>&
-                                         object : subtree)
-                                {
-                                    if (object.first != chassisPCIeDevicePath)
-                                    {
-                                        continue;
-                                    }
-                                    const std::vector<std::pair<
-                                        std::string, std::vector<std::string>>>&
-                                        connectionNames = object.second;
-                                    if (connectionNames.size() < 1)
-                                    {
-                                        BMCWEB_LOG_ERROR
-                                            << "Got 0 Connection names";
-                                        continue;
-                                    }
-                                    const std::string& connectionName =
-                                        connectionNames[0].first;
-                                    getPCIeDeviceFunctionsList(
-                                        asyncResp, device, chassisPCIePath,
-                                        connectionName, interface[0],
-                                        chassisId);
-                                    return;
-                                }
-                                messages::resourceNotFound(
-                                    asyncResp->res,
-                                    "#PCIeDevice.v1_5_0.PCIeDevice", device);
-                            },
-                            "xyz.openbmc_project.ObjectMapper",
-                            "/xyz/openbmc_project/object_mapper",
-                            "xyz.openbmc_project.ObjectMapper", "GetSubTree",
-                            "/xyz/openbmc_project/inventory", 0, interface);
->>>>>>> 4697e0bc
                         return;
                     }
                     messages::resourceNotFound(asyncResp->res,
