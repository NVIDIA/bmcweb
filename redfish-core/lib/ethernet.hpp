--- conflicted
+++ resolved
@@ -1524,10 +1524,7 @@
 inline void handleIPv4StaticPatch(
     const std::string& ifaceId,
     std::vector<std::variant<nlohmann::json::object_t, std::nullptr_t>>& input,
-<<<<<<< HEAD
     const EthernetInterfaceData& ethData,
-=======
->>>>>>> e5f19c04
     const std::vector<IPv4AddressData>& ipv4Data,
     const std::shared_ptr<bmcweb::AsyncResp>& asyncResp)
 {
