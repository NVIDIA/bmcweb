--- conflicted
+++ resolved
@@ -1835,14 +1835,6 @@
         }
         jsonResponse["FQDN"] = fqdn;
     }
-<<<<<<< HEAD
-
-    if (vlans)
-    {
-        jsonResponse["VLANs"] = {{"@odata.id", route + ifaceId + "/VLANs"}};
-    }
-=======
->>>>>>> 507f598a
 
     if (ethData.vlanId)
     {
