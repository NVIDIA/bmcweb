/*
Copyright (c) 2018 Intel Corporation

Licensed under the Apache License, Version 2.0 (the "License");
you may not use this file except in compliance with the License.
You may obtain a copy of the License at

      http://www.apache.org/licenses/LICENSE-2.0

Unless required by applicable law or agreed to in writing, software
distributed under the License is distributed on an "AS IS" BASIS,
WITHOUT WARRANTIES OR CONDITIONS OF ANY KIND, either express or implied.
See the License for the specific language governing permissions and
limitations under the License.
*/
#pragma once

#include "app.hpp"
#include "dbus_singleton.hpp"
#include "dbus_utility.hpp"
#include "error_messages.hpp"
#include "generated/enums/ethernet_interface.hpp"
#include "generated/enums/resource.hpp"
#include "human_sort.hpp"
#include "query.hpp"
#include "registries/privilege_registry.hpp"
#include "utils/ip_utils.hpp"
#include "utils/json_utils.hpp"

#include <boost/system/error_code.hpp>
#include <boost/url/format.hpp>

#include <array>
#include <cstddef>
#include <memory>
#include <optional>
#include <ranges>
#include <regex>
#include <string_view>
#include <variant>
#include <vector>

#define MAC_STRING_SIZE 17

namespace redfish
{

enum class LinkType
{
    Local,
    Global
};

enum class IpVersion
{
    IpV4,
    IpV6
};

/**
 * Structure for keeping IPv4 data required by Redfish
 */
struct IPv4AddressData
{
    std::string id;
    std::string address;
    std::string domain;
    std::string gateway;
    std::string netmask;
    std::string origin;
    LinkType linktype{};
    bool isActive{};
};

/**
 * Structure for keeping IPv6 data required by Redfish
 */
struct IPv6AddressData
{
    std::string id;
    std::string address;
    std::string origin;
    uint8_t prefixLength = 0;
};

/**
 * Structure for keeping static route data required by Redfish
 */
struct StaticGatewayData
{
    std::string id;
    std::string gateway;
    size_t prefixLength = 0;
    std::string protocol;
};

/**
 * Structure for keeping basic single Ethernet Interface information
 * available from DBus
 */
struct EthernetInterfaceData
{
    uint32_t speed;
    size_t mtuSize;
    bool autoNeg;
    bool dnsv4Enabled;
    bool dnsv6Enabled;
    bool domainv4Enabled;
    bool domainv6Enabled;
    bool ntpv4Enabled;
    bool ntpv6Enabled;
    bool hostNamev4Enabled;
    bool hostNamev6Enabled;
    bool linkUp;
    bool nicEnabled;
    bool ipv6AcceptRa;
    std::string dhcpEnabled;
    std::string operatingMode;
    std::string hostName;
    std::string defaultGateway;
    std::string ipv6DefaultGateway;
    std::string ipv6StaticDefaultGateway;
    std::optional<std::string> macAddress;
    std::optional<uint32_t> vlanId;
    std::vector<std::string> nameServers;
    std::vector<std::string> staticNameServers;
    std::vector<std::string> domainnames;
};

struct DHCPParameters
{
    std::optional<bool> dhcpv4Enabled;
    std::optional<bool> useDnsServers;
    std::optional<bool> useNtpServers;
    std::optional<bool> useDomainName;
    std::optional<std::string> dhcpv6OperatingMode;
};

// Helper function that changes bits netmask notation (i.e. /24)
// into full dot notation
inline std::string getNetmask(unsigned int bits)
{
    uint32_t value = 0xffffffff << (32 - bits);
    std::string netmask = std::to_string((value >> 24) & 0xff) + "." +
                          std::to_string((value >> 16) & 0xff) + "." +
                          std::to_string((value >> 8) & 0xff) + "." +
                          std::to_string(value & 0xff);
    return netmask;
}

inline bool translateDhcpEnabledToBool(const std::string& inputDHCP,
                                       bool isIPv4)
{
    if (isIPv4)
    {
        return (
            (inputDHCP ==
             "xyz.openbmc_project.Network.EthernetInterface.DHCPConf.v4") ||
            (inputDHCP ==
             "xyz.openbmc_project.Network.EthernetInterface.DHCPConf.v4v6stateless") ||
            (inputDHCP ==
             "xyz.openbmc_project.Network.EthernetInterface.DHCPConf.both"));
    }
    return ((inputDHCP ==
             "xyz.openbmc_project.Network.EthernetInterface.DHCPConf.v6") ||
            (inputDHCP ==
             "xyz.openbmc_project.Network.EthernetInterface.DHCPConf.both"));
}

inline std::string
    getDhcpEnabledEnumeration(bool isIPv4, bool isIPv6, bool ipv6AcceptRa)
{
    if (isIPv4 && isIPv6)
    {
        return "xyz.openbmc_project.Network.EthernetInterface.DHCPConf.both";
    }
    if (isIPv4)
    {
        if (ipv6AcceptRa)
        {
            return "xyz.openbmc_project.Network.EthernetInterface.DHCPConf.v4v6stateless";
        }
        else
        {
            return "xyz.openbmc_project.Network.EthernetInterface.DHCPConf.v4";
        }
    }
    if (isIPv6)
    {
        return "xyz.openbmc_project.Network.EthernetInterface.DHCPConf.v6";
    }
    if (ipv6AcceptRa)
    {
        return "xyz.openbmc_project.Network.EthernetInterface.DHCPConf.v6stateless";
    }
    return "xyz.openbmc_project.Network.EthernetInterface.DHCPConf.none";
}

inline std::string translateAddressOriginDbusToRedfish(
    const std::string& inputOrigin, bool isIPv4)
{
    if (inputOrigin == "xyz.openbmc_project.Network.IP.AddressOrigin.Static")
    {
        return "Static";
    }
    if (inputOrigin == "xyz.openbmc_project.Network.IP.AddressOrigin.LinkLocal")
    {
        if (isIPv4)
        {
            return "IPv4LinkLocal";
        }
        return "LinkLocal";
    }
    if (inputOrigin == "xyz.openbmc_project.Network.IP.AddressOrigin.DHCP")
    {
        if (isIPv4)
        {
            return "DHCP";
        }
        return "DHCPv6";
    }
    if (inputOrigin == "xyz.openbmc_project.Network.IP.AddressOrigin.SLAAC")
    {
        return "SLAAC";
    }
    return "";
}

inline bool extractEthernetInterfaceData(
    const std::string& ethifaceId,
    const dbus::utility::ManagedObjectType& dbusData,
    EthernetInterfaceData& ethData)
{
    bool idFound = false;
    for (const auto& objpath : dbusData)
    {
        for (const auto& ifacePair : objpath.second)
        {
            if (objpath.first == "/xyz/openbmc_project/network/" + ethifaceId)
            {
                idFound = true;
                if (ifacePair.first == "xyz.openbmc_project.Network.MACAddress")
                {
                    for (const auto& propertyPair : ifacePair.second)
                    {
                        if (propertyPair.first == "MACAddress")
                        {
                            const std::string* mac =
                                std::get_if<std::string>(&propertyPair.second);
                            if (mac != nullptr)
                            {
                                ethData.macAddress = *mac;
                            }
                        }
                    }
                }
                else if (ifacePair.first == "xyz.openbmc_project.Network.VLAN")
                {
                    for (const auto& propertyPair : ifacePair.second)
                    {
                        if (propertyPair.first == "Id")
                        {
                            const uint32_t* id =
                                std::get_if<uint32_t>(&propertyPair.second);
                            if (id != nullptr)
                            {
                                ethData.vlanId = *id;
                            }
                        }
                    }
                }
                else if (ifacePair.first ==
                         "xyz.openbmc_project.Network.EthernetInterface")
                {
                    for (const auto& propertyPair : ifacePair.second)
                    {
                        if (propertyPair.first == "AutoNeg")
                        {
                            const bool* autoNeg =
                                std::get_if<bool>(&propertyPair.second);
                            if (autoNeg != nullptr)
                            {
                                ethData.autoNeg = *autoNeg;
                            }
                        }
                        else if (propertyPair.first == "Speed")
                        {
                            const uint32_t* speed =
                                std::get_if<uint32_t>(&propertyPair.second);
                            if (speed != nullptr)
                            {
                                ethData.speed = *speed;
                            }
                        }
                        else if (propertyPair.first == "MTU")
                        {
                            const size_t* mtuSize =
                                std::get_if<size_t>(&propertyPair.second);
                            if (mtuSize != nullptr)
                            {
                                ethData.mtuSize = *mtuSize;
                            }
                        }
                        else if (propertyPair.first == "LinkUp")
                        {
                            const bool* linkUp =
                                std::get_if<bool>(&propertyPair.second);
                            if (linkUp != nullptr)
                            {
                                ethData.linkUp = *linkUp;
                            }
                        }
                        else if (propertyPair.first == "NICEnabled")
                        {
                            const bool* nicEnabled =
                                std::get_if<bool>(&propertyPair.second);
                            if (nicEnabled != nullptr)
                            {
                                ethData.nicEnabled = *nicEnabled;
                            }
                        }
                        else if (propertyPair.first == "IPv6AcceptRA")
                        {
                            const bool* ipv6AcceptRa =
                                std::get_if<bool>(&propertyPair.second);
                            if (ipv6AcceptRa != nullptr)
                            {
                                ethData.ipv6AcceptRa = *ipv6AcceptRa;
                            }
                        }
                        else if (propertyPair.first == "Nameservers")
                        {
                            const std::vector<std::string>* nameservers =
                                std::get_if<std::vector<std::string>>(
                                    &propertyPair.second);
                            if (nameservers != nullptr)
                            {
                                ethData.nameServers = *nameservers;
                            }
                        }
                        else if (propertyPair.first == "StaticNameServers")
                        {
                            const std::vector<std::string>* staticNameServers =
                                std::get_if<std::vector<std::string>>(
                                    &propertyPair.second);
                            if (staticNameServers != nullptr)
                            {
                                ethData.staticNameServers = *staticNameServers;
                            }
                        }
                        else if (propertyPair.first == "DHCPEnabled")
                        {
                            const std::string* dhcpEnabled =
                                std::get_if<std::string>(&propertyPair.second);
                            if (dhcpEnabled != nullptr)
                            {
                                ethData.dhcpEnabled = *dhcpEnabled;
                            }
                        }
                        else if (propertyPair.first == "DomainName")
                        {
                            const std::vector<std::string>* domainNames =
                                std::get_if<std::vector<std::string>>(
                                    &propertyPair.second);
                            if (domainNames != nullptr)
                            {
                                ethData.domainnames = *domainNames;
                            }
                        }
                        else if (propertyPair.first == "DefaultGateway")
                        {
                            const std::string* defaultGateway =
                                std::get_if<std::string>(&propertyPair.second);
                            if (defaultGateway != nullptr)
                            {
                                std::string defaultGatewayStr = *defaultGateway;
                                if (defaultGatewayStr.empty())
                                {
                                    ethData.defaultGateway = "0.0.0.0";
                                }
                                else
                                {
                                    ethData.defaultGateway = defaultGatewayStr;
                                }
                            }
                        }
                        else if (propertyPair.first == "DefaultGateway6")
                        {
                            const std::string* defaultGateway6 =
                                std::get_if<std::string>(&propertyPair.second);
                            if (defaultGateway6 != nullptr)
                            {
                                std::string defaultGateway6Str =
                                    *defaultGateway6;
                                if (defaultGateway6Str.empty())
                                {
                                    ethData.ipv6DefaultGateway =
                                        "0:0:0:0:0:0:0:0";
                                }
                                else
                                {
                                    ethData.ipv6DefaultGateway =
                                        defaultGateway6Str;
                                }
                            }
                        }
                    }
                }
            }

            sdbusplus::message::object_path path(
                "/xyz/openbmc_project/network");
            sdbusplus::message::object_path dhcp4Path =
                path / ethifaceId / "dhcp4";

            if (sdbusplus::message::object_path(objpath.first) == dhcp4Path)
            {
                if (ifacePair.first ==
                    "xyz.openbmc_project.Network.DHCPConfiguration")
                {
                    for (const auto& propertyPair : ifacePair.second)
                    {
                        if (propertyPair.first == "DNSEnabled")
                        {
                            const bool* dnsEnabled =
                                std::get_if<bool>(&propertyPair.second);
                            if (dnsEnabled != nullptr)
                            {
                                ethData.dnsv4Enabled = *dnsEnabled;
                            }
                        }
                        else if (propertyPair.first == "DomainEnabled")
                        {
                            const bool* domainEnabled =
                                std::get_if<bool>(&propertyPair.second);
                            if (domainEnabled != nullptr)
                            {
                                ethData.domainv4Enabled = *domainEnabled;
                            }
                        }
                        else if (propertyPair.first == "NTPEnabled")
                        {
                            const bool* ntpEnabled =
                                std::get_if<bool>(&propertyPair.second);
                            if (ntpEnabled != nullptr)
                            {
                                ethData.ntpv4Enabled = *ntpEnabled;
                            }
                        }
                        else if (propertyPair.first == "HostNameEnabled")
                        {
                            const bool* hostNameEnabled =
                                std::get_if<bool>(&propertyPair.second);
                            if (hostNameEnabled != nullptr)
                            {
                                ethData.hostNamev4Enabled = *hostNameEnabled;
                            }
                        }
                    }
                }
            }

            sdbusplus::message::object_path dhcp6Path =
                path / ethifaceId / "dhcp6";

            if (sdbusplus::message::object_path(objpath.first) == dhcp6Path)
            {
                if (ifacePair.first ==
                    "xyz.openbmc_project.Network.DHCPConfiguration")
                {
                    for (const auto& propertyPair : ifacePair.second)
                    {
                        if (propertyPair.first == "DNSEnabled")
                        {
                            const bool* dnsEnabled =
                                std::get_if<bool>(&propertyPair.second);
                            if (dnsEnabled != nullptr)
                            {
                                ethData.dnsv6Enabled = *dnsEnabled;
                            }
                        }
                        if (propertyPair.first == "DomainEnabled")
                        {
                            const bool* domainEnabled =
                                std::get_if<bool>(&propertyPair.second);
                            if (domainEnabled != nullptr)
                            {
                                ethData.domainv6Enabled = *domainEnabled;
                            }
                        }
                        else if (propertyPair.first == "NTPEnabled")
                        {
                            const bool* ntpEnabled =
                                std::get_if<bool>(&propertyPair.second);
                            if (ntpEnabled != nullptr)
                            {
                                ethData.ntpv6Enabled = *ntpEnabled;
                            }
                        }
                        else if (propertyPair.first == "HostNameEnabled")
                        {
                            const bool* hostNameEnabled =
                                std::get_if<bool>(&propertyPair.second);
                            if (hostNameEnabled != nullptr)
                            {
                                ethData.hostNamev6Enabled = *hostNameEnabled;
                            }
                        }
                    }
                }
            }
            // System configuration shows up in the global namespace, so no need
            // to check eth number
            if (ifacePair.first ==
                "xyz.openbmc_project.Network.SystemConfiguration")
            {
                for (const auto& propertyPair : ifacePair.second)
                {
                    if (propertyPair.first == "HostName")
                    {
                        const std::string* hostname =
                            std::get_if<std::string>(&propertyPair.second);
                        if (hostname != nullptr)
                        {
                            ethData.hostName = *hostname;
                        }
                    }
                }
            }
        }
    }
    return idFound;
}

// Helper function that extracts data for single ethernet ipv6 address
inline void extractIPV6Data(const std::string& ethifaceId,
                            const dbus::utility::ManagedObjectType& dbusData,
                            std::vector<IPv6AddressData>& ipv6Config)
{
    const std::string ipPathStart =
        "/xyz/openbmc_project/network/" + ethifaceId;

    // Since there might be several IPv6 configurations aligned with
    // single ethernet interface, loop over all of them
    for (const auto& objpath : dbusData)
    {
        // Check if proper pattern for object path appears
        if (objpath.first.str.starts_with(ipPathStart + "/"))
        {
            for (const auto& interface : objpath.second)
            {
                if (interface.first == "xyz.openbmc_project.Network.IP")
                {
                    auto type = std::ranges::find_if(
                        interface.second, [](const auto& property) {
                            return property.first == "Type";
                        });
                    if (type == interface.second.end())
                    {
                        continue;
                    }

                    const std::string* typeStr =
                        std::get_if<std::string>(&type->second);

                    if (typeStr == nullptr ||
                        (*typeStr !=
                         "xyz.openbmc_project.Network.IP.Protocol.IPv6"))
                    {
                        continue;
                    }

                    // Instance IPv6AddressData structure, and set as
                    // appropriate
                    IPv6AddressData& ipv6Address = ipv6Config.emplace_back();
                    ipv6Address.id =
                        objpath.first.str.substr(ipPathStart.size());
                    for (const auto& property : interface.second)
                    {
                        if (property.first == "Address")
                        {
                            const std::string* address =
                                std::get_if<std::string>(&property.second);
                            if (address != nullptr)
                            {
                                ipv6Address.address = *address;
                            }
                        }
                        else if (property.first == "Origin")
                        {
                            const std::string* origin =
                                std::get_if<std::string>(&property.second);
                            if (origin != nullptr)
                            {
                                ipv6Address.origin =
                                    translateAddressOriginDbusToRedfish(*origin,
                                                                        false);
                            }
                        }
                        else if (property.first == "PrefixLength")
                        {
                            const uint8_t* prefix =
                                std::get_if<uint8_t>(&property.second);
                            if (prefix != nullptr)
                            {
                                ipv6Address.prefixLength = *prefix;
                            }
                        }
                        else if (property.first == "Type" ||
                                 property.first == "Gateway")
                        {
                            // Type & Gateway is not used
                        }
                        else
                        {
                            BMCWEB_LOG_ERROR(
                                "Got extra property: {} on the {} object",
                                property.first, objpath.first.str);
                        }
                    }
                }
            }
        }
    }
}

// Helper function that extracts data for single ethernet ipv4 address
inline void extractIPData(const std::string& ethifaceId,
                          const dbus::utility::ManagedObjectType& dbusData,
                          std::vector<IPv4AddressData>& ipv4Config)
{
    const std::string ipPathStart =
        "/xyz/openbmc_project/network/" + ethifaceId;

    // Since there might be several IPv4 configurations aligned with
    // single ethernet interface, loop over all of them
    for (const auto& objpath : dbusData)
    {
        // Check if proper pattern for object path appears
        if (objpath.first.str.starts_with(ipPathStart + "/"))
        {
            for (const auto& interface : objpath.second)
            {
                if (interface.first == "xyz.openbmc_project.Network.IP")
                {
                    auto type = std::ranges::find_if(
                        interface.second, [](const auto& property) {
                            return property.first == "Type";
                        });
                    if (type == interface.second.end())
                    {
                        continue;
                    }

                    const std::string* typeStr =
                        std::get_if<std::string>(&type->second);

                    if (typeStr == nullptr ||
                        (*typeStr !=
                         "xyz.openbmc_project.Network.IP.Protocol.IPv4"))
                    {
                        continue;
                    }

                    // Instance IPv4AddressData structure, and set as
                    // appropriate
                    IPv4AddressData& ipv4Address = ipv4Config.emplace_back();
                    ipv4Address.id =
                        objpath.first.str.substr(ipPathStart.size());
                    for (const auto& property : interface.second)
                    {
                        if (property.first == "Address")
                        {
                            const std::string* address =
                                std::get_if<std::string>(&property.second);
                            if (address != nullptr)
                            {
                                ipv4Address.address = *address;
                            }
                        }
                        else if (property.first == "Origin")
                        {
                            const std::string* origin =
                                std::get_if<std::string>(&property.second);
                            if (origin != nullptr)
                            {
                                ipv4Address.origin =
                                    translateAddressOriginDbusToRedfish(*origin,
                                                                        true);
                            }
                        }
                        else if (property.first == "PrefixLength")
                        {
                            const uint8_t* mask =
                                std::get_if<uint8_t>(&property.second);
                            if (mask != nullptr)
                            {
                                // convert it to the string
                                ipv4Address.netmask = getNetmask(*mask);
                            }
                        }
                        else if (property.first == "Type" ||
                                 property.first == "Gateway")
                        {
                            // Type & Gateway is not used
                        }
                        else
                        {
                            BMCWEB_LOG_ERROR(
                                "Got extra property: {} on the {} object",
                                property.first, objpath.first.str);
                        }
                    }
                    // Check if given address is local, or global
                    ipv4Address.linktype =
                        ipv4Address.address.starts_with("169.254.")
                            ? LinkType::Local
                            : LinkType::Global;
                }
            }
        }
    }
}

/**
 * @brief Modifies the default gateway assigned to the NIC
 *
 * @param[in] ifaceId     Id of network interface whose default gateway is to be
 *                        changed
 * @param[in] gateway     The new gateway value. Assigning an empty string
 *                        causes the gateway to be deleted
 * @param[io] asyncResp   Response object that will be returned to client
 *
 * @return None
 */
inline void updateIPv4DefaultGateway(
    const std::string& ifaceId, const std::string& gateway,
    const std::shared_ptr<bmcweb::AsyncResp>& asyncResp)
{
    setDbusProperty(
        asyncResp, "Gateway", "xyz.openbmc_project.Network",
        sdbusplus::message::object_path("/xyz/openbmc_project/network") /
            ifaceId,
        "xyz.openbmc_project.Network.EthernetInterface", "DefaultGateway",
        gateway);
}

/**
 * @brief Deletes given static IP address for the interface
 *
 * @param[in] ifaceId     Id of interface whose IP should be deleted
 * @param[in] ipHash      DBus Hash id of IP that should be deleted
 * @param[io] asyncResp   Response object that will be returned to client
 *
 * @return None
 */
inline void deleteIPAddress(const std::string& ifaceId,
                            const std::string& ipHash,
                            const std::shared_ptr<bmcweb::AsyncResp>& asyncResp)
{
    crow::connections::systemBus->async_method_call(
        [asyncResp](const boost::system::error_code& ec) {
            if (ec)
            {
                messages::internalError(asyncResp->res);
            }
        },
        "xyz.openbmc_project.Network",
        "/xyz/openbmc_project/network/" + ifaceId + ipHash,
        "xyz.openbmc_project.Object.Delete", "Delete");
}

/**
 * @brief Creates a static IPv4 entry
 *
 * @param[in] ifaceId      Id of interface upon which to create the IPv4 entry
 * @param[in] prefixLength IPv4 prefix syntax for the subnet mask
 * @param[in] gateway      IPv4 address of this interfaces gateway
 * @param[in] address      IPv4 address to assign to this interface
 * @param[io] asyncResp    Response object that will be returned to client
 *
 * @return None
 */
inline void createIPv4(const std::string& ifaceId, uint8_t prefixLength,
                       const std::string& gateway, const std::string& address,
                       const std::shared_ptr<bmcweb::AsyncResp>& asyncResp)
{
    auto createIpHandler =
        [asyncResp, ifaceId, gateway](const boost::system::error_code& ec) {
            if (ec)
            {
                messages::internalError(asyncResp->res);
                return;
            }
        };

    crow::connections::systemBus->async_method_call(
        std::move(createIpHandler), "xyz.openbmc_project.Network",
        "/xyz/openbmc_project/network/" + ifaceId,
        "xyz.openbmc_project.Network.IP.Create", "IP",
        "xyz.openbmc_project.Network.IP.Protocol.IPv4", address, prefixLength,
        gateway);
}

/**
 * @brief Deletes the IP entry for this interface and creates a replacement
 * static entry
 *
 * @param[in] ifaceId      Id of interface upon which to create the IPv6 entry
 * @param[in] id           The unique hash entry identifying the DBus entry
 * @param[in] prefixLength   Prefix syntax for the subnet mask
 * @param[in] address        Address to assign to this interface
 * @param[in] numStaticAddrs Count of IPv4 static addresses
 * @param[io] asyncResp    Response object that will be returned to client
 *
 * @return None
 */

inline void deleteAndCreateIPAddress(
    IpVersion version, const std::string& ifaceId, const std::string& id,
    uint8_t prefixLength, const std::string& address,
    const std::string& gateway,
    const std::shared_ptr<bmcweb::AsyncResp>& asyncResp)
{
    crow::connections::systemBus->async_method_call(
        [asyncResp, version, ifaceId, address, prefixLength,
         gateway](const boost::system::error_code& ec) {
            if (ec)
            {
                messages::internalError(asyncResp->res);
            }
            std::string protocol = "xyz.openbmc_project.Network.IP.Protocol.";
            protocol += version == IpVersion::IpV4 ? "IPv4" : "IPv6";
            crow::connections::systemBus->async_method_call(
                [asyncResp](const boost::system::error_code& ec2) {
                    if (ec2)
                    {
                        messages::internalError(asyncResp->res);
                    }
                },
                "xyz.openbmc_project.Network",
                "/xyz/openbmc_project/network/" + ifaceId,
                "xyz.openbmc_project.Network.IP.Create", "IP", protocol,
                address, prefixLength, gateway);
        },
        "xyz.openbmc_project.Network",
        "/xyz/openbmc_project/network/" + ifaceId + id,
        "xyz.openbmc_project.Object.Delete", "Delete");
}

inline bool extractIPv6DefaultGatewayData(
    const std::string& ethifaceId,
    const dbus::utility::ManagedObjectType& dbusData,
    std::vector<StaticGatewayData>& staticGatewayConfig)
{
    std::string staticGatewayPathStart("/xyz/openbmc_project/network/");
    staticGatewayPathStart += ethifaceId;

    for (const auto& objpath : dbusData)
    {
        if (!std::string_view(objpath.first.str)
                 .starts_with(staticGatewayPathStart))
        {
            continue;
        }
        for (const auto& interface : objpath.second)
        {
            if (interface.first != "xyz.openbmc_project.Network.StaticGateway")
            {
                continue;
            }
            StaticGatewayData& staticGateway =
                staticGatewayConfig.emplace_back();
            staticGateway.id = objpath.first.filename();

            bool success = sdbusplus::unpackPropertiesNoThrow(
                redfish::dbus_utils::UnpackErrorPrinter(), interface.second,
                "Gateway", staticGateway.gateway, "ProtocolType",
                staticGateway.protocol);
            if (!success)
            {
                return false;
            }
        }
    }
    return true;
}

/**
 * @brief Creates IPv6 with given data
 *
 * @param[in] ifaceId      Id of interface whose IP should be added
 * @param[in] prefixLength Prefix length that needs to be added
 * @param[in] address      IP address that needs to be added
 * @param[io] asyncResp    Response object that will be returned to client
 *
 * @return None
 */
inline void createIPv6(const std::string& ifaceId, uint8_t prefixLength,
                       const std::string& address,
                       const std::shared_ptr<bmcweb::AsyncResp>& asyncResp)
{
    sdbusplus::message::object_path path("/xyz/openbmc_project/network");
    path /= ifaceId;

    auto createIpHandler =
        [asyncResp, address](const boost::system::error_code& ec) {
            if (ec)
            {
                if (ec == boost::system::errc::io_error)
                {
                    messages::propertyValueFormatError(asyncResp->res, address,
                                                       "Address");
                }
                else
                {
                    messages::internalError(asyncResp->res);
                }
            }
        };
    // Passing null for gateway, as per redfish spec IPv6StaticAddresses
    // object does not have associated gateway property
    crow::connections::systemBus->async_method_call(
        std::move(createIpHandler), "xyz.openbmc_project.Network", path,
        "xyz.openbmc_project.Network.IP.Create", "IP",
        "xyz.openbmc_project.Network.IP.Protocol.IPv6", address, prefixLength,
        "");
}

/**
 * @brief Deletes given IPv6 Static Gateway
 *
 * @param[in] ifaceId     Id of interface whose IP should be deleted
 * @param[in] ipHash      DBus Hash id of IP that should be deleted
 * @param[io] asyncResp   Response object that will be returned to client
 *
 * @return None
 */
inline void
    deleteIPv6Gateway(std::string_view ifaceId, std::string_view gatewayId,
                      const std::shared_ptr<bmcweb::AsyncResp>& asyncResp)
{
    sdbusplus::message::object_path path("/xyz/openbmc_project/network");
    path /= ifaceId;
    path /= gatewayId;
    crow::connections::systemBus->async_method_call(
        [asyncResp](const boost::system::error_code& ec) {
            if (ec)
            {
                messages::internalError(asyncResp->res);
            }
        },
        "xyz.openbmc_project.Network", path,
        "xyz.openbmc_project.Object.Delete", "Delete");
}

/**
 * @brief Creates IPv6 static default gateway with given data
 *
 * @param[in] ifaceId      Id of interface whose IP should be added
 * @param[in] gateway      Gateway address that needs to be added
 * @param[io] asyncResp    Response object that will be returned to client
 *
 * @return None
 */
inline void createIPv6DefaultGateway(
    std::string_view ifaceId, std::string_view gateway,
    const std::shared_ptr<bmcweb::AsyncResp>& asyncResp)
{
    sdbusplus::message::object_path path("/xyz/openbmc_project/network");
    path /= ifaceId;
    auto createIpHandler = [asyncResp](const boost::system::error_code& ec) {
        if (ec)
        {
            messages::internalError(asyncResp->res);
        }
    };
    crow::connections::systemBus->async_method_call(
        std::move(createIpHandler), "xyz.openbmc_project.Network", path,
        "xyz.openbmc_project.Network.StaticGateway.Create", "StaticGateway",
        gateway, "xyz.openbmc_project.Network.IP.Protocol.IPv6");
}

/**
 * @brief Deletes the IPv6 default gateway entry for this interface and
 * creates a replacement IPv6 default gateway entry
 *
 * @param[in] ifaceId      Id of interface upon which to create the IPv6
 * entry
 * @param[in] gateway      IPv6 gateway to assign to this interface
 * @param[io] asyncResp    Response object that will be returned to client
 *
 * @return None
 */
inline void deleteAndCreateIPv6DefaultGateway(
    std::string_view ifaceId, std::string_view gatewayId,
    std::string_view gateway,
    const std::shared_ptr<bmcweb::AsyncResp>& asyncResp)
{
    sdbusplus::message::object_path path("/xyz/openbmc_project/network");
    path /= ifaceId;
    path /= gatewayId;
    crow::connections::systemBus->async_method_call(
        [asyncResp, ifaceId, gateway](const boost::system::error_code& ec) {
            if (ec)
            {
                messages::internalError(asyncResp->res);
                return;
            }
            createIPv6DefaultGateway(ifaceId, gateway, asyncResp);
        },
        "xyz.openbmc_project.Network", path,
        "xyz.openbmc_project.Object.Delete", "Delete");
}

/**
 * @brief Sets IPv6 default gateway with given data
 *
 * @param[in] ifaceId      Id of interface whose gateway should be added
 * @param[in] input        Contains address that needs to be added
 * @param[in] staticGatewayData  Current static gateways in the system
 * @param[io] asyncResp    Response object that will be returned to client
 *
 * @return None
 */

inline void handleIPv6DefaultGateway(
    const std::string& ifaceId,
    std::vector<std::variant<nlohmann::json::object_t, std::nullptr_t>>& input,
    const std::vector<StaticGatewayData>& staticGatewayData,
    const std::shared_ptr<bmcweb::AsyncResp>& asyncResp)
{
    size_t entryIdx = 1;
    std::vector<StaticGatewayData>::const_iterator staticGatewayEntry =
        staticGatewayData.begin();

    for (std::variant<nlohmann::json::object_t, std::nullptr_t>& thisJson :
         input)
    {
        // find the next gateway entry
        while (staticGatewayEntry != staticGatewayData.end())
        {
            if (staticGatewayEntry->protocol ==
                "xyz.openbmc_project.Network.IP.Protocol.IPv6")
            {
                break;
            }
            staticGatewayEntry++;
        }
        std::string pathString =
            "IPv6StaticDefaultGateways/" + std::to_string(entryIdx);
        nlohmann::json::object_t* obj =
            std::get_if<nlohmann::json::object_t>(&thisJson);
        if (obj == nullptr)
        {
            if (staticGatewayEntry == staticGatewayData.end())
            {
                messages::resourceCannotBeDeleted(asyncResp->res);
                return;
            }
            deleteIPv6Gateway(ifaceId, staticGatewayEntry->id, asyncResp);
            return;
        }
        if (obj->empty())
        {
            // Do nothing, but make sure the entry exists.
            if (staticGatewayEntry == staticGatewayData.end())
            {
                messages::propertyValueFormatError(asyncResp->res, *obj,
                                                   pathString);
                return;
            }
        }
        std::optional<std::string> address;

        if (!json_util::readJsonObject(*obj, asyncResp->res, "Address",
                                       address))
        {
            return;
        }
        const std::string* addr = nullptr;
        if (address)
        {
            addr = &(*address);
        }
        else if (staticGatewayEntry != staticGatewayData.end())
        {
            addr = &(staticGatewayEntry->gateway);
        }
        else
        {
            messages::propertyMissing(asyncResp->res, pathString + "/Address");
            return;
        }
        if (staticGatewayEntry != staticGatewayData.end())
        {
            deleteAndCreateIPv6DefaultGateway(ifaceId, staticGatewayEntry->id,
                                              *addr, asyncResp);
            staticGatewayEntry++;
        }
        else
        {
            createIPv6DefaultGateway(ifaceId, *addr, asyncResp);
        }
        entryIdx++;
    }
}

/**
 * Function that retrieves all properties for given Ethernet Interface
 * Object
 * from EntityManager Network Manager
 * @param ethiface_id a eth interface id to query on DBus
 * @param callback a function that shall be called to convert Dbus output
 * into JSON
 */
template <typename CallbackFunc>
void getEthernetIfaceData(const std::string& ethifaceId,
                          CallbackFunc&& callback)
{
    sdbusplus::message::object_path path("/xyz/openbmc_project/network");
    dbus::utility::getManagedObjects(
        "xyz.openbmc_project.Network", path,
        [ethifaceId{std::string{ethifaceId}},
         callback = std::forward<CallbackFunc>(callback)](
            const boost::system::error_code& ec,
            const dbus::utility::ManagedObjectType& resp) mutable {
            EthernetInterfaceData ethData{};
            std::vector<IPv4AddressData> ipv4Data;
            std::vector<IPv6AddressData> ipv6Data;
            std::vector<StaticGatewayData> ipv6GatewayData;

            if (ec)
            {
                callback(false, ethData, ipv4Data, ipv6Data, ipv6GatewayData);
                return;
            }

            bool found =
                extractEthernetInterfaceData(ethifaceId, resp, ethData);
            if (!found)
            {
                callback(false, ethData, ipv4Data, ipv6Data, ipv6GatewayData);
                return;
            }

            extractIPData(ethifaceId, resp, ipv4Data);
            // Fix global GW
            for (IPv4AddressData& ipv4 : ipv4Data)
            {
                if (((ipv4.linktype == LinkType::Global) &&
                     (ipv4.gateway == "0.0.0.0")) ||
                    (ipv4.origin == "DHCP") || (ipv4.origin == "Static"))
                {
                    ipv4.gateway = ethData.defaultGateway;
                }
            }

            extractIPV6Data(ethifaceId, resp, ipv6Data);
            if (!extractIPv6DefaultGatewayData(ethifaceId, resp,
                                               ipv6GatewayData))
            {
                callback(false, ethData, ipv4Data, ipv6Data, ipv6GatewayData);
            }
            // Finally make a callback with useful data
            callback(true, ethData, ipv4Data, ipv6Data, ipv6GatewayData);
        });
}

/**
 * Function that retrieves all Ethernet Interfaces available through Network
 * Manager
 * @param callback a function that shall be called to convert Dbus output
 * into JSON.
 */
template <typename CallbackFunc>
void getEthernetIfaceList(CallbackFunc&& callback)
{
    sdbusplus::message::object_path path("/xyz/openbmc_project/network");
    dbus::utility::getManagedObjects(
        "xyz.openbmc_project.Network", path,
        [callback = std::forward<CallbackFunc>(callback)](
            const boost::system::error_code& ec,
            const dbus::utility::ManagedObjectType& resp) {
            // Callback requires vector<string> to retrieve all available
            // ethernet interfaces
            std::vector<std::string> ifaceList;
            ifaceList.reserve(resp.size());
            if (ec)
            {
                callback(false, ifaceList);
                return;
            }

            // Iterate over all retrieved ObjectPaths.
            for (const auto& objpath : resp)
            {
                // And all interfaces available for certain ObjectPath.
                for (const auto& interface : objpath.second)
                {
                    // If interface is
                    // xyz.openbmc_project.Network.EthernetInterface, this is
                    // what we're looking for.
                    if (interface.first ==
                        "xyz.openbmc_project.Network.EthernetInterface")
                    {
                        std::string ifaceId = objpath.first.filename();
                        if (ifaceId.empty())
                        {
                            continue;
                        }
                        // and put it into output vector.
                        ifaceList.emplace_back(ifaceId);
                    }
                }
            }

            std::ranges::sort(ifaceList, AlphanumLess<std::string>());

            // Finally make a callback with useful data
            callback(true, ifaceList);
        });
}

inline void
    handleHostnamePatch(const std::string& hostname,
                        const std::shared_ptr<bmcweb::AsyncResp>& asyncResp)
{
    // SHOULD handle host names of up to 255 characters(RFC 1123)
    if (hostname.length() > 255)
    {
        messages::propertyValueFormatError(asyncResp->res, hostname,
                                           "HostName");
        return;
    }
    setDbusProperty(
        asyncResp, "HostName", "xyz.openbmc_project.Network",
        sdbusplus::message::object_path("/xyz/openbmc_project/network/config"),
        "xyz.openbmc_project.Network.SystemConfiguration", "HostName",
        hostname);
}

inline void
    handleMTUSizePatch(const std::string& ifaceId, const size_t mtuSize,
                       const std::shared_ptr<bmcweb::AsyncResp>& asyncResp)
{
    sdbusplus::message::object_path objPath("/xyz/openbmc_project/network");
    objPath /= ifaceId;
    setDbusProperty(asyncResp, "MTUSize", "xyz.openbmc_project.Network",
                    objPath, "xyz.openbmc_project.Network.EthernetInterface",
                    "MTU", mtuSize);
}

inline void handleDomainnamePatch(
    const std::string& ifaceId, const std::string& domainname,
    const std::shared_ptr<bmcweb::AsyncResp>& asyncResp)
{
    std::vector<std::string> vectorDomainname = {domainname};
    setDbusProperty(
        asyncResp, "FQDN", "xyz.openbmc_project.Network",
        sdbusplus::message::object_path("/xyz/openbmc_project/network") /
            ifaceId,
        "xyz.openbmc_project.Network.EthernetInterface", "DomainName",
        vectorDomainname);
}

inline bool isHostnameValid(const std::string& hostname)
{
    // A valid host name can never have the dotted-decimal form (RFC 1123)
    if (std::ranges::all_of(hostname, ::isdigit))
    {
        return false;
    }
    // Each label(hostname/subdomains) within a valid FQDN
    // MUST handle host names of up to 63 characters (RFC 1123)
    // labels cannot start or end with hyphens (RFC 952)
    // labels can start with numbers (RFC 1123)
    const static std::regex pattern(
        "^[a-zA-Z0-9]|[a-zA-Z0-9][a-zA-Z0-9\\-]{0,61}[a-zA-Z0-9]$");

    return std::regex_match(hostname, pattern);
}

inline bool isDomainnameValid(const std::string& domainname)
{
    // Can have multiple subdomains
    // Top Level Domain's min length is 2 character
    const static std::regex pattern(
        "^([A-Za-z0-9][a-zA-Z0-9\\-]{1,61}|[a-zA-Z0-9]{1,30}\\.)*[a-zA-Z]{2,}$");

    return std::regex_match(domainname, pattern);
}

inline void handleFqdnPatch(const std::string& ifaceId, const std::string& fqdn,
                            const std::shared_ptr<bmcweb::AsyncResp>& asyncResp)
{
    // Total length of FQDN must not exceed 255 characters(RFC 1035)
    if (fqdn.length() > 255)
    {
        messages::propertyValueFormatError(asyncResp->res, fqdn, "FQDN");
        return;
    }

    size_t pos = fqdn.find('.');
    if (pos == std::string::npos)
    {
        messages::propertyValueFormatError(asyncResp->res, fqdn, "FQDN");
        return;
    }

    std::string hostname;
    std::string domainname;
    domainname = (fqdn).substr(pos + 1);
    hostname = (fqdn).substr(0, pos);

    if (!isHostnameValid(hostname) || !isDomainnameValid(domainname))
    {
        messages::propertyValueFormatError(asyncResp->res, fqdn, "FQDN");
        return;
    }

    handleHostnamePatch(hostname, asyncResp);
    handleDomainnamePatch(ifaceId, domainname, asyncResp);
}

inline void handleMACAddressPatch(
    const std::string& ifaceId, const std::string& macAddress,
    const std::shared_ptr<bmcweb::AsyncResp>& asyncResp)
{
    if (macAddress.size() > MAC_STRING_SIZE)
    {
        messages::propertyValueFormatError(asyncResp->res, macAddress,
                                           "MACAddress");
        return;
    }

    setDbusProperty(
        asyncResp, "MACAddress", "xyz.openbmc_project.Network",
        sdbusplus::message::object_path("/xyz/openbmc_project/network") /
            ifaceId,
        "xyz.openbmc_project.Network.MACAddress", "MACAddress", macAddress);
}

inline void setDHCPEnabled(const std::string& ifaceId,
                           const std::string& propertyName, const bool v4Value,
                           const bool v6Value, const bool ipv6AcceptRa,
                           const std::shared_ptr<bmcweb::AsyncResp>& asyncResp)
{
    const std::string dhcp =
        getDhcpEnabledEnumeration(v4Value, v6Value, ipv6AcceptRa);
    setDbusProperty(
        asyncResp, "DHCPv4", "xyz.openbmc_project.Network",
        sdbusplus::message::object_path("/xyz/openbmc_project/network") /
            ifaceId,
        "xyz.openbmc_project.Network.EthernetInterface", propertyName, dhcp);
}

enum class NetworkType
{
    dhcp4,
    dhcp6
};

inline void setDHCPConfig(const std::string& propertyName, const bool& value,
                          const std::shared_ptr<bmcweb::AsyncResp>& asyncResp,
                          const std::string& ethifaceId, NetworkType type)
{
    BMCWEB_LOG_DEBUG("{} = {}", propertyName, value);
    std::string redfishPropertyName;
    sdbusplus::message::object_path path("/xyz/openbmc_project/network/");
    path /= ethifaceId;

    if (type == NetworkType::dhcp4)
    {
        path /= "dhcp4";
        redfishPropertyName = "DHCPv4";
    }
    else
    {
        path /= "dhcp6";
        redfishPropertyName = "DHCPv6";
    }

    setDbusProperty(
        asyncResp, redfishPropertyName, "xyz.openbmc_project.Network", path,
        "xyz.openbmc_project.Network.DHCPConfiguration", propertyName, value);
}

inline void handleSLAACAutoConfigPatch(
    const std::string& ifaceId, bool ipv6AutoConfigEnabled,
    const std::shared_ptr<bmcweb::AsyncResp>& asyncResp)
{
    sdbusplus::message::object_path path("/xyz/openbmc_project/network");
    path /= ifaceId;
    setDbusProperty(asyncResp,
                    "StatelessAddressAutoConfig/IPv6AutoConfigEnabled",
                    "xyz.openbmc_project.Network", path,
                    "xyz.openbmc_project.Network.EthernetInterface",
                    "IPv6AcceptRA", ipv6AutoConfigEnabled);
}

inline void handleDHCPPatch(
    const std::string& ifaceId, const EthernetInterfaceData& ethData,
    const DHCPParameters& v4dhcpParms, const DHCPParameters& v6dhcpParms,
    const std::shared_ptr<bmcweb::AsyncResp>& asyncResp)
{
    bool ipv4Active = translateDhcpEnabledToBool(ethData.dhcpEnabled, true);
    bool ipv6Active = translateDhcpEnabledToBool(ethData.dhcpEnabled, false);

    if (ipv4Active)
    {
        updateIPv4DefaultGateway(ifaceId, "", asyncResp);
    }
    bool nextv4DHCPState =
        v4dhcpParms.dhcpv4Enabled ? *v4dhcpParms.dhcpv4Enabled : ipv4Active;

    bool nextv6DHCPState{};
    if (v6dhcpParms.dhcpv6OperatingMode)
    {
        if ((*v6dhcpParms.dhcpv6OperatingMode != "Enabled") &&
            (*v6dhcpParms.dhcpv6OperatingMode != "Disabled"))
        {
            messages::propertyValueFormatError(asyncResp->res,
                                               *v6dhcpParms.dhcpv6OperatingMode,
                                               "OperatingMode");
            return;
        }
        nextv6DHCPState = (*v6dhcpParms.dhcpv6OperatingMode == "Enabled");
    }
    else
    {
        nextv6DHCPState = ipv6Active;
    }

    bool nextDNSv4 = ethData.dnsv4Enabled;
    bool nextDNSv6 = ethData.dnsv6Enabled;
    if (v4dhcpParms.useDnsServers)
    {
        nextDNSv4 = *v4dhcpParms.useDnsServers;
    }
    if (v6dhcpParms.useDnsServers)
    {
        nextDNSv6 = *v6dhcpParms.useDnsServers;
    }

    bool nextNTPv4 = ethData.ntpv4Enabled;
    bool nextNTPv6 = ethData.ntpv6Enabled;
    if (v4dhcpParms.useNtpServers)
    {
        nextNTPv4 = *v4dhcpParms.useNtpServers;
    }
    if (v6dhcpParms.useNtpServers)
    {
        nextNTPv6 = *v6dhcpParms.useNtpServers;
    }

    bool nextUsev4Domain = ethData.domainv4Enabled;
    bool nextUsev6Domain = ethData.domainv6Enabled;
    if (v4dhcpParms.useDomainName)
    {
        nextUsev4Domain = *v4dhcpParms.useDomainName;
    }
    if (v6dhcpParms.useDomainName)
    {
        nextUsev6Domain = *v6dhcpParms.useDomainName;
    }

    BMCWEB_LOG_DEBUG("set DHCPEnabled...");
    setDHCPEnabled(ifaceId, "DHCPEnabled", nextv4DHCPState, nextv6DHCPState,
                   ethData.ipv6AcceptRa, asyncResp);
    BMCWEB_LOG_DEBUG("set DNSEnabled...");
    setDHCPConfig("DNSEnabled", nextDNSv4, asyncResp, ifaceId,
                  NetworkType::dhcp4);
    BMCWEB_LOG_DEBUG("set NTPEnabled...");
    setDHCPConfig("NTPEnabled", nextNTPv4, asyncResp, ifaceId,
                  NetworkType::dhcp4);
    BMCWEB_LOG_DEBUG("set DomainEnabled...");
    setDHCPConfig("DomainEnabled", nextUsev4Domain, asyncResp, ifaceId,
                  NetworkType::dhcp4);
    BMCWEB_LOG_DEBUG("set DNSEnabled for dhcp6...");
    setDHCPConfig("DNSEnabled", nextDNSv6, asyncResp, ifaceId,
                  NetworkType::dhcp6);
    BMCWEB_LOG_DEBUG("set NTPEnabled for dhcp6...");
    setDHCPConfig("NTPEnabled", nextNTPv6, asyncResp, ifaceId,
                  NetworkType::dhcp6);
    BMCWEB_LOG_DEBUG("set DomainEnabled for dhcp6...");
    setDHCPConfig("DomainEnabled", nextUsev6Domain, asyncResp, ifaceId,
                  NetworkType::dhcp6);
}

inline std::vector<IPv4AddressData>::const_iterator getNextStaticIpEntry(
    const std::vector<IPv4AddressData>::const_iterator& head,
    const std::vector<IPv4AddressData>::const_iterator& end)
{
    return std::find_if(head, end, [](const IPv4AddressData& value) {
        return value.origin == "Static";
    });
}

inline std::vector<IPv6AddressData>::const_iterator getNextStaticIpEntry(
    const std::vector<IPv6AddressData>::const_iterator& head,
    const std::vector<IPv6AddressData>::const_iterator& end)
{
    return std::find_if(head, end, [](const IPv6AddressData& value) {
        return value.origin == "Static";
    });
}

enum class AddrChange
{
    Noop,
    Delete,
    Update,
};

// Struct representing a dbus change
struct AddressPatch
{
    std::string address;
    std::string gateway;
    uint8_t prefixLength = 0;
    std::string existingDbusId;
    AddrChange operation = AddrChange::Noop;
};

inline bool parseAddresses(
    std::vector<std::variant<nlohmann::json::object_t, std::nullptr_t>>& input,
    const std::vector<IPv4AddressData>& ipv4Data, crow::Response& res,
    std::vector<AddressPatch>& addressesOut, std::string& gatewayOut)
{
    std::vector<IPv4AddressData>::const_iterator nicIpEntry =
        getNextStaticIpEntry(ipv4Data.cbegin(), ipv4Data.cend());

    std::string lastGatewayPath;
    size_t entryIdx = 0;
    for (std::variant<nlohmann::json::object_t, std::nullptr_t>& thisJson :
         input)
    {
<<<<<<< HEAD
        std::string pathString =
            "IPv4StaticAddresses/" + std::to_string(entryIdx);
=======
        std::string pathString = std::format("IPv4StaticAddresses/{}",
                                             entryIdx);
        AddressPatch& thisAddress = addressesOut.emplace_back();
>>>>>>> bc0ceaef
        nlohmann::json::object_t* obj =
            std::get_if<nlohmann::json::object_t>(&thisJson);
        if (nicIpEntry != ipv4Data.cend())
        {
            thisAddress.existingDbusId = nicIpEntry->id;
        }

        if (obj == nullptr)
        {
            if (nicIpEntry == ipv4Data.cend())
            {
<<<<<<< HEAD
                deleteIPAddress(ifaceId, nicIpEntry->id, asyncResp);
                nicIpEntry =
                    getNextStaticIpEntry(++nicIpEntry, ipv4Data.cend());
                if (!preserveGateway && (nicIpEntry == ipv4Data.cend()))
                {
                    // All entries have been processed, and this last has
                    // requested the IP address be deleted. No prior entry
                    // performed an action that created or modified a
                    // gateway. Deleting this IP address means the default
                    // gateway entry has to be removed as well.
                    updateIPv4DefaultGateway(ifaceId, "", asyncResp);
                }
                entryIdx++;
                continue;
=======
                // Received a DELETE action on an entry not assigned to the NIC
                messages::resourceCannotBeDeleted(res);
                return false;
>>>>>>> bc0ceaef
            }
            thisAddress.operation = AddrChange::Delete;
        }
        else
        {
            std::optional<std::string> address;
            std::optional<std::string> gateway;
<<<<<<< HEAD

            if (!json_util::readJsonObject( //
                    *obj, asyncResp->res, //
                    "Address", address, //
                    "Gateway", gateway, //
                    "SubnetMask", subnetMask //
                    ))
=======
            std::optional<std::string> subnetMask;
            if (!obj->empty())
>>>>>>> bc0ceaef
            {
                if (!json_util::readJsonObject(*obj, res,               //
                                               "Address", address,      //
                                               "Gateway", gateway,      //
                                               "SubnetMask", subnetMask //
                                               ))
                {
                    messages::propertyValueFormatError(res, *obj, pathString);
                    return false;
                }
            }
            // Find the address/subnet/gateway values. Any values that are
            // not explicitly provided are assumed to be unmodified from the
            // current state of the interface. Merge existing state into the
            // current request.
            if (address)
            {
                if (!ip_util::ipv4VerifyIpAndGetBitcount(*address))
                {
                    messages::propertyValueFormatError(res, *address,
                                                       pathString + "/Address");
                    return false;
                }
                thisAddress.operation = AddrChange::Update;
                thisAddress.address = *address;
            }
            else if (nicIpEntry == ipv4Data.cend())
            {
                messages::propertyMissing(res, pathString + "/Address");
                return false;
            }
            else
            {
                thisAddress.address = nicIpEntry->address;
            }

            if (subnetMask)
            {
                uint8_t prefixLength = 0;
                if (!ip_util::ipv4VerifyIpAndGetBitcount(*subnetMask,
                                                         &prefixLength))
                {
                    messages::propertyValueFormatError(
                        res, *subnetMask, pathString + "/SubnetMask");
                    return false;
                }
                thisAddress.prefixLength = prefixLength;
                thisAddress.operation = AddrChange::Update;
            }
            else if (nicIpEntry == ipv4Data.cend())
            {
                messages::propertyMissing(res, pathString + "/SubnetMask");
                return false;
            }
            else
            {
                uint8_t prefixLength = 0;
                // Ignore return code.  It came from internal, it's it's invalid
                // nothing we can do
                ip_util::ipv4VerifyIpAndGetBitcount(nicIpEntry->netmask,
                                                    &prefixLength);

                thisAddress.prefixLength = prefixLength;
            }
            if (gateway)
            {
                if (!ip_util::ipv4VerifyIpAndGetBitcount(*gateway))
                {
                    messages::propertyValueFormatError(res, *gateway,
                                                       pathString + "/Gateway");
                    return false;
                }
                thisAddress.operation = AddrChange::Update;
                thisAddress.gateway = *gateway;
            }
            else if (nicIpEntry == ipv4Data.cend())
            {
                // Default to null gateway
                gateway = "";
            }
            else
            {
                thisAddress.gateway = nicIpEntry->gateway;
            }

            // Changing gateway from existing
            if (!thisAddress.gateway.empty() &&
                thisAddress.gateway != "0.0.0.0")
            {
                if (!gatewayOut.empty() && gatewayOut != thisAddress.gateway)
                {
                    // A NIC can only have a single active gateway value.
                    // If any gateway in the array of static addresses
                    // mismatch the PATCH is in error.
                    std::string arg1 = pathString + "/Gateway";
                    std::string arg2 = lastGatewayPath + "/Gateway";
                    messages::propertyValueConflict(res, arg1, arg2);
                    return false;
                }
                gatewayOut = thisAddress.gateway;
                lastGatewayPath = pathString;
            }
        }
        nicIpEntry++;
        nicIpEntry = getNextStaticIpEntry(nicIpEntry, ipv4Data.cend());
        entryIdx++;
    }

<<<<<<< HEAD
            if (nicIpEntry != ipv4Data.cend())
            {
                deleteAndCreateIPAddress(IpVersion::IpV4, ifaceId,
                                         nicIpEntry->id, prefixLength, *address,
                                         *gateway, asyncResp);
                nicIpEntry =
                    getNextStaticIpEntry(++nicIpEntry, ipv4Data.cend());
                preserveGateway = true;
            }
            else
=======
    // Delete the remaining IPs
    while (nicIpEntry != ipv4Data.cend())
    {
        AddressPatch& thisAddress = addressesOut.emplace_back();
        thisAddress.operation = AddrChange::Delete;
        thisAddress.existingDbusId = nicIpEntry->id;
        nicIpEntry++;
        nicIpEntry = getNextStaticIpEntry(nicIpEntry, ipv4Data.cend());
    }

    return true;
}

inline void handleIPv4StaticPatch(
    const std::string& ifaceId,
    std::vector<std::variant<nlohmann::json::object_t, std::nullptr_t>>& input,
    const EthernetInterfaceData& ethData,
    const std::vector<IPv4AddressData>& ipv4Data,
    const std::shared_ptr<bmcweb::AsyncResp>& asyncResp)
{
    std::vector<AddressPatch> addresses;
    std::string gatewayOut;
    if (!parseAddresses(input, ipv4Data, asyncResp->res, addresses, gatewayOut))
    {
        return;
    }

    // If we're setting the gateway to something new, delete the
    // existing so we won't conflict
    if (!ethData.defaultGateway.empty() && ethData.defaultGateway != gatewayOut)
    {
        updateIPv4DefaultGateway(ifaceId, "", asyncResp);
    }

    for (const AddressPatch& address : addresses)
    {
        switch (address.operation)
        {
            case AddrChange::Delete:
>>>>>>> bc0ceaef
            {
                BMCWEB_LOG_ERROR("Deleting id {} on interface {}",
                                 address.existingDbusId, ifaceId);
                deleteIPAddress(ifaceId, address.existingDbusId, asyncResp);
            }
            break;
            case AddrChange::Update:
            {
<<<<<<< HEAD
                nicIpEntry =
                    getNextStaticIpEntry(++nicIpEntry, ipv4Data.cend());
                preserveGateway = true;
                entryIdx++;
=======
                // Update is a delete then a recreate
                // Only need to update if there is an existing ip at this index
                if (!address.existingDbusId.empty())
                {
                    BMCWEB_LOG_ERROR("Deleting/creating id {} on interface {}",
                                     address.existingDbusId, ifaceId);
                    deleteAndCreateIPAddress(
                        IpVersion::IpV4, ifaceId, address.existingDbusId,
                        address.prefixLength, address.address, address.gateway,
                        asyncResp);
                }
                else
                {
                    // Otherwise, just create a new one
                    BMCWEB_LOG_ERROR(
                        "creating ip {} prefix {} gateway {} on interface {}",
                        address.address, address.prefixLength, address.gateway,
                        ifaceId);
                    createIPv4(ifaceId, address.prefixLength, address.gateway,
                               address.address, asyncResp);
                }
>>>>>>> bc0ceaef
            }
            break;
            default:
            {
                // Leave alone
            }
            break;
        }
    }
    // Defaultgateway was cleared in handleDHCPPatch function.
    bool dhcpCleared = translateDhcpEnabledToBool(ethData.dhcpEnabled, true);

    // now update to the new gateway.
    // Default gateway is already empty, so no need to update if we're clearing
    if ((!gatewayOut.empty() && ethData.defaultGateway != gatewayOut) ||
        (dhcpCleared))
    {
        updateIPv4DefaultGateway(ifaceId, gatewayOut, asyncResp);
    }
}

inline void handleStaticNameServersPatch(
    const std::string& ifaceId,
    const std::vector<std::string>& updatedStaticNameServers,
    const std::shared_ptr<bmcweb::AsyncResp>& asyncResp)
{
    setDbusProperty(
        asyncResp, "StaticNameServers", "xyz.openbmc_project.Network",
        sdbusplus::message::object_path("/xyz/openbmc_project/network") /
            ifaceId,
        "xyz.openbmc_project.Network.EthernetInterface", "StaticNameServers",
        updatedStaticNameServers);
}

inline void handleIPv6StaticAddressesPatch(
    const std::string& ifaceId,
    std::vector<std::variant<nlohmann::json::object_t, std::nullptr_t>>& input,
    const std::vector<IPv6AddressData>& ipv6Data,
    const std::shared_ptr<bmcweb::AsyncResp>& asyncResp)
{
    size_t entryIdx = 1;
    std::vector<IPv6AddressData>::const_iterator nicIpEntry =
        getNextStaticIpEntry(ipv6Data.cbegin(), ipv6Data.cend());
    for (std::variant<nlohmann::json::object_t, std::nullptr_t>& thisJson :
         input)
    {
        std::string pathString =
            "IPv6StaticAddresses/" + std::to_string(entryIdx);
        nlohmann::json::object_t* obj =
            std::get_if<nlohmann::json::object_t>(&thisJson);
        if (obj != nullptr && !obj->empty())
        {
            std::optional<std::string> address;
            std::optional<uint8_t> prefixLength;
            nlohmann::json::object_t thisJsonCopy = *obj;
            if (!json_util::readJsonObject( //
                    thisJsonCopy, asyncResp->res, //
                    "Address", address, //
                    "PrefixLength", prefixLength //
                    ))
            {
                messages::propertyValueFormatError(asyncResp->res, thisJsonCopy,
                                                   pathString);
                return;
            }

            // Find the address and prefixLength values. Any values that are
            // not explicitly provided are assumed to be unmodified from the
            // current state of the interface. Merge existing state into the
            // current request.
            if (!address)
            {
                if (nicIpEntry == ipv6Data.end())
                {
                    messages::propertyMissing(asyncResp->res,
                                              pathString + "/Address");
                    return;
                }
                address = nicIpEntry->address;
            }

            if (!prefixLength)
            {
                if (nicIpEntry == ipv6Data.end())
                {
                    messages::propertyMissing(asyncResp->res,
                                              pathString + "/PrefixLength");
                    return;
                }
                prefixLength = nicIpEntry->prefixLength;
            }

            if (nicIpEntry != ipv6Data.end())
            {
                deleteAndCreateIPAddress(IpVersion::IpV6, ifaceId,
                                         nicIpEntry->id, *prefixLength,
                                         *address, "", asyncResp);
                nicIpEntry =
                    getNextStaticIpEntry(++nicIpEntry, ipv6Data.cend());
            }
            else
            {
                createIPv6(ifaceId, *prefixLength, *address, asyncResp);
            }
            entryIdx++;
        }
        else
        {
            if (nicIpEntry == ipv6Data.end())
            {
                // Requesting a DELETE/DO NOT MODIFY action for an item
                // that isn't present on the eth(n) interface. Input JSON is
                // in error, so bail out.
                if (obj == nullptr)
                {
                    messages::resourceCannotBeDeleted(asyncResp->res);
                    return;
                }
                messages::propertyValueFormatError(asyncResp->res, *obj,
                                                   pathString);
                return;
            }

            if (obj == nullptr)
            {
                deleteIPAddress(ifaceId, nicIpEntry->id, asyncResp);
            }
            if (nicIpEntry != ipv6Data.cend())
            {
                nicIpEntry =
                    getNextStaticIpEntry(++nicIpEntry, ipv6Data.cend());
            }
            entryIdx++;
        }
    }
}

inline std::string extractParentInterfaceName(const std::string& ifaceId)
{
    std::size_t pos = ifaceId.find('_');
    return ifaceId.substr(0, pos);
}

inline void parseInterfaceData(
    const std::shared_ptr<bmcweb::AsyncResp>& asyncResp,
    const std::string& ifaceId, const EthernetInterfaceData& ethData,
    const std::vector<IPv4AddressData>& ipv4Data,
    const std::vector<IPv6AddressData>& ipv6Data,
    const std::vector<StaticGatewayData>& ipv6GatewayData)
{
    nlohmann::json& jsonResponse = asyncResp->res.jsonValue;
    jsonResponse["Id"] = ifaceId;
    jsonResponse["@odata.id"] =
        boost::urls::format("/redfish/v1/Managers/{}/EthernetInterfaces/{}",
                            BMCWEB_REDFISH_MANAGER_URI_NAME, ifaceId);
    jsonResponse["InterfaceEnabled"] = ethData.nicEnabled;

    if (ethData.nicEnabled)
    {
        jsonResponse["LinkStatus"] =
            ethData.linkUp ? ethernet_interface::LinkStatus::LinkUp
                           : ethernet_interface::LinkStatus::LinkDown;
        jsonResponse["Status"]["State"] = resource::State::Enabled;
    }
    else
    {
        jsonResponse["LinkStatus"] = ethernet_interface::LinkStatus::NoLink;
        jsonResponse["Status"]["State"] = resource::State::Disabled;
    }

    jsonResponse["SpeedMbps"] = ethData.speed;
    jsonResponse["MTUSize"] = ethData.mtuSize;
    if (ethData.macAddress)
    {
        jsonResponse["MACAddress"] = *ethData.macAddress;
    }
    jsonResponse["DHCPv4"]["DHCPEnabled"] =
        translateDhcpEnabledToBool(ethData.dhcpEnabled, true);
    jsonResponse["DHCPv4"]["UseNTPServers"] = ethData.ntpv4Enabled;
    jsonResponse["DHCPv4"]["UseDNSServers"] = ethData.dnsv4Enabled;
    jsonResponse["DHCPv4"]["UseDomainName"] = ethData.domainv4Enabled;
    jsonResponse["DHCPv6"]["OperatingMode"] =
        translateDhcpEnabledToBool(ethData.dhcpEnabled, false)
            ? "Enabled"
            : "Disabled";
    jsonResponse["DHCPv6"]["UseNTPServers"] = ethData.ntpv6Enabled;
    jsonResponse["DHCPv6"]["UseDNSServers"] = ethData.dnsv6Enabled;
    jsonResponse["DHCPv6"]["UseDomainName"] = ethData.domainv6Enabled;
    jsonResponse["StatelessAddressAutoConfig"]["IPv6AutoConfigEnabled"] =
        ethData.ipv6AcceptRa;

    if (!ethData.hostName.empty())
    {
        jsonResponse["HostName"] = ethData.hostName;

        // When domain name is empty then it means, that it is a network
        // without domain names, and the host name itself must be treated as
        // FQDN
        std::string fqdn = ethData.hostName;
        if (!ethData.domainnames.empty())
        {
            fqdn += "." + ethData.domainnames[0];
        }
        jsonResponse["FQDN"] = fqdn;
    }

    if (ethData.vlanId)
    {
        jsonResponse["EthernetInterfaceType"] =
            ethernet_interface::EthernetDeviceType::Virtual;
        jsonResponse["VLAN"]["VLANEnable"] = true;
        jsonResponse["VLAN"]["VLANId"] = *ethData.vlanId;
        jsonResponse["VLAN"]["Tagged"] = true;

        nlohmann::json::array_t relatedInterfaces;
        nlohmann::json& parentInterface = relatedInterfaces.emplace_back();
        parentInterface["@odata.id"] =
            boost::urls::format("/redfish/v1/Managers/{}/EthernetInterfaces",
                                BMCWEB_REDFISH_MANAGER_URI_NAME,
                                extractParentInterfaceName(ifaceId));
        jsonResponse["Links"]["RelatedInterfaces"] =
            std::move(relatedInterfaces);
    }
    else
    {
        jsonResponse["EthernetInterfaceType"] =
            ethernet_interface::EthernetDeviceType::Physical;
    }

    jsonResponse["NameServers"] = ethData.nameServers;
    jsonResponse["StaticNameServers"] = ethData.staticNameServers;

    nlohmann::json& ipv4Array = jsonResponse["IPv4Addresses"];
    nlohmann::json& ipv4StaticArray = jsonResponse["IPv4StaticAddresses"];
    ipv4Array = nlohmann::json::array();
    ipv4StaticArray = nlohmann::json::array();
    for (const auto& ipv4Config : ipv4Data)
    {
        std::string gatewayStr = ipv4Config.gateway;
        if (gatewayStr.empty())
        {
            gatewayStr = "0.0.0.0";
        }
        nlohmann::json::object_t ipv4;
        ipv4["AddressOrigin"] = ipv4Config.origin;
        ipv4["SubnetMask"] = ipv4Config.netmask;
        ipv4["Address"] = ipv4Config.address;
        ipv4["Gateway"] = gatewayStr;

        if (ipv4Config.origin == "Static")
        {
            ipv4StaticArray.push_back(ipv4);
        }

        ipv4Array.emplace_back(std::move(ipv4));
    }

    std::string ipv6GatewayStr = ethData.ipv6DefaultGateway;
    if (ipv6GatewayStr.empty())
    {
        ipv6GatewayStr = "0:0:0:0:0:0:0:0";
    }

    jsonResponse["IPv6DefaultGateway"] = ipv6GatewayStr;

    nlohmann::json::array_t ipv6StaticGatewayArray;
    for (const auto& ipv6GatewayConfig : ipv6GatewayData)
    {
        nlohmann::json::object_t ipv6Gateway;
        ipv6Gateway["Address"] = ipv6GatewayConfig.gateway;
        ipv6StaticGatewayArray.emplace_back(std::move(ipv6Gateway));
    }
    jsonResponse["IPv6StaticDefaultGateways"] =
        std::move(ipv6StaticGatewayArray);

    nlohmann::json& ipv6Array = jsonResponse["IPv6Addresses"];
    nlohmann::json& ipv6StaticArray = jsonResponse["IPv6StaticAddresses"];
    ipv6Array = nlohmann::json::array();
    ipv6StaticArray = nlohmann::json::array();
    nlohmann::json& ipv6AddrPolicyTable =
        jsonResponse["IPv6AddressPolicyTable"];
    ipv6AddrPolicyTable = nlohmann::json::array();
    for (const auto& ipv6Config : ipv6Data)
    {
        nlohmann::json::object_t ipv6;
        ipv6["Address"] = ipv6Config.address;
        ipv6["PrefixLength"] = ipv6Config.prefixLength;
        ipv6["AddressOrigin"] = ipv6Config.origin;

        ipv6Array.emplace_back(std::move(ipv6));
        if (ipv6Config.origin == "Static")
        {
            nlohmann::json::object_t ipv6Static;
            ipv6Static["Address"] = ipv6Config.address;
            ipv6Static["PrefixLength"] = ipv6Config.prefixLength;
            ipv6StaticArray.emplace_back(std::move(ipv6Static));
        }
    }
}

inline void afterDelete(const std::shared_ptr<bmcweb::AsyncResp>& asyncResp,
                        const std::string& ifaceId,
                        const boost::system::error_code& ec,
                        const sdbusplus::message_t& m)
{
    if (!ec)
    {
        return;
    }
    const sd_bus_error* dbusError = m.get_error();
    if (dbusError == nullptr)
    {
        messages::internalError(asyncResp->res);
        return;
    }
    BMCWEB_LOG_DEBUG("DBus error: {}", dbusError->name);

    if (std::string_view("org.freedesktop.DBus.Error.UnknownObject") ==
        dbusError->name)
    {
        messages::resourceNotFound(asyncResp->res, "EthernetInterface",
                                   ifaceId);
        return;
    }
    if (std::string_view("org.freedesktop.DBus.Error.UnknownMethod") ==
        dbusError->name)
    {
        messages::resourceCannotBeDeleted(asyncResp->res);
        return;
    }
    messages::internalError(asyncResp->res);
}

inline void afterVlanCreate(
    const std::shared_ptr<bmcweb::AsyncResp>& asyncResp,
    const std::string& parentInterfaceUri, const std::string& vlanInterface,
    const boost::system::error_code& ec, const sdbusplus::message_t& m

)
{
    if (ec)
    {
        const sd_bus_error* dbusError = m.get_error();
        if (dbusError == nullptr)
        {
            messages::internalError(asyncResp->res);
            return;
        }
        BMCWEB_LOG_DEBUG("DBus error: {}", dbusError->name);

        if (std::string_view(
                "xyz.openbmc_project.Common.Error.ResourceNotFound") ==
            dbusError->name)
        {
            messages::propertyValueNotInList(
                asyncResp->res, parentInterfaceUri,
                "Links/RelatedInterfaces/0/@odata.id");
            return;
        }
        if (std::string_view(
                "xyz.openbmc_project.Common.Error.InvalidArgument") ==
            dbusError->name)
        {
            messages::resourceAlreadyExists(asyncResp->res, "EthernetInterface",
                                            "Id", vlanInterface);
            return;
        }
        messages::internalError(asyncResp->res);
        return;
    }

    const boost::urls::url vlanInterfaceUri =
        boost::urls::format("/redfish/v1/Managers/{}/EthernetInterfaces/{}",
                            BMCWEB_REDFISH_MANAGER_URI_NAME, vlanInterface);
    asyncResp->res.addHeader("Location", vlanInterfaceUri.buffer());
}

inline bool verifyNames(const std::string& parent, const std::string& iface)
{
    return iface.starts_with(parent + "_");
}

inline void requestEthernetInterfacesRoutes(App& app)
{
    BMCWEB_ROUTE(app, "/redfish/v1/Managers/<str>/EthernetInterfaces/")
        .privileges(redfish::privileges::getEthernetInterfaceCollection)
        .methods(boost::beast::http::verb::get)(
            [&app](const crow::Request& req,
                   const std::shared_ptr<bmcweb::AsyncResp>& asyncResp,
                   const std::string& managerId) {
                if (!redfish::setUpRedfishRoute(app, req, asyncResp))
                {
                    return;
                }

                if (managerId != BMCWEB_REDFISH_MANAGER_URI_NAME)
                {
                    messages::resourceNotFound(asyncResp->res, "Manager",
                                               managerId);
                    return;
                }

                asyncResp->res.jsonValue["@odata.type"] =
                    "#EthernetInterfaceCollection.EthernetInterfaceCollection";
                asyncResp->res.jsonValue["@odata.id"] = boost::urls::format(
                    "/redfish/v1/Managers/{}/EthernetInterfaces",
                    BMCWEB_REDFISH_MANAGER_URI_NAME);
                asyncResp->res.jsonValue["Name"] =
                    "Ethernet Network Interface Collection";
                asyncResp->res.jsonValue["Description"] =
                    "Collection of EthernetInterfaces for this Manager";

                // Get eth interface list, and call the below callback for JSON
                // preparation
                getEthernetIfaceList(
                    [asyncResp](const bool& success,
                                const std::vector<std::string>& ifaceList) {
                        if (!success)
                        {
                            messages::internalError(asyncResp->res);
                            return;
                        }

                        nlohmann::json& ifaceArray =
                            asyncResp->res.jsonValue["Members"];
                        ifaceArray = nlohmann::json::array();
                        for (const std::string& ifaceItem : ifaceList)
                        {
                            nlohmann::json::object_t iface;
                            iface["@odata.id"] = boost::urls::format(
                                "/redfish/v1/Managers/{}/EthernetInterfaces/{}",
                                BMCWEB_REDFISH_MANAGER_URI_NAME, ifaceItem);
                            ifaceArray.push_back(std::move(iface));
                        }

                        asyncResp->res.jsonValue["Members@odata.count"] =
                            ifaceArray.size();
                        asyncResp->res.jsonValue["@odata.id"] =
                            boost::urls::format(
                                "/redfish/v1/Managers/{}/EthernetInterfaces",
                                BMCWEB_REDFISH_MANAGER_URI_NAME);
                    });
            });

    BMCWEB_ROUTE(app, "/redfish/v1/Managers/<str>/EthernetInterfaces/")
        .privileges(redfish::privileges::postEthernetInterfaceCollection)
        .methods(boost::beast::http::verb::post)(
            [&app](const crow::Request& req,
                   const std::shared_ptr<bmcweb::AsyncResp>& asyncResp,
                   const std::string& managerId) {
                if (!redfish::setUpRedfishRoute(app, req, asyncResp))
                {
                    return;
                }

                if (managerId != BMCWEB_REDFISH_MANAGER_URI_NAME)
                {
                    messages::resourceNotFound(asyncResp->res, "Manager",
                                               managerId);
                    return;
                }

                bool vlanEnable = false;
                uint32_t vlanId = 0;
                std::vector<nlohmann::json::object_t> relatedInterfaces;

                if (!json_util::readJsonPatch( //
                        req, asyncResp->res, //
                        "Links/RelatedInterfaces", relatedInterfaces, //
                        "VLAN/VLANEnable", vlanEnable, //
                        "VLAN/VLANId", vlanId //
                        ))
                {
                    return;
                }

                if (relatedInterfaces.size() != 1)
                {
                    messages::arraySizeTooLong(asyncResp->res,
                                               "Links/RelatedInterfaces",
                                               relatedInterfaces.size());
                    return;
                }

                std::string parentInterfaceUri;
                if (!json_util::readJsonObject(relatedInterfaces[0],
                                               asyncResp->res, "@odata.id",
                                               parentInterfaceUri))
                {
                    messages::propertyMissing(
                        asyncResp->res, "Links/RelatedInterfaces/0/@odata.id");
                    return;
                }
                BMCWEB_LOG_INFO("Parent Interface URI: {}", parentInterfaceUri);

                boost::system::result<boost::urls::url_view> parsedUri =
                    boost::urls::parse_relative_ref(parentInterfaceUri);
                if (!parsedUri)
                {
                    messages::propertyValueFormatError(
                        asyncResp->res, parentInterfaceUri,
                        "Links/RelatedInterfaces/0/@odata.id");
                    return;
                }

                std::string parentInterface;
                if (!crow::utility::readUrlSegments(
                        *parsedUri, "redfish", "v1", "Managers", "bmc",
                        "EthernetInterfaces", std::ref(parentInterface)))
                {
                    messages::propertyValueNotInList(
                        asyncResp->res, parentInterfaceUri,
                        "Links/RelatedInterfaces/0/@odata.id");
                    return;
                }

                if (!vlanEnable)
                {
                    // In OpenBMC implementation, VLANEnable cannot be false on
                    // create
                    messages::propertyValueIncorrect(
                        asyncResp->res, "VLAN/VLANEnable", "false");
                    return;
                }

                std::string vlanInterface =
                    parentInterface + "_" + std::to_string(vlanId);
                crow::connections::systemBus->async_method_call(
                    [asyncResp, parentInterfaceUri,
                     vlanInterface](const boost::system::error_code& ec,
                                    const sdbusplus::message_t& m) {
                        afterVlanCreate(asyncResp, parentInterfaceUri,
                                        vlanInterface, ec, m);
                    },
                    "xyz.openbmc_project.Network",
                    "/xyz/openbmc_project/network",
                    "xyz.openbmc_project.Network.VLAN.Create", "VLAN",
                    parentInterface, vlanId);
            });

    BMCWEB_ROUTE(app, "/redfish/v1/Managers/<str>/EthernetInterfaces/<str>/")
        .privileges(redfish::privileges::getEthernetInterface)
        .methods(boost::beast::http::verb::get)(
            [&app](const crow::Request& req,
                   const std::shared_ptr<bmcweb::AsyncResp>& asyncResp,
                   const std::string& managerId, const std::string& ifaceId) {
                if (!redfish::setUpRedfishRoute(app, req, asyncResp))
                {
                    return;
                }

                if (managerId != BMCWEB_REDFISH_MANAGER_URI_NAME)
                {
                    messages::resourceNotFound(asyncResp->res, "Manager",
                                               managerId);
                    return;
                }

                getEthernetIfaceData(
                    ifaceId,
                    [asyncResp, ifaceId](
                        const bool& success,
                        const EthernetInterfaceData& ethData,
                        const std::vector<IPv4AddressData>& ipv4Data,
                        const std::vector<IPv6AddressData>& ipv6Data,
                        const std::vector<StaticGatewayData>& ipv6GatewayData) {
                        if (!success)
                        {
                            // TODO(Pawel)consider distinguish between non
                            // existing object, and other errors
                            messages::resourceNotFound(
                                asyncResp->res, "EthernetInterface", ifaceId);
                            return;
                        }

                        asyncResp->res.jsonValue["@odata.type"] =
                            "#EthernetInterface.v1_9_0.EthernetInterface";
                        asyncResp->res.jsonValue["Name"] =
                            "Manager Ethernet Interface";
                        asyncResp->res.jsonValue["Description"] =
                            "Management Network Interface";

                        parseInterfaceData(asyncResp, ifaceId, ethData,
                                           ipv4Data, ipv6Data, ipv6GatewayData);
                    });
            });

    BMCWEB_ROUTE(app, "/redfish/v1/Managers/<str>/EthernetInterfaces/<str>/")
        .privileges(redfish::privileges::patchEthernetInterface)
        .methods(
            boost::beast::http::verb::
                patch)([&app](
                           const crow::Request& req,
                           const std::shared_ptr<bmcweb::AsyncResp>& asyncResp,
                           const std::string& managerId,
                           const std::string& ifaceId) {
            if (!redfish::setUpRedfishRoute(app, req, asyncResp))
            {
                return;
            }

            if (managerId != BMCWEB_REDFISH_MANAGER_URI_NAME)
            {
                messages::resourceNotFound(asyncResp->res, "Manager",
                                           managerId);
                return;
            }

            std::optional<std::string> hostname;
            std::optional<std::string> fqdn;
            std::optional<std::string> macAddress;
            std::optional<std::string> ipv6DefaultGateway;
            std::optional<std::vector<
                std::variant<nlohmann::json::object_t, std::nullptr_t>>>
                ipv4StaticAddresses;
            std::optional<std::vector<
                std::variant<nlohmann::json::object_t, std::nullptr_t>>>
                ipv6StaticAddresses;
            std::optional<std::vector<
                std::variant<nlohmann::json::object_t, std::nullptr_t>>>
                ipv6StaticDefaultGateways;
            std::optional<std::vector<std::string>> staticNameServers;
            std::optional<bool> ipv6AutoConfigEnabled;
            std::optional<bool> interfaceEnabled;
            std::optional<size_t> mtuSize;
            DHCPParameters v4dhcpParms;
            DHCPParameters v6dhcpParms;

            if (!json_util::readJsonPatch( //
                    req, asyncResp->res, //
                    "DHCPv4/DHCPEnabled", v4dhcpParms.dhcpv4Enabled, //
                    "DHCPv4/UseDNSServers", v4dhcpParms.useDnsServers, //
                    "DHCPv4/UseDomainName", v4dhcpParms.useDomainName, //
                    "DHCPv4/UseNTPServers", v4dhcpParms.useNtpServers, //
                    "DHCPv6/OperatingMode",
                    v6dhcpParms.dhcpv6OperatingMode, //
                    "DHCPv6/UseDNSServers", v6dhcpParms.useDnsServers, //
                    "DHCPv6/UseDomainName", v6dhcpParms.useDomainName, //
                    "DHCPv6/UseNTPServers", v6dhcpParms.useNtpServers, //
                    "FQDN", fqdn, //
                    "HostName", hostname, //
                    "InterfaceEnabled", interfaceEnabled, //
                    "IPv4StaticAddresses", ipv4StaticAddresses, //
                    "IPv6DefaultGateway", ipv6DefaultGateway, //
                    "IPv6StaticAddresses", ipv6StaticAddresses, //
                    "IPv6StaticDefaultGateways",
                    ipv6StaticDefaultGateways, //
                    "InterfaceEnabled", interfaceEnabled, //
                    "MACAddress", macAddress, //
                    "MTUSize", mtuSize, //
                    "StatelessAddressAutoConfig/IPv6AutoConfigEnabled",
                    ipv6AutoConfigEnabled, //
                    "StaticNameServers", staticNameServers //
                    ))
            {
                return;
            }
            if constexpr (!BMCWEB_DHCP_CONFIGURATION_UPDATE)
            {
                if (v4dhcpParms.dhcpv4Enabled)
                {
                    messages::propertyNotWritable(asyncResp->res, "DHCPv4");
                    return;
                }
            }
            // Get single eth interface data, and call the below callback
            // for JSON preparation
            getEthernetIfaceData(
                ifaceId,
                [asyncResp, ifaceId, hostname = std::move(hostname),
                 fqdn = std::move(fqdn), macAddress = std::move(macAddress),
                 ipv4StaticAddresses = std::move(ipv4StaticAddresses),
                 ipv6DefaultGateway = std::move(ipv6DefaultGateway),
                 ipv6StaticAddresses = std::move(ipv6StaticAddresses),
                 ipv6StaticDefaultGateway =
                     std::move(ipv6StaticDefaultGateways),
                 staticNameServers = std::move(staticNameServers), mtuSize,
                 ipv6AutoConfigEnabled, v4dhcpParms = std::move(v4dhcpParms),
                 v6dhcpParms = std::move(v6dhcpParms), interfaceEnabled](
                    const bool success, const EthernetInterfaceData& ethData,
                    const std::vector<IPv4AddressData>& ipv4Data,
                    const std::vector<IPv6AddressData>& ipv6Data,
                    const std::vector<StaticGatewayData>&
                        ipv6GatewayData) mutable {
                    if (!success)
                    {
                        // ... otherwise return error
                        // TODO(Pawel)consider distinguish between non
                        // existing object, and other errors
                        messages::resourceNotFound(
                            asyncResp->res, "EthernetInterface", ifaceId);
                        return;
                    }

                    handleDHCPPatch(ifaceId, ethData, v4dhcpParms, v6dhcpParms,
                                    asyncResp);

                    if (hostname)
                    {
                        handleHostnamePatch(*hostname, asyncResp);
                    }

                    if (ipv6AutoConfigEnabled)
                    {
                        handleSLAACAutoConfigPatch(
                            ifaceId, *ipv6AutoConfigEnabled, asyncResp);
                    }

                    if (fqdn)
                    {
                        handleFqdnPatch(ifaceId, *fqdn, asyncResp);
                    }

                    if (macAddress)
                    {
                        handleMACAddressPatch(ifaceId, *macAddress, asyncResp);
                    }

                    if (ipv4StaticAddresses)
                    {
                        handleIPv4StaticPatch(ifaceId, *ipv4StaticAddresses,
                                              ethData, ipv4Data, asyncResp);
                    }

                    if (staticNameServers)
                    {
                        handleStaticNameServersPatch(
                            ifaceId, *staticNameServers, asyncResp);
                    }

                    if (ipv6DefaultGateway)
                    {
                        messages::propertyNotWritable(asyncResp->res,
                                                      "IPv6DefaultGateway");
                    }

                    if (ipv6StaticAddresses)
                    {
                        handleIPv6StaticAddressesPatch(
                            ifaceId, *ipv6StaticAddresses, ipv6Data, asyncResp);
                    }
                    if (ipv6StaticDefaultGateway)
                    {
                        handleIPv6DefaultGateway(ifaceId,
                                                 *ipv6StaticDefaultGateway,
                                                 ipv6GatewayData, asyncResp);
                    }
                    if (interfaceEnabled)
                    {
                        if constexpr (BMCWEB_NIC_CONFIGURATION_UPDATE)
                        {
                            setDbusProperty(
                                asyncResp, "InterfaceEnabled",
                                "xyz.openbmc_project.Network",
                                sdbusplus::message::object_path(
                                    "/xyz/openbmc_project/network") /
                                    ifaceId,
                                "xyz.openbmc_project.Network.EthernetInterface",
                                "NICEnabled", *interfaceEnabled);
                        }
                        else
                        {
                            messages::propertyNotWritable(asyncResp->res,
                                                          "InterfaceEnabled");
                            return;
                        }
                    }

                    if (mtuSize)
                    {
                        handleMTUSizePatch(ifaceId, *mtuSize, asyncResp);
                    }
                });
        });

    BMCWEB_ROUTE(app, "/redfish/v1/Managers/<str>/EthernetInterfaces/<str>/")
        .privileges(redfish::privileges::deleteEthernetInterface)
        .methods(boost::beast::http::verb::delete_)(
            [&app](const crow::Request& req,
                   const std::shared_ptr<bmcweb::AsyncResp>& asyncResp,
                   const std::string& managerId, const std::string& ifaceId) {
                if (!redfish::setUpRedfishRoute(app, req, asyncResp))
                {
                    return;
                }

                if (managerId != BMCWEB_REDFISH_MANAGER_URI_NAME)
                {
                    messages::resourceNotFound(asyncResp->res, "Manager",
                                               managerId);
                    return;
                }

                crow::connections::systemBus->async_method_call(
                    [asyncResp, ifaceId](const boost::system::error_code& ec,
                                         const sdbusplus::message_t& m) {
                        afterDelete(asyncResp, ifaceId, ec, m);
                    },
                    "xyz.openbmc_project.Network",
                    std::string("/xyz/openbmc_project/network/") + ifaceId,
                    "xyz.openbmc_project.Object.Delete", "Delete");
            });
}

} // namespace redfish<|MERGE_RESOLUTION|>--- conflicted
+++ resolved
@@ -1536,18 +1536,13 @@
     for (std::variant<nlohmann::json::object_t, std::nullptr_t>& thisJson :
          input)
     {
-<<<<<<< HEAD
-        std::string pathString =
-            "IPv4StaticAddresses/" + std::to_string(entryIdx);
-=======
         std::string pathString = std::format("IPv4StaticAddresses/{}",
                                              entryIdx);
         AddressPatch& thisAddress = addressesOut.emplace_back();
->>>>>>> bc0ceaef
         nlohmann::json::object_t* obj =
             std::get_if<nlohmann::json::object_t>(&thisJson);
-        if (nicIpEntry != ipv4Data.cend())
-        {
+            if (nicIpEntry != ipv4Data.cend())
+            {
             thisAddress.existingDbusId = nicIpEntry->id;
         }
 
@@ -1555,26 +1550,9 @@
         {
             if (nicIpEntry == ipv4Data.cend())
             {
-<<<<<<< HEAD
-                deleteIPAddress(ifaceId, nicIpEntry->id, asyncResp);
-                nicIpEntry =
-                    getNextStaticIpEntry(++nicIpEntry, ipv4Data.cend());
-                if (!preserveGateway && (nicIpEntry == ipv4Data.cend()))
-                {
-                    // All entries have been processed, and this last has
-                    // requested the IP address be deleted. No prior entry
-                    // performed an action that created or modified a
-                    // gateway. Deleting this IP address means the default
-                    // gateway entry has to be removed as well.
-                    updateIPv4DefaultGateway(ifaceId, "", asyncResp);
-                }
-                entryIdx++;
-                continue;
-=======
                 // Received a DELETE action on an entry not assigned to the NIC
                 messages::resourceCannotBeDeleted(res);
                 return false;
->>>>>>> bc0ceaef
             }
             thisAddress.operation = AddrChange::Delete;
         }
@@ -1582,18 +1560,8 @@
         {
             std::optional<std::string> address;
             std::optional<std::string> gateway;
-<<<<<<< HEAD
-
-            if (!json_util::readJsonObject( //
-                    *obj, asyncResp->res, //
-                    "Address", address, //
-                    "Gateway", gateway, //
-                    "SubnetMask", subnetMask //
-                    ))
-=======
             std::optional<std::string> subnetMask;
             if (!obj->empty())
->>>>>>> bc0ceaef
             {
                 if (!json_util::readJsonObject(*obj, res,               //
                                                "Address", address,      //
@@ -1695,37 +1663,25 @@
                 }
                 gatewayOut = thisAddress.gateway;
                 lastGatewayPath = pathString;
-            }
-        }
+                }
+            }
         nicIpEntry++;
         nicIpEntry = getNextStaticIpEntry(nicIpEntry, ipv4Data.cend());
         entryIdx++;
-    }
-
-<<<<<<< HEAD
-            if (nicIpEntry != ipv4Data.cend())
-            {
-                deleteAndCreateIPAddress(IpVersion::IpV4, ifaceId,
-                                         nicIpEntry->id, prefixLength, *address,
-                                         *gateway, asyncResp);
-                nicIpEntry =
-                    getNextStaticIpEntry(++nicIpEntry, ipv4Data.cend());
-                preserveGateway = true;
-            }
-            else
-=======
-    // Delete the remaining IPs
-    while (nicIpEntry != ipv4Data.cend())
-    {
-        AddressPatch& thisAddress = addressesOut.emplace_back();
-        thisAddress.operation = AddrChange::Delete;
-        thisAddress.existingDbusId = nicIpEntry->id;
-        nicIpEntry++;
-        nicIpEntry = getNextStaticIpEntry(nicIpEntry, ipv4Data.cend());
-    }
-
-    return true;
-}
+            }
+
+            // Delete the remaining IPs
+            while (nicIpEntry != ipv4Data.cend())
+            {
+                AddressPatch& thisAddress = addressesOut.emplace_back();
+                thisAddress.operation = AddrChange::Delete;
+                thisAddress.existingDbusId = nicIpEntry->id;
+                nicIpEntry++;
+                nicIpEntry = getNextStaticIpEntry(nicIpEntry, ipv4Data.cend());
+            }
+
+            return true;
+            }
 
 inline void handleIPv4StaticPatch(
     const std::string& ifaceId,
@@ -1733,27 +1689,26 @@
     const EthernetInterfaceData& ethData,
     const std::vector<IPv4AddressData>& ipv4Data,
     const std::shared_ptr<bmcweb::AsyncResp>& asyncResp)
-{
+        {
     std::vector<AddressPatch> addresses;
     std::string gatewayOut;
     if (!parseAddresses(input, ipv4Data, asyncResp->res, addresses, gatewayOut))
-    {
-        return;
-    }
+            {
+                return;
+            }
 
     // If we're setting the gateway to something new, delete the
     // existing so we won't conflict
     if (!ethData.defaultGateway.empty() && ethData.defaultGateway != gatewayOut)
     {
         updateIPv4DefaultGateway(ifaceId, "", asyncResp);
-    }
+        }
 
     for (const AddressPatch& address : addresses)
     {
         switch (address.operation)
         {
             case AddrChange::Delete:
->>>>>>> bc0ceaef
             {
                 BMCWEB_LOG_ERROR("Deleting id {} on interface {}",
                                  address.existingDbusId, ifaceId);
@@ -1762,12 +1717,6 @@
             break;
             case AddrChange::Update:
             {
-<<<<<<< HEAD
-                nicIpEntry =
-                    getNextStaticIpEntry(++nicIpEntry, ipv4Data.cend());
-                preserveGateway = true;
-                entryIdx++;
-=======
                 // Update is a delete then a recreate
                 // Only need to update if there is an existing ip at this index
                 if (!address.existingDbusId.empty())
@@ -1789,7 +1738,6 @@
                     createIPv4(ifaceId, address.prefixLength, address.gateway,
                                address.address, asyncResp);
                 }
->>>>>>> bc0ceaef
             }
             break;
             default:
