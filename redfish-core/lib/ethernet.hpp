/*
// Copyright (c) 2018 Intel Corporation
//
// Licensed under the Apache License, Version 2.0 (the "License");
// you may not use this file except in compliance with the License.
// You may obtain a copy of the License at
//
//      http://www.apache.org/licenses/LICENSE-2.0
//
// Unless required by applicable law or agreed to in writing, software
// distributed under the License is distributed on an "AS IS" BASIS,
// WITHOUT WARRANTIES OR CONDITIONS OF ANY KIND, either express or implied.
// See the License for the specific language governing permissions and
// limitations under the License.
*/
#pragma once

#include "bmcweb_config.h"

#include "app.hpp"
#include "dbus_singleton.hpp"
#include "dbus_utility.hpp"
#include "error_messages.hpp"
#include "health.hpp"
#include "human_sort.hpp"
#include "query.hpp"
#include "registries/privilege_registry.hpp"
#include "utils/ip_utils.hpp"
#include "utils/json_utils.hpp"

#include <boost/algorithm/string/classification.hpp>
#include <boost/algorithm/string/split.hpp>
#include <boost/url/format.hpp>

#include <array>
#include <optional>
#include <ranges>
#include <regex>
#include <string_view>
#include <vector>

#define MAC_STRING_SIZE 17

namespace redfish
{

enum class LinkType
{
    Local,
    Global
};

/**
 * Structure for keeping IPv4 data required by Redfish
 */
struct IPv4AddressData
{
    std::string id;
    std::string address;
    std::string domain;
    std::string gateway;
    std::string netmask;
    std::string origin;
    LinkType linktype{};
    bool isActive{};
};

/**
 * Structure for keeping IPv6 data required by Redfish
 */
struct IPv6AddressData
{
    std::string id;
    std::string address;
    std::string origin;
    uint8_t prefixLength = 0;
};
/**
 * Structure for keeping basic single Ethernet Interface information
 * available from DBus
 */
struct EthernetInterfaceData
{
    uint32_t speed;
    size_t mtuSize;
    bool autoNeg;
    bool dnsEnabled;
    bool ntpEnabled;
    bool hostNameEnabled;
    bool linkUp;
    bool nicEnabled;
    bool ipv6AcceptRa;
    std::string dhcpEnabled;
    std::string operatingMode;
    std::string hostName;
    std::string defaultGateway;
    std::string ipv6DefaultGateway;
    std::string macAddress;
    std::optional<uint32_t> vlanId;
    std::vector<std::string> nameServers;
    std::vector<std::string> staticNameServers;
    std::vector<std::string> domainnames;
};

struct DHCPParameters
{
    std::optional<bool> dhcpv4Enabled;
    std::optional<bool> useDnsServers;
    std::optional<bool> useNtpServers;
    std::optional<bool> useDomainName;
    std::optional<std::string> dhcpv6OperatingMode;
};

// Helper function that changes bits netmask notation (i.e. /24)
// into full dot notation
inline std::string getNetmask(unsigned int bits)
{
    uint32_t value = 0xffffffff << (32 - bits);
    std::string netmask = std::to_string((value >> 24) & 0xff) + "." +
                          std::to_string((value >> 16) & 0xff) + "." +
                          std::to_string((value >> 8) & 0xff) + "." +
                          std::to_string(value & 0xff);
    return netmask;
}

inline bool translateDhcpEnabledToBool(const std::string& inputDHCP,
                                       bool isIPv4)
{
    if (isIPv4)
    {
        return (
            (inputDHCP ==
             "xyz.openbmc_project.Network.EthernetInterface.DHCPConf.v4") ||
            (inputDHCP ==
             "xyz.openbmc_project.Network.EthernetInterface.DHCPConf.both"));
    }
    return ((inputDHCP ==
             "xyz.openbmc_project.Network.EthernetInterface.DHCPConf.v6") ||
            (inputDHCP ==
             "xyz.openbmc_project.Network.EthernetInterface.DHCPConf.both"));
}

inline std::string getDhcpEnabledEnumeration(bool isIPv4, bool isIPv6)
{
    if (isIPv4 && isIPv6)
    {
        return "xyz.openbmc_project.Network.EthernetInterface.DHCPConf.both";
    }
    if (isIPv4)
    {
        return "xyz.openbmc_project.Network.EthernetInterface.DHCPConf.v4";
    }
    if (isIPv6)
    {
        return "xyz.openbmc_project.Network.EthernetInterface.DHCPConf.v6";
    }
    return "xyz.openbmc_project.Network.EthernetInterface.DHCPConf.none";
}

inline std::string
    translateAddressOriginDbusToRedfish(const std::string& inputOrigin,
                                        bool isIPv4)
{
    if (inputOrigin == "xyz.openbmc_project.Network.IP.AddressOrigin.Static")
    {
        return "Static";
    }
    if (inputOrigin == "xyz.openbmc_project.Network.IP.AddressOrigin.LinkLocal")
    {
        if (isIPv4)
        {
            return "IPv4LinkLocal";
        }
        return "LinkLocal";
    }
    if (inputOrigin == "xyz.openbmc_project.Network.IP.AddressOrigin.DHCP")
    {
        if (isIPv4)
        {
            return "DHCP";
        }
        return "DHCPv6";
    }
    if (inputOrigin == "xyz.openbmc_project.Network.IP.AddressOrigin.SLAAC")
    {
        return "SLAAC";
    }
    return "";
}

inline bool extractEthernetInterfaceData(
    const std::string& ethifaceId,
    const dbus::utility::ManagedObjectType& dbusData,
    EthernetInterfaceData& ethData)
{
    bool idFound = false;
    for (const auto& objpath : dbusData)
    {
        for (const auto& ifacePair : objpath.second)
        {
            if (objpath.first == "/xyz/openbmc_project/network/" + ethifaceId)
            {
                idFound = true;
                if (ifacePair.first == "xyz.openbmc_project.Network.MACAddress")
                {
                    for (const auto& propertyPair : ifacePair.second)
                    {
                        if (propertyPair.first == "MACAddress")
                        {
                            const std::string* mac =
                                std::get_if<std::string>(&propertyPair.second);
                            if (mac != nullptr)
                            {
                                ethData.macAddress = *mac;
                            }
                        }
                    }
                }
                else if (ifacePair.first == "xyz.openbmc_project.Network.VLAN")
                {
                    for (const auto& propertyPair : ifacePair.second)
                    {
                        if (propertyPair.first == "Id")
                        {
                            const uint32_t* id =
                                std::get_if<uint32_t>(&propertyPair.second);
                            if (id != nullptr)
                            {
                                ethData.vlanId = *id;
                            }
                        }
                    }
                }
                else if (ifacePair.first ==
                         "xyz.openbmc_project.Network.EthernetInterface")
                {
                    for (const auto& propertyPair : ifacePair.second)
                    {
                        if (propertyPair.first == "AutoNeg")
                        {
                            const bool* autoNeg =
                                std::get_if<bool>(&propertyPair.second);
                            if (autoNeg != nullptr)
                            {
                                ethData.autoNeg = *autoNeg;
                            }
                        }
                        else if (propertyPair.first == "Speed")
                        {
                            const uint32_t* speed =
                                std::get_if<uint32_t>(&propertyPair.second);
                            if (speed != nullptr)
                            {
                                ethData.speed = *speed;
                            }
                        }
                        else if (propertyPair.first == "MTU")
                        {
                            const uint32_t* mtuSize =
                                std::get_if<uint32_t>(&propertyPair.second);
                            if (mtuSize != nullptr)
                            {
                                ethData.mtuSize = *mtuSize;
                            }
                        }
                        else if (propertyPair.first == "LinkUp")
                        {
                            const bool* linkUp =
                                std::get_if<bool>(&propertyPair.second);
                            if (linkUp != nullptr)
                            {
                                ethData.linkUp = *linkUp;
                            }
                        }
                        else if (propertyPair.first == "NICEnabled")
                        {
                            const bool* nicEnabled =
                                std::get_if<bool>(&propertyPair.second);
                            if (nicEnabled != nullptr)
                            {
                                ethData.nicEnabled = *nicEnabled;
                            }
                        }
                        else if (propertyPair.first == "IPv6AcceptRA")
                        {
                            const bool* ipv6AcceptRa =
                                std::get_if<bool>(&propertyPair.second);
                            if (ipv6AcceptRa != nullptr)
                            {
                                ethData.ipv6AcceptRa = *ipv6AcceptRa;
                            }
                        }
                        else if (propertyPair.first == "Nameservers")
                        {
                            const std::vector<std::string>* nameservers =
                                std::get_if<std::vector<std::string>>(
                                    &propertyPair.second);
                            if (nameservers != nullptr)
                            {
                                ethData.nameServers = *nameservers;
                            }
                        }
                        else if (propertyPair.first == "StaticNameServers")
                        {
                            const std::vector<std::string>* staticNameServers =
                                std::get_if<std::vector<std::string>>(
                                    &propertyPair.second);
                            if (staticNameServers != nullptr)
                            {
                                ethData.staticNameServers = *staticNameServers;
                            }
                        }
                        else if (propertyPair.first == "DHCPEnabled")
                        {
                            const std::string* dhcpEnabled =
                                std::get_if<std::string>(&propertyPair.second);
                            if (dhcpEnabled != nullptr)
                            {
                                ethData.dhcpEnabled = *dhcpEnabled;
                            }
                        }
                        else if (propertyPair.first == "DomainName")
                        {
                            const std::vector<std::string>* domainNames =
                                std::get_if<std::vector<std::string>>(
                                    &propertyPair.second);
                            if (domainNames != nullptr)
                            {
                                ethData.domainnames = *domainNames;
                            }
                        }
                        else if (propertyPair.first == "DefaultGateway")
                        {
                            const std::string* defaultGateway =
                                std::get_if<std::string>(&propertyPair.second);
                            if (defaultGateway != nullptr)
                            {
                                std::string defaultGatewayStr = *defaultGateway;
                                if (defaultGatewayStr.empty())
                                {
                                    ethData.defaultGateway = "0.0.0.0";
                                }
                                else
                                {
                                    ethData.defaultGateway = defaultGatewayStr;
                                }
                            }
                        }
                        else if (propertyPair.first == "DefaultGateway6")
                        {
                            const std::string* defaultGateway6 =
                                std::get_if<std::string>(&propertyPair.second);
                            if (defaultGateway6 != nullptr)
                            {
                                std::string defaultGateway6Str =
                                    *defaultGateway6;
                                if (defaultGateway6Str.empty())
                                {
                                    ethData.ipv6DefaultGateway =
                                        "0:0:0:0:0:0:0:0";
                                }
                                else
                                {
                                    ethData.ipv6DefaultGateway =
                                        defaultGateway6Str;
                                }
                            }
                        }
                    }
                }
            }

            if (objpath.first == "/xyz/openbmc_project/network/dhcp")
            {
                if (ifacePair.first ==
                    "xyz.openbmc_project.Network.DHCPConfiguration")
                {
                    for (const auto& propertyPair : ifacePair.second)
                    {
                        if (propertyPair.first == "DNSEnabled")
                        {
                            const bool* dnsEnabled =
                                std::get_if<bool>(&propertyPair.second);
                            if (dnsEnabled != nullptr)
                            {
                                ethData.dnsEnabled = *dnsEnabled;
                            }
                        }
                        else if (propertyPair.first == "NTPEnabled")
                        {
                            const bool* ntpEnabled =
                                std::get_if<bool>(&propertyPair.second);
                            if (ntpEnabled != nullptr)
                            {
                                ethData.ntpEnabled = *ntpEnabled;
                            }
                        }
                        else if (propertyPair.first == "HostNameEnabled")
                        {
                            const bool* hostNameEnabled =
                                std::get_if<bool>(&propertyPair.second);
                            if (hostNameEnabled != nullptr)
                            {
                                ethData.hostNameEnabled = *hostNameEnabled;
                            }
                        }
                    }
                }
            }
            // System configuration shows up in the global namespace, so no need
            // to check eth number
            if (ifacePair.first ==
                "xyz.openbmc_project.Network.SystemConfiguration")
            {
                for (const auto& propertyPair : ifacePair.second)
                {
                    if (propertyPair.first == "HostName")
                    {
                        const std::string* hostname =
                            std::get_if<std::string>(&propertyPair.second);
                        if (hostname != nullptr)
                        {
                            ethData.hostName = *hostname;
                        }
                    }
                }
            }
        }
    }
    return idFound;
}

// Helper function that extracts data for single ethernet ipv6 address
inline void extractIPV6Data(const std::string& ethifaceId,
                            const dbus::utility::ManagedObjectType& dbusData,
                            std::vector<IPv6AddressData>& ipv6Config)
{
    const std::string ipPathStart = "/xyz/openbmc_project/network/" +
                                    ethifaceId;

    // Since there might be several IPv6 configurations aligned with
    // single ethernet interface, loop over all of them
    for (const auto& objpath : dbusData)
    {
        // Check if proper pattern for object path appears
        if (objpath.first.str.starts_with(ipPathStart + "/"))
        {
            for (const auto& interface : objpath.second)
            {
                if (interface.first == "xyz.openbmc_project.Network.IP")
                {
                    auto type = std::ranges::find_if(interface.second,
                                                     [](const auto& property) {
                        return property.first == "Type";
                    });
                    if (type == interface.second.end())
                    {
                        continue;
                    }

                    const std::string* typeStr =
                        std::get_if<std::string>(&type->second);

                    if (typeStr == nullptr ||
                        (*typeStr !=
                         "xyz.openbmc_project.Network.IP.Protocol.IPv6"))
                    {
                        continue;
                    }

                    // Instance IPv6AddressData structure, and set as
                    // appropriate
                    IPv6AddressData& ipv6Address = ipv6Config.emplace_back();
                    ipv6Address.id =
                        objpath.first.str.substr(ipPathStart.size());
                    for (const auto& property : interface.second)
                    {
                        if (property.first == "Address")
                        {
                            const std::string* address =
                                std::get_if<std::string>(&property.second);
                            if (address != nullptr)
                            {
                                ipv6Address.address = *address;
                            }
                        }
                        else if (property.first == "Origin")
                        {
                            const std::string* origin =
                                std::get_if<std::string>(&property.second);
                            if (origin != nullptr)
                            {
                                ipv6Address.origin =
                                    translateAddressOriginDbusToRedfish(*origin,
                                                                        false);
                            }
                        }
                        else if (property.first == "PrefixLength")
                        {
                            const uint8_t* prefix =
                                std::get_if<uint8_t>(&property.second);
                            if (prefix != nullptr)
                            {
                                ipv6Address.prefixLength = *prefix;
                            }
                        }
                        else if (property.first == "Type" ||
                                 property.first == "Gateway")
                        {
                            // Type & Gateway is not used
                        }
                        else
                        {
                            BMCWEB_LOG_ERROR( "Got extra property: {} on the {} object", property.first, objpath.first.str);
                        }
                    }
                }
            }
        }
    }
}

// Helper function that extracts data for single ethernet ipv4 address
inline void extractIPData(const std::string& ethifaceId,
                          const dbus::utility::ManagedObjectType& dbusData,
                          std::vector<IPv4AddressData>& ipv4Config)
{
    const std::string ipPathStart = "/xyz/openbmc_project/network/" +
                                    ethifaceId;

    // Since there might be several IPv4 configurations aligned with
    // single ethernet interface, loop over all of them
    for (const auto& objpath : dbusData)
    {
        // Check if proper pattern for object path appears
        if (objpath.first.str.starts_with(ipPathStart + "/"))
        {
            for (const auto& interface : objpath.second)
            {
                if (interface.first == "xyz.openbmc_project.Network.IP")
                {
                    auto type = std::ranges::find_if(interface.second,
                                                     [](const auto& property) {
                        return property.first == "Type";
                    });
                    if (type == interface.second.end())
                    {
                        continue;
                    }

                    const std::string* typeStr =
                        std::get_if<std::string>(&type->second);

                    if (typeStr == nullptr ||
                        (*typeStr !=
                         "xyz.openbmc_project.Network.IP.Protocol.IPv4"))
                    {
                        continue;
                    }

                    // Instance IPv4AddressData structure, and set as
                    // appropriate
                    IPv4AddressData& ipv4Address = ipv4Config.emplace_back();
                    ipv4Address.id =
                        objpath.first.str.substr(ipPathStart.size());
                    for (const auto& property : interface.second)
                    {
                        if (property.first == "Address")
                        {
                            const std::string* address =
                                std::get_if<std::string>(&property.second);
                            if (address != nullptr)
                            {
                                ipv4Address.address = *address;
                            }
                        }
                        else if (property.first == "Origin")
                        {
                            const std::string* origin =
                                std::get_if<std::string>(&property.second);
                            if (origin != nullptr)
                            {
                                ipv4Address.origin =
                                    translateAddressOriginDbusToRedfish(*origin,
                                                                        true);
                            }
                        }
                        else if (property.first == "PrefixLength")
                        {
                            const uint8_t* mask =
                                std::get_if<uint8_t>(&property.second);
                            if (mask != nullptr)
                            {
                                // convert it to the string
                                ipv4Address.netmask = getNetmask(*mask);
                            }
                        }
                        else if (property.first == "Type" ||
                                 property.first == "Gateway")
                        {
                            // Type & Gateway is not used
                        }
                        else
                        {
                            BMCWEB_LOG_ERROR( "Got extra property: {} on the {} object", property.first, objpath.first.str);
                        }
                    }
                    // Check if given address is local, or global
                    ipv4Address.linktype =
                        ipv4Address.address.starts_with("169.254.")
                            ? LinkType::Local
                            : LinkType::Global;
                }
            }
        }
    }
}

/**
 * @brief Deletes given IPv4 interface
 *
 * @param[in] ifaceId     Id of interface whose IP should be deleted
 * @param[in] ipHash      DBus Hash id of IP that should be deleted
 * @param[io] asyncResp   Response object that will be returned to client
 *
 * @return None
 */
inline void deleteIPAddress(const std::string& ifaceId,
                            const std::string& ipHash,
                            const std::shared_ptr<bmcweb::AsyncResp>& asyncResp)
{
    crow::connections::systemBus->async_method_call(
        [asyncResp](const boost::system::error_code& ec) {
        if (ec)
        {
            messages::internalError(asyncResp->res);
        }
    },
        "xyz.openbmc_project.Network",
        "/xyz/openbmc_project/network/" + ifaceId + ipHash,
        "xyz.openbmc_project.Object.Delete", "Delete");
}

inline void updateIPv4DefaultGateway(
    const std::string& ifaceId, const std::string& gateway,
    const std::shared_ptr<bmcweb::AsyncResp>& asyncResp)
{
    sdbusplus::asio::setProperty(
        *crow::connections::systemBus, "xyz.openbmc_project.Network",
        "/xyz/openbmc_project/network/" + ifaceId,
        "xyz.openbmc_project.Network.EthernetInterface", "DefaultGateway",
        gateway, [asyncResp](const boost::system::error_code& ec) {
            if (ec)
            {
                messages::internalError(asyncResp->res);
                return;
            }
            asyncResp->res.result(boost::beast::http::status::no_content);
        });
}
/**
 * @brief Creates a static IPv4 entry
 *
 * @param[in] ifaceId      Id of interface upon which to create the IPv4 entry
 * @param[in] prefixLength IPv4 prefix syntax for the subnet mask
 * @param[in] gateway      IPv4 address of this interfaces gateway
 * @param[in] address      IPv4 address to assign to this interface
 * @param[io] asyncResp    Response object that will be returned to client
 *
 * @return None
 */
inline void createIPv4(const std::string& ifaceId, uint8_t prefixLength,
                       const std::string& gateway, const std::string& address,
                       const std::shared_ptr<bmcweb::AsyncResp>& asyncResp)
{
    auto createIpHandler =
        [asyncResp, ifaceId, gateway](const boost::system::error_code& ec) {
        if (ec)
        {
            messages::internalError(asyncResp->res);
            return;
        }
        updateIPv4DefaultGateway(ifaceId, gateway, asyncResp);
    };

    crow::connections::systemBus->async_method_call(
        std::move(createIpHandler), "xyz.openbmc_project.Network",
        "/xyz/openbmc_project/network/" + ifaceId,
        "xyz.openbmc_project.Network.IP.Create", "IP",
        "xyz.openbmc_project.Network.IP.Protocol.IPv4", address, prefixLength,
        gateway);
}

/*
 * @brief Deletes the IPv6 entry for this interface and creates a replacement
 * static IPv6 entry
 *
 * @param[in] ifaceId      Id of interface upon which to create the IPv6 entry
 * @param[in] id           The unique hash entry identifying the DBus entry
 * @param[in] prefixLength IPv6 prefix syntax for the subnet mask
 * @param[in] address      IPv6 address to assign to this interface
 * @param[io] asyncResp    Response object that will be returned to client
 *
 * @return None
 */

enum class IpVersion
{
    IpV4,
    IpV6
};

inline void deleteAndCreateIPAddress(
    IpVersion version, const std::string& ifaceId, const std::string& id,
    uint8_t prefixLength, const std::string& address,
    const std::string& gateway,
    const std::shared_ptr<bmcweb::AsyncResp>& asyncResp)
{
    crow::connections::systemBus->async_method_call(
        [asyncResp, version, ifaceId, address, prefixLength,
         gateway](const boost::system::error_code& ec) {
        if (ec)
        {
            messages::internalError(asyncResp->res);
        }
        std::string protocol = "xyz.openbmc_project.Network.IP.Protocol.";
        protocol += version == IpVersion::IpV4 ? "IPv4" : "IPv6";
        crow::connections::systemBus->async_method_call(
            [asyncResp](const boost::system::error_code& ec2) {
            if (ec2)
            {
                messages::internalError(asyncResp->res);
            }
        },
            "xyz.openbmc_project.Network",
            "/xyz/openbmc_project/network/" + ifaceId,
            "xyz.openbmc_project.Network.IP.Create", "IP", protocol, address,
            prefixLength, gateway);
        },
        "xyz.openbmc_project.Network",
        "/xyz/openbmc_project/network/" + ifaceId + id,
        "xyz.openbmc_project.Object.Delete", "Delete");
}

/**
 * @brief Creates IPv6 with given data
 *
 * @param[in] ifaceId      Id of interface whose IP should be added
 * @param[in] prefixLength Prefix length that needs to be added
 * @param[in] address      IP address that needs to be added
 * @param[io] asyncResp    Response object that will be returned to client
 *
 * @return None
 */
inline void createIPv6(const std::string& ifaceId, uint8_t prefixLength,
                       const std::string& address,
                       const std::shared_ptr<bmcweb::AsyncResp>& asyncResp)
{
    auto createIpHandler =
        [asyncResp, address](const boost::system::error_code& ec) {
        if (ec)
        {
            if (ec == boost::system::errc::io_error)
            {
                messages::propertyValueFormatError(asyncResp->res, address,
                                                   "Address");
            }
            else
            {
                messages::internalError(asyncResp->res);
            }
        }
    };
    // Passing null for gateway, as per redfish spec IPv6StaticAddresses object
    // does not have associated gateway property
    crow::connections::systemBus->async_method_call(
        std::move(createIpHandler), "xyz.openbmc_project.Network",
        "/xyz/openbmc_project/network/" + ifaceId,
        "xyz.openbmc_project.Network.IP.Create", "IP",
        "xyz.openbmc_project.Network.IP.Protocol.IPv6", address, prefixLength,
        "");
}

/**
 * Function that retrieves all properties for given Ethernet Interface
 * Object
 * from EntityManager Network Manager
 * @param ethiface_id a eth interface id to query on DBus
 * @param callback a function that shall be called to convert Dbus output
 * into JSON
 */
template <typename CallbackFunc>
void getEthernetIfaceData(const std::string& ethifaceId,
                          CallbackFunc&& callback)
{
    sdbusplus::message::object_path path("/xyz/openbmc_project/network");
    dbus::utility::getManagedObjects(
        "xyz.openbmc_project.Network", path,
        [ethifaceId{std::string{ethifaceId}},
         callback{std::forward<CallbackFunc>(callback)}](
            const boost::system::error_code& ec,
            const dbus::utility::ManagedObjectType& resp) {
        EthernetInterfaceData ethData{};
        std::vector<IPv4AddressData> ipv4Data;
        std::vector<IPv6AddressData> ipv6Data;

        if (ec)
        {
            callback(false, ethData, ipv4Data, ipv6Data);
            return;
        }

        bool found = extractEthernetInterfaceData(ethifaceId, resp, ethData);
        if (!found)
        {
            callback(false, ethData, ipv4Data, ipv6Data);
            return;
        }

        extractIPData(ethifaceId, resp, ipv4Data);
        // Fix global GW
        for (IPv4AddressData& ipv4 : ipv4Data)
        {
            if (((ipv4.linktype == LinkType::Global) &&
                 (ipv4.gateway == "0.0.0.0")) ||
                (ipv4.origin == "DHCP") || (ipv4.origin == "Static"))
            {
                ipv4.gateway = ethData.defaultGateway;
            }
        }

        extractIPV6Data(ethifaceId, resp, ipv6Data);
        // Finally make a callback with useful data
        callback(true, ethData, ipv4Data, ipv6Data);
        });
}

/**
 * Function that retrieves all Ethernet Interfaces available through Network
 * Manager
 * @param callback a function that shall be called to convert Dbus output
 * into JSON.
 */
template <typename CallbackFunc>
void getEthernetIfaceList(CallbackFunc&& callback)
{
    sdbusplus::message::object_path path("/xyz/openbmc_project/network");
    dbus::utility::getManagedObjects(
        "xyz.openbmc_project.Network", path,
        [callback{std::forward<CallbackFunc>(callback)}](
            const boost::system::error_code& ec,
            const dbus::utility::ManagedObjectType& resp) {
        // Callback requires vector<string> to retrieve all available
        // ethernet interfaces
        std::vector<std::string> ifaceList;
        ifaceList.reserve(resp.size());
        if (ec)
        {
            callback(false, ifaceList);
            return;
        }

        // Iterate over all retrieved ObjectPaths.
        for (const auto& objpath : resp)
        {
            // And all interfaces available for certain ObjectPath.
            for (const auto& interface : objpath.second)
            {
                // If interface is
                // xyz.openbmc_project.Network.EthernetInterface, this is
                // what we're looking for.
                if (interface.first ==
                    "xyz.openbmc_project.Network.EthernetInterface")
                {
                    std::string ifaceId = objpath.first.filename();
                    if (ifaceId.empty())
                    {
                        continue;
                    }
                    // and put it into output vector.
                    ifaceList.emplace_back(ifaceId);
                }
            }
        }

        std::ranges::sort(ifaceList, AlphanumLess<std::string>());

        // Finally make a callback with useful data
        callback(true, ifaceList);
        });
}

inline void
    handleHostnamePatch(const std::string& hostname,
                        const std::shared_ptr<bmcweb::AsyncResp>& asyncResp)
{
    // SHOULD handle host names of up to 255 characters(RFC 1123)
    if (hostname.length() > 255)
    {
        messages::propertyValueFormatError(asyncResp->res, hostname,
                                           "HostName");
        return;
    }
    sdbusplus::asio::setProperty(
        *crow::connections::systemBus, "xyz.openbmc_project.Network",
        "/xyz/openbmc_project/network/config",
        "xyz.openbmc_project.Network.SystemConfiguration", "HostName", hostname,
        [asyncResp](const boost::system::error_code& ec) {
        if (ec)
        {
            messages::internalError(asyncResp->res);
        }
        });
}

inline void
    handleMTUSizePatch(const std::string& ifaceId, const size_t mtuSize,
                       const std::shared_ptr<bmcweb::AsyncResp>& asyncResp)
{
    sdbusplus::message::object_path objPath = "/xyz/openbmc_project/network/" +
                                              ifaceId;
    sdbusplus::asio::setProperty(
        *crow::connections::systemBus, "xyz.openbmc_project.Network", objPath,
        "xyz.openbmc_project.Network.EthernetInterface", "MTU", mtuSize,
        [asyncResp](const boost::system::error_code& ec) {
        if (ec)
        {
            messages::internalError(asyncResp->res);
        }
    });
}

inline void
    handleDomainnamePatch(const std::string& ifaceId,
                          const std::string& domainname,
                          const std::shared_ptr<bmcweb::AsyncResp>& asyncResp)
{
    std::vector<std::string> vectorDomainname = {domainname};
    sdbusplus::asio::setProperty(
        *crow::connections::systemBus, "xyz.openbmc_project.Network",
        "/xyz/openbmc_project/network/" + ifaceId,
        "xyz.openbmc_project.Network.EthernetInterface", "DomainName",
        vectorDomainname, [asyncResp](const boost::system::error_code& ec) {
            if (ec)
            {
                messages::internalError(asyncResp->res);
            }
        });
}

inline bool isHostnameValid(const std::string& hostname)
{
    // A valid host name can never have the dotted-decimal form (RFC 1123)
    if (std::ranges::all_of(hostname, ::isdigit))
    {
        return false;
    }
    // Each label(hostname/subdomains) within a valid FQDN
    // MUST handle host names of up to 63 characters (RFC 1123)
    // labels cannot start or end with hyphens (RFC 952)
    // labels can start with numbers (RFC 1123)
    const static std::regex pattern(
        "^[a-zA-Z0-9]|[a-zA-Z0-9][a-zA-Z0-9\\-]{0,61}[a-zA-Z0-9]$");

    return std::regex_match(hostname, pattern);
}

inline bool isDomainnameValid(const std::string& domainname)
{
    // Can have multiple subdomains
    // Top Level Domain's min length is 2 character
    const static std::regex pattern(
        "^([A-Za-z0-9][a-zA-Z0-9\\-]{1,61}|[a-zA-Z0-9]{1,30}\\.)*[a-zA-Z]{2,}$");

    return std::regex_match(domainname, pattern);
}

inline void handleFqdnPatch(const std::string& ifaceId, const std::string& fqdn,
                            const std::shared_ptr<bmcweb::AsyncResp>& asyncResp)
{
    // Total length of FQDN must not exceed 255 characters(RFC 1035)
    if (fqdn.length() > 255)
    {
        messages::propertyValueFormatError(asyncResp->res, fqdn, "FQDN");
        return;
    }

    size_t pos = fqdn.find('.');
    if (pos == std::string::npos)
    {
        messages::propertyValueFormatError(asyncResp->res, fqdn, "FQDN");
        return;
    }

    std::string hostname;
    std::string domainname;
    domainname = (fqdn).substr(pos + 1);
    hostname = (fqdn).substr(0, pos);

    if (!isHostnameValid(hostname) || !isDomainnameValid(domainname))
    {
        messages::propertyValueFormatError(asyncResp->res, fqdn, "FQDN");
        return;
    }

    handleHostnamePatch(hostname, asyncResp);
    handleDomainnamePatch(ifaceId, domainname, asyncResp);
}

inline void
    handleMACAddressPatch(const std::string& ifaceId,
                          const std::string& macAddress,
                          const std::shared_ptr<bmcweb::AsyncResp>& asyncResp)
{
    if (macAddress.size() > MAC_STRING_SIZE)
    {
        messages::propertyValueFormatError(asyncResp->res, macAddress,
                                           "MACAddress");
        return;
    }

    static constexpr std::string_view dbusNotAllowedError =
        "xyz.openbmc_project.Common.Error.NotAllowed";

    sdbusplus::asio::setProperty(
        *crow::connections::systemBus, "xyz.openbmc_project.Network",
        "/xyz/openbmc_project/network/" + ifaceId,
        "xyz.openbmc_project.Network.MACAddress", "MACAddress", macAddress,
        [asyncResp](const boost::system::error_code& ec,
                    const sdbusplus::message_t& msg) {
        if (ec)
        {
            const sd_bus_error* err = msg.get_error();
            if (err == nullptr)
            {
                messages::internalError(asyncResp->res);
                return;
            }
            if (err->name == dbusNotAllowedError)
            {
                messages::propertyNotWritable(asyncResp->res, "MACAddress");
                return;
            }
            messages::internalError(asyncResp->res);
            return;
        }
        });
}

inline void setDHCPEnabled(const std::string& ifaceId,
                           const std::string& propertyName, const bool v4Value,
                           const bool v6Value,
                           const std::shared_ptr<bmcweb::AsyncResp>& asyncResp)
{
    const std::string dhcp = getDhcpEnabledEnumeration(v4Value, v6Value);
    sdbusplus::asio::setProperty(
        *crow::connections::systemBus, "xyz.openbmc_project.Network",
        "/xyz/openbmc_project/network/" + ifaceId,
        "xyz.openbmc_project.Network.EthernetInterface", propertyName, dhcp,
        [asyncResp](const boost::system::error_code& ec) {
        if (ec)
        {
            BMCWEB_LOG_ERROR("D-Bus responses error: {}", ec);
            messages::internalError(asyncResp->res);
            return;
        }
        messages::success(asyncResp->res);
        });
}

inline void setEthernetInterfaceBoolProperty(
    const std::string& ifaceId, const std::string& propertyName,
    const bool& value, const std::shared_ptr<bmcweb::AsyncResp>& asyncResp)
{
    sdbusplus::asio::setProperty(
        *crow::connections::systemBus, "xyz.openbmc_project.Network",
        "/xyz/openbmc_project/network/" + ifaceId,
        "xyz.openbmc_project.Network.EthernetInterface", propertyName, value,
        [asyncResp](const boost::system::error_code& ec) {
        if (ec)
        {
            BMCWEB_LOG_ERROR("D-Bus responses error: {}", ec);
            messages::internalError(asyncResp->res);
            return;
        }
        });
}

inline void setDHCPv4Config(const std::string& propertyName, const bool& value,
                            const std::shared_ptr<bmcweb::AsyncResp>& asyncResp)
{
    BMCWEB_LOG_DEBUG("{} = {}", propertyName, value);
    sdbusplus::asio::setProperty(
        *crow::connections::systemBus, "xyz.openbmc_project.Network",
        "/xyz/openbmc_project/network/dhcp",
        "xyz.openbmc_project.Network.DHCPConfiguration", propertyName, value,
        [asyncResp](const boost::system::error_code& ec) {
        if (ec)
        {
            BMCWEB_LOG_ERROR("D-Bus responses error: {}", ec);
            messages::internalError(asyncResp->res);
            return;
        }
        });
}

inline void handleSLAACAutoConfigPatch(
    const std::string& ifaceId, bool ipv6AutoConfigEnabled,
    const std::shared_ptr<bmcweb::AsyncResp>& asyncResp)
{
    sdbusplus::message::object_path path("/xyz/openbmc_project/network");
    path /= ifaceId;
    sdbusplus::asio::setProperty(
        *crow::connections::systemBus, "xyz.openbmc_project.Network", path,
        "xyz.openbmc_project.Network.EthernetInterface", "IPv6AcceptRA",
        ipv6AutoConfigEnabled,
        [asyncResp](const boost::system::error_code& ec) {
        if (ec)
        {
            BMCWEB_LOG_ERROR("D-Bus responses error: {}", ec);
            messages::internalError(asyncResp->res);
            return;
        }
        messages::success(asyncResp->res);
        });
}

inline void handleDHCPPatch(const std::string& ifaceId,
                            const EthernetInterfaceData& ethData,
                            const DHCPParameters& v4dhcpParms,
                            const DHCPParameters& v6dhcpParms,
                            const std::shared_ptr<bmcweb::AsyncResp>& asyncResp)
{
    bool ipv4Active = translateDhcpEnabledToBool(ethData.dhcpEnabled, true);
    bool ipv6Active = translateDhcpEnabledToBool(ethData.dhcpEnabled, false);

    bool nextv4DHCPState =
        v4dhcpParms.dhcpv4Enabled ? *v4dhcpParms.dhcpv4Enabled : ipv4Active;

    bool nextv6DHCPState{};
    if (v6dhcpParms.dhcpv6OperatingMode)
    {
        if ((*v6dhcpParms.dhcpv6OperatingMode != "Enabled") &&
            (*v6dhcpParms.dhcpv6OperatingMode != "Disabled"))
        {
            messages::propertyValueFormatError(asyncResp->res,
                                               *v6dhcpParms.dhcpv6OperatingMode,
                                               "OperatingMode");
            return;
        }
        nextv6DHCPState = (*v6dhcpParms.dhcpv6OperatingMode == "Enabled");
    }
    else
    {
        nextv6DHCPState = ipv6Active;
    }

    bool nextDNS{};
    if (v4dhcpParms.useDnsServers && v6dhcpParms.useDnsServers)
    {
        if (*v4dhcpParms.useDnsServers != *v6dhcpParms.useDnsServers)
        {
            messages::generalError(asyncResp->res);
            return;
        }
        nextDNS = *v4dhcpParms.useDnsServers;
    }
    else if (v4dhcpParms.useDnsServers)
    {
        nextDNS = *v4dhcpParms.useDnsServers;
    }
    else if (v6dhcpParms.useDnsServers)
    {
        nextDNS = *v6dhcpParms.useDnsServers;
    }
    else
    {
        nextDNS = ethData.dnsEnabled;
    }

    bool nextNTP{};
    if (v4dhcpParms.useNtpServers && v6dhcpParms.useNtpServers)
    {
        if (*v4dhcpParms.useNtpServers != *v6dhcpParms.useNtpServers)
        {
            messages::generalError(asyncResp->res);
            return;
        }
        nextNTP = *v4dhcpParms.useNtpServers;
    }
    else if (v4dhcpParms.useNtpServers)
    {
        nextNTP = *v4dhcpParms.useNtpServers;
    }
    else if (v6dhcpParms.useNtpServers)
    {
        nextNTP = *v6dhcpParms.useNtpServers;
    }
    else
    {
        nextNTP = ethData.ntpEnabled;
    }

    bool nextUseDomain{};
    if (v4dhcpParms.useDomainName && v6dhcpParms.useDomainName)
    {
        if (*v4dhcpParms.useDomainName != *v6dhcpParms.useDomainName)
        {
            messages::generalError(asyncResp->res);
            return;
        }
        nextUseDomain = *v4dhcpParms.useDomainName;
    }
    else if (v4dhcpParms.useDomainName)
    {
        nextUseDomain = *v4dhcpParms.useDomainName;
    }
    else if (v6dhcpParms.useDomainName)
    {
        nextUseDomain = *v6dhcpParms.useDomainName;
    }
    else
    {
        nextUseDomain = ethData.hostNameEnabled;
    }

    BMCWEB_LOG_DEBUG("set DHCPEnabled...");
    setDHCPEnabled(ifaceId, "DHCPEnabled", nextv4DHCPState, nextv6DHCPState,
                   asyncResp);
    BMCWEB_LOG_DEBUG("set DNSEnabled...");
    setDHCPv4Config("DNSEnabled", nextDNS, asyncResp);
    BMCWEB_LOG_DEBUG("set NTPEnabled...");
    setDHCPv4Config("NTPEnabled", nextNTP, asyncResp);
    BMCWEB_LOG_DEBUG("set HostNameEnabled...");
    setDHCPv4Config("HostNameEnabled", nextUseDomain, asyncResp);
}

inline std::vector<IPv4AddressData>::const_iterator getNextStaticIpEntry(
    const std::vector<IPv4AddressData>::const_iterator& head,
    const std::vector<IPv4AddressData>::const_iterator& end)
{
    return std::find_if(head, end, [](const IPv4AddressData& value) {
        return value.origin == "Static";
    });
}

inline std::vector<IPv6AddressData>::const_iterator getNextStaticIpEntry(
    const std::vector<IPv6AddressData>::const_iterator& head,
    const std::vector<IPv6AddressData>::const_iterator& end)
{
    return std::find_if(head, end, [](const IPv6AddressData& value) {
        return value.origin == "Static";
    });
}

inline void
    handleIPv4StaticPatch(const std::string& ifaceId,
                          nlohmann::json::array_t& input,
                          const std::vector<IPv4AddressData>& ipv4Data,
                          const std::shared_ptr<bmcweb::AsyncResp>& asyncResp)
{
    if (input.empty())
    {
        messages::propertyValueTypeError(asyncResp->res, input,
                                         "IPv4StaticAddresses");
        return;
    }

    unsigned entryIdx = 1;
    // Find the first static IP address currently active on the NIC and
    // match it to the first JSON element in the IPv4StaticAddresses array.
    // Match each subsequent JSON element to the next static IP programmed
    // into the NIC.
    std::vector<IPv4AddressData>::const_iterator nicIpEntry =
        getNextStaticIpEntry(ipv4Data.cbegin(), ipv4Data.cend());

    for (nlohmann::json& thisJson : input)
    {
        std::string pathString = "IPv4StaticAddresses/" +
                                 std::to_string(entryIdx);

        if (!thisJson.is_null() && !thisJson.empty())
        {
            std::optional<std::string> address;
            std::optional<std::string> subnetMask;
            std::optional<std::string> gateway;

            if (!json_util::readJson(thisJson, asyncResp->res, "Address",
                                     address, "SubnetMask", subnetMask,
                                     "Gateway", gateway))
            {
                messages::propertyValueFormatError(asyncResp->res, thisJson,
                                                   pathString);
                return;
            }

            // Find the address/subnet/gateway values. Any values that are
            // not explicitly provided are assumed to be unmodified from the
            // current state of the interface. Merge existing state into the
            // current request.
            if (address)
            {
                if (!ip_util::ipv4VerifyIpAndGetBitcount(*address))
                {
                    messages::propertyValueFormatError(asyncResp->res, *address,
                                                       pathString + "/Address");
                    return;
                }
            }
            else if (nicIpEntry != ipv4Data.cend())
            {
                address = (nicIpEntry->address);
            }
            else
            {
                messages::propertyMissing(asyncResp->res,
                                          pathString + "/Address");
                return;
            }

            uint8_t prefixLength = 0;
            if (subnetMask)
            {
                if (!ip_util::ipv4VerifyIpAndGetBitcount(*subnetMask,
                                                         &prefixLength))
                {
                    messages::propertyValueFormatError(
                        asyncResp->res, *subnetMask,
                        pathString + "/SubnetMask");
                    return;
                }
            }
            else if (nicIpEntry != ipv4Data.cend())
            {
                if (!ip_util::ipv4VerifyIpAndGetBitcount(nicIpEntry->netmask,
                                                         &prefixLength))
                {
                    messages::propertyValueFormatError(
                        asyncResp->res, nicIpEntry->netmask,
                        pathString + "/SubnetMask");
                    return;
                }
            }
            else
            {
                messages::propertyMissing(asyncResp->res,
                                          pathString + "/SubnetMask");
                return;
            }

            if (gateway)
            {
                if (!ip_util::ipv4VerifyIpAndGetBitcount(*gateway))
                {
                    messages::propertyValueFormatError(asyncResp->res, *gateway,
                                                       pathString + "/Gateway");
                    return;
                }
            }
            else if (nicIpEntry != ipv4Data.cend())
            {
                gateway = nicIpEntry->gateway;
            }
            else
            {
                messages::propertyMissing(asyncResp->res,
                                          pathString + "/Gateway");
                return;
            }

            if (nicIpEntry != ipv4Data.cend())
            {
                deleteAndCreateIPAddress(IpVersion::IpV4, ifaceId,
                                         nicIpEntry->id, prefixLength, *address,
                                         *gateway, asyncResp);
                nicIpEntry = getNextStaticIpEntry(++nicIpEntry,
                                                  ipv4Data.cend());
            }
            else
            {
                createIPv4(ifaceId, prefixLength, *gateway, *address,
                           asyncResp);
            }
            entryIdx++;
        }
        else
        {
            if (nicIpEntry == ipv4Data.cend())
            {
                // Requesting a DELETE/DO NOT MODIFY action for an item
                // that isn't present on the eth(n) interface. Input JSON is
                // in error, so bail out.
                if (thisJson.is_null())
                {
                    messages::resourceCannotBeDeleted(asyncResp->res);
                    return;
                }
                messages::propertyValueFormatError(asyncResp->res, thisJson,
                                                   pathString);
                return;
            }

            if (thisJson.is_null())
            {
                deleteIPAddress(ifaceId, nicIpEntry->id, asyncResp);
            }
            if (nicIpEntry != ipv4Data.cend())
            {
                nicIpEntry = getNextStaticIpEntry(++nicIpEntry,
                                                  ipv4Data.cend());
            }
            entryIdx++;
        }
    }
}

inline void handleStaticNameServersPatch(
    const std::string& ifaceId,
    const std::vector<std::string>& updatedStaticNameServers,
    const std::shared_ptr<bmcweb::AsyncResp>& asyncResp)
{
    sdbusplus::asio::setProperty(
        *crow::connections::systemBus, "xyz.openbmc_project.Network",
        "/xyz/openbmc_project/network/" + ifaceId,
        "xyz.openbmc_project.Network.EthernetInterface", "StaticNameServers",
        updatedStaticNameServers,
        [asyncResp](const boost::system::error_code& ec) {
        if (ec)
        {
            messages::internalError(asyncResp->res);
            return;
        }
        });
}

inline void handleIPv6StaticAddressesPatch(
    const std::string& ifaceId, const nlohmann::json::array_t& input,
    const std::vector<IPv6AddressData>& ipv6Data,
    const std::shared_ptr<bmcweb::AsyncResp>& asyncResp)
{
    if (input.empty())
    {
        messages::propertyValueTypeError(asyncResp->res, input,
                                         "IPv6StaticAddresses");
        return;
    }
    size_t entryIdx = 1;
    std::vector<IPv6AddressData>::const_iterator nicIpEntry =
        getNextStaticIpEntry(ipv6Data.cbegin(), ipv6Data.cend());
    for (const nlohmann::json& thisJson : input)
    {
        std::string pathString = "IPv6StaticAddresses/" +
                                 std::to_string(entryIdx);

        if (!thisJson.is_null() && !thisJson.empty())
        {
            std::optional<std::string> address;
            std::optional<uint8_t> prefixLength;
            nlohmann::json thisJsonCopy = thisJson;
            if (!json_util::readJson(thisJsonCopy, asyncResp->res, "Address",
                                     address, "PrefixLength", prefixLength))
            {
                messages::propertyValueFormatError(asyncResp->res, thisJson,
                                                   pathString);
                return;
            }

            const std::string* addr = nullptr;
            uint8_t prefix = 0;

            // Find the address and prefixLength values. Any values that are
            // not explicitly provided are assumed to be unmodified from the
            // current state of the interface. Merge existing state into the
            // current request.
            if (address)
            {
                addr = &(*address);
            }
            else if (nicIpEntry != ipv6Data.end())
            {
                addr = &(nicIpEntry->address);
            }
            else
            {
                messages::propertyMissing(asyncResp->res,
                                          pathString + "/Address");
                return;
            }

            if (prefixLength)
            {
                prefix = *prefixLength;
            }
            else if (nicIpEntry != ipv6Data.end())
            {
                prefix = nicIpEntry->prefixLength;
            }
            else
            {
                messages::propertyMissing(asyncResp->res,
                                          pathString + "/PrefixLength");
                return;
            }

            if (nicIpEntry != ipv6Data.end())
            {
                deleteAndCreateIPAddress(IpVersion::IpV6, ifaceId,
                                         nicIpEntry->id, prefix, *addr, "",
                                         asyncResp);
                nicIpEntry = getNextStaticIpEntry(++nicIpEntry,
                                                  ipv6Data.cend());
            }
            else
            {
                createIPv6(ifaceId, *prefixLength, *addr, asyncResp);
            }
            entryIdx++;
        }
        else
        {
            if (nicIpEntry == ipv6Data.end())
            {
                // Requesting a DELETE/DO NOT MODIFY action for an item
                // that isn't present on the eth(n) interface. Input JSON is
                // in error, so bail out.
                if (thisJson.is_null())
                {
                    messages::resourceCannotBeDeleted(asyncResp->res);
                    return;
                }
                messages::propertyValueFormatError(asyncResp->res, thisJson,
                                                   pathString);
                return;
            }

            if (thisJson.is_null())
            {
                deleteIPAddress(ifaceId, nicIpEntry->id, asyncResp);
            }
            if (nicIpEntry != ipv6Data.cend())
            {
                nicIpEntry = getNextStaticIpEntry(++nicIpEntry,
                                                  ipv6Data.cend());
            }
            entryIdx++;
        }
    }
}

<<<<<<< HEAD
inline std::string extractParentInterfaceName(const std::string& ifaceId)
=======
inline void parseInterfaceData(
    const std::shared_ptr<bmcweb::AsyncResp>& asyncResp,
    const std::string& ifaceId, const EthernetInterfaceData& ethData,
    const boost::container::flat_set<IPv4AddressData>& ipv4Data,
    const boost::container::flat_set<IPv6AddressData>& ipv6Data,
    const std::string& route="/redfish/v1/Managers/" PLATFORMBMCID "/EthernetInterfaces/",
    const bool& vlans=true)
>>>>>>> e0d05ca6
{
    std::size_t pos = ifaceId.find('_');
    return ifaceId.substr(0, pos);
}

inline void
    parseInterfaceData(const std::shared_ptr<bmcweb::AsyncResp>& asyncResp,
                       const std::string& ifaceId,
                       const EthernetInterfaceData& ethData,
                       const std::vector<IPv4AddressData>& ipv4Data,
                       const std::vector<IPv6AddressData>& ipv6Data)
{
    nlohmann::json& jsonResponse = asyncResp->res.jsonValue;
    jsonResponse["Id"] = ifaceId;
    jsonResponse["@odata.id"] = route + ifaceId;
    jsonResponse["InterfaceEnabled"] = ethData.nicEnabled;

    if constexpr (bmcwebEnableHealthPopulate)
    {
        constexpr std::array<std::string_view, 1> inventoryForEthernet = {
            "xyz.openbmc_project.Inventory.Item.Ethernet"};
        auto health = std::make_shared<HealthPopulate>(asyncResp);
        dbus::utility::getSubTreePaths(
            "/", 0, inventoryForEthernet,
            [health](const boost::system::error_code& ec,
                     const dbus::utility::MapperGetSubTreePathsResponse& resp) {
            if (ec)
            {
                return;
            }

            health->inventory = resp;
            });

        health->populate();
    }

    if (ethData.nicEnabled)
    {
        jsonResponse["LinkStatus"] = ethData.linkUp ? "LinkUp" : "LinkDown";
        jsonResponse["Status"]["State"] = "Enabled";
    }
    else
    {
        jsonResponse["LinkStatus"] = "NoLink";
        jsonResponse["Status"]["State"] = "Disabled";
    }

    jsonResponse["SpeedMbps"] = ethData.speed;
    jsonResponse["MTUSize"] = ethData.mtuSize;
    jsonResponse["MACAddress"] = ethData.macAddress;
    jsonResponse["DHCPv4"]["DHCPEnabled"] =
        translateDhcpEnabledToBool(ethData.dhcpEnabled, true);
    jsonResponse["DHCPv4"]["UseNTPServers"] = ethData.ntpEnabled;
    jsonResponse["DHCPv4"]["UseDNSServers"] = ethData.dnsEnabled;
    jsonResponse["DHCPv4"]["UseDomainName"] = ethData.hostNameEnabled;

    jsonResponse["DHCPv6"]["OperatingMode"] =
        translateDhcpEnabledToBool(ethData.dhcpEnabled, false) ? "Enabled"
                                                               : "Disabled";
    jsonResponse["DHCPv6"]["UseNTPServers"] = ethData.ntpEnabled;
    jsonResponse["DHCPv6"]["UseDNSServers"] = ethData.dnsEnabled;
    jsonResponse["DHCPv6"]["UseDomainName"] = ethData.hostNameEnabled;
    jsonResponse["StatelessAddressAutoConfig"]["IPv6AutoConfigEnabled"] =
        ethData.ipv6AcceptRa;

    if (!ethData.hostName.empty())
    {
        jsonResponse["HostName"] = ethData.hostName;

        // When domain name is empty then it means, that it is a network
        // without domain names, and the host name itself must be treated as
        // FQDN
        std::string fqdn = ethData.hostName;
        if (!ethData.domainnames.empty())
        {
            fqdn += "." + ethData.domainnames[0];
        }
        jsonResponse["FQDN"] = fqdn;
    }
<<<<<<< HEAD

    if (ethData.vlanId)
    {
        jsonResponse["EthernetInterfaceType"] = "Virtual";
        jsonResponse["VLAN"]["VLANEnable"] = true;
        jsonResponse["VLAN"]["VLANId"] = *ethData.vlanId;
        jsonResponse["VLAN"]["Tagged"] = true;

        nlohmann::json::array_t relatedInterfaces;
        nlohmann::json& parentInterface = relatedInterfaces.emplace_back();
        parentInterface["@odata.id"] =
            boost::urls::format("/redfish/v1/Managers/bmc/EthernetInterfaces",
                                extractParentInterfaceName(ifaceId));
        jsonResponse["Links"]["RelatedInterfaces"] =
            std::move(relatedInterfaces);
    }
    else
    {
        jsonResponse["EthernetInterfaceType"] = "Physical";
    }

=======
    if (vlans)
    {
        jsonResponse["VLANs"] = {{"@odata.id", route + ifaceId + "/VLANs"}};
    }
>>>>>>> e0d05ca6
    jsonResponse["NameServers"] = ethData.nameServers;
    jsonResponse["StaticNameServers"] = ethData.staticNameServers;

    nlohmann::json& ipv4Array = jsonResponse["IPv4Addresses"];
    nlohmann::json& ipv4StaticArray = jsonResponse["IPv4StaticAddresses"];
    ipv4Array = nlohmann::json::array();
    ipv4StaticArray = nlohmann::json::array();
    for (const auto& ipv4Config : ipv4Data)
    {
        std::string gatewayStr = ipv4Config.gateway;
        if (gatewayStr.empty())
        {
            gatewayStr = "0.0.0.0";
        }
        nlohmann::json::object_t ipv4;
        ipv4["AddressOrigin"] = ipv4Config.origin;
        ipv4["SubnetMask"] = ipv4Config.netmask;
        ipv4["Address"] = ipv4Config.address;
        ipv4["Gateway"] = gatewayStr;

        if (ipv4Config.origin == "Static")
        {
            ipv4StaticArray.push_back(ipv4);
        }

        ipv4Array.emplace_back(std::move(ipv4));
    }

    std::string ipv6GatewayStr = ethData.ipv6DefaultGateway;
    if (ipv6GatewayStr.empty())
    {
        ipv6GatewayStr = "0:0:0:0:0:0:0:0";
    }

    jsonResponse["IPv6DefaultGateway"] = ipv6GatewayStr;

    nlohmann::json& ipv6Array = jsonResponse["IPv6Addresses"];
    nlohmann::json& ipv6StaticArray = jsonResponse["IPv6StaticAddresses"];
    ipv6Array = nlohmann::json::array();
    ipv6StaticArray = nlohmann::json::array();
    nlohmann::json& ipv6AddrPolicyTable =
        jsonResponse["IPv6AddressPolicyTable"];
    ipv6AddrPolicyTable = nlohmann::json::array();
    for (const auto& ipv6Config : ipv6Data)
    {
        nlohmann::json::object_t ipv6;
        ipv6["Address"] = ipv6Config.address;
        ipv6["PrefixLength"] = ipv6Config.prefixLength;
        ipv6["AddressOrigin"] = ipv6Config.origin;

        ipv6Array.emplace_back(std::move(ipv6));
        if (ipv6Config.origin == "Static")
        {
            nlohmann::json::object_t ipv6Static;
            ipv6Static["Address"] = ipv6Config.address;
            ipv6Static["PrefixLength"] = ipv6Config.prefixLength;
            ipv6StaticArray.emplace_back(std::move(ipv6Static));
        }
    }
}

inline void afterDelete(const std::shared_ptr<bmcweb::AsyncResp>& asyncResp,
                        const std::string& ifaceId,
                        const boost::system::error_code& ec,
                        const sdbusplus::message_t& m)
{
    if (!ec)
    {
        return;
    }
    const sd_bus_error* dbusError = m.get_error();
    if (dbusError == nullptr)
    {
        messages::internalError(asyncResp->res);
        return;
    }
    BMCWEB_LOG_DEBUG("DBus error: {}", dbusError->name);

    if (std::string_view("org.freedesktop.DBus.Error.UnknownObject") ==
        dbusError->name)
    {
        messages::resourceNotFound(asyncResp->res, "EthernetInterface",
                                   ifaceId);
        return;
    }
    if (std::string_view("org.freedesktop.DBus.Error.UnknownMethod") ==
        dbusError->name)
    {
        messages::resourceCannotBeDeleted(asyncResp->res);
        return;
    }
    messages::internalError(asyncResp->res);
}

inline void afterVlanCreate(const std::shared_ptr<bmcweb::AsyncResp>& asyncResp,
                            const std::string& parentInterfaceUri,
                            const std::string& vlanInterface,
                            const boost::system::error_code& ec,
                            const sdbusplus::message_t& m

)
{
    if (ec)
    {
        const sd_bus_error* dbusError = m.get_error();
        if (dbusError == nullptr)
        {
            messages::internalError(asyncResp->res);
            return;
        }
        BMCWEB_LOG_DEBUG("DBus error: {}", dbusError->name);

        if (std::string_view(
                "xyz.openbmc_project.Common.Error.ResourceNotFound") ==
            dbusError->name)
        {
            messages::propertyValueNotInList(
                asyncResp->res, parentInterfaceUri,
                "Links/RelatedInterfaces/0/@odata.id");
            return;
        }
        if (std::string_view(
                "xyz.openbmc_project.Common.Error.InvalidArgument") ==
            dbusError->name)
        {
            messages::resourceAlreadyExists(asyncResp->res, "EthernetInterface",
                                            "Id", vlanInterface);
            return;
        }
        messages::internalError(asyncResp->res);
        return;
    }

    const boost::urls::url vlanInterfaceUri = boost::urls::format(
        "/redfish/v1/Managers/bmc/EthernetInterfaces/{}", vlanInterface);
    asyncResp->res.addHeader("Location", vlanInterfaceUri.buffer());
}

inline bool verifyNames(const std::string& parent, const std::string& iface)
{
    return iface.starts_with(parent + "_");
}


inline void requestEthernetInterfacesRoutes(App& app)
{
    BMCWEB_ROUTE(app,
                 "/redfish/v1/Managers/" PLATFORMBMCID "/EthernetInterfaces/")
        .privileges(redfish::privileges::getEthernetInterfaceCollection)
        .methods(boost::beast::http::verb::get)(
            [&app](const crow::Request& req,
                   const std::shared_ptr<bmcweb::AsyncResp>& asyncResp) {
        if (!redfish::setUpRedfishRoute(app, req, asyncResp))
        {
            return;
        }

        asyncResp->res.jsonValue["@odata.type"] =
            "#EthernetInterfaceCollection.EthernetInterfaceCollection";
        asyncResp->res.jsonValue["@odata.id"] =
            "/redfish/v1/Managers/" PLATFORMBMCID "/EthernetInterfaces";
        asyncResp->res.jsonValue["Name"] =
            "Ethernet Network Interface Collection";
        asyncResp->res.jsonValue["Description"] =
            "Collection of EthernetInterfaces for this Manager";

        // Get eth interface list, and call the below callback for JSON
        // preparation
        getEthernetIfaceList(
            [asyncResp](const bool& success,
                        const std::vector<std::string>& ifaceList) {
            if (!success)
            {
                messages::internalError(asyncResp->res);
                return;
            }

            nlohmann::json& ifaceArray = asyncResp->res.jsonValue["Members"];
            ifaceArray = nlohmann::json::array();
	    std::string tag = "_";
            for (const std::string& ifaceItem : ifaceList)
            {
                std::size_t found = ifaceItem.find(tag);
                if (found == std::string::npos)
                {
                    nlohmann::json::object_t iface;
                    iface["@odata.id"] = "/redfish/v1/Managers/" PLATFORMBMCID
                                         "/EthernetInterfaces/" +
                                         ifaceItem;
                    ifaceArray.push_back(std::move(iface));
                }
            }

            asyncResp->res.jsonValue["Members@odata.count"] = ifaceArray.size();
            asyncResp->res.jsonValue["@odata.id"] =
                "/redfish/v1/Managers/" PLATFORMBMCID "/EthernetInterfaces";
        });
    });

     BMCWEB_ROUTE(app,
                 "/redfish/v1/Managers/" PLATFORMBMCID "/EthernetInterfaces/")    
        .privileges(redfish::privileges::postEthernetInterfaceCollection)
        .methods(boost::beast::http::verb::post)(
            [&app](const crow::Request& req,
                   const std::shared_ptr<bmcweb::AsyncResp>& asyncResp) {
        if (!redfish::setUpRedfishRoute(app, req, asyncResp))
        {
            return;
        }

        bool vlanEnable = false;
        uint32_t vlanId = 0;
        nlohmann::json::array_t relatedInterfaces;

        if (!json_util::readJsonPatch(req, asyncResp->res, "VLAN/VLANEnable",
                                      vlanEnable, "VLAN/VLANId", vlanId,
                                      "Links/RelatedInterfaces",
                                      relatedInterfaces))
        {
            return;
        }

        if (relatedInterfaces.size() != 1)
        {
            messages::arraySizeTooLong(asyncResp->res,
                                       "Links/RelatedInterfaces",
                                       relatedInterfaces.size());
            return;
        }

        std::string parentInterfaceUri;
        if (!json_util::readJson(relatedInterfaces[0], asyncResp->res,
                                 "@odata.id", parentInterfaceUri))
        {
            messages::propertyMissing(asyncResp->res,
                                      "Links/RelatedInterfaces/0/@odata.id");
            return;
        }
        BMCWEB_LOG_INFO("Parent Interface URI: {}", parentInterfaceUri);

        boost::system::result<boost::urls::url_view> parsedUri =
            boost::urls::parse_relative_ref(parentInterfaceUri);
        if (!parsedUri)
        {
            messages::propertyValueFormatError(
                asyncResp->res, parentInterfaceUri,
                "Links/RelatedInterfaces/0/@odata.id");
            return;
        }

        std::string parentInterface;
        if (!crow::utility::readUrlSegments(
                *parsedUri, "redfish", "v1", "Managers", "bmc",
                "EthernetInterfaces", std::ref(parentInterface)))
        {
            messages::propertyValueNotInList(
                asyncResp->res, parentInterfaceUri,
                "Links/RelatedInterfaces/0/@odata.id");
            return;
        }

        if (!vlanEnable)
        {
            // In OpenBMC implementation, VLANEnable cannot be false on
            // create
            messages::propertyValueIncorrect(asyncResp->res, "VLAN/VLANEnable",
                                             "false");
            return;
        }

        std::string vlanInterface = parentInterface + "_" +
                                    std::to_string(vlanId);
        crow::connections::systemBus->async_method_call(
            [asyncResp, parentInterfaceUri,
             vlanInterface](const boost::system::error_code& ec,
                            const sdbusplus::message_t& m) {
            afterVlanCreate(asyncResp, parentInterfaceUri, vlanInterface, ec,
                            m);
            },
            "xyz.openbmc_project.Network", "/xyz/openbmc_project/network",
            "xyz.openbmc_project.Network.VLAN.Create", "VLAN", parentInterface,
            vlanId);
        });

    BMCWEB_ROUTE(app,
                 "/redfish/v1/Managers/" PLATFORMBMCID "/EthernetInterfaces/<str>")
        .privileges(redfish::privileges::getEthernetInterface)
        .methods(boost::beast::http::verb::get)(
            [&app](const crow::Request& req,
                   const std::shared_ptr<bmcweb::AsyncResp>& asyncResp,
                   const std::string& ifaceId) {
        if (!redfish::setUpRedfishRoute(app, req, asyncResp))
        {
            return;
        }
        getEthernetIfaceData(
            ifaceId,
            [asyncResp, ifaceId](const bool& success,
                                 const EthernetInterfaceData& ethData,
                                 const std::vector<IPv4AddressData>& ipv4Data,
                                 const std::vector<IPv6AddressData>& ipv6Data) {
            if (!success)
            {
                // TODO(Pawel)consider distinguish between non
                // existing object, and other errors
                messages::resourceNotFound(asyncResp->res, "EthernetInterface",
                                           ifaceId);
                return;
            }

            asyncResp->res.jsonValue["@odata.type"] =
                "#EthernetInterface.v1_9_0.EthernetInterface";
            asyncResp->res.jsonValue["Name"] = "Manager Ethernet Interface";
            asyncResp->res.jsonValue["Description"] =
                "Management Network Interface";

            parseInterfaceData(asyncResp, ifaceId, ethData, ipv4Data, ipv6Data);
        });
    });

    BMCWEB_ROUTE(app, "/redfish/v1/Managers/" PLATFORMBMCID
                      "/EthernetInterfaces/<str>/")
        .privileges(redfish::privileges::patchEthernetInterface)
        .methods(boost::beast::http::verb::patch)(
            [&app](const crow::Request& req,
                   const std::shared_ptr<bmcweb::AsyncResp>& asyncResp,
                   const std::string& ifaceId) {
        if (!redfish::setUpRedfishRoute(app, req, asyncResp))
        {
            return;
        }
        std::optional<std::string> hostname;
        std::optional<std::string> fqdn;
        std::optional<std::string> macAddress;
        std::optional<std::string> ipv6DefaultGateway;
        std::optional<nlohmann::json::array_t> ipv4StaticAddresses;
        std::optional<nlohmann::json::array_t> ipv6StaticAddresses;
        std::optional<std::vector<std::string>> staticNameServers;
        std::optional<nlohmann::json> dhcpv4;
        std::optional<nlohmann::json> dhcpv6;
        std::optional<bool> ipv6AutoConfigEnabled;
        std::optional<bool> interfaceEnabled;
        std::optional<size_t> mtuSize;
        DHCPParameters v4dhcpParms;
        DHCPParameters v6dhcpParms;
        // clang-format off
        if (!json_util::readJsonPatch(
                req, asyncResp->res,
                "DHCPv4", dhcpv4,
                "DHCPv6", dhcpv6,
                "FQDN", fqdn,
                "HostName", hostname,
                "IPv4StaticAddresses", ipv4StaticAddresses,
                "IPv6DefaultGateway", ipv6DefaultGateway,
                "IPv6StaticAddresses", ipv6StaticAddresses,
                "InterfaceEnabled", interfaceEnabled,
                "MACAddress", macAddress,
                "MTUSize", mtuSize,
                "StatelessAddressAutoConfig/IPv6AutoConfigEnabled", ipv6AutoConfigEnabled,
                "StaticNameServers", staticNameServers
                )
            )
        {
            return;
        }
        //clang-format on
        if (dhcpv4)
        {
#ifdef BMCWEB_DHCP_CONFIGURATION_UPDATE
            if (!json_util::readJson(*dhcpv4, asyncResp->res, "DHCPEnabled",
                                     v4dhcpParms.dhcpv4Enabled, "UseDNSServers",
                                     v4dhcpParms.useDnsServers, "UseNTPServers",
                                     v4dhcpParms.useNtpServers, "UseDomainName",
                                     v4dhcpParms.useDomainName))
            {
                return;
            }
#else
            messages::propertyNotWritable(asyncResp->res, "DHCPv4");
            return;
#endif
        }

        if (dhcpv6)
        {
#ifdef BMCWEB_DHCP_CONFIGURATION_UPDATE
            if (!json_util::readJson(*dhcpv6, asyncResp->res, "OperatingMode",
                                     v6dhcpParms.dhcpv6OperatingMode,
                                     "UseDNSServers", v6dhcpParms.useDnsServers,
                                     "UseNTPServers", v6dhcpParms.useNtpServers,
                                     "UseDomainName",
                                     v6dhcpParms.useDomainName))
            {
                return;
            }
#else
            messages::propertyNotWritable(asyncResp->res, "DHCPv6");
            return;
#endif
        }

        // Get single eth interface data, and call the below callback
        // for JSON preparation
        getEthernetIfaceData(
            ifaceId,
            [asyncResp, ifaceId, hostname = std::move(hostname),
             fqdn = std::move(fqdn), macAddress = std::move(macAddress),
             ipv4StaticAddresses = std::move(ipv4StaticAddresses),
             ipv6DefaultGateway = std::move(ipv6DefaultGateway),
             ipv6StaticAddresses = std::move(ipv6StaticAddresses),
             staticNameServers = std::move(staticNameServers),
             dhcpv4 = std::move(dhcpv4), dhcpv6 = std::move(dhcpv6), mtuSize,
             ipv6AutoConfigEnabled, v4dhcpParms = std::move(v4dhcpParms),
             v6dhcpParms = std::move(v6dhcpParms), interfaceEnabled](
                const bool& success, const EthernetInterfaceData& ethData,
                const std::vector<IPv4AddressData>& ipv4Data,
                const std::vector<IPv6AddressData>& ipv6Data) {
            if (!success)
            {
                // ... otherwise return error
                // TODO(Pawel)consider distinguish between non
                // existing object, and other errors
                messages::resourceNotFound(asyncResp->res, "EthernetInterface",
                                           ifaceId);
                return;
            }

            if (dhcpv4 || dhcpv6)
            {
                handleDHCPPatch(ifaceId, ethData, v4dhcpParms, v6dhcpParms,
                                asyncResp);
            }

            if (hostname)
            {
                handleHostnamePatch(*hostname, asyncResp);
            }

            if (ipv6AutoConfigEnabled)
            {
                handleSLAACAutoConfigPatch(ifaceId, *ipv6AutoConfigEnabled,
                                           asyncResp);
            }

            if (fqdn)
            {
                handleFqdnPatch(ifaceId, *fqdn, asyncResp);
            }

            if (macAddress)
            {
                handleMACAddressPatch(ifaceId, *macAddress, asyncResp);
            }

            if (ipv4StaticAddresses)
            {
                // TODO(ed) for some reason the capture of
                // ipv4Addresses above is returning a const value,
                // not a non-const value. This doesn't really work
                // for us, as we need to be able to efficiently move
                // out the intermedia nlohmann::json objects. This
                // makes a copy of the structure, and operates on
                // that, but could be done more efficiently
                nlohmann::json::array_t ipv4Static = *ipv4StaticAddresses;
                handleIPv4StaticPatch(ifaceId, ipv4Static, ipv4Data, asyncResp);
            }

            if (staticNameServers)
            {
                handleStaticNameServersPatch(ifaceId, *staticNameServers,
                                             asyncResp);
            }

            if (ipv6DefaultGateway)
            {
                messages::propertyNotWritable(asyncResp->res,
                                              "IPv6DefaultGateway");
            }

            if (ipv6StaticAddresses)
            {
                handleIPv6StaticAddressesPatch(ifaceId, *ipv6StaticAddresses,
                                               ipv6Data, asyncResp);
            }

            if (interfaceEnabled)
            {
#ifdef BMCWEB_NIC_CONFIGURATION_UPDATE
                setEthernetInterfaceBoolProperty(ifaceId, "NICEnabled",
                                                 *interfaceEnabled, asyncResp);
#else
                messages::propertyNotWritable(asyncResp->res,
                                              "InterfaceEnabled");
                return;
#endif
            }

            if (mtuSize)
            {
                handleMTUSizePatch(ifaceId, *mtuSize, asyncResp);
            }
        });
    });
    
    BMCWEB_ROUTE(app, "/redfish/v1/Managers/" PLATFORMBMCID
                      "/EthernetInterfaces/<str>/")
        .privileges(redfish::privileges::deleteEthernetInterface)
        .methods(boost::beast::http::verb::delete_)(
            [&app](const crow::Request& req,
                   const std::shared_ptr<bmcweb::AsyncResp>& asyncResp,
                   const std::string& ifaceId) {
        if (!redfish::setUpRedfishRoute(app, req, asyncResp))
        {
            return;
        }

        crow::connections::systemBus->async_method_call(
            [asyncResp, ifaceId](const boost::system::error_code& ec,
                                 const sdbusplus::message_t& m) {
            afterDelete(asyncResp, ifaceId, ec, m);
            },
            "xyz.openbmc_project.Network",
            std::string("/xyz/openbmc_project/network/") + ifaceId,
            "xyz.openbmc_project.Object.Delete", "Delete");
        });

}

} // namespace redfish<|MERGE_RESOLUTION|>--- conflicted
+++ resolved
@@ -1547,28 +1547,20 @@
     }
 }
 
-<<<<<<< HEAD
 inline std::string extractParentInterfaceName(const std::string& ifaceId)
-=======
+{
+    std::size_t pos = ifaceId.find('_');
+    return ifaceId.substr(0, pos);
+}
+
 inline void parseInterfaceData(
     const std::shared_ptr<bmcweb::AsyncResp>& asyncResp,
     const std::string& ifaceId, const EthernetInterfaceData& ethData,
-    const boost::container::flat_set<IPv4AddressData>& ipv4Data,
-    const boost::container::flat_set<IPv6AddressData>& ipv6Data,
-    const std::string& route="/redfish/v1/Managers/" PLATFORMBMCID "/EthernetInterfaces/",
-    const bool& vlans=true)
->>>>>>> e0d05ca6
-{
-    std::size_t pos = ifaceId.find('_');
-    return ifaceId.substr(0, pos);
-}
-
-inline void
-    parseInterfaceData(const std::shared_ptr<bmcweb::AsyncResp>& asyncResp,
-                       const std::string& ifaceId,
-                       const EthernetInterfaceData& ethData,
-                       const std::vector<IPv4AddressData>& ipv4Data,
-                       const std::vector<IPv6AddressData>& ipv6Data)
+    const std::vector<IPv4AddressData>& ipv4Data,
+    const std::vector<IPv6AddressData>& ipv6Data,    
+    const std::string& route = "/redfish/v1/Managers/" PLATFORMBMCID
+                               "/EthernetInterfaces/",
+    const bool& vlans = true)
 {
     nlohmann::json& jsonResponse = asyncResp->res.jsonValue;
     jsonResponse["Id"] = ifaceId;
@@ -1638,7 +1630,11 @@
         }
         jsonResponse["FQDN"] = fqdn;
     }
-<<<<<<< HEAD
+    
+    if (vlans)
+    {
+        jsonResponse["VLANs"] = {{"@odata.id", route + ifaceId + "/VLANs"}};
+    }
 
     if (ethData.vlanId)
     {
@@ -1660,12 +1656,6 @@
         jsonResponse["EthernetInterfaceType"] = "Physical";
     }
 
-=======
-    if (vlans)
-    {
-        jsonResponse["VLANs"] = {{"@odata.id", route + ifaceId + "/VLANs"}};
-    }
->>>>>>> e0d05ca6
     jsonResponse["NameServers"] = ethData.nameServers;
     jsonResponse["StaticNameServers"] = ethData.staticNameServers;
 
