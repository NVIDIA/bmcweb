/*
// Copyright (c) 2018 Intel Corporation
//
// Licensed under the Apache License, Version 2.0 (the "License");
// you may not use this file except in compliance with the License.
// You may obtain a copy of the License at
//
//      http://www.apache.org/licenses/LICENSE-2.0
//
// Unless required by applicable law or agreed to in writing, software
// distributed under the License is distributed on an "AS IS" BASIS,
// WITHOUT WARRANTIES OR CONDITIONS OF ANY KIND, either express or implied.
// See the License for the specific language governing permissions and
// limitations under the License.
*/
#pragma once

#include "app.hpp"
#include "dbus_utility.hpp"
#include "error_messages.hpp"
#include "generated/enums/account_service.hpp"
#include "openbmc_dbus_rest.hpp"
#include "persistent_data.hpp"
#include "query.hpp"
#include "registries/privilege_registry.hpp"
#include "utils/dbus_utils.hpp"
#include "utils/json_utils.hpp"
#include <utils/registry_utils.hpp>

#include <sdbusplus/asio/property.hpp>
#include <sdbusplus/unpack_properties.hpp>

#include <array>
#include <optional>
#include <ranges>
#include <string>
#include <string_view>
#include <vector>

namespace redfish
{

constexpr const char* ldapConfigObjectName =
    "/xyz/openbmc_project/user/ldap/openldap";
constexpr const char* adConfigObject =
    "/xyz/openbmc_project/user/ldap/active_directory";

constexpr const char* rootUserDbusPath = "/xyz/openbmc_project/user/";
constexpr const char* ldapRootObject = "/xyz/openbmc_project/user/ldap";
constexpr const char* ldapDbusService = "xyz.openbmc_project.Ldap.Config";
constexpr const char* ldapConfigInterface =
    "xyz.openbmc_project.User.Ldap.Config";
constexpr const char* ldapCreateInterface =
    "xyz.openbmc_project.User.Ldap.Create";
constexpr const char* ldapEnableInterface = "xyz.openbmc_project.Object.Enable";
constexpr const char* ldapPrivMapperInterface =
    "xyz.openbmc_project.User.PrivilegeMapper";

struct LDAPRoleMapData
{
    std::string groupName;
    std::string privilege;
};

struct LDAPConfigData
{
    std::string uri{};
    std::string bindDN{};
    std::string baseDN{};
    std::string searchScope{};
    std::string serverType{};
    bool serviceEnabled = false;
    std::string userNameAttribute{};
    std::string groupAttribute{};
    std::vector<std::pair<std::string, LDAPRoleMapData>> groupRoleList;
};

inline std::string getRoleIdFromPrivilege(std::string_view role)
{
    if (role == "priv-admin")
    {
        return "Administrator";
    }
    if (role == "priv-user")
    {
        return "ReadOnly";
    }
    if (role == "priv-operator")
    {
        return "Operator";
    }
    return "";
}
inline std::string getPrivilegeFromRoleId(std::string_view role)
{
    if (role == "Administrator")
    {
        return "priv-admin";
    }
    if (role == "ReadOnly")
    {
        return "priv-user";
    }
    if (role == "Operator")
    {
        return "priv-operator";
    }
    return "";
}

/**
 * @brief Maps user group names retrieved from D-Bus object to
 * Account Types.
 *
 * @param[in] userGroups List of User groups
 * @param[out] res AccountTypes populated
 *
 * @return true in case of success, false if UserGroups contains
 * invalid group name(s).
 */
inline bool translateUserGroup(const std::vector<std::string>& userGroups,
                               crow::Response& res)
{
    std::vector<std::string> accountTypes;
    for (const auto& userGroup : userGroups)
    {
        if (userGroup == "redfish" || userGroup == "redfish-hostiface")
        {
            accountTypes.emplace_back("Redfish");
            accountTypes.emplace_back("WebUI");
        }
        else if (userGroup == "ipmi")
        {
            accountTypes.emplace_back("IPMI");
        }
        else if (userGroup == "ssh")
        {
            accountTypes.emplace_back("ManagerConsole");
        }
        else if (userGroup == "hostconsole")
        {
            // The hostconsole group controls who can access the host console
            // port via ssh and websocket.
            accountTypes.emplace_back("HostConsole");
        }
        else if (userGroup == "web")
        {
            // 'web' is one of the valid groups in the UserGroups property of
            // the user account in the D-Bus object. This group is currently not
            // doing anything, and is considered to be equivalent to 'redfish'.
            // 'redfish' user group is mapped to 'Redfish'and 'WebUI'
            // AccountTypes, so do nothing here...
        }
        else
        {
            // Invalid user group name. Caller throws an excption.
            return false;
        }
    }

    res.jsonValue["AccountTypes"] = std::move(accountTypes);
    return true;
}

/**
 * @brief Builds User Groups from the Account Types
 *
 * @param[in] asyncResp Async Response
 * @param[in] accountTypes List of Account Types
 * @param[out] userGroups List of User Groups mapped from Account Types
 *
 * @return true if Account Types mapped to User Groups, false otherwise.
 */
inline bool
    getUserGroupFromAccountType(crow::Response& res,
                                const std::vector<std::string>& accountTypes,
                                std::vector<std::string>& userGroups)
{
    // Need both Redfish and WebUI Account Types to map to 'redfish' User Group
    bool redfishType = false;
    bool webUIType = false;

    for (const auto& accountType : accountTypes)
    {
        if (accountType == "Redfish")
        {
            redfishType = true;
        }
        else if (accountType == "WebUI")
        {
            webUIType = true;
        }
        else if (accountType == "IPMI")
        {
            userGroups.emplace_back("ipmi");
        }
        else if (accountType == "HostConsole")
        {
            userGroups.emplace_back("hostconsole");
        }
        else if (accountType == "ManagerConsole")
        {
            userGroups.emplace_back("ssh");
        }
        else
        {
            // Invalid Account Type
            messages::propertyValueNotInList(res, "AccountTypes", accountType);
            return false;
        }
    }

    // Both  Redfish and WebUI Account Types are needed to PATCH
    if (redfishType ^ webUIType)
    {
        BMCWEB_LOG_ERROR( "Missing Redfish or WebUI Account Type to set redfish User Group");
        messages::strictAccountTypes(res, "AccountTypes");
        return false;
    }

    if (redfishType && webUIType)
    {
        userGroups.emplace_back("redfish");
    }

    return true;
}

/**
 * @brief Sets UserGroups property of the user based on the Account Types
 *
 * @param[in] accountTypes List of User Account Types
 * @param[in] asyncResp Async Response
 * @param[in] dbusObjectPath D-Bus Object Path
 * @param[in] userSelf true if User is updating OWN Account Types
 */
inline void
    patchAccountTypes(const std::vector<std::string>& accountTypes,
                      const std::shared_ptr<bmcweb::AsyncResp>& asyncResp,
                      const std::string& dbusObjectPath, bool userSelf)
{
    // Check if User is disabling own Redfish Account Type
    if (userSelf &&
        (accountTypes.cend() ==
         std::find(accountTypes.cbegin(), accountTypes.cend(), "Redfish")))
    {
        BMCWEB_LOG_ERROR( "User disabling OWN Redfish Account Type is not allowed");
        messages::strictAccountTypes(asyncResp->res, "AccountTypes");
        return;
    }

    std::vector<std::string> updatedUserGroups;
    if (!getUserGroupFromAccountType(asyncResp->res, accountTypes,
                                     updatedUserGroups))
    {
        // Problem in mapping Account Types to User Groups, Error already
        // logged.
        return;
    }

    sdbusplus::asio::setProperty(
        *crow::connections::systemBus, "xyz.openbmc_project.User.Manager",
        dbusObjectPath, "xyz.openbmc_project.User.Attributes", "UserGroups",
        updatedUserGroups, [asyncResp](const boost::system::error_code& ec) {
            if (ec)
            {
                BMCWEB_LOG_ERROR("D-Bus responses error: {}", ec);
                messages::internalError(asyncResp->res);
                return;
            }
            messages::success(asyncResp->res);
        });
}

inline void userErrorMessageHandler(
    const sd_bus_error* e, const std::shared_ptr<bmcweb::AsyncResp>& asyncResp,
    const std::string& newUser, const std::string& username)
{
    if (e == nullptr)
    {
        messages::internalError(asyncResp->res);
        return;
    }

    const char* errorMessage = e->name;
    if (strcmp(errorMessage,
               "xyz.openbmc_project.User.Common.Error.UserNameExists") == 0)
    {
        messages::resourceAlreadyExists(asyncResp->res, "ManagerAccount",
                                        "UserName", newUser);
    }
    else if (strcmp(errorMessage, "xyz.openbmc_project.User.Common.Error."
                                  "UserNameDoesNotExist") == 0)
    {
        messages::resourceNotFound(asyncResp->res, "ManagerAccount", username);
    }
    else if ((strcmp(errorMessage,
                     "xyz.openbmc_project.Common.Error.InvalidArgument") ==
              0) ||
             (strcmp(
                  errorMessage,
                  "xyz.openbmc_project.User.Common.Error.UserNameGroupFail") ==
              0))
    {
        messages::propertyValueFormatError(asyncResp->res, newUser, "UserName");
    }
    else if (strcmp(errorMessage,
                    "xyz.openbmc_project.User.Common.Error.NoResource") == 0)
    {
        messages::createLimitReachedForResource(asyncResp->res);
    }
    else
    {
        BMCWEB_LOG_ERROR("DBUS response error {}", errorMessage);
        messages::internalError(asyncResp->res);
    }
}

inline void parseLDAPConfigData(nlohmann::json& jsonResponse,
                                const LDAPConfigData& confData,
                                const std::string& ldapType)
{
    std::string service = (ldapType == "LDAP") ? "LDAPService"
                                               : "ActiveDirectoryService";

    nlohmann::json& ldap = jsonResponse[ldapType];

    ldap["ServiceEnabled"] = confData.serviceEnabled;
    ldap["ServiceAddresses"] = nlohmann::json::array({confData.uri});
    ldap["Authentication"]["AuthenticationType"] =
        account_service::AuthenticationTypes::UsernameAndPassword;
    ldap["Authentication"]["Username"] = confData.bindDN;
    ldap["Authentication"]["Password"] = nullptr;

    ldap["LDAPService"]["SearchSettings"]["BaseDistinguishedNames"] =
        nlohmann::json::array({confData.baseDN});
    ldap["LDAPService"]["SearchSettings"]["UsernameAttribute"] =
        confData.userNameAttribute;
    ldap["LDAPService"]["SearchSettings"]["GroupsAttribute"] =
        confData.groupAttribute;

    nlohmann::json& roleMapArray = ldap["RemoteRoleMapping"];
    roleMapArray = nlohmann::json::array();
    for (const auto& obj : confData.groupRoleList)
    {
        BMCWEB_LOG_DEBUG("Pushing the data groupName={}", obj.second.groupName);

        nlohmann::json::object_t remoteGroup;
        remoteGroup["RemoteGroup"] = obj.second.groupName;
        remoteGroup["LocalRole"] = getRoleIdFromPrivilege(obj.second.privilege);
        roleMapArray.emplace_back(std::move(remoteGroup));
    }
}

/**
 *  @brief validates given JSON input and then calls appropriate method to
 * create, to delete or to set Rolemapping object based on the given input.
 *
 */
inline void handleRoleMapPatch(
    const std::shared_ptr<bmcweb::AsyncResp>& asyncResp,
    const std::vector<std::pair<std::string, LDAPRoleMapData>>& roleMapObjData,
    const std::string& serverType, const std::vector<nlohmann::json>& input)
{
    for (size_t index = 0; index < input.size(); index++)
    {
        const nlohmann::json& thisJson = input[index];

        if (thisJson.is_null())
        {
            // delete the existing object
            if (index < roleMapObjData.size())
            {
                crow::connections::systemBus->async_method_call(
                    [asyncResp, roleMapObjData, serverType,
                     index](const boost::system::error_code& ec) {
                    if (ec)
                    {
                        BMCWEB_LOG_ERROR("DBUS response error: {}", ec);
                        messages::internalError(asyncResp->res);
                        return;
                    }
                    asyncResp->res.jsonValue[serverType]["RemoteRoleMapping"]
                                            [index] = nullptr;
                    },
                    ldapDbusService, roleMapObjData[index].first,
                    "xyz.openbmc_project.Object.Delete", "Delete");
            }
            else
            {
                BMCWEB_LOG_ERROR("Can't delete the object");
                messages::propertyValueTypeError(asyncResp->res, thisJson,
                                                 "RemoteRoleMapping/" +
                                                     std::to_string(index));
                return;
            }
        }
        else if (thisJson.empty())
        {
            // Don't do anything for the empty objects,parse next json
            // eg {"RemoteRoleMapping",[{}]}
        }
        else
        {
            // update/create the object
            std::optional<std::string> remoteGroup;
            std::optional<std::string> localRole;

            // This is a copy, but it's required in this case because of how
            // readJson is structured
            nlohmann::json thisJsonCopy = thisJson;
            if (!json_util::readJson(thisJsonCopy, asyncResp->res,
                                     "RemoteGroup", remoteGroup, "LocalRole",
                                     localRole))
            {
                continue;
            }

            // Update existing RoleMapping Object
            if (index < roleMapObjData.size())
            {
                BMCWEB_LOG_DEBUG("Update Role Map Object");
                // If "RemoteGroup" info is provided
                if (remoteGroup)
                {
                    sdbusplus::asio::setProperty(
                        *crow::connections::systemBus, ldapDbusService,
                        roleMapObjData[index].first,
                        "xyz.openbmc_project.User.PrivilegeMapperEntry",
                        "GroupName", *remoteGroup,
                        [asyncResp, roleMapObjData, serverType, index,
                         remoteGroup](const boost::system::error_code& ec,
                                      const sdbusplus::message_t& msg) {
                        if (ec)
                        {
                            const sd_bus_error* dbusError = msg.get_error();
                            if ((dbusError != nullptr) &&
                                (dbusError->name ==
                                 std::string_view(
                                     "xyz.openbmc_project.Common.Error.InvalidArgument")))
                            {
                                BMCWEB_LOG_WARNING("DBUS response error: {}", ec);
                                messages::propertyValueIncorrect(asyncResp->res,
                                                                 "RemoteGroup",
                                                                 *remoteGroup);
                                return;
                            }
                            messages::internalError(asyncResp->res);
                            return;
                        }
                        asyncResp->res
                            .jsonValue[serverType]["RemoteRoleMapping"][index]
                                      ["RemoteGroup"] = *remoteGroup;
                        });
                }

                // If "LocalRole" info is provided
                if (localRole)
                {
                    sdbusplus::asio::setProperty(
                        *crow::connections::systemBus, ldapDbusService,
                        roleMapObjData[index].first,
                        "xyz.openbmc_project.User.PrivilegeMapperEntry",
                        "Privilege", *localRole,
                        [asyncResp, roleMapObjData, serverType, index,
                         localRole](const boost::system::error_code& ec,
                                    const sdbusplus::message_t& msg) {
                        if (ec)
                        {
                            const sd_bus_error* dbusError = msg.get_error();
                            if ((dbusError != nullptr) &&
                                (dbusError->name ==
                                 std::string_view(
                                     "xyz.openbmc_project.Common.Error.InvalidArgument")))
                            {
                                BMCWEB_LOG_WARNING("DBUS response error: {}", ec);
                                messages::propertyValueIncorrect(
                                    asyncResp->res, "LocalRole", *localRole);
                                return;
                            }
                            messages::internalError(asyncResp->res);
                            return;
                        }
                        asyncResp->res
                            .jsonValue[serverType]["RemoteRoleMapping"][index]
                                      ["LocalRole"] = *localRole;
                        });
                }
            }
            // Create a new RoleMapping Object.
            else
            {
                BMCWEB_LOG_DEBUG( "setRoleMappingProperties: Creating new Object");
                std::string pathString = "RemoteRoleMapping/" +
                                         std::to_string(index);

                if (!localRole)
                {
                    messages::propertyMissing(asyncResp->res,
                                              pathString + "/LocalRole");
                    continue;
                }
                if (!remoteGroup)
                {
                    messages::propertyMissing(asyncResp->res,
                                              pathString + "/RemoteGroup");
                    continue;
                }

                std::string dbusObjectPath;
                if (serverType == "ActiveDirectory")
                {
                    dbusObjectPath = adConfigObject;
                }
                else if (serverType == "LDAP")
                {
                    dbusObjectPath = ldapConfigObjectName;
                }

                BMCWEB_LOG_DEBUG("Remote Group={},LocalRole={}", *remoteGroup, *localRole);

                std::string role =
                    getPrivilegeFromRoleId(std::move(*localRole));
                if (role.empty())
                {
                    BMCWEB_LOG_ERROR("Invalid privilege");
                    messages::insufficientPrivilege(asyncResp->res);
                    return;
                }
                crow::connections::systemBus->async_method_call(
                    [asyncResp, serverType, localRole,
                     remoteGroup](const boost::system::error_code& ec) {
                    if (ec)
                    {
                        BMCWEB_LOG_ERROR("DBUS response error: {}", ec);
                        messages::internalError(asyncResp->res);
                        return;
                    }
                    nlohmann::json& remoteRoleJson =
                        asyncResp->res
                            .jsonValue[serverType]["RemoteRoleMapping"];
                    nlohmann::json::object_t roleMapEntry;
                    roleMapEntry["LocalRole"] = *localRole;
                    roleMapEntry["RemoteGroup"] = *remoteGroup;
                    remoteRoleJson.emplace_back(std::move(roleMapEntry));
                    },
                    ldapDbusService, dbusObjectPath, ldapPrivMapperInterface,
                    "Create", *remoteGroup, role);
            }
        }
    }
}

/**
 * Function that retrieves all properties for LDAP config object
 * into JSON
 */
template <typename CallbackFunc>
inline void getLDAPConfigData(const std::string& ldapType,
                              CallbackFunc&& callback)
{
    constexpr std::array<std::string_view, 2> interfaces = {
        ldapEnableInterface, ldapConfigInterface};

    dbus::utility::getDbusObject(
        ldapConfigObjectName, interfaces,
        [callback, ldapType](const boost::system::error_code& ec,
                             const dbus::utility::MapperGetObject& resp) {
        if (ec || resp.empty())
        {
            BMCWEB_LOG_WARNING( "DBUS response error during getting of service name: {}", ec);
            LDAPConfigData empty{};
            callback(false, empty, ldapType);
            return;
        }
        std::string service = resp.begin()->first;
        sdbusplus::message::object_path path(ldapRootObject);
        dbus::utility::getManagedObjects(
            service, path,
            [callback,
             ldapType](const boost::system::error_code& ec2,
                       const dbus::utility::ManagedObjectType& ldapObjects) {
            LDAPConfigData confData{};
            if (ec2)
            {
                callback(false, confData, ldapType);
                BMCWEB_LOG_WARNING("D-Bus responses error: {}", ec2);
                return;
            }

            std::string ldapDbusType;
            std::string searchString;

            if (ldapType == "LDAP")
            {
                ldapDbusType =
                    "xyz.openbmc_project.User.Ldap.Config.Type.OpenLdap";
                searchString = "openldap";
            }
            else if (ldapType == "ActiveDirectory")
            {
                ldapDbusType =
                    "xyz.openbmc_project.User.Ldap.Config.Type.ActiveDirectory";
                searchString = "active_directory";
            }
            else
            {
                BMCWEB_LOG_ERROR("Can't get the DbusType for the given type={}", ldapType);
                callback(false, confData, ldapType);
                return;
            }

            std::string ldapEnableInterfaceStr = ldapEnableInterface;
            std::string ldapConfigInterfaceStr = ldapConfigInterface;

            for (const auto& object : ldapObjects)
            {
                // let's find the object whose ldap type is equal to the
                // given type
                if (object.first.str.find(searchString) == std::string::npos)
                {
                    continue;
                }

                for (const auto& interface : object.second)
                {
                    if (interface.first == ldapEnableInterfaceStr)
                    {
                        // rest of the properties are string.
                        for (const auto& property : interface.second)
                        {
                            if (property.first == "Enabled")
                            {
                                const bool* value =
                                    std::get_if<bool>(&property.second);
                                if (value == nullptr)
                                {
                                    continue;
                                }
                                confData.serviceEnabled = *value;
                                break;
                            }
                        }
                    }
                    else if (interface.first == ldapConfigInterfaceStr)
                    {
                        for (const auto& property : interface.second)
                        {
                            const std::string* strValue =
                                std::get_if<std::string>(&property.second);
                            if (strValue == nullptr)
                            {
                                continue;
                            }
                            if (property.first == "LDAPServerURI")
                            {
                                confData.uri = *strValue;
                            }
                            else if (property.first == "LDAPBindDN")
                            {
                                confData.bindDN = *strValue;
                            }
                            else if (property.first == "LDAPBaseDN")
                            {
                                confData.baseDN = *strValue;
                            }
                            else if (property.first == "LDAPSearchScope")
                            {
                                confData.searchScope = *strValue;
                            }
                            else if (property.first == "GroupNameAttribute")
                            {
                                confData.groupAttribute = *strValue;
                            }
                            else if (property.first == "UserNameAttribute")
                            {
                                confData.userNameAttribute = *strValue;
                            }
                            else if (property.first == "LDAPType")
                            {
                                confData.serverType = *strValue;
                            }
                        }
                    }
                    else if (interface.first ==
                             "xyz.openbmc_project.User.PrivilegeMapperEntry")
                    {
                        LDAPRoleMapData roleMapData{};
                        for (const auto& property : interface.second)
                        {
                            const std::string* strValue =
                                std::get_if<std::string>(&property.second);

                            if (strValue == nullptr)
                            {
                                continue;
                            }

                            if (property.first == "GroupName")
                            {
                                roleMapData.groupName = *strValue;
                            }
                            else if (property.first == "Privilege")
                            {
                                roleMapData.privilege = *strValue;
                            }
                        }

                        confData.groupRoleList.emplace_back(object.first.str,
                                                            roleMapData);
                    }
                }
            }
            callback(true, confData, ldapType);
            });
        });
}

/**
 * @brief parses the authentication section under the LDAP
 * @param input JSON data
 * @param asyncResp pointer to the JSON response
 * @param userName  userName to be filled from the given JSON.
 * @param password  password to be filled from the given JSON.
 */
inline void parseLDAPAuthenticationJson(
    nlohmann::json input, const std::shared_ptr<bmcweb::AsyncResp>& asyncResp,
    std::optional<std::string>& username, std::optional<std::string>& password)
{
    std::optional<std::string> authType;

    if (!json_util::readJson(input, asyncResp->res, "AuthenticationType",
                             authType, "Username", username, "Password",
                             password))
    {
        return;
    }
    if (!authType)
    {
        return;
    }
    if (*authType != "UsernameAndPassword")
    {
        messages::propertyValueNotInList(asyncResp->res, *authType,
                                         "AuthenticationType");
        return;
    }
}
/**
 * @brief parses the LDAPService section under the LDAP
 * @param input JSON data
 * @param asyncResp pointer to the JSON response
 * @param baseDNList baseDN to be filled from the given JSON.
 * @param userNameAttribute  userName to be filled from the given JSON.
 * @param groupaAttribute  password to be filled from the given JSON.
 */

inline void
    parseLDAPServiceJson(nlohmann::json input,
                         const std::shared_ptr<bmcweb::AsyncResp>& asyncResp,
                         std::optional<std::vector<std::string>>& baseDNList,
                         std::optional<std::string>& userNameAttribute,
                         std::optional<std::string>& groupsAttribute)
{
    std::optional<nlohmann::json> searchSettings;

    if (!json_util::readJson(input, asyncResp->res, "SearchSettings",
                             searchSettings))
    {
        return;
    }
    if (!searchSettings)
    {
        return;
    }
    if (!json_util::readJson(*searchSettings, asyncResp->res,
                             "BaseDistinguishedNames", baseDNList,
                             "UsernameAttribute", userNameAttribute,
                             "GroupsAttribute", groupsAttribute))
    {
        return;
    }
}
/**
 * @brief updates the LDAP server address and updates the
          json response with the new value.
 * @param serviceAddressList address to be updated.
 * @param asyncResp pointer to the JSON response
 * @param ldapServerElementName Type of LDAP
 server(openLDAP/ActiveDirectory)
 */

inline void handleServiceAddressPatch(
    const std::vector<std::string>& serviceAddressList,
    const std::shared_ptr<bmcweb::AsyncResp>& asyncResp,
    const std::string& ldapServerElementName,
    const std::string& ldapConfigObject)
{
    sdbusplus::asio::setProperty(
        *crow::connections::systemBus, ldapDbusService, ldapConfigObject,
        ldapConfigInterface, "LDAPServerURI", serviceAddressList.front(),
        [asyncResp, ldapServerElementName, serviceAddressList](
            const boost::system::error_code& ec, sdbusplus::message_t& msg) {
        if (ec)
        {
            const sd_bus_error* dbusError = msg.get_error();
            if ((dbusError != nullptr) &&
                (dbusError->name ==
                 std::string_view(
                     "xyz.openbmc_project.Common.Error.InvalidArgument")))
            {
                BMCWEB_LOG_WARNING( "Error Occurred in updating the service address");
                messages::propertyValueIncorrect(asyncResp->res,
                                                 "ServiceAddresses",
                                                 serviceAddressList.front());
                return;
            }
            messages::internalError(asyncResp->res);
            return;
        }
        std::vector<std::string> modifiedserviceAddressList = {
            serviceAddressList.front()};
        asyncResp->res.jsonValue[ldapServerElementName]["ServiceAddresses"] =
            modifiedserviceAddressList;
        if ((serviceAddressList).size() > 1)
        {
            messages::propertyValueModified(asyncResp->res, "ServiceAddresses",
                                            serviceAddressList.front());
            // update the message severity
            redfish::message_registries::updateMessageSeverity(
                asyncResp, "ServiceAddresses", "OK");
        }
        BMCWEB_LOG_DEBUG("Updated the service address");
        });
}
/**
 * @brief updates the LDAP Bind DN and updates the
          json response with the new value.
 * @param username name of the user which needs to be updated.
 * @param asyncResp pointer to the JSON response
 * @param ldapServerElementName Type of LDAP
 server(openLDAP/ActiveDirectory)
 */

inline void
    handleUserNamePatch(const std::string& username,
                        const std::shared_ptr<bmcweb::AsyncResp>& asyncResp,
                        const std::string& ldapServerElementName,
                        const std::string& ldapConfigObject)
{
    sdbusplus::asio::setProperty(*crow::connections::systemBus, ldapDbusService,
                                 ldapConfigObject, ldapConfigInterface,
                                 "LDAPBindDN", username,
                                 [asyncResp, username, ldapServerElementName](
                                     const boost::system::error_code& ec) {
        if (ec)
        {
            BMCWEB_LOG_DEBUG("Error occurred in updating the username");
            messages::internalError(asyncResp->res);
            return;
        }
        asyncResp->res.jsonValue[ldapServerElementName]["Authentication"]
                                ["Username"] = username;
        BMCWEB_LOG_DEBUG("Updated the username");
    });
}

/**
 * @brief updates the LDAP password
 * @param password : ldap password which needs to be updated.
 * @param asyncResp pointer to the JSON response
 * @param ldapServerElementName Type of LDAP
 *        server(openLDAP/ActiveDirectory)
 */

inline void
    handlePasswordPatch(const std::string& password,
                        const std::shared_ptr<bmcweb::AsyncResp>& asyncResp,
                        const std::string& ldapServerElementName,
                        const std::string& ldapConfigObject)
{
    sdbusplus::asio::setProperty(*crow::connections::systemBus, ldapDbusService,
                                 ldapConfigObject, ldapConfigInterface,
                                 "LDAPBindDNPassword", password,
                                 [asyncResp, password, ldapServerElementName](
                                     const boost::system::error_code& ec) {
        if (ec)
        {
            BMCWEB_LOG_DEBUG("Error occurred in updating the password");
            messages::internalError(asyncResp->res);
            return;
        }
        asyncResp->res.jsonValue[ldapServerElementName]["Authentication"]
                                ["Password"] = "";
        BMCWEB_LOG_DEBUG("Updated the password");
    });
}

/**
 * @brief updates the LDAP BaseDN and updates the
          json response with the new value.
 * @param baseDNList baseDN list which needs to be updated.
 * @param asyncResp pointer to the JSON response
 * @param ldapServerElementName Type of LDAP
 server(openLDAP/ActiveDirectory)
 */

inline void
    handleBaseDNPatch(const std::vector<std::string>& baseDNList,
                      const std::shared_ptr<bmcweb::AsyncResp>& asyncResp,
                      const std::string& ldapServerElementName,
                      const std::string& ldapConfigObject)
{
    sdbusplus::asio::setProperty(*crow::connections::systemBus, ldapDbusService,
                                 ldapConfigObject, ldapConfigInterface,
                                 "LDAPBaseDN", baseDNList.front(),
                                 [asyncResp, baseDNList, ldapServerElementName](
                                     const boost::system::error_code& ec,
                                     const sdbusplus::message_t& msg) {
        if (ec)
        {
            BMCWEB_LOG_DEBUG("Error Occurred in Updating the base DN");
            const sd_bus_error* dbusError = msg.get_error();
            if ((dbusError != nullptr) &&
                (dbusError->name ==
                 std::string_view(
                     "xyz.openbmc_project.Common.Error.InvalidArgument")))
            {
                messages::propertyValueIncorrect(asyncResp->res,
                                                 "BaseDistinguishedNames",
                                                 baseDNList.front());
                return;
            }
            messages::internalError(asyncResp->res);
            return;
        }
        auto& serverTypeJson = asyncResp->res.jsonValue[ldapServerElementName];
        auto& searchSettingsJson =
            serverTypeJson["LDAPService"]["SearchSettings"];
        std::vector<std::string> modifiedBaseDNList = {baseDNList.front()};
        searchSettingsJson["BaseDistinguishedNames"] = modifiedBaseDNList;
        if (baseDNList.size() > 1)
        {
            messages::propertyValueModified(
                asyncResp->res, "BaseDistinguishedNames", baseDNList.front());
            // update the message severity
            redfish::message_registries::updateMessageSeverity(
                asyncResp, "BaseDistinguishedNames", "OK");
        }
        BMCWEB_LOG_DEBUG("Updated the base DN");
    });
}
/**
 * @brief updates the LDAP user name attribute and updates the
          json response with the new value.
 * @param userNameAttribute attribute to be updated.
 * @param asyncResp pointer to the JSON response
 * @param ldapServerElementName Type of LDAP
 server(openLDAP/ActiveDirectory)
 */

inline void
    handleUserNameAttrPatch(const std::string& userNameAttribute,
                            const std::shared_ptr<bmcweb::AsyncResp>& asyncResp,
                            const std::string& ldapServerElementName,
                            const std::string& ldapConfigObject)
{
    sdbusplus::asio::setProperty(
        *crow::connections::systemBus, ldapDbusService, ldapConfigObject,
        ldapConfigInterface, "UserNameAttribute", userNameAttribute,
        [asyncResp, userNameAttribute,
         ldapServerElementName](const boost::system::error_code& ec) {
        if (ec)
        {
            BMCWEB_LOG_DEBUG("Error Occurred in Updating the " "username attribute");
            messages::internalError(asyncResp->res);
            return;
        }
        auto& serverTypeJson = asyncResp->res.jsonValue[ldapServerElementName];
        auto& searchSettingsJson =
            serverTypeJson["LDAPService"]["SearchSettings"];
        searchSettingsJson["UsernameAttribute"] = userNameAttribute;
        BMCWEB_LOG_DEBUG("Updated the user name attr.");
        });
}
/**
 * @brief updates the LDAP group attribute and updates the
          json response with the new value.
 * @param groupsAttribute attribute to be updated.
 * @param asyncResp pointer to the JSON response
 * @param ldapServerElementName Type of LDAP
 server(openLDAP/ActiveDirectory)
 */

inline void handleGroupNameAttrPatch(
    const std::string& groupsAttribute,
    const std::shared_ptr<bmcweb::AsyncResp>& asyncResp,
    const std::string& ldapServerElementName,
    const std::string& ldapConfigObject)
{
    sdbusplus::asio::setProperty(
        *crow::connections::systemBus, ldapDbusService, ldapConfigObject,
        ldapConfigInterface, "GroupNameAttribute", groupsAttribute,
        [asyncResp, groupsAttribute,
         ldapServerElementName](const boost::system::error_code& ec) {
        if (ec)
        {
            BMCWEB_LOG_DEBUG("Error Occurred in Updating the " "groupname attribute");
            messages::internalError(asyncResp->res);
            return;
        }
        auto& serverTypeJson = asyncResp->res.jsonValue[ldapServerElementName];
        auto& searchSettingsJson =
            serverTypeJson["LDAPService"]["SearchSettings"];
        searchSettingsJson["GroupsAttribute"] = groupsAttribute;
        BMCWEB_LOG_DEBUG("Updated the groupname attr");
        });
}
/**
 * @brief updates the LDAP service enable and updates the
          json response with the new value.
 * @param input JSON data.
 * @param asyncResp pointer to the JSON response
 * @param ldapServerElementName Type of LDAP
 server(openLDAP/ActiveDirectory)
 */

inline void handleServiceEnablePatch(
    bool serviceEnabled, const std::shared_ptr<bmcweb::AsyncResp>& asyncResp,
    const std::string& ldapServerElementName,
    const std::string& ldapConfigObject)
{
    sdbusplus::asio::setProperty(
        *crow::connections::systemBus, ldapDbusService, ldapConfigObject,
        ldapEnableInterface, "Enabled", serviceEnabled,
        [asyncResp, serviceEnabled,
         ldapServerElementName](const boost::system::error_code& ec) {
        if (ec)
        {
            BMCWEB_LOG_DEBUG("Error Occurred in Updating the service enable");
            messages::internalError(asyncResp->res);
            return;
        }
        asyncResp->res.jsonValue[ldapServerElementName]["ServiceEnabled"] =
            serviceEnabled;
        BMCWEB_LOG_DEBUG("Updated Service enable = {}", serviceEnabled);
        });
}

inline void
    handleAuthMethodsPatch(nlohmann::json& input,
                           const std::shared_ptr<bmcweb::AsyncResp>& asyncResp)
{
    std::optional<bool> basicAuth;
    std::optional<bool> cookie;
    std::optional<bool> sessionToken;
    std::optional<bool> xToken;
    std::optional<bool> tls;

    if (!json_util::readJson(input, asyncResp->res, "BasicAuth", basicAuth,
                             "Cookie", cookie, "SessionToken", sessionToken,
                             "XToken", xToken, "TLS", tls))
    {
        BMCWEB_LOG_ERROR("Cannot read values from AuthMethod tag");
        return;
    }

    // Make a copy of methods configuration
    persistent_data::AuthConfigMethods authMethodsConfig =
        persistent_data::SessionStore::getInstance().getAuthMethodsConfig();

    if (basicAuth)
    {
#ifndef BMCWEB_ENABLE_BASIC_AUTHENTICATION
        messages::actionNotSupported(
            asyncResp->res,
            "Setting BasicAuth when basic-auth feature is disabled");
        return;
#endif
        authMethodsConfig.basic = *basicAuth;
    }

    if (cookie)
    {
#ifndef BMCWEB_ENABLE_COOKIE_AUTHENTICATION
        messages::actionNotSupported(
            asyncResp->res,
            "Setting Cookie when cookie-auth feature is disabled");
        return;
#endif
        authMethodsConfig.cookie = *cookie;
    }

    if (sessionToken)
    {
#ifndef BMCWEB_ENABLE_SESSION_AUTHENTICATION
        messages::actionNotSupported(
            asyncResp->res,
            "Setting SessionToken when session-auth feature is disabled");
        return;
#endif
        authMethodsConfig.sessionToken = *sessionToken;
    }

    if (xToken)
    {
#ifndef BMCWEB_ENABLE_XTOKEN_AUTHENTICATION
        messages::actionNotSupported(
            asyncResp->res,
            "Setting XToken when xtoken-auth feature is disabled");
        return;
#endif
        authMethodsConfig.xtoken = *xToken;
    }

    if (tls)
    {
#ifndef BMCWEB_ENABLE_MUTUAL_TLS_AUTHENTICATION
        messages::actionNotSupported(
            asyncResp->res,
            "Setting TLS when mutual-tls-auth feature is disabled");
        return;
#endif
        authMethodsConfig.tls = *tls;
    }

    if (!authMethodsConfig.basic && !authMethodsConfig.cookie &&
        !authMethodsConfig.sessionToken && !authMethodsConfig.xtoken &&
        !authMethodsConfig.tls)
    {
        // Do not allow user to disable everything
        messages::actionNotSupported(asyncResp->res,
                                     "of disabling all available methods");
        return;
    }

    persistent_data::SessionStore::getInstance().updateAuthMethodsConfig(
        authMethodsConfig);
    // Save configuration immediately
    persistent_data::getConfig().writeData();

    messages::success(asyncResp->res);
}

/**
 * @brief Get the required values from the given JSON, validates the
 *        value and create the LDAP config object.
 * @param input JSON data
 * @param asyncResp pointer to the JSON response
 * @param serverType Type of LDAP server(openLDAP/ActiveDirectory)
 */

inline void handleLDAPPatch(nlohmann::json& input,
                            const std::shared_ptr<bmcweb::AsyncResp>& asyncResp,
                            const std::string& serverType)
{
    std::string dbusObjectPath;
    if (serverType == "ActiveDirectory")
    {
        dbusObjectPath = adConfigObject;
    }
    else if (serverType == "LDAP")
    {
        dbusObjectPath = ldapConfigObjectName;
    }
    else
    {
        return;
    }

    std::optional<nlohmann::json> authentication;
    std::optional<nlohmann::json> ldapService;
    std::optional<std::vector<std::string>> serviceAddressList;
    std::optional<bool> serviceEnabled;
    std::optional<std::vector<std::string>> baseDNList;
    std::optional<std::string> userNameAttribute;
    std::optional<std::string> groupsAttribute;
    std::optional<std::string> userName;
    std::optional<std::string> password;
    std::optional<std::vector<nlohmann::json>> remoteRoleMapData;

    if (!json_util::readJson(input, asyncResp->res, "Authentication",
                             authentication, "LDAPService", ldapService,
                             "ServiceAddresses", serviceAddressList,
                             "ServiceEnabled", serviceEnabled,
                             "RemoteRoleMapping", remoteRoleMapData))
    {
        return;
    }

    if (authentication)
    {
        parseLDAPAuthenticationJson(*authentication, asyncResp, userName,
                                    password);
    }
    if (ldapService)
    {
        parseLDAPServiceJson(*ldapService, asyncResp, baseDNList,
                             userNameAttribute, groupsAttribute);
    }
    if (serviceAddressList)
    {
        if (serviceAddressList->empty())
        {
            messages::propertyValueNotInList(
                asyncResp->res, *serviceAddressList, "ServiceAddress");
            return;
        }
    }
    if (baseDNList)
    {
        if (baseDNList->empty())
        {
            messages::propertyValueNotInList(asyncResp->res, *baseDNList,
                                             "BaseDistinguishedNames");
            return;
        }
    }

    // nothing to update, then return
    if (!userName && !password && !serviceAddressList && !baseDNList &&
        !userNameAttribute && !groupsAttribute && !serviceEnabled &&
        !remoteRoleMapData)
    {
        return;
    }

    // Get the existing resource first then keep modifying
    // whenever any property gets updated.
    getLDAPConfigData(
        serverType,
        [asyncResp, userName, password, baseDNList, userNameAttribute,
         groupsAttribute, serviceAddressList, serviceEnabled, dbusObjectPath,
         remoteRoleMapData](bool success, const LDAPConfigData& confData,
                            const std::string& serverT) {
        if (!success)
        {
            messages::internalError(asyncResp->res);
            return;
        }
        parseLDAPConfigData(asyncResp->res.jsonValue, confData, serverT);
        if (confData.serviceEnabled)
        {
            // Disable the service first and update the rest of
            // the properties.
            handleServiceEnablePatch(false, asyncResp, serverT, dbusObjectPath);
        }

        if (serviceAddressList)
        {
            handleServiceAddressPatch(*serviceAddressList, asyncResp, serverT,
                                      dbusObjectPath);
        }
        if (userName)
        {
            handleUserNamePatch(*userName, asyncResp, serverT, dbusObjectPath);
        }
        if (password)
        {
            handlePasswordPatch(*password, asyncResp, serverT, dbusObjectPath);
        }

        if (baseDNList)
        {
            handleBaseDNPatch(*baseDNList, asyncResp, serverT, dbusObjectPath);
        }
        if (userNameAttribute)
        {
            handleUserNameAttrPatch(*userNameAttribute, asyncResp, serverT,
                                    dbusObjectPath);
        }
        if (groupsAttribute)
        {
            handleGroupNameAttrPatch(*groupsAttribute, asyncResp, serverT,
                                     dbusObjectPath);
        }
        if (serviceEnabled)
        {
            // if user has given the value as true then enable
            // the service. if user has given false then no-op
            // as service is already stopped.
            if (*serviceEnabled)
            {
                handleServiceEnablePatch(*serviceEnabled, asyncResp, serverT,
                                         dbusObjectPath);
            }
        }
        else
        {
            // if user has not given the service enabled value
            // then revert it to the same state as it was
            // before.
            handleServiceEnablePatch(confData.serviceEnabled, asyncResp,
                                     serverT, dbusObjectPath);
        }

        if (remoteRoleMapData)
        {
            handleRoleMapPatch(asyncResp, confData.groupRoleList, serverT,
                               *remoteRoleMapData);
        }
    });
}

inline void updateUserProperties(
    std::shared_ptr<bmcweb::AsyncResp> asyncResp, const std::string& username,
    const std::optional<std::string>& password,
    const std::optional<bool>& enabled,
    const std::optional<std::string>& roleId, const std::optional<bool>& locked,
    std::optional<std::vector<std::string>> accountTypes, bool userSelf)
{
    sdbusplus::message::object_path tempObjPath(rootUserDbusPath);
    tempObjPath /= username;
    std::string dbusObjectPath(tempObjPath);

    dbus::utility::checkDbusPathExists(
        dbusObjectPath, [dbusObjectPath, username, password, roleId, enabled,
                         locked, accountTypes(std::move(accountTypes)),
                         userSelf, asyncResp{std::move(asyncResp)}](int rc) {
            if (rc <= 0)
            {
                messages::resourceNotFound(asyncResp->res, "ManagerAccount",
                                           username);
                return;
            }

            if (password)
            {
                int retval = pamUpdatePassword(username, *password);

                if (retval == PAM_USER_UNKNOWN)
                {
                    messages::resourceNotFound(asyncResp->res, "ManagerAccount",
                                               username);
                }
                else if (retval == PAM_AUTHTOK_ERR ||
                     retval == PAM_NEW_AUTHTOK_REQD)
                {
<<<<<<< HEAD
                // If password is invalid
                messages::propertyValueFormatError(asyncResp->res, *password,
                                                   "Password");
                std::string resolution =
                    " Password should be " + std::to_string(minPasswordLength) +
                    " character long including " +
                    std::to_string(minUcaseCharacters) +
                    " uppercase character, " +
                    std::to_string(minLcaseCharacters) +
                    " lower case character, " + std::to_string(minDigits) +
                    " digit" + " and " + std::to_string(minSpecCharacters) +
                    " special character.";

                // update the resolution message and add the password
                // policy
                redfish::message_registries::updateResolution(
                    asyncResp, "Password", resolution);
                BMCWEB_LOG_ERROR("pamUpdatePassword Failed");
=======
                    // If password is invalid
                    messages::propertyValueFormatError(asyncResp->res,
                                                       *password, "Password");
                    size_t maxrepeat = 3;
                    if (!password.value().empty())
                    {
                        maxrepeat = static_cast<size_t>(3 + (0.09 * static_cast<double>(strlen(password.value().c_str()))));
                    }
                    std::string resolution =
                        " Password should be " +
                        std::to_string(minPasswordLength) +
                        " character long including " +
                        std::to_string(minUcaseCharacters) +
                        " uppercase character, " +
                        std::to_string(minLcaseCharacters) +
                        " lower case character, " +
                        std::to_string(minDigits) +
                        " digit, " +
                        std::to_string(minSpecCharacters) +
                        " special character and " +
                        std::to_string(maxrepeat) +
                        " maximum number of consecutive character pairs";

                    // update the resolution message and add the password
                    // policy
                    redfish::message_registries::updateResolution(
                        asyncResp, "Password", resolution);
                    BMCWEB_LOG_ERROR << "pamUpdatePassword Failed";
>>>>>>> e0d05ca6
                }

                else if (retval != PAM_SUCCESS)
                {
                    messages::internalError(asyncResp->res);
                    return;
                }
                else
                {
                    messages::success(asyncResp->res);
                }
            }

            if (enabled)
            {
                sdbusplus::asio::setProperty(
                    *crow::connections::systemBus,
                    "xyz.openbmc_project.User.Manager", dbusObjectPath,
                    "xyz.openbmc_project.User.Attributes", "UserEnabled",
                    *enabled, [asyncResp](const boost::system::error_code& ec) {
                        if (ec)
                        {
                            BMCWEB_LOG_ERROR("D-Bus responses error: {}", ec);
                            messages::internalError(asyncResp->res);
                            return;
                        }
                        messages::success(asyncResp->res);
                    });
            }

            if (roleId)
            {
                std::string priv = getPrivilegeFromRoleId(*roleId);
                if (priv.empty())
                {
                    messages::propertyValueNotInList(asyncResp->res, true,
                                                     "Locked");
                    return;
                }
                sdbusplus::asio::setProperty(
                    *crow::connections::systemBus,
                    "xyz.openbmc_project.User.Manager", dbusObjectPath,
                    "xyz.openbmc_project.User.Attributes", "UserPrivilege",
                    priv, [asyncResp](const boost::system::error_code& ec) {
                        if (ec)
                        {
                            BMCWEB_LOG_ERROR("D-Bus responses error: {}", ec);
                            messages::internalError(asyncResp->res);
                            return;
                        }
                        messages::success(asyncResp->res);
                    });
            }

            if (locked)
            {
                // admin can unlock the account which is locked by
                // successive authentication failures but admin should
                // not be allowed to lock an account.
                if (*locked)
                {
                    messages::propertyValueNotInList(asyncResp->res, "true",
                                                     "Locked");
                    return;
                }

                sdbusplus::asio::setProperty(
                    *crow::connections::systemBus,
                    "xyz.openbmc_project.User.Manager", dbusObjectPath,
                    "xyz.openbmc_project.User.Attributes",
                    "UserLockedForFailedAttempt", *locked,
                    [asyncResp](const boost::system::error_code& ec) {
                if (ec)
                {
                    BMCWEB_LOG_ERROR("D-Bus responses error: {}", ec);
                    messages::internalError(asyncResp->res);
                    return;
                }
                messages::success(asyncResp->res);
                    });
            }

            if (accountTypes)
            {
                patchAccountTypes(*accountTypes, asyncResp, dbusObjectPath,
                                  userSelf);
            }
        });
}

inline void handleAccountServiceHead(
    App& app, const crow::Request& req,
    const std::shared_ptr<bmcweb::AsyncResp>& asyncResp)
{
    if (!redfish::setUpRedfishRoute(app, req, asyncResp))
    {
        return;
    }
    asyncResp->res.addHeader(
        boost::beast::http::field::link,
        "</redfish/v1/JsonSchemas/AccountService/AccountService.json>; rel=describedby");
}

inline void
    handleAccountServiceGet(App& app, const crow::Request& req,
                            const std::shared_ptr<bmcweb::AsyncResp>& asyncResp)
{
    if (!redfish::setUpRedfishRoute(app, req, asyncResp))
    {
        return;
    }

    if (req.session == nullptr)
    {
        messages::internalError(asyncResp->res);
        return;
    }

    asyncResp->res.addHeader(
        boost::beast::http::field::link,
        "</redfish/v1/JsonSchemas/AccountService/AccountService.json>; rel=describedby");

    const persistent_data::AuthConfigMethods& authMethodsConfig =
        persistent_data::SessionStore::getInstance().getAuthMethodsConfig();

    nlohmann::json& json = asyncResp->res.jsonValue;
    json["@odata.id"] = "/redfish/v1/AccountService";
    json["@odata.type"] = "#AccountService."
                          "v1_10_0.AccountService";
    json["Id"] = "AccountService";
    json["Name"] = "Account Service";
    json["Description"] = "Account Service";
    json["ServiceEnabled"] = true;
    json["MaxPasswordLength"] = 20;
    json["Accounts"]["@odata.id"] = "/redfish/v1/AccountService/Accounts";
    json["Roles"]["@odata.id"] = "/redfish/v1/AccountService/Roles";
    json["Oem"]["OpenBMC"]["@odata.type"] =
        "#OpenBMCAccountService.v1_0_0.AccountService";
    json["Oem"]["OpenBMC"]["@odata.id"] =
        "/redfish/v1/AccountService#/Oem/OpenBMC";
    json["Oem"]["OpenBMC"]["AuthMethods"]["BasicAuth"] =
        authMethodsConfig.basic;
    json["Oem"]["OpenBMC"]["AuthMethods"]["SessionToken"] =
        authMethodsConfig.sessionToken;
    json["Oem"]["OpenBMC"]["AuthMethods"]["XToken"] = authMethodsConfig.xtoken;
    json["Oem"]["OpenBMC"]["AuthMethods"]["Cookie"] = authMethodsConfig.cookie;
    json["Oem"]["OpenBMC"]["AuthMethods"]["TLS"] = authMethodsConfig.tls;

    // /redfish/v1/AccountService/LDAP/Certificates is something only
    // ConfigureManager can access then only display when the user has
    // permissions ConfigureManager
    Privileges effectiveUserPrivileges =
        redfish::getUserPrivileges(*req.session);

    if (isOperationAllowedWithPrivileges({{"ConfigureManager"}},
                                         effectiveUserPrivileges))
    {
        asyncResp->res.jsonValue["LDAP"]["Certificates"]["@odata.id"] =
            "/redfish/v1/AccountService/LDAP/Certificates";
    }
    sdbusplus::asio::getAllProperties(
        *crow::connections::systemBus, "xyz.openbmc_project.User.Manager",
        "/xyz/openbmc_project/user", "xyz.openbmc_project.User.AccountPolicy",
        [asyncResp](const boost::system::error_code& ec,
                    const dbus::utility::DBusPropertiesMap& propertiesList) {
        if (ec)
        {
            messages::internalError(asyncResp->res);
            return;
        }

        BMCWEB_LOG_DEBUG("Got {}properties for AccountService", propertiesList.size());

        const uint8_t* minPasswordLength = nullptr;
        const uint32_t* accountUnlockTimeout = nullptr;
        const uint16_t* maxLoginAttemptBeforeLockout = nullptr;

        const bool success = sdbusplus::unpackPropertiesNoThrow(
            dbus_utils::UnpackErrorPrinter(), propertiesList,
            "MinPasswordLength", minPasswordLength, "AccountUnlockTimeout",
            accountUnlockTimeout, "MaxLoginAttemptBeforeLockout",
            maxLoginAttemptBeforeLockout);

        if (!success)
        {
            messages::internalError(asyncResp->res);
            return;
        }

        if (minPasswordLength != nullptr)
        {
            asyncResp->res.jsonValue["MinPasswordLength"] = *minPasswordLength;
        }

        if (accountUnlockTimeout != nullptr)
        {
            asyncResp->res.jsonValue["AccountLockoutDuration"] =
                *accountUnlockTimeout;
        }

        if (maxLoginAttemptBeforeLockout != nullptr)
        {
            asyncResp->res.jsonValue["AccountLockoutThreshold"] =
                *maxLoginAttemptBeforeLockout;
        }
    });

    auto callback = [asyncResp](bool success, const LDAPConfigData& confData,
                                const std::string& ldapType) {
        if (!success)
        {
            return;
        }
        parseLDAPConfigData(asyncResp->res.jsonValue, confData, ldapType);
    };

    getLDAPConfigData("LDAP", callback);
    getLDAPConfigData("ActiveDirectory", callback);
}

inline void handleAccountServicePatch(
    App& app, const crow::Request& req,
    const std::shared_ptr<bmcweb::AsyncResp>& asyncResp)
{
    if (!redfish::setUpRedfishRoute(app, req, asyncResp))
    {
        return;
    }
    std::optional<uint32_t> unlockTimeout;
    std::optional<uint16_t> lockoutThreshold;
    std::optional<uint8_t> minPasswordLength;
    std::optional<uint16_t> maxPasswordLength;
    std::optional<nlohmann::json> ldapObject;
    std::optional<nlohmann::json> activeDirectoryObject;
    std::optional<nlohmann::json> oemObject;

    if (!json_util::readJsonPatch(
            req, asyncResp->res, "AccountLockoutDuration", unlockTimeout,
            "AccountLockoutThreshold", lockoutThreshold, "MaxPasswordLength",
            maxPasswordLength, "MinPasswordLength", minPasswordLength, "LDAP",
            ldapObject, "ActiveDirectory", activeDirectoryObject, "Oem",
            oemObject))
    {
        return;
    }

    if (minPasswordLength)
    {
        sdbusplus::asio::setProperty(
            *crow::connections::systemBus, "xyz.openbmc_project.User.Manager",
            "/xyz/openbmc_project/user",
            "xyz.openbmc_project.User.AccountPolicy", "MinPasswordLength",
            *minPasswordLength,
            [asyncResp](const boost::system::error_code& ec) {
            if (ec)
            {
                messages::internalError(asyncResp->res);
                return;
            }
            messages::success(asyncResp->res);
            });
    }

    if (maxPasswordLength)
    {
        messages::propertyNotWritable(asyncResp->res, "MaxPasswordLength");
    }

    if (ldapObject)
    {
        handleLDAPPatch(*ldapObject, asyncResp, "LDAP");
    }

    if (std::optional<nlohmann::json> oemOpenBMCObject;
        oemObject && json_util::readJson(*oemObject, asyncResp->res, "OpenBMC",
                                         oemOpenBMCObject))
    {
        if (std::optional<nlohmann::json> authMethodsObject;
            oemOpenBMCObject &&
            json_util::readJson(*oemOpenBMCObject, asyncResp->res,
                                "AuthMethods", authMethodsObject))
        {
            if (authMethodsObject)
            {
                handleAuthMethodsPatch(*authMethodsObject, asyncResp);
            }
        }
    }

    if (activeDirectoryObject)
    {
        handleLDAPPatch(*activeDirectoryObject, asyncResp, "ActiveDirectory");
    }

    if (unlockTimeout)
    {
        sdbusplus::asio::setProperty(
            *crow::connections::systemBus, "xyz.openbmc_project.User.Manager",
            "/xyz/openbmc_project/user",
            "xyz.openbmc_project.User.AccountPolicy", "AccountUnlockTimeout",
            *unlockTimeout, [asyncResp](const boost::system::error_code& ec) {
                if (ec)
                {
                    messages::internalError(asyncResp->res);
                    return;
                }
                messages::success(asyncResp->res);
            });
    }
    if (lockoutThreshold)
    {
        sdbusplus::asio::setProperty(
            *crow::connections::systemBus, "xyz.openbmc_project.User.Manager",
            "/xyz/openbmc_project/user",
            "xyz.openbmc_project.User.AccountPolicy",
            "MaxLoginAttemptBeforeLockout", *lockoutThreshold,
            [asyncResp](const boost::system::error_code& ec) {
            if (ec)
            {
                messages::internalError(asyncResp->res);
                return;
            }
            messages::success(asyncResp->res);
            });
    }
}

inline void handleAccountCollectionHead(
    App& app, const crow::Request& req,
    const std::shared_ptr<bmcweb::AsyncResp>& asyncResp)
{
    if (!redfish::setUpRedfishRoute(app, req, asyncResp))
    {
        return;
    }
    asyncResp->res.addHeader(
        boost::beast::http::field::link,
        "</redfish/v1/JsonSchemas/ManagerAccountCollection.json>; rel=describedby");
}

inline void handleAccountCollectionGet(
    App& app, const crow::Request& req,
    const std::shared_ptr<bmcweb::AsyncResp>& asyncResp)
{
    if (!redfish::setUpRedfishRoute(app, req, asyncResp))
    {
        return;
    }

    if (req.session == nullptr)
    {
        messages::internalError(asyncResp->res);
        return;
    }

    asyncResp->res.addHeader(
        boost::beast::http::field::link,
        "</redfish/v1/JsonSchemas/ManagerAccountCollection.json>; rel=describedby");

    asyncResp->res.jsonValue["@odata.id"] =
        "/redfish/v1/AccountService/Accounts";
    asyncResp->res.jsonValue["@odata.type"] = "#ManagerAccountCollection."
                                              "ManagerAccountCollection";
    asyncResp->res.jsonValue["Name"] = "Accounts Collection";
    asyncResp->res.jsonValue["Description"] = "BMC User Accounts";

    Privileges effectiveUserPrivileges =
        redfish::getUserPrivileges(*req.session);

    std::string thisUser;
    if (req.session)
    {
        thisUser = req.session->username;
    }
    sdbusplus::message::object_path path("/xyz/openbmc_project/user");
    dbus::utility::getManagedObjects(
        "xyz.openbmc_project.User.Manager", path,
        [asyncResp, thisUser, effectiveUserPrivileges](
            const boost::system::error_code& ec,
            const dbus::utility::ManagedObjectType& users) {
        if (ec)
        {
            messages::internalError(asyncResp->res);
            return;
        }

        bool userCanSeeAllAccounts =
            effectiveUserPrivileges.isSupersetOf({"ConfigureUsers"});

        bool userCanSeeSelf =
            effectiveUserPrivileges.isSupersetOf({"ConfigureSelf"});

        nlohmann::json& memberArray = asyncResp->res.jsonValue["Members"];
        memberArray = nlohmann::json::array();

        for (const auto& userpath : users)
        {
            std::string user = userpath.first.filename();
            if (user.empty())
            {
                messages::internalError(asyncResp->res);
                BMCWEB_LOG_ERROR("Invalid firmware ID");

                return;
            }

            // As clarified by Redfish here:
            // https://redfishforum.com/thread/281/manageraccountcollection-change-allows-account-enumeration
            // Users without ConfigureUsers, only see their own
            // account. Users with ConfigureUsers, see all
            // accounts.
            if (userCanSeeAllAccounts || (thisUser == user && userCanSeeSelf))
            {
                if (user == "service")
                {
                    continue;
                }
                nlohmann::json::object_t member;
                member["@odata.id"] = boost::urls::format(
                    "/redfish/v1/AccountService/Accounts/{}", user);
                memberArray.emplace_back(std::move(member));
            }
        }
        asyncResp->res.jsonValue["Members@odata.count"] = memberArray.size();
        });
}

inline void processAfterCreateUser(
    const std::shared_ptr<bmcweb::AsyncResp>& asyncResp,
    const std::string& username, const std::string& password,
    const uint8_t minPassLength,
    const boost::system::error_code& ec, sdbusplus::message_t& m)
{
    if (ec)
    {
        userErrorMessageHandler(m.get_error(), asyncResp, username, "");
        return;
    }


    int retval = pamUpdatePassword(username, password);
    BMCWEB_LOG_DEBUG("pamUpdatePassword retval={}", retval);

            if (retval != PAM_SUCCESS)
            {
                // Password Invalid
                messages::propertyValueFormatError(asyncResp->res, password,
                                                   "Password");

                if (retval == PAM_AUTHTOK_ERR)
                {
                    std::string resolution =
                        "Password should be " + std::to_string(minPassLength) +
                        " character long including " +
                        std::to_string(minUcaseCharacters) +
                        " uppercase character, " +
                        std::to_string(minLcaseCharacters) +
                        " lower case character, " + std::to_string(minDigits) +
                        " digit and " + std::to_string(minSpecCharacters) +
                        " special character.";

                    // update the resolution message and add the
                    // password policy too
                    redfish::message_registries::updateResolution(
                        asyncResp, "Password", resolution);
                    BMCWEB_LOG_ERROR("pamUpdatePassword Failed");
                }


        // At this point we have a user that's been
        // created, but the password set
        // failed.Something is wrong, so delete the user
        // that we've already created
        sdbusplus::message::object_path tempObjPath(rootUserDbusPath);
        tempObjPath /= username;
        const std::string userPath(tempObjPath);

        crow::connections::systemBus->async_method_call(
            [asyncResp, password](const boost::system::error_code& ec3) {
            if (ec3)
            {
                messages::internalError(asyncResp->res);
                return;
            }

            // If password is invalid
            messages::propertyValueFormatError(asyncResp->res, nullptr,
                                               "Password");
            },
            "xyz.openbmc_project.User.Manager", userPath,
            "xyz.openbmc_project.Object.Delete", "Delete");

        BMCWEB_LOG_ERROR("pamUpdatePassword Failed");
        return;
    }

    messages::created(asyncResp->res);
    asyncResp->res.addHeader("Location",
                             "/redfish/v1/AccountService/Accounts/" + username);
}

inline void processAfterGetAllGroups(
    const std::shared_ptr<bmcweb::AsyncResp>& asyncResp,
    const std::string& username, const std::string& password,
    const std::string& roleId, bool enabled,
    std::optional<std::vector<std::string>> accountTypes,
    const std::vector<std::string>& allGroupsList,
    const uint8_t minPasswordLength)
{
    std::vector<std::string> userGroups;
    std::vector<std::string> accountTypeUserGroups;

    // If user specified account types then convert them to unix user groups
    if (accountTypes)
    {
        if (!getUserGroupFromAccountType(asyncResp->res, *accountTypes,
                                         accountTypeUserGroups))
        {
            // Problem in mapping Account Types to User Groups, Error already
            // logged.
            return;
        }
    }

    for (const auto& grp : allGroupsList)
    {
        // If user specified the account type then only accept groups which are
        // in the account types group list.
        if (!accountTypeUserGroups.empty())
        {
            bool found = false;
            for (const auto& grp1 : accountTypeUserGroups)
            {
                if (grp == grp1)
                {
                    found = true;
                    break;
                }
            }
            if (!found)
            {
                continue;
            }
        }

        // Console access is provided to the user who is a member of
        // hostconsole group and has a administrator role. So, set
        // hostconsole group only for the administrator.
        if ((grp == "hostconsole") && (roleId != "priv-admin"))
        {
            if (!accountTypeUserGroups.empty())
            {
                BMCWEB_LOG_ERROR( "Only administrator can get HostConsole access");
                asyncResp->res.result(boost::beast::http::status::bad_request);
                return;
            }
            continue;
        }
        userGroups.emplace_back(grp);
    }

    // Make sure user specified groups are valid. This is internal error because
    // it some inconsistencies between user manager and bmcweb.
    if (!accountTypeUserGroups.empty() &&
        accountTypeUserGroups.size() != userGroups.size())
    {
        messages::internalError(asyncResp->res);
                    BMCWEB_LOG_ERROR("pamUpdatePassword Failed");
        return;
    }
    crow::connections::systemBus->async_method_call(
        [asyncResp, username, password, minPasswordLength](const boost::system::error_code& ec2,
                                        sdbusplus::message_t& m) {
        processAfterCreateUser(asyncResp, username, password, minPasswordLength, ec2, m);
        },
        "xyz.openbmc_project.User.Manager", "/xyz/openbmc_project/user",
        "xyz.openbmc_project.User.Manager", "CreateUser", username, userGroups,
        roleId, enabled);
}

inline void handleAccountCollectionPost(
    App& app, const crow::Request& req,
    const std::shared_ptr<bmcweb::AsyncResp>& asyncResp)
{
    if (!redfish::setUpRedfishRoute(app, req, asyncResp))
    {
        return;
    }
    std::string username;
    std::string password;
    std::optional<std::string> roleIdJson;
    std::optional<bool> enabledJson;
    std::optional<std::vector<std::string>> accountTypes;
    if (!json_util::readJsonPatch(req, asyncResp->res, "UserName", username,
                                  "Password", password, "RoleId", roleIdJson,
                                  "Enabled", enabledJson, "AccountTypes",
                                  accountTypes))
    {
        return;
    }

    std::string roleId = roleIdJson.value_or("User");
    std::string priv = getPrivilegeFromRoleId(roleId);
    if (priv.empty())
    {
        messages::propertyValueNotInList(asyncResp->res, roleId, "RoleId");
        return;
    }

    // TODO: Following override will be reverted once support in
    // phosphor-user-manager is added. In order to avoid dependency
    // issues, this is added in bmcweb, which will removed, once
    // phosphor-user-manager supports priv-noaccess.
    if (priv == "priv-noaccess")
    {
        roleId = "";
    }
    else
    {
        roleId = priv;
    }

    bool enabled = enabledJson.value_or(true);

  sdbusplus::asio::getAllProperties(
        *crow::connections::systemBus, "xyz.openbmc_project.User.Manager",
        "/xyz/openbmc_project/user", "",
        [asyncResp, username, password{std::move(password)}, roleId,
         enabled, accountTypes](const boost::system::error_code ec,
                  const dbus::utility::DBusPropertiesMap& propertiesList) {


        if (ec)
        {
            BMCWEB_LOG_DEBUG("ERROR with async_method_call");
            messages::internalError(asyncResp->res);
            return;
        }

        BMCWEB_LOG_DEBUG("Got {}properties for AccountService", propertiesList.size());

        const uint8_t* minPassLength = nullptr;
        const std::vector<std::string>* allGroupsList = nullptr;

        const bool success = sdbusplus::unpackPropertiesNoThrow(
            dbus_utils::UnpackErrorPrinter(), propertiesList,
            "MinPasswordLength", minPassLength, "AllGroups", allGroupsList);

        if (!success)
        {
            BMCWEB_LOG_ERROR("getAllProperties dbus call failed.");
            messages::internalError(asyncResp->res);
            return;
        }

<<<<<<< HEAD
        if (minPassLength != nullptr)
        {
            BMCWEB_LOG_DEBUG("MinPasswordLength: {}", std::to_string(*minPassLength));
        }
        else
        {
            BMCWEB_LOG_ERROR("MinPasswordLength: nullptr");
            messages::internalError(asyncResp->res);
            return;
        }
=======
                        if (retval == PAM_AUTHTOK_ERR)
                        {
                            size_t maxrepeat = 3;
                            if (!password.empty())
                            {
                                maxrepeat = static_cast<size_t>(3 + (0.09 * static_cast<double>(strlen(password.c_str()))));
                            }
                            std::string resolution =
                                "Password should be " +
                                std::to_string(*minPassLength) +
                                " character long including " +
                                std::to_string(minUcaseCharacters) +
                                " uppercase character, " +
                                std::to_string(minLcaseCharacters) +
                                " lower case character, " +
                                std::to_string(minDigits) +
                                " digit," +
                                std::to_string(minSpecCharacters) +
                                " special character and " +
                                std::to_string(maxrepeat) +
                                " maximum number of consecutive character pairs";

                            // update the resolution message and add the
                            // password policy too
                            redfish::message_registries::updateResolution(
                                asyncResp, "Password", resolution);
                            BMCWEB_LOG_ERROR << "pamUpdatePassword Failed";
                        }
>>>>>>> e0d05ca6

        if (allGroupsList == nullptr)
        {
            messages::internalError(asyncResp->res);
            return;
        }

        if (allGroupsList->empty())
        {
                messages::internalError(asyncResp->res);
                return;
        }

        processAfterGetAllGroups(asyncResp, username, password, roleId, enabled,
                                 accountTypes, *allGroupsList, *minPassLength);
        });
}

inline void
    handleAccountHead(App& app, const crow::Request& req,
                      const std::shared_ptr<bmcweb::AsyncResp>& asyncResp,
                      const std::string& /*accountName*/)
{
    if (!redfish::setUpRedfishRoute(app, req, asyncResp))
    {
        return;
    }
    asyncResp->res.addHeader(
        boost::beast::http::field::link,
        "</redfish/v1/JsonSchemas/ManagerAccount/ManagerAccount.json>; rel=describedby");
}

inline void
    handleAccountGet(App& app, const crow::Request& req,
                     const std::shared_ptr<bmcweb::AsyncResp>& asyncResp,
                     const std::string& accountName)
{
    if (!redfish::setUpRedfishRoute(app, req, asyncResp))
    {
        return;
    }
    asyncResp->res.addHeader(
        boost::beast::http::field::link,
        "</redfish/v1/JsonSchemas/ManagerAccount/ManagerAccount.json>; rel=describedby");

#ifdef BMCWEB_INSECURE_DISABLE_AUTHENTICATION
    // If authentication is disabled, there are no user accounts
    messages::resourceNotFound(asyncResp->res, "ManagerAccount", accountName);
    return;
#endif // BMCWEB_INSECURE_DISABLE_AUTHENTICATION

    if (req.session == nullptr)
    {
        messages::internalError(asyncResp->res);
        return;
    }
    if (req.session->username != accountName)
    {
        // At this point we've determined that the user is trying to
        // modify a user that isn't them.  We need to verify that they
        // have permissions to modify other users, so re-run the auth
        // check with the same permissions, minus ConfigureSelf.
        Privileges effectiveUserPrivileges =
            redfish::getUserPrivileges(*req.session);
        Privileges requiredPermissionsToChangeNonSelf = {"ConfigureUsers",
                                                         "ConfigureManager"};
        if (!effectiveUserPrivileges.isSupersetOf(
                requiredPermissionsToChangeNonSelf))
        {
            BMCWEB_LOG_DEBUG("GET Account denied access");
            messages::insufficientPrivilege(asyncResp->res);
            return;
        }
    }

    sdbusplus::message::object_path path("/xyz/openbmc_project/user");
    dbus::utility::getManagedObjects(
        "xyz.openbmc_project.User.Manager", path,
        [asyncResp,
         accountName](const boost::system::error_code& ec,
                      const dbus::utility::ManagedObjectType& users) {
        if (ec)
        {
            messages::internalError(asyncResp->res);
            return;
        }
        const auto userIt = std::ranges::find_if(
            users,
            [accountName](
                const std::pair<sdbusplus::message::object_path,
                                dbus::utility::DBusInterfacesMap>& user) {
            return accountName == user.first.filename();
        });

        if (userIt == users.end())
        {
            messages::resourceNotFound(asyncResp->res, "ManagerAccount",
                                       accountName);
            return;
        }

        asyncResp->res.jsonValue["@odata.type"] =
            "#ManagerAccount.v1_7_0.ManagerAccount";
        asyncResp->res.jsonValue["Name"] = "User Account";
        asyncResp->res.jsonValue["Description"] = "User Account";
        asyncResp->res.jsonValue["Password"] = nullptr;
        asyncResp->res.jsonValue["AccountTypes"] = {"Redfish"};
        asyncResp->res.jsonValue["StrictAccountTypes"] = true;

        for (const auto& interface : userIt->second)
        {
            if (interface.first == "xyz.openbmc_project.User.Attributes")
            {
                for (const auto& property : interface.second)
                {
                    if (property.first == "UserEnabled")
                    {
                        const bool* userEnabled =
                            std::get_if<bool>(&property.second);
                        if (userEnabled == nullptr)
                        {
                            BMCWEB_LOG_ERROR("UserEnabled wasn't a bool");
                            messages::internalError(asyncResp->res);
                            return;
                        }
                        asyncResp->res.jsonValue["Enabled"] = *userEnabled;
                    }
                    else if (property.first == "UserLockedForFailedAttempt")
                    {
                        const bool* userLocked =
                            std::get_if<bool>(&property.second);
                        if (userLocked == nullptr)
                        {
                            BMCWEB_LOG_ERROR("UserLockedForF" "ailedAttempt " "wasn't a bool");
                            messages::internalError(asyncResp->res);
                            return;
                        }
                        asyncResp->res.jsonValue["Locked"] = *userLocked;
                        asyncResp->res
                            .jsonValue["Locked@Redfish.AllowableValues"] = {
                            "false"}; // can only unlock accounts
                    }
                    else if (property.first == "UserPrivilege")
                    {
                        const std::string* userPrivPtr =
                            std::get_if<std::string>(&property.second);
                        if (userPrivPtr == nullptr)
                        {
                            BMCWEB_LOG_ERROR("UserPrivilege wasn't a " "string");
                            messages::internalError(asyncResp->res);
                            return;
                        }
                        std::string role = getRoleIdFromPrivilege(*userPrivPtr);
                        if (role.empty())
                        {
                            BMCWEB_LOG_ERROR("Invalid user role");
                            messages::internalError(asyncResp->res);
                            return;
                        }
                        asyncResp->res.jsonValue["RoleId"] = role;

                        nlohmann::json& roleEntry =
                            asyncResp->res.jsonValue["Links"]["Role"];
                        roleEntry["@odata.id"] = boost::urls::format(
                            "/redfish/v1/AccountService/Roles/{}", role);
                    }
                    else if (property.first == "UserPasswordExpired")
                    {
                        const bool* userPasswordExpired =
                            std::get_if<bool>(&property.second);
                        if (userPasswordExpired == nullptr)
                        {
                            BMCWEB_LOG_ERROR( "UserPasswordExpired wasn't a bool");
                            messages::internalError(asyncResp->res);
                            return;
                        }
                        asyncResp->res.jsonValue["PasswordChangeRequired"] =
                            *userPasswordExpired;
                    }
                    else if (property.first == "UserGroups")
                    {
                        const std::vector<std::string>* userGroups =
                            std::get_if<std::vector<std::string>>(
                                &property.second);
                        if (userGroups == nullptr)
                        {
                            BMCWEB_LOG_ERROR( "userGroups wasn't a string vector");
                            messages::internalError(asyncResp->res);
                            return;
                        }
                        if (!translateUserGroup(*userGroups, asyncResp->res))
                        {
                            BMCWEB_LOG_ERROR("userGroups mapping failed");
                            messages::internalError(asyncResp->res);
                            return;
                        }
                    }
                }
            }
        }

        asyncResp->res.jsonValue["@odata.id"] = boost::urls::format(
            "/redfish/v1/AccountService/Accounts/{}", accountName);
        asyncResp->res.jsonValue["Id"] = accountName;
        asyncResp->res.jsonValue["UserName"] = accountName;
        });
}

inline void
    handleAccountDelete(App& app, const crow::Request& req,
                        const std::shared_ptr<bmcweb::AsyncResp>& asyncResp,
                        const std::string& username)
{
    if (!redfish::setUpRedfishRoute(app, req, asyncResp))
    {
        return;
    }

#ifdef BMCWEB_INSECURE_DISABLE_AUTHENTICATION
    // If authentication is disabled, there are no user accounts
    messages::resourceNotFound(asyncResp->res, "ManagerAccount", username);
    return;

#endif // BMCWEB_INSECURE_DISABLE_AUTHENTICATION
    sdbusplus::message::object_path tempObjPath(rootUserDbusPath);
    tempObjPath /= username;
    const std::string userPath(tempObjPath);

    crow::connections::systemBus->async_method_call(
        [asyncResp, username](const boost::system::error_code& ec,
		              sdbusplus::message::message& m) {
        if (ec)
        {
            const sd_bus_error* dbusError = m.get_error();
            if (dbusError && dbusError->name)
            {
                if (!strcmp(dbusError->name,
                            "xyz.openbmc_project.Common.Error.NotAllowed"))
                {
                    messages::resourceCannotBeDeleted(
                        asyncResp->res, "#ManagerAccount.v1_4_0.ManagerAccount",
                        username);
                }
                else if (!strcmp(dbusError->name,
                                 "org.freedesktop.DBus.Error.UnknownObject"))
                {
                    messages::resourceNotFound(
                        asyncResp->res, "#ManagerAccount.v1_4_0.ManagerAccount",
                        username);
                }
                else
                {
                    messages::internalError(asyncResp->res);
                }
            }
            else
            {
                messages::internalError(asyncResp->res);
            }
            return;
        }
        messages::accountRemoved(asyncResp->res);
    },
        "xyz.openbmc_project.User.Manager", userPath,
        "xyz.openbmc_project.Object.Delete", "Delete");
}

inline void
    handleAccountPatch(App& app, const crow::Request& req,
                       const std::shared_ptr<bmcweb::AsyncResp>& asyncResp,
                       const std::string& username)
{
    if (!redfish::setUpRedfishRoute(app, req, asyncResp))
    {
        return;
    }
#ifdef BMCWEB_INSECURE_DISABLE_AUTHENTICATION
    // If authentication is disabled, there are no user accounts
    messages::resourceNotFound(asyncResp->res, "ManagerAccount", username);
    return;

#endif // BMCWEB_INSECURE_DISABLE_AUTHENTICATION
    std::optional<std::string> newUserName;
    std::optional<std::string> password;
    std::optional<bool> enabled;
    std::optional<std::string> roleId;
    std::optional<bool> locked;
    std::optional<std::vector<std::string>> accountTypes;

    bool userSelf = (username == req.session->username);

    if (req.session == nullptr)
    {
        messages::internalError(asyncResp->res);
        return;
    }

    Privileges effectiveUserPrivileges =
        redfish::getUserPrivileges(*req.session);
    Privileges configureUsers = {"ConfigureUsers"};
    bool userHasConfigureUsers =
        effectiveUserPrivileges.isSupersetOf(configureUsers);
    if (userHasConfigureUsers)
    {
        // Users with ConfigureUsers can modify for all users
        if (!json_util::readJsonPatch(
                req, asyncResp->res, "UserName", newUserName, "Password",
                password, "RoleId", roleId, "Enabled", enabled, "Locked",
                locked, "AccountTypes", accountTypes))
        {
            return;
        }
    }
    else
    {
        // ConfigureSelf accounts can only modify their own account
        if (!userSelf)
        {
            messages::insufficientPrivilege(asyncResp->res);
            return;
        }

        // ConfigureSelf accounts can only modify their password
        if (!json_util::readJsonPatch(req, asyncResp->res, "Password",
                                      password))
        {
            return;
        }
    }

    // if user name is not provided in the patch method or if it
    // matches the user name in the URI, then we are treating it as
    // updating user properties other then username. If username
    // provided doesn't match the URI, then we are treating this as
    // user rename request.
    if (!newUserName || (newUserName.value() == username))
    {
        updateUserProperties(asyncResp, username, password, enabled, roleId,
                             locked, accountTypes, userSelf);
        return;
    }
    crow::connections::systemBus->async_method_call(
        [asyncResp, username, password(std::move(password)),
         roleId(std::move(roleId)), enabled, newUser{std::string(*newUserName)},
         locked, userSelf, accountTypes(std::move(accountTypes))](
            const boost::system::error_code& ec, sdbusplus::message_t& m) {
        if (ec)
        {
            userErrorMessageHandler(m.get_error(), asyncResp, newUser,
                                    username);
            return;
        }

        updateUserProperties(asyncResp, newUser, password, enabled, roleId,
                             locked, accountTypes, userSelf);
        },
        "xyz.openbmc_project.User.Manager", "/xyz/openbmc_project/user",
        "xyz.openbmc_project.User.Manager", "RenameUser", username,
        *newUserName);
}

inline void requestAccountServiceRoutes(App& app)
{
    BMCWEB_ROUTE(app, "/redfish/v1/AccountService/")
        .privileges(redfish::privileges::headAccountService)
        .methods(boost::beast::http::verb::head)(
            std::bind_front(handleAccountServiceHead, std::ref(app)));

    BMCWEB_ROUTE(app, "/redfish/v1/AccountService/")
        .privileges(redfish::privileges::getAccountService)
        .methods(boost::beast::http::verb::get)(
            std::bind_front(handleAccountServiceGet, std::ref(app)));

    BMCWEB_ROUTE(app, "/redfish/v1/AccountService/")
        .privileges(redfish::privileges::patchAccountService)
        .methods(boost::beast::http::verb::patch)(
            std::bind_front(handleAccountServicePatch, std::ref(app)));

    BMCWEB_ROUTE(app, "/redfish/v1/AccountService/Accounts/")
        .privileges(redfish::privileges::headManagerAccountCollection)
        .methods(boost::beast::http::verb::head)(
            std::bind_front(handleAccountCollectionHead, std::ref(app)));

    BMCWEB_ROUTE(app, "/redfish/v1/AccountService/Accounts/")
        .privileges(redfish::privileges::getManagerAccountCollection)
        .methods(boost::beast::http::verb::get)(
            std::bind_front(handleAccountCollectionGet, std::ref(app)));

    BMCWEB_ROUTE(app, "/redfish/v1/AccountService/Accounts/")
        .privileges(redfish::privileges::postManagerAccountCollection)
        .methods(boost::beast::http::verb::post)(
            std::bind_front(handleAccountCollectionPost, std::ref(app)));

    BMCWEB_ROUTE(app, "/redfish/v1/AccountService/Accounts/<str>/")
        .privileges(redfish::privileges::headManagerAccount)
        .methods(boost::beast::http::verb::head)(
            std::bind_front(handleAccountHead, std::ref(app)));

    BMCWEB_ROUTE(app, "/redfish/v1/AccountService/Accounts/<str>/")
        .privileges(redfish::privileges::getManagerAccount)
        .methods(boost::beast::http::verb::get)(
            std::bind_front(handleAccountGet, std::ref(app)));

    BMCWEB_ROUTE(app, "/redfish/v1/AccountService/Accounts/<str>/")
        // TODO this privilege should be using the generated endpoints, but
        // because of the special handling of ConfigureSelf, it's not able to
        // yet
        .privileges({{"ConfigureUsers"}, {"ConfigureSelf"}})
        .methods(boost::beast::http::verb::patch)(
            std::bind_front(handleAccountPatch, std::ref(app)));

    BMCWEB_ROUTE(app, "/redfish/v1/AccountService/Accounts/<str>/")
        .privileges(redfish::privileges::deleteManagerAccount)
        .methods(boost::beast::http::verb::delete_)(
            std::bind_front(handleAccountDelete, std::ref(app)));
}

} // namespace redfish<|MERGE_RESOLUTION|>--- conflicted
+++ resolved
@@ -1336,10 +1336,16 @@
                 else if (retval == PAM_AUTHTOK_ERR ||
                      retval == PAM_NEW_AUTHTOK_REQD)
                 {
-<<<<<<< HEAD
                 // If password is invalid
                 messages::propertyValueFormatError(asyncResp->res, *password,
                                                    "Password");
+                size_t maxrepeat = 3;
+                if (!password.value().empty())
+                {
+                    maxrepeat = static_cast<size_t>(
+                        3 + (0.09 * static_cast<double>(
+                                        strlen(password.value().c_str()))));
+                }
                 std::string resolution =
                     " Password should be " + std::to_string(minPasswordLength) +
                     " character long including " +
@@ -1347,44 +1353,15 @@
                     " uppercase character, " +
                     std::to_string(minLcaseCharacters) +
                     " lower case character, " + std::to_string(minDigits) +
-                    " digit" + " and " + std::to_string(minSpecCharacters) +
-                    " special character.";
+                    " digit, " + std::to_string(minSpecCharacters) +
+                    " special character and " + std::to_string(maxrepeat) +
+                    " maximum number of consecutive character pairs";
 
                 // update the resolution message and add the password
                 // policy
                 redfish::message_registries::updateResolution(
                     asyncResp, "Password", resolution);
                 BMCWEB_LOG_ERROR("pamUpdatePassword Failed");
-=======
-                    // If password is invalid
-                    messages::propertyValueFormatError(asyncResp->res,
-                                                       *password, "Password");
-                    size_t maxrepeat = 3;
-                    if (!password.value().empty())
-                    {
-                        maxrepeat = static_cast<size_t>(3 + (0.09 * static_cast<double>(strlen(password.value().c_str()))));
-                    }
-                    std::string resolution =
-                        " Password should be " +
-                        std::to_string(minPasswordLength) +
-                        " character long including " +
-                        std::to_string(minUcaseCharacters) +
-                        " uppercase character, " +
-                        std::to_string(minLcaseCharacters) +
-                        " lower case character, " +
-                        std::to_string(minDigits) +
-                        " digit, " +
-                        std::to_string(minSpecCharacters) +
-                        " special character and " +
-                        std::to_string(maxrepeat) +
-                        " maximum number of consecutive character pairs";
-
-                    // update the resolution message and add the password
-                    // policy
-                    redfish::message_registries::updateResolution(
-                        asyncResp, "Password", resolution);
-                    BMCWEB_LOG_ERROR << "pamUpdatePassword Failed";
->>>>>>> e0d05ca6
                 }
 
                 else if (retval != PAM_SUCCESS)
@@ -1836,6 +1813,13 @@
 
                 if (retval == PAM_AUTHTOK_ERR)
                 {
+                    size_t maxrepeat = 3;
+                    if (!password.empty())
+                    {
+                        maxrepeat = static_cast<size_t>(
+                            3 + (0.09 * static_cast<double>(
+                                            strlen(password.c_str()))));
+                    }
                     std::string resolution =
                         "Password should be " + std::to_string(minPassLength) +
                         " character long including " +
@@ -1843,16 +1827,15 @@
                         " uppercase character, " +
                         std::to_string(minLcaseCharacters) +
                         " lower case character, " + std::to_string(minDigits) +
-                        " digit and " + std::to_string(minSpecCharacters) +
-                        " special character.";
-
+                        " digit," + std::to_string(minSpecCharacters) +
+                        " special character and " + std::to_string(maxrepeat) +
+                        " maximum number of consecutive character pairs";
                     // update the resolution message and add the
                     // password policy too
                     redfish::message_registries::updateResolution(
                         asyncResp, "Password", resolution);
                     BMCWEB_LOG_ERROR("pamUpdatePassword Failed");
                 }
-
 
         // At this point we have a user that's been
         // created, but the password set
@@ -2040,7 +2023,6 @@
             return;
         }
 
-<<<<<<< HEAD
         if (minPassLength != nullptr)
         {
             BMCWEB_LOG_DEBUG("MinPasswordLength: {}", std::to_string(*minPassLength));
@@ -2051,36 +2033,6 @@
             messages::internalError(asyncResp->res);
             return;
         }
-=======
-                        if (retval == PAM_AUTHTOK_ERR)
-                        {
-                            size_t maxrepeat = 3;
-                            if (!password.empty())
-                            {
-                                maxrepeat = static_cast<size_t>(3 + (0.09 * static_cast<double>(strlen(password.c_str()))));
-                            }
-                            std::string resolution =
-                                "Password should be " +
-                                std::to_string(*minPassLength) +
-                                " character long including " +
-                                std::to_string(minUcaseCharacters) +
-                                " uppercase character, " +
-                                std::to_string(minLcaseCharacters) +
-                                " lower case character, " +
-                                std::to_string(minDigits) +
-                                " digit," +
-                                std::to_string(minSpecCharacters) +
-                                " special character and " +
-                                std::to_string(maxrepeat) +
-                                " maximum number of consecutive character pairs";
-
-                            // update the resolution message and add the
-                            // password policy too
-                            redfish::message_registries::updateResolution(
-                                asyncResp, "Password", resolution);
-                            BMCWEB_LOG_ERROR << "pamUpdatePassword Failed";
-                        }
->>>>>>> e0d05ca6
 
         if (allGroupsList == nullptr)
         {
