--- conflicted
+++ resolved
@@ -102,15 +102,14 @@
 struct TaskData : std::enable_shared_from_this<TaskData>
 {
   private:
-    TaskData(std::function<bool(boost::system::error_code,
-                                sdbusplus::message_t&,
-                                const std::shared_ptr<TaskData>&)>&& handler,
-             const std::string& matchIn, size_t idx,
-             std::function<nlohmann::json(std::string_view, size_t)>&&
-                 getMsgHandler) :
+    TaskData(
+        std::function<bool(boost::system::error_code, sdbusplus::message_t&,
+                           const std::shared_ptr<TaskData>&)>&& handler,
+        const std::string& matchIn, size_t idx,
+        std::function<nlohmann::json(std::string_view, size_t)>&&
+            getMsgHandler) :
         getMsgCallback(getMsgHandler),
-        callback(std::move(handler)),
-        matchStr(matchIn), index(idx),
+        callback(std::move(handler)), matchStr(matchIn), index(idx),
         startTime(std::chrono::system_clock::to_time_t(
             std::chrono::system_clock::now())),
         status("OK"), state("Running"), messages(nlohmann::json::array()),
@@ -149,8 +148,8 @@
             else // task is completed/failed
             {
                 // Completed task is the first completed task initially. When
-                // there are multiple completed tasks, oldest completed task will
-                // be choosen for removal
+                // there are multiple completed tasks, oldest completed task
+                // will be choosen for removal
                 if (completedTask == tasks.end() ||
                     (*completedTask)->startTime > (*currentTask)->startTime)
                 {
@@ -162,8 +161,7 @@
     }
 
     static std::shared_ptr<TaskData>& createTask(
-        std::function<bool(boost::system::error_code,
-                           sdbusplus::message_t&,
+        std::function<bool(boost::system::error_code, sdbusplus::message_t&,
                            const std::shared_ptr<TaskData>&)>&& handler,
         const std::string& match,
         std::function<nlohmann::json(std::string_view, size_t)>&&
@@ -186,12 +184,7 @@
 
         if (tasks.size() >= maxTaskCount)
         {
-<<<<<<< HEAD
             auto taskToRemove = getTaskToRemove();
-=======
-            const auto& last = tasks.front();
-
->>>>>>> b02c0a27
             // destroy all references
             (*taskToRemove)
                 ->messages.emplace_back(
@@ -399,8 +392,8 @@
         .privileges(redfish::privileges::getTask)
         .methods(boost::beast::http::verb::get)(
             [&app](const crow::Request& req,
-               const std::shared_ptr<bmcweb::AsyncResp>& asyncResp,
-               const std::string& strParam) {
+                   const std::shared_ptr<bmcweb::AsyncResp>& asyncResp,
+                   const std::string& strParam) {
                 if (!redfish::setUpRedfishRoute(app, req, asyncResp))
                 {
                     return;
@@ -438,8 +431,8 @@
                 if (ptr->payload)
                 {
                     const auto& h = ptr->payload->httpHeaders;
-                    const auto location = std::find_if(h.begin(), h.end(),
-                        [](const nlohmann::json& element) {
+                    const auto location = std::find_if(
+                        h.begin(), h.end(), [](const nlohmann::json& element) {
                             if (!element.is_string())
                             {
                                 return false;
@@ -464,8 +457,8 @@
         .privileges(redfish::privileges::getTask)
         .methods(boost::beast::http::verb::get)(
             [&app](const crow::Request& req,
-               const std::shared_ptr<bmcweb::AsyncResp>& asyncResp,
-               const std::string& strParam) {
+                   const std::shared_ptr<bmcweb::AsyncResp>& asyncResp,
+                   const std::string& strParam) {
                 if (!redfish::setUpRedfishRoute(app, req, asyncResp))
                 {
                     return;
@@ -501,7 +494,8 @@
                 if (ptr->endTime)
                 {
                     asyncResp->res.jsonValue["EndTime"] =
-                        redfish::time_utils::getDateTimeStdtime(*(ptr->endTime));
+                        redfish::time_utils::getDateTimeStdtime(
+                            *(ptr->endTime));
                 }
                 asyncResp->res.jsonValue["TaskStatus"] = ptr->status;
                 asyncResp->res.jsonValue["Messages"] = ptr->messages;
@@ -516,14 +510,19 @@
                 if (ptr->payload)
                 {
                     const task::Payload& p = *(ptr->payload);
-                    asyncResp->res.jsonValue["Payload"]["TargetUri"] = p.targetUri;
+                    asyncResp->res.jsonValue["Payload"]["TargetUri"] =
+                        p.targetUri;
                     asyncResp->res.jsonValue["Payload"]["HttpOperation"] =
                         p.httpOperation;
-                    asyncResp->res.jsonValue["Payload"]["HttpHeaders"] = p.httpHeaders;
-                    asyncResp->res.jsonValue["Payload"]["JsonBody"] = p.jsonBody.dump(
-                        2, ' ', true, nlohmann::json::error_handler_t::replace);
-                }
-                asyncResp->res.jsonValue["PercentComplete"] = ptr->percentComplete;
+                    asyncResp->res.jsonValue["Payload"]["HttpHeaders"] =
+                        p.httpHeaders;
+                    asyncResp->res.jsonValue["Payload"]["JsonBody"] =
+                        p.jsonBody.dump(
+                            2, ' ', true,
+                            nlohmann::json::error_handler_t::replace);
+                }
+                asyncResp->res.jsonValue["PercentComplete"] =
+                    ptr->percentComplete;
             });
 }
 
@@ -534,29 +533,31 @@
         .methods(boost::beast::http::verb::get)(
             [&app](const crow::Request& req,
                    const std::shared_ptr<bmcweb::AsyncResp>& asyncResp) {
-        if (!redfish::setUpRedfishRoute(app, req, asyncResp))
-        {
-            return;
-        }
-        asyncResp->res.jsonValue["@odata.type"] =
-            "#TaskCollection.TaskCollection";
-        asyncResp->res.jsonValue["@odata.id"] = "/redfish/v1/TaskService/Tasks";
-        asyncResp->res.jsonValue["Name"] = "Task Collection";
-        asyncResp->res.jsonValue["Members@odata.count"] = task::tasks.size();
-        nlohmann::json& members = asyncResp->res.jsonValue["Members"];
-        members = nlohmann::json::array();
-
-        for (const std::shared_ptr<task::TaskData>& task : task::tasks)
-        {
-            if (task == nullptr)
-            {
-                continue; // shouldn't be possible
-            }
-            members.emplace_back(
-                nlohmann::json{{"@odata.id", "/redfish/v1/TaskService/Tasks/" +
-                                                 std::to_string(task->index)}});
-        }
-        });
+                if (!redfish::setUpRedfishRoute(app, req, asyncResp))
+                {
+                    return;
+                }
+                asyncResp->res.jsonValue["@odata.type"] =
+                    "#TaskCollection.TaskCollection";
+                asyncResp->res.jsonValue["@odata.id"] =
+                    "/redfish/v1/TaskService/Tasks";
+                asyncResp->res.jsonValue["Name"] = "Task Collection";
+                asyncResp->res.jsonValue["Members@odata.count"] =
+                    task::tasks.size();
+                nlohmann::json& members = asyncResp->res.jsonValue["Members"];
+                members = nlohmann::json::array();
+
+                for (const std::shared_ptr<task::TaskData>& task : task::tasks)
+                {
+                    if (task == nullptr)
+                    {
+                        continue; // shouldn't be possible
+                    }
+                    members.emplace_back(nlohmann::json{
+                        {"@odata.id", "/redfish/v1/TaskService/Tasks/" +
+                                          std::to_string(task->index)}});
+                }
+            });
 }
 
 inline void requestRoutesTaskService(App& app)
@@ -565,7 +566,7 @@
         .privileges(redfish::privileges::getTaskService)
         .methods(boost::beast::http::verb::get)(
             [&app](const crow::Request& req,
-               const std::shared_ptr<bmcweb::AsyncResp>& asyncResp) {
+                   const std::shared_ptr<bmcweb::AsyncResp>& asyncResp) {
                 if (!redfish::setUpRedfishRoute(app, req, asyncResp))
                 {
                     return;
@@ -589,7 +590,7 @@
                 asyncResp->res.jsonValue["Status"]["State"] = "Enabled";
                 asyncResp->res.jsonValue["ServiceEnabled"] = true;
                 asyncResp->res.jsonValue["Tasks"]["@odata.id"] =
-                "/redfish/v1/TaskService/Tasks";
+                    "/redfish/v1/TaskService/Tasks";
             });
 }
 
