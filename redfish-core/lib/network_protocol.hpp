--- conflicted
+++ resolved
@@ -513,49 +513,28 @@
 #ifdef BMCWEB_ENABLE_IPMI
                 std::optional<bool> ipmiEnabled;
 #endif
-<<<<<<< HEAD
 #ifdef BMCWEB_ENABLE_PATCH_SSH
-            std::optional<nlohmann::json> ssh;
-#endif
-
-            if (!json_util::readJson(req, asyncResp->res, "NTP", ntp,
-                                     "HostName", newHostName
-=======
                 std::optional<bool> sshEnabled;
-
+#endif
                 // clang-format off
         if (!json_util::readJsonPatch(
                 req, asyncResp->res,
                 "HostName", newHostName,
                 "NTP/NTPServers", ntpServerObjects,
-                "NTP/ProtocolEnabled", ntpEnabled,
->>>>>>> 645c44d6
+                "NTP/ProtocolEnabled", ntpEnabled
 #ifdef BMCWEB_ENABLE_IPMI
+                 ,
                 "IPMI/ProtocolEnabled", ipmiEnabled,
 #endif
-<<<<<<< HEAD
 #ifdef BMCWEB_ENABLE_PATCH_SSH
-                                     ,
-                                     "SSH", ssh
-#endif
-                                     ))
-            {
-                return;
-            }
-
-            asyncResp->res.result(boost::beast::http::status::no_content);
-            if (newHostName)
-            {
-                messages::propertyNotWritable(asyncResp->res, "HostName");
-                return;
-            }
-=======
-                "SSH/ProtocolEnabled", sshEnabled))
+                 ,
+                "SSH/ProtocolEnabled", sshEnabled
+#endif
+                ))
         {
             return;
         }
                 // clang-format on
->>>>>>> 645c44d6
 
                 asyncResp->res.result(boost::beast::http::status::no_content);
                 if (newHostName)
@@ -593,34 +572,15 @@
                                                 '@'));
                 }
 #endif
-
-<<<<<<< HEAD
 #ifdef BMCWEB_ENABLE_PATCH_SSH
-            if (ssh)
-            {
-                std::optional<bool> sshProtocolEnabled;
-                if (!json_util::readJson(*ssh, asyncResp->res,
-                                         "ProtocolEnabled", sshProtocolEnabled))
-                {
-                    return;
-                }
-
-                if (sshProtocolEnabled)
-=======
                 if (sshEnabled)
->>>>>>> 645c44d6
                 {
                     handleProtocolEnabled(
                         *sshEnabled, asyncResp,
                         encodeServiceObjectPath(sshServiceName));
                 }
-<<<<<<< HEAD
-            }
-#endif
-        });
-=======
+#endif
             });
->>>>>>> 645c44d6
 
     BMCWEB_ROUTE(app, "/redfish/v1/Managers/" PLATFORMBMCID "/NetworkProtocol/")
         .privileges(redfish::privileges::getManagerNetworkProtocol)
