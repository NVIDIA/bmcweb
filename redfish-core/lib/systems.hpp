/*
// Copyright (c) 2018 Intel Corporation
//
// Licensed under the Apache License, Version 2.0 (the "License");
// you may not use this file except in compliance with the License.
// You may obtain a copy of the License at
//
//      http://www.apache.org/licenses/LICENSE-2.0
//
// Unless required by applicable law or agreed to in writing, software
// distributed under the License is distributed on an "AS IS" BASIS,
// WITHOUT WARRANTIES OR CONDITIONS OF ANY KIND, either express or implied.
// See the License for the specific language governing permissions and
// limitations under the License.
*/
#pragma once

#include "bmcweb_config.h"

#include "debug_policy.hpp"
#include "app.hpp"
#include "dbus_singleton.hpp"
#include "dbus_utility.hpp"
#include "generated/enums/computer_system.hpp"
#include "health.hpp"
#include "hypervisor_system.hpp"
#include "led.hpp"
#include "query.hpp"
#include "redfish_util.hpp"
#include "registries/privilege_registry.hpp"
#include "utils/dbus_utils.hpp"
#include "utils/json_utils.hpp"
#include "utils/pcie_util.hpp"
#include "utils/sw_utils.hpp"
#include "utils/time_utils.hpp"

#include <boost/asio/error.hpp>
#include <boost/container/flat_map.hpp>
#include <boost/system/error_code.hpp>
#include <boost/url/format.hpp>
#include <sdbusplus/asio/property.hpp>
#include <sdbusplus/message.hpp>
#include <sdbusplus/unpack_properties.hpp>
#include <utils/privilege_utils.hpp>
<<<<<<< HEAD
=======
#include <utils/sw_utils.hpp>
#include <utils/istmode_utils.hpp>
>>>>>>> 65fa2a5f

#include <array>
#include <string_view>
#include <variant>

namespace redfish
{
const std::string& entityMangerService = "xyz.openbmc_project.EntityManager";
const std::string& card1Path =
    "/xyz/openbmc_project/inventory/system/board/Card1";
const std::string& settingsService = "xyz.openbmc_project.Settings";
const std::string& host0BootPath = "/xyz/openbmc_project/control/host0/boot";

const static std::array<std::pair<std::string_view, std::string_view>, 2>
    protocolToDBusForSystems{
        {{"SSH", "obmc-console-ssh"}, {"IPMI", "phosphor-ipmi-net"}}};

/**
 * @brief Updates the Functional State of DIMMs
 *
 * @param[in] asyncResp Shared pointer for completing asynchronous calls
 * @param[in] dimmState Dimm's Functional state, true/false
 *
 * @return None.
 */
inline void
    updateDimmProperties(const std::shared_ptr<bmcweb::AsyncResp>& asyncResp,
                         bool isDimmFunctional)
{
    BMCWEB_LOG_DEBUG("Dimm Functional: {}", isDimmFunctional);

    // Set it as Enabled if at least one DIMM is functional
    // Update STATE only if previous State was DISABLED and current Dimm is
    // ENABLED.
    const nlohmann::json& prevMemSummary =
        asyncResp->res.jsonValue["MemorySummary"]["Status"]["State"];
    if (prevMemSummary == "Disabled")
    {
        if (isDimmFunctional)
        {
            asyncResp->res.jsonValue["MemorySummary"]["Status"]["State"] =
                "Enabled";
        }
    }
}

/*
 * @brief Update "ProcessorSummary" "Status" "State" based on
 *        CPU Functional State
 *
 * @param[in] asyncResp Shared pointer for completing asynchronous calls
 * @param[in] cpuFunctionalState is CPU functional true/false
 *
 * @return None.
 */
inline void modifyCpuFunctionalState(
    const std::shared_ptr<bmcweb::AsyncResp>& asyncResp, bool isCpuFunctional)
{
    BMCWEB_LOG_DEBUG("Cpu Functional: {}", isCpuFunctional);

    const nlohmann::json& prevProcState =
        asyncResp->res.jsonValue["ProcessorSummary"]["Status"]["State"];

    // Set it as Enabled if at least one CPU is functional
    // Update STATE only if previous State was Non_Functional and current CPU is
    // Functional.
    if (prevProcState == "Disabled")
    {
        if (isCpuFunctional)
        {
            asyncResp->res.jsonValue["ProcessorSummary"]["Status"]["State"] =
                "Enabled";
        }
    }
}

/*
 * @brief Update "ProcessorSummary" "Count" based on Cpu PresenceState
 *
 * @param[in] asyncResp Shared pointer for completing asynchronous calls
 * @param[in] cpuPresenceState CPU present or not
 *
 * @return None.
 */
inline void
    modifyCpuPresenceState(const std::shared_ptr<bmcweb::AsyncResp>& asyncResp,
                           bool isCpuPresent)
{
    BMCWEB_LOG_DEBUG("Cpu Present: {}", isCpuPresent);

    if (isCpuPresent)
    {
        nlohmann::json& procCount =
            asyncResp->res.jsonValue["ProcessorSummary"]["Count"];
        auto* procCountPtr =
            procCount.get_ptr<nlohmann::json::number_integer_t*>();
        if (procCountPtr != nullptr)
        {
            // shouldn't be possible to be nullptr
            *procCountPtr += 1;
        }
    }
}

inline void getProcessorProperties(
    const std::shared_ptr<bmcweb::AsyncResp>& asyncResp,
    const std::vector<std::pair<std::string, dbus::utility::DbusVariantType>>&
        properties)
{
    BMCWEB_LOG_DEBUG("Got {} Cpu properties.", properties.size());

    // TODO: Get Model

    const uint16_t* coreCount = nullptr;

    const bool success = sdbusplus::unpackPropertiesNoThrow(
        dbus_utils::UnpackErrorPrinter(), properties, "CoreCount", coreCount);

    if (!success)
    {
        messages::internalError(asyncResp->res);
        return;
    }

    if (coreCount != nullptr)
    {
        nlohmann::json& coreCountJson =
            asyncResp->res.jsonValue["ProcessorSummary"]["CoreCount"];
        uint64_t* coreCountJsonPtr = coreCountJson.get_ptr<uint64_t*>();

        if (coreCountJsonPtr == nullptr)
        {
            coreCountJson = *coreCount;
        }
        else
        {
            *coreCountJsonPtr += *coreCount;
        }
    }
}

/*
 * @brief Get ProcessorSummary fields
 *
 * @param[in] asyncResp Shared pointer for completing asynchronous calls
 * @param[in] service dbus service for Cpu Information
 * @param[in] path dbus path for Cpu
 *
 * @return None.
 */
inline void
    getProcessorSummary(const std::shared_ptr<bmcweb::AsyncResp>& asyncResp,
                        const std::string& service, const std::string& path)
{
    auto getCpuPresenceState = [asyncResp](const boost::system::error_code& ec3,
                                           const bool cpuPresenceCheck) {
        if (ec3)
        {
            BMCWEB_LOG_ERROR("DBUS response error {}", ec3);
            return;
        }
        modifyCpuPresenceState(asyncResp, cpuPresenceCheck);
    };

    // Get the Presence of CPU
    sdbusplus::asio::getProperty<bool>(
        *crow::connections::systemBus, service, path,
        "xyz.openbmc_project.Inventory.Item", "Present",
        std::move(getCpuPresenceState));

    if constexpr (bmcwebEnableProcMemStatus)
    {
        auto getCpuFunctionalState =
            [asyncResp](const boost::system::error_code& ec3,
                        const bool cpuFunctionalCheck) {
            if (ec3)
            {
                BMCWEB_LOG_ERROR("DBUS response error {}", ec3);
                return;
            }
            modifyCpuFunctionalState(asyncResp, cpuFunctionalCheck);
        };

        // Get the Functional State
        sdbusplus::asio::getProperty<bool>(
            *crow::connections::systemBus, service, path,
            "xyz.openbmc_project.State.Decorator.OperationalStatus",
            "Functional", std::move(getCpuFunctionalState));
    }

    sdbusplus::asio::getAllProperties(
        *crow::connections::systemBus, service, path,
        "xyz.openbmc_project.Inventory.Item.Cpu",
        [asyncResp, service,
         path](const boost::system::error_code& ec2,
               const dbus::utility::DBusPropertiesMap& properties) {
        if (ec2)
        {
            BMCWEB_LOG_ERROR("DBUS response error {}", ec2);
            messages::internalError(asyncResp->res);
            return;
        }
        getProcessorProperties(asyncResp, properties);
        });
}

/*
 * @brief processMemoryProperties fields
 *
 * @param[in] asyncResp Shared pointer for completing asynchronous calls
 * @param[in] service dbus service for memory Information
 * @param[in] path dbus path for Memory
 * @param[in] DBUS properties for memory
 *
 * @return None.
 */
inline void
    processMemoryProperties(const std::shared_ptr<bmcweb::AsyncResp>& asyncResp,
                            [[maybe_unused]] const std::string& service,
                            [[maybe_unused]] const std::string& path,
                            const dbus::utility::DBusPropertiesMap& properties)
{
    BMCWEB_LOG_DEBUG("Got {} Dimm properties.", properties.size());

    if (properties.empty())
    {
        if constexpr (bmcwebEnableProcMemStatus)
        {
            sdbusplus::asio::getProperty<bool>(
                *crow::connections::systemBus, service, path,
                "xyz.openbmc_project.State."
                "Decorator.OperationalStatus",
                "Functional",
                [asyncResp](const boost::system::error_code& ec3,
                            bool dimmState) {
                if (ec3)
                {
                    BMCWEB_LOG_ERROR("DBUS response error {}", ec3);
                    return;
                }
                updateDimmProperties(asyncResp, dimmState);
                });
        }
        return;
    }

    const size_t* memorySizeInKB = nullptr;

    const bool success = sdbusplus::unpackPropertiesNoThrow(
        dbus_utils::UnpackErrorPrinter(), properties, "MemorySizeInKB",
        memorySizeInKB);

    if (!success)
    {
        messages::internalError(asyncResp->res);
        return;
    }

    if (memorySizeInKB != nullptr)
    {
        nlohmann::json& totalMemory =
            asyncResp->res.jsonValue["MemorySummary"]["TotalSystemMemoryGiB"];
        const double* preValue = totalMemory.get_ptr<const double*>();
        if (preValue == nullptr)
        {
            asyncResp->res.jsonValue["MemorySummary"]["TotalSystemMemoryGiB"] =
                static_cast<int>(*memorySizeInKB) / (1024 * 1024);
        }
        else
        {
            asyncResp->res.jsonValue["MemorySummary"]["TotalSystemMemoryGiB"] =
                static_cast<int>(*memorySizeInKB) / (1024 * 1024) +
                static_cast<int>(*preValue);
        }
        if constexpr (bmcwebEnableProcMemStatus)
        {
            asyncResp->res.jsonValue["MemorySummary"]["Status"]["State"] =
                "Enabled";
        }
    }
    else
    {
        asyncResp->res.jsonValue["MemorySummary"]["TotalSystemMemoryGiB"] = 0;
    }
}

/*
 * @brief Get getMemorySummary fields
 *
 * @param[in] asyncResp Shared pointer for completing asynchronous calls
 * @param[in] service dbus service for memory Information
 * @param[in] path dbus path for memory
 *
 * @return None.
 */
inline void
    getMemorySummary(const std::shared_ptr<bmcweb::AsyncResp>& asyncResp,
                     const std::string& service, const std::string& path)
{
    sdbusplus::asio::getAllProperties(
        *crow::connections::systemBus, service, path,
        "xyz.openbmc_project.Inventory.Item.Dimm",
        [asyncResp, service,
         path](const boost::system::error_code& ec2,
               const dbus::utility::DBusPropertiesMap& properties) {
        if (ec2)
        {
            BMCWEB_LOG_ERROR("DBUS response error {}", ec2);
            messages::internalError(asyncResp->res);
            return;
        }
        processMemoryProperties(asyncResp, service, path, properties);
        });
}

/*
 * @brief Retrieves computer system properties over dbus
 *
 * @param[in] asyncResp Shared pointer for completing asynchronous calls
 * @param[in] systemHealth  Shared HealthPopulate pointer
 *
 * @return None.
 */
inline void
    getComputerSystem(const std::shared_ptr<bmcweb::AsyncResp>& asyncResp,
                      const std::shared_ptr<HealthPopulate>& systemHealth)
{
    BMCWEB_LOG_DEBUG("Get available system components.");
    constexpr std::array<std::string_view, 5> interfaces = {
        "xyz.openbmc_project.Inventory.Decorator.Asset",
        "xyz.openbmc_project.Inventory.Item.Cpu",
        "xyz.openbmc_project.Inventory.Item.Dimm",
        "xyz.openbmc_project.Inventory.Item.System",
        "xyz.openbmc_project.Common.UUID",
    };
    dbus::utility::getSubTree(
        "/xyz/openbmc_project/inventory", 0, interfaces,
        [asyncResp,
         systemHealth](const boost::system::error_code& ec,
                       const dbus::utility::MapperGetSubTreeResponse& subtree) {
        if (ec)
        {
            BMCWEB_LOG_ERROR("DBUS response error {}", ec);
            messages::internalError(asyncResp->res);
            return;
        }
        // Iterate over all retrieved ObjectPaths.
        for (const std::pair<
                 std::string,
                 std::vector<std::pair<std::string, std::vector<std::string>>>>&
                 object : subtree)
        {
            const std::string& path = object.first;
            BMCWEB_LOG_DEBUG("Got path: {}", path);
            const std::vector<std::pair<std::string, std::vector<std::string>>>&
                connectionNames = object.second;
            if (connectionNames.empty())
            {
<<<<<<< HEAD
                continue;
=======
                BMCWEB_LOG_ERROR << "getComputerSystem DBUS response error";
                return;
>>>>>>> 65fa2a5f
            }

            std::shared_ptr<HealthPopulate> memoryHealth = nullptr;
            std::shared_ptr<HealthPopulate> cpuHealth = nullptr;

            if constexpr (bmcwebEnableProcMemStatus)
            {
                memoryHealth = std::make_shared<HealthPopulate>(
                    asyncResp, "/MemorySummary/Status"_json_pointer);
                systemHealth->children.emplace_back(memoryHealth);

                if constexpr (bmcwebEnableHealthPopulate)
                {
                    cpuHealth = std::make_shared<HealthPopulate>(
                        asyncResp, "/ProcessorSummary/Status"_json_pointer);

                    systemHealth->children.emplace_back(cpuHealth);
                }
            }

            // This is not system, so check if it's cpu, dimm, UUID or
            // BiosVer
            for (const auto& connection : connectionNames)
            {
                for (const auto& interfaceName : connection.second)
                {
                    if (interfaceName ==
                        "xyz.openbmc_project.Inventory.Item.Dimm")
                    {
                        BMCWEB_LOG_DEBUG("Found Dimm, now get its properties.");

                        getMemorySummary(asyncResp, connection.first, path);

                        if constexpr (bmcwebEnableProcMemStatus)
                        {
                            memoryHealth->inventory.emplace_back(path);
                        }
                    }
                    else if (interfaceName ==
                             "xyz.openbmc_project.Inventory.Item.Cpu")
                    {
                        BMCWEB_LOG_DEBUG("Found Cpu, now get its properties.");

                        getProcessorSummary(asyncResp, connection.first, path);

                        if constexpr (bmcwebEnableProcMemStatus)
                        {
                            cpuHealth->inventory.emplace_back(path);
                        }
                    }
                    else if (interfaceName == "xyz.openbmc_project.Common.UUID")
                    {
                        BMCWEB_LOG_DEBUG("Found UUID, now get its properties.");

                        sdbusplus::asio::getAllProperties(
                            *crow::connections::systemBus, connection.first,
                            path, "xyz.openbmc_project.Common.UUID",
                            [asyncResp](const boost::system::error_code& ec3,
                                        const dbus::utility::DBusPropertiesMap&
                                            properties) {
                            if (ec3)
                            {
                                BMCWEB_LOG_ERROR("DBUS response error {}", ec3);
                                messages::internalError(asyncResp->res);
                                return;
                            }
                            BMCWEB_LOG_DEBUG("Got {} UUID properties.", properties.size());

                            const std::string* uUID = nullptr;

                            const bool success =
                                sdbusplus::unpackPropertiesNoThrow(
                                    dbus_utils::UnpackErrorPrinter(),
                                    properties, "UUID", uUID);

                            if (!success)
                            {
                                messages::internalError(asyncResp->res);
                                return;
                            }

                            if (uUID != nullptr)
                            {
                                std::string valueStr = *uUID;
                                if (valueStr.size() == 32)
                                {
                                    valueStr.insert(8, 1, '-');
                                    valueStr.insert(13, 1, '-');
                                    valueStr.insert(18, 1, '-');
                                    valueStr.insert(23, 1, '-');
                                }
                                BMCWEB_LOG_DEBUG("UUID = {}", valueStr);
                                asyncResp->res.jsonValue["UUID"] = valueStr;
                            }
#ifdef BMCWEB_ENABLE_BIOS
                            // UUID from smbios if exist
                            sw_util::getSwBIOSUUID(asyncResp);
#endif                            
                        });
                    }
                    else if (interfaceName ==
                             "xyz.openbmc_project.Inventory.Item.System")
                    {
                        sdbusplus::asio::getAllProperties(
                            *crow::connections::systemBus, connection.first,
                            path,
                            "xyz.openbmc_project.Inventory.Decorator.Asset",
                            [asyncResp](const boost::system::error_code& ec2,
                                        const dbus::utility::DBusPropertiesMap&
                                            propertiesList) {
                            if (ec2)
                            {
                                // doesn't have to include this
                                // interface
                                return;
                            }
                            BMCWEB_LOG_DEBUG("Got {} properties for system", propertiesList.size());

                            const std::string* partNumber = nullptr;
                            const std::string* serialNumber = nullptr;
                            const std::string* manufacturer = nullptr;
                            const std::string* model = nullptr;
                            const std::string* subModel = nullptr;

                            const bool success =
                                sdbusplus::unpackPropertiesNoThrow(
                                    dbus_utils::UnpackErrorPrinter(),
                                    propertiesList, "PartNumber", partNumber,
                                    "SerialNumber", serialNumber,
                                    "Manufacturer", manufacturer, "Model",
                                    model, "SubModel", subModel);

                            if (!success)
                            {
                                messages::internalError(asyncResp->res);
                                return;
                            }

                            if (partNumber != nullptr)
                            {
                                asyncResp->res.jsonValue["PartNumber"] =
                                    *partNumber;
                            }

                            if (serialNumber != nullptr)
                            {
                                asyncResp->res.jsonValue["SerialNumber"] =
                                    *serialNumber;
                            }

                            if (manufacturer != nullptr)
                            {
                                asyncResp->res.jsonValue["Manufacturer"] =
                                    *manufacturer;
                            }

                            if (model != nullptr)
                            {
                                asyncResp->res.jsonValue["Model"] = *model;
                            }
                            else
                            {
                                // Schema defaults for interop validator
                                asyncResp->res.jsonValue["Model"] = "";
                            }

                            if (subModel != nullptr)
                            {
                                asyncResp->res.jsonValue["SubModel"] =
                                    *subModel;
                            }

                            // Schema defaults for interop validator
                            asyncResp->res.jsonValue["BiosVersion"] = "";
                            asyncResp->res.jsonValue["AssetTag"] = "";

#ifdef BMCWEB_ENABLE_BIOS
                            // Grab the bios version
                            sw_util::populateSoftwareInformation(
                                asyncResp, sw_util::biosPurpose, "BiosVersion",
                                false);
#endif
                        });

                        sdbusplus::asio::getProperty<std::string>(
                            *crow::connections::systemBus, connection.first,
                            path,
                            "xyz.openbmc_project.Inventory.Decorator."
                            "AssetTag",
                            "AssetTag",
                            [asyncResp](const boost::system::error_code& ec2,
                                        const std::string& value) {
                            if (ec2)
                            {
                                // doesn't have to include this
                                // interface
                                return;
                            }

                            asyncResp->res.jsonValue["AssetTag"] = value;
                            });
                    }
                }
            }
        }
        });
}

/**
 * @brief Retrieves host state properties over dbus
 *
 * @param[in] asyncResp     Shared pointer for completing asynchronous calls.
 *
 * @return None.
 */
inline void getHostState(const std::shared_ptr<bmcweb::AsyncResp>& asyncResp)
{
    BMCWEB_LOG_DEBUG("Get host information.");
    sdbusplus::asio::getProperty<std::string>(
        *crow::connections::systemBus, "xyz.openbmc_project.State.Host",
        "/xyz/openbmc_project/state/host0", "xyz.openbmc_project.State.Host",
        "CurrentHostState",
        [asyncResp](const boost::system::error_code& ec,
                    const std::string& hostState) {
        if (ec)
        {
            if (ec == boost::system::errc::host_unreachable)
            {
                // Service not available, no error, just don't return
                // host state info
                BMCWEB_LOG_DEBUG("Service not available {}", ec);
                return;
            }
            BMCWEB_LOG_ERROR("DBUS response error {}", ec);
            messages::internalError(asyncResp->res);
            return;
        }

        BMCWEB_LOG_DEBUG("Host state: {}", hostState);
        // Verify Host State
        if (hostState == "xyz.openbmc_project.State.Host.HostState.Running")
        {
            asyncResp->res.jsonValue["PowerState"] = "On";
            asyncResp->res.jsonValue["Status"]["State"] = "Enabled";
        }
        else if (hostState ==
                 "xyz.openbmc_project.State.Host.HostState.Quiesced")
        {
            asyncResp->res.jsonValue["PowerState"] = "On";
            asyncResp->res.jsonValue["Status"]["State"] = "Quiesced";
        }
        else if (hostState ==
                 "xyz.openbmc_project.State.Host.HostState.DiagnosticMode")
        {
            asyncResp->res.jsonValue["PowerState"] = "On";
            asyncResp->res.jsonValue["Status"]["State"] = "InTest";
        }
        else if (
            hostState ==
            "xyz.openbmc_project.State.Host.HostState.TransitioningToRunning")
        {
            asyncResp->res.jsonValue["PowerState"] = "PoweringOn";
            asyncResp->res.jsonValue["Status"]["State"] = "Starting";
        }
        else if (hostState ==
                 "xyz.openbmc_project.State.Host.HostState.TransitioningToOff")
        {
            asyncResp->res.jsonValue["PowerState"] = "PoweringOff";
            asyncResp->res.jsonValue["Status"]["State"] = "Disabled";
        }
        else if (hostState ==
                 "xyz.openbmc_project.State.Host.HostState.Standby")
        {
            asyncResp->res.jsonValue["PowerState"] = "Paused";
            asyncResp->res.jsonValue["Status"]["State"] = "StandbyOffline";
        }
        else
        {
            asyncResp->res.jsonValue["PowerState"] = "Off";
            asyncResp->res.jsonValue["Status"]["State"] = "Disabled";
        }
    });
}

/**
 * @brief Translates boot source DBUS property value to redfish.
 *
 * @param[in] dbusSource    The boot source in DBUS speak.
 *
 * @return Returns as a string, the boot source in Redfish terms. If translation
 * cannot be done, returns an empty string.
 */
inline std::string dbusToRfBootSource(const std::string& dbusSource)
{
    if (dbusSource == "xyz.openbmc_project.Control.Boot.Source.Sources.Default")
    {
        return "None";
    }
    if (dbusSource == "xyz.openbmc_project.Control.Boot.Source.Sources.Disk")
    {
        return "Hdd";
    }
    if (dbusSource ==
        "xyz.openbmc_project.Control.Boot.Source.Sources.ExternalMedia")
    {
        return "Cd";
    }
    if (dbusSource == "xyz.openbmc_project.Control.Boot.Source.Sources.Network")
    {
        return "Pxe";
    }
    if (dbusSource ==
        "xyz.openbmc_project.Control.Boot.Source.Sources.RemovableMedia")
    {
        return "Usb";
    }
    if (dbusSource ==
        "xyz.openbmc_project.Control.Boot.Source.Sources.RemovableMedia")
    {
        return "Usb";
    }
    if (dbusSource ==
        "xyz.openbmc_project.Control.Boot.Source.Sources.RemovableMedia")
    {
        return "Usb";
    }
    if (dbusSource == "xyz.openbmc_project.Control.Boot.Source.Sources.HTTP")
    {
        return "UefiHttp";
    }
    if (dbusSource ==
        "xyz.openbmc_project.Control.Boot.Source.Sources.UefiShell")
    {
        return "UefiShell";
    }
    if (dbusSource ==
        "xyz.openbmc_project.Control.Boot.Source.Sources.UefiDevicePath")
    {
        return "UefiTarget";
    }
    if (dbusSource ==
        "xyz.openbmc_project.Control.Boot.Source.Sources.UefiBootOption")
    {
        return "UefiBootNext";
    }
    return "";
}

/**
 * @brief Translates boot type DBUS property value to redfish.
 *
 * @param[in] dbusType    The boot type in DBUS speak.
 *
 * @return Returns as a string, the boot type in Redfish terms. If translation
 * cannot be done, returns an empty string.
 */
inline std::string dbusToRfBootType(const std::string& dbusType)
{
    if (dbusType == "xyz.openbmc_project.Control.Boot.Type.Types.Legacy")
    {
        return "Legacy";
    }
    if (dbusType == "xyz.openbmc_project.Control.Boot.Type.Types.EFI")
    {
        return "UEFI";
    }
    return "";
}

/**
 * @brief Translates boot mode DBUS property value to redfish.
 *
 * @param[in] dbusMode    The boot mode in DBUS speak.
 *
 * @return Returns as a string, the boot mode in Redfish terms. If translation
 * cannot be done, returns an empty string.
 */
inline std::string dbusToRfBootMode(const std::string& dbusMode)
{
    if (dbusMode == "xyz.openbmc_project.Control.Boot.Mode.Modes.Regular")
    {
        return "None";
    }
    if (dbusMode == "xyz.openbmc_project.Control.Boot.Mode.Modes.Safe")
    {
        return "Diags";
    }
    if (dbusMode == "xyz.openbmc_project.Control.Boot.Mode.Modes.Setup")
    {
        return "BiosSetup";
    }
    return "";
}

/**
 * @brief Translates boot progress DBUS property value to redfish.
 *
 * @param[in] dbusBootProgress    The boot progress in DBUS speak.
 *
 * @return Returns as a string, the boot progress in Redfish terms. If
 *         translation cannot be done, returns "None".
 */
inline std::string
    dbusToRfBootProgress(const std::shared_ptr<bmcweb::AsyncResp>& aResp,
                         const std::string& dbusBootProgress)
{
    // Now convert the D-Bus BootProgress to the appropriate Redfish
    // enum
    std::string rfBpLastState = "None";
    if (dbusBootProgress == "xyz.openbmc_project.State.Boot.Progress."
                            "ProgressStages.Unspecified")
    {
        rfBpLastState = "None";
    }
    else if (dbusBootProgress ==
             "xyz.openbmc_project.State.Boot.Progress.ProgressStages."
             "PrimaryProcInit")
    {
        rfBpLastState = "PrimaryProcessorInitializationStarted";
    }
    else if (dbusBootProgress ==
             "xyz.openbmc_project.State.Boot.Progress.ProgressStages."
             "BusInit")
    {
        rfBpLastState = "BusInitializationStarted";
    }
    else if (dbusBootProgress ==
             "xyz.openbmc_project.State.Boot.Progress.ProgressStages."
             "MemoryInit")
    {
        rfBpLastState = "MemoryInitializationStarted";
    }
    else if (dbusBootProgress ==
             "xyz.openbmc_project.State.Boot.Progress.ProgressStages."
             "SecondaryProcInit")
    {
        rfBpLastState = "SecondaryProcessorInitializationStarted";
    }
    else if (dbusBootProgress ==
             "xyz.openbmc_project.State.Boot.Progress.ProgressStages."
             "PCIInit")
    {
        rfBpLastState = "PCIResourceConfigStarted";
    }
    else if (dbusBootProgress ==
             "xyz.openbmc_project.State.Boot.Progress.ProgressStages."
             "SystemSetup")
    {
        rfBpLastState = "SetupEntered";
    }
    else if (dbusBootProgress ==
             "xyz.openbmc_project.State.Boot.Progress.ProgressStages."
             "SystemInitComplete")
    {
        rfBpLastState = "SystemHardwareInitializationComplete";
    }
    else if (dbusBootProgress ==
             "xyz.openbmc_project.State.Boot.Progress.ProgressStages."
             "OSStart")
    {
        rfBpLastState = "OSBootStarted";
    }
    else if (dbusBootProgress ==
             "xyz.openbmc_project.State.Boot.Progress.ProgressStages."
             "OSRunning")
    {
        rfBpLastState = "OSRunning";
    }
    else if (dbusBootProgress ==
             "xyz.openbmc_project.State.Boot.Progress.ProgressStages."
             "OEM")
    {
        rfBpLastState = "OEM";
        sdbusplus::asio::getProperty<std::string>(
            *crow::connections::systemBus, "xyz.openbmc_project.State.Host",
            "/xyz/openbmc_project/state/host0",
            "xyz.openbmc_project.State.Boot.Progress", "BootProgressOem",
            [aResp](const boost::system::error_code ec,
                    const std::string& bootProgressoem) {
            if (ec)
            {
                // BootProgressOem is an optional object so just do nothing
                // if not found
                BMCWEB_LOG_DEBUG("DBUS response error {}", ec);
                return;
            }

            aResp->res.jsonValue["BootProgress"]["OemLastState"] =
                bootProgressoem;
        });
    }
    else
    {
        BMCWEB_LOG_DEBUG("Unsupported D-Bus BootProgress {}", dbusBootProgress);
        // Just return the default
    }
    return rfBpLastState;
}

/**
 * @brief Translates boot source from Redfish to the DBus boot paths.
 *
 * @param[in] rfSource    The boot source in Redfish.
 * @param[out] bootSource The DBus source
 * @param[out] bootMode   the DBus boot mode
 *
 * @return Integer error code.
 */
inline int
    assignBootParameters(const std::shared_ptr<bmcweb::AsyncResp>& asyncResp,
                         const std::string& rfSource, std::string& bootSource,
                         std::string& bootMode)
{
    bootSource = "xyz.openbmc_project.Control.Boot.Source.Sources.Default";
    bootMode = "xyz.openbmc_project.Control.Boot.Mode.Modes.Regular";

    if (rfSource == "None")
    {
        return 0;
    }
    if (rfSource == "Pxe")
    {
        bootSource = "xyz.openbmc_project.Control.Boot.Source.Sources.Network";
    }
    else if (rfSource == "Hdd")
    {
        bootSource = "xyz.openbmc_project.Control.Boot.Source.Sources.Disk";
    }
    else if (rfSource == "Diags")
    {
        bootMode = "xyz.openbmc_project.Control.Boot.Mode.Modes.Safe";
    }
    else if (rfSource == "Cd")
    {
        bootSource =
            "xyz.openbmc_project.Control.Boot.Source.Sources.ExternalMedia";
    }
    else if (rfSource == "BiosSetup")
    {
        bootMode = "xyz.openbmc_project.Control.Boot.Mode.Modes.Setup";
    }
    else if (rfSource == "Usb")
    {
        bootSource =
            "xyz.openbmc_project.Control.Boot.Source.Sources.RemovableMedia";
    }
    else if (rfSource == "UefiHttp")
    {
        bootSource = "xyz.openbmc_project.Control.Boot.Source.Sources.HTTP";
    }
    else if (rfSource == "UefiShell")
    {
        bootSource =
            "xyz.openbmc_project.Control.Boot.Source.Sources.UefiShell";
    }
    else if (rfSource == "UefiTarget")
    {
        bootSource =
            "xyz.openbmc_project.Control.Boot.Source.Sources.UefiDevicePath";
    }
    else if (rfSource == "UefiBootNext")
    {
        bootSource =
            "xyz.openbmc_project.Control.Boot.Source.Sources.UefiBootOption";
    }
    else
    {
        BMCWEB_LOG_DEBUG( "Invalid property value for BootSourceOverrideTarget: {}", bootSource);
        messages::propertyValueNotInList(asyncResp->res, rfSource,
                                         "BootSourceTargetOverride");
        return -1;
    }
    return 0;
}

/**
 * @brief Retrieves boot progress of the system
 *
 * @param[in] asyncResp  Shared pointer for generating response message.
 *
 * @return None.
 */
inline void getBootProgress(const std::shared_ptr<bmcweb::AsyncResp>& asyncResp)
{
    sdbusplus::asio::getProperty<std::string>(
        *crow::connections::systemBus, "xyz.openbmc_project.State.Host",
        "/xyz/openbmc_project/state/host0",
        "xyz.openbmc_project.State.Boot.Progress", "BootProgress",
        [asyncResp](const boost::system::error_code& ec,
                    const std::string& bootProgressStr) {
        if (ec)
        {
            // BootProgress is an optional object so just do nothing if
            // not found
            BMCWEB_LOG_DEBUG("DBUS response error {}", ec);
            return;
        }

        BMCWEB_LOG_DEBUG("Boot Progress: {}", bootProgressStr);

        asyncResp->res.jsonValue["BootProgress"]["LastState"] =
            dbusToRfBootProgress(asyncResp, bootProgressStr);
        });
}

/**
 * @brief Retrieves boot progress Last Update of the system
 *
 * @param[in] asyncResp  Shared pointer for generating response message.
 *
 * @return None.
 */
inline void getBootProgressLastStateTime(
    const std::shared_ptr<bmcweb::AsyncResp>& asyncResp)
{
    sdbusplus::asio::getProperty<uint64_t>(
        *crow::connections::systemBus, "xyz.openbmc_project.State.Host",
        "/xyz/openbmc_project/state/host0",
        "xyz.openbmc_project.State.Boot.Progress", "BootProgressLastUpdate",
        [asyncResp](const boost::system::error_code& ec,
                    const uint64_t lastStateTime) {
        if (ec)
        {
            BMCWEB_LOG_DEBUG("D-BUS response error {}", ec);
            return;
        }

        // BootProgressLastUpdate is the last time the BootProgress property
        // was updated. The time is the Epoch time, number of microseconds
        // since 1 Jan 1970 00::00::00 UTC."
        // https://github.com/openbmc/phosphor-dbus-interfaces/blob/master/
        // yaml/xyz/openbmc_project/State/Boot/Progress.interface.yaml#L11

        // Convert to ISO 8601 standard
        asyncResp->res.jsonValue["BootProgress"]["LastStateTime"] =
            redfish::time_utils::getDateTimeUintUs(lastStateTime);
    });
}

/**
 * @brief Retrieves boot override type over DBUS and fills out the response
 *
 * @param[in] asyncResp         Shared pointer for generating response message.
 *
 * @return None.
 */

inline void
    getBootOverrideType(const std::shared_ptr<bmcweb::AsyncResp>& asyncResp, bool isSettingsUrl = false)
{
    sdbusplus::asio::getProperty<std::string>(
        *crow::connections::systemBus, "xyz.openbmc_project.Settings",
        "/xyz/openbmc_project/control/host0/boot",
        "xyz.openbmc_project.Control.Boot.Type", "BootType",
        [asyncResp, isSettingsUrl](const boost::system::error_code& ec,
                    const std::string& bootType) {
        if (ec)
        {
            // not an error, don't have to have the interface
            return;
        }

        BMCWEB_LOG_DEBUG("Boot type: {}", bootType);
        if (!isSettingsUrl)
        {
        asyncResp->res
            .jsonValue["Boot"]
                      ["BootSourceOverrideMode@Redfish.AllowableValues"] =
            nlohmann::json::array_t({"Legacy", "UEFI"});
        }

        auto rfType = dbusToRfBootType(bootType);
        if (rfType.empty())
        {
            messages::internalError(asyncResp->res);
            return;
        }

        asyncResp->res.jsonValue["Boot"]["BootSourceOverrideMode"] = rfType;
        });
}

/**
 * @brief Retrieves boot override mode over DBUS and fills out the response
 *
 * @param[in] asyncResp         Shared pointer for generating response message.
 *
 * @return None.
 */

inline void
    getBootOverrideMode(const std::shared_ptr<bmcweb::AsyncResp>& asyncResp)
{
    sdbusplus::asio::getProperty<std::string>(
        *crow::connections::systemBus, "xyz.openbmc_project.Settings",
        "/xyz/openbmc_project/control/host0/boot",
        "xyz.openbmc_project.Control.Boot.Mode", "BootMode",
        [asyncResp](const boost::system::error_code& ec,
                    const std::string& bootModeStr) {
        if (ec)
        {
            BMCWEB_LOG_ERROR("DBUS response error {}", ec);
            messages::internalError(asyncResp->res);
            return;
        }

        BMCWEB_LOG_DEBUG("Boot mode: {}", bootModeStr);

        if (bootModeStr !=
            "xyz.openbmc_project.Control.Boot.Mode.Modes.Regular")
        {
            auto rfMode = dbusToRfBootMode(bootModeStr);
            if (!rfMode.empty())
            {
                asyncResp->res.jsonValue["Boot"]["BootSourceOverrideTarget"] =
                    rfMode;
            }
        }
    });
}

/**
 * @brief Retrieves boot override source over DBUS
 *
 * @param[in] asyncResp         Shared pointer for generating response message.
 *
 * @return None.
 */

inline void
    getBootOverrideSource(const std::shared_ptr<bmcweb::AsyncResp>& asyncResp)
{
    sdbusplus::asio::getProperty<std::string>(
        *crow::connections::systemBus, "xyz.openbmc_project.Settings",
        "/xyz/openbmc_project/control/host0/boot",
        "xyz.openbmc_project.Control.Boot.Source", "BootSource",
        [asyncResp](const boost::system::error_code& ec,
                    const std::string& bootSourceStr) {
        if (ec)
        {
            if (ec.value() == boost::asio::error::host_unreachable)
            {
                return;
            }
            BMCWEB_LOG_ERROR("DBUS response error {}", ec);
            messages::internalError(asyncResp->res);
            return;
        }

        BMCWEB_LOG_DEBUG("Boot source: {}", bootSourceStr);

        auto rfSource = dbusToRfBootSource(bootSourceStr);
        if (!rfSource.empty())
        {
            asyncResp->res.jsonValue["Boot"]["BootSourceOverrideTarget"] =
                rfSource;
        }

        // Get BootMode as BootSourceOverrideTarget is constructed
        // from both BootSource and BootMode
        getBootOverrideMode(asyncResp);
        });
}

/**
 * @brief This functions abstracts all the logic behind getting a
 * "BootSourceOverrideEnabled" property from an overall boot override enable
 * state
 *
 * @param[in] asyncResp     Shared pointer for generating response message.
 *
 * @return None.
 */

inline void processBootOverrideEnable(
    const std::shared_ptr<bmcweb::AsyncResp>& asyncResp,
    const bool bootOverrideEnableSetting)
{
    if (!bootOverrideEnableSetting)
    {
        asyncResp->res.jsonValue["Boot"]["BootSourceOverrideEnabled"] =
            "Disabled";
        return;
    }

    // If boot source override is enabled, we need to check 'one_time'
    // property to set a correct value for the "BootSourceOverrideEnabled"
    sdbusplus::asio::getProperty<bool>(
        *crow::connections::systemBus, "xyz.openbmc_project.Settings",
        "/xyz/openbmc_project/control/host0/boot/one_time",
        "xyz.openbmc_project.Object.Enable", "Enabled",
        [asyncResp](const boost::system::error_code& ec, bool oneTimeSetting) {
        if (ec)
        {
            BMCWEB_LOG_ERROR("DBUS response error {}", ec);
            messages::internalError(asyncResp->res);
            return;
        }

        if (oneTimeSetting)
        {
            asyncResp->res.jsonValue["Boot"]["BootSourceOverrideEnabled"] =
                "Once";
        }
        else
        {
            asyncResp->res.jsonValue["Boot"]["BootSourceOverrideEnabled"] =
                "Continuous";
        }
    });
}

/**
 * @brief Retrieves boot override enable over DBUS
 *
 * @param[in] asyncResp     Shared pointer for generating response message.
 *
 * @return None.
 */

inline void
    getBootOverrideEnable(const std::shared_ptr<bmcweb::AsyncResp>& asyncResp)
{
    sdbusplus::asio::getProperty<bool>(
        *crow::connections::systemBus, "xyz.openbmc_project.Settings",
        "/xyz/openbmc_project/control/host0/boot",
        "xyz.openbmc_project.Object.Enable", "Enabled",
        [asyncResp](const boost::system::error_code& ec,
                    const bool bootOverrideEnable) {
        if (ec)
        {
            if (ec.value() == boost::asio::error::host_unreachable)
            {
                return;
            }
            BMCWEB_LOG_ERROR("DBUS response error {}", ec);
            messages::internalError(asyncResp->res);
            return;
        }

        processBootOverrideEnable(asyncResp, bootOverrideEnable);
        });
}

/**
 * @brief Retrieves boot source override properties
 *
 * @param[in] asyncResp     Shared pointer for generating response message.
 *
 * @return None.
 */
inline void
    getBootProperties(const std::shared_ptr<bmcweb::AsyncResp>& asyncResp, bool isSettingsUrl = false)
{
    BMCWEB_LOG_DEBUG("Get boot information.");

    getBootOverrideSource(asyncResp);
    getBootOverrideType(asyncResp, isSettingsUrl);
    getBootOverrideEnable(asyncResp);
}

/**
 * @brief Retrieves the Last Reset Time
 *
 * "Reset" is an overloaded term in Redfish, "Reset" includes power on
 * and power off. Even though this is the "system" Redfish object look at the
 * chassis D-Bus interface for the LastStateChangeTime since this has the
 * last power operation time.
 *
 * @param[in] asyncResp     Shared pointer for generating response message.
 *
 * @return None.
 */
inline void
    getLastResetTime(const std::shared_ptr<bmcweb::AsyncResp>& asyncResp)
{
    BMCWEB_LOG_DEBUG("Getting System Last Reset Time");

    sdbusplus::asio::getProperty<uint64_t>(
        *crow::connections::systemBus, "xyz.openbmc_project.State.Chassis",
        "/xyz/openbmc_project/state/chassis0",
        "xyz.openbmc_project.State.Chassis", "LastStateChangeTime",
        [asyncResp](const boost::system::error_code& ec,
                    uint64_t lastResetTime) {
        if (ec)
        {
            BMCWEB_LOG_DEBUG("D-BUS response error {}", ec);
            return;
        }

        // LastStateChangeTime is epoch time, in milliseconds
        // https://github.com/openbmc/phosphor-dbus-interfaces/blob/33e8e1dd64da53a66e888d33dc82001305cd0bf9/xyz/openbmc_project/State/Chassis.interface.yaml#L19
        uint64_t lastResetTimeStamp = lastResetTime / 1000;

        // Convert to ISO 8601 standard
        asyncResp->res.jsonValue["LastResetTime"] =
            redfish::time_utils::getDateTimeUint(lastResetTimeStamp);
    });
}


/**
 * @brief Retrieves Automatic Retry properties. Known on D-Bus as AutoReboot.
 *
 * @param[in] aResp     Shared pointer for generating response message.
 *
 * @return None.
 */
inline void getAutomaticRetry(const std::shared_ptr<bmcweb::AsyncResp>& aResp,
                              bool isSettingsUrl = false)
{
    BMCWEB_LOG_DEBUG("Get Automatic Retry policy");

    sdbusplus::asio::getProperty<bool>(
        *crow::connections::systemBus, "xyz.openbmc_project.Settings",
        "/xyz/openbmc_project/control/host0/auto_reboot",
        "xyz.openbmc_project.Control.Boot.RebootPolicy", "AutoReboot",
        [aResp, isSettingsUrl](const boost::system::error_code ec, bool autoRebootEnabled) {
            if (ec)
            {
                BMCWEB_LOG_DEBUG("D-BUS response error {}", ec);
                return;
            }

            BMCWEB_LOG_DEBUG("Auto Reboot: {}", autoRebootEnabled);
            if (autoRebootEnabled)
            {
                aResp->res.jsonValue["Boot"]["AutomaticRetryConfig"] =
                    "RetryAttempts";
                if (!isSettingsUrl)
                {
                    // If AutomaticRetry (AutoReboot) is enabled see how many
                    // attempts are left
                    sdbusplus::asio::getProperty<uint32_t>(
                        *crow::connections::systemBus,
                        "xyz.openbmc_project.State.Host",
                        "/xyz/openbmc_project/state/host0",
                        "xyz.openbmc_project.Control.Boot.RebootAttempts",
                        "AttemptsLeft",
                        [aResp](const boost::system::error_code ec2,
                                const uint32_t autoRebootAttemptsLeft) {
                            if (ec2)
                            {
                                BMCWEB_LOG_DEBUG("D-BUS response error {}", ec2);
                                return;
                            }

                            BMCWEB_LOG_DEBUG("Auto Reboot Attempts Left: {}", autoRebootAttemptsLeft);
                                         

                            aResp->res
                                .jsonValue["Boot"]
                                        ["RemainingAutomaticRetryAttempts"] =
                                autoRebootAttemptsLeft;
                        });
                }
            }
            else
            {
                aResp->res.jsonValue["Boot"]["AutomaticRetryConfig"] =
                    "Disabled";
            }

            if (!isSettingsUrl)
            {
                // Not on D-Bus. Hardcoded here:
                // https://github.com/openbmc/phosphor-state-manager/blob/1dbbef42675e94fb1f78edb87d6b11380260535a/meson_options.txt#L71
                aResp->res.jsonValue["Boot"]["AutomaticRetryAttempts"] = 3;

                // "AutomaticRetryConfig" can be 3 values, Disabled, RetryAlways,
                // and RetryAttempts. OpenBMC only supports Disabled and
                // RetryAttempts.
                aResp->res
                    .jsonValue["Boot"]
                            ["AutomaticRetryConfig@Redfish.AllowableValues"] = {
                    "Disabled", "RetryAttempts"};
            }
        });
}


/**
 * @brief Retrieves the number of automatic boot Retry attempts allowed/left.
 *
 * The total number of automatic reboot retries allowed "RetryAttempts" and its
 * corresponding property "AttemptsLeft" that keeps track of the amount of
 * automatic retry attempts left are hosted in phosphor-state-manager through
 * dbus.
 *
 * @param[in] asyncResp     Shared pointer for generating response message.
 *
 * @return None.
 */
inline void getAutomaticRebootAttempts(
    const std::shared_ptr<bmcweb::AsyncResp>& asyncResp)
{
    BMCWEB_LOG_DEBUG("Get Automatic Retry policy");

    sdbusplus::asio::getAllProperties(
        *crow::connections::systemBus, "xyz.openbmc_project.State.Host",
        "/xyz/openbmc_project/state/host0",
        "xyz.openbmc_project.Control.Boot.RebootAttempts",
        [asyncResp{asyncResp}](
            const boost::system::error_code& ec,
            const dbus::utility::DBusPropertiesMap& propertiesList) {
        if (ec)
        {
            if (ec.value() != EBADR)
            {
                BMCWEB_LOG_ERROR("D-Bus responses error: {}", ec);
                messages::internalError(asyncResp->res);
            }
            return;
        }

        const uint32_t* attemptsLeft = nullptr;
        const uint32_t* retryAttempts = nullptr;

        const bool success = sdbusplus::unpackPropertiesNoThrow(
            dbus_utils::UnpackErrorPrinter(), propertiesList, "AttemptsLeft",
            attemptsLeft, "RetryAttempts", retryAttempts);

        if (!success)
        {
            messages::internalError(asyncResp->res);
            return;
        }

        if (attemptsLeft != nullptr)
        {
            asyncResp->res
                .jsonValue["Boot"]["RemainingAutomaticRetryAttempts"] =
                *attemptsLeft;
        }

        if (retryAttempts != nullptr)
        {
            asyncResp->res.jsonValue["Boot"]["AutomaticRetryAttempts"] =
                *retryAttempts;
        }
        });
}

/**
 * @brief Retrieves Automatic Retry properties. Known on D-Bus as AutoReboot.
 *
 * @param[in] asyncResp     Shared pointer for generating response message.
 *
 * @return None.
 */
inline void
    getAutomaticRetryPolicy(const std::shared_ptr<bmcweb::AsyncResp>& asyncResp, bool isSettingsUrl = false)
{
    BMCWEB_LOG_DEBUG("Get Automatic Retry policy");

    sdbusplus::asio::getProperty<bool>(
        *crow::connections::systemBus, "xyz.openbmc_project.Settings",
        "/xyz/openbmc_project/control/host0/auto_reboot",
        "xyz.openbmc_project.Control.Boot.RebootPolicy", "AutoReboot",
        [asyncResp, isSettingsUrl](const boost::system::error_code& ec,
                    bool autoRebootEnabled) {
        if (ec)
        {
            if (ec.value() != EBADR)
            {
                BMCWEB_LOG_ERROR("D-Bus responses error: {}", ec);
                messages::internalError(asyncResp->res);
            }
            return;
        }

        BMCWEB_LOG_DEBUG("Auto Reboot: {}", autoRebootEnabled);
        if (autoRebootEnabled)
        {
            asyncResp->res.jsonValue["Boot"]["AutomaticRetryConfig"] =
                "RetryAttempts";
            if (!isSettingsUrl)
            {
                // If AutomaticRetry (AutoReboot) is enabled see how many
                // attempts are left
                sdbusplus::asio::getProperty<uint32_t>(
                    *crow::connections::systemBus,
                    "xyz.openbmc_project.State.Host",
                    "/xyz/openbmc_project/state/host0",
                    "xyz.openbmc_project.Control.Boot.RebootAttempts",
                    "AttemptsLeft",
                    [asyncResp](const boost::system::error_code ec2,
                            const uint32_t autoRebootAttemptsLeft) {
                    if (ec2)
                    {
                        BMCWEB_LOG_DEBUG("D-BUS response error {}", ec2);
                        return;
                    }

                    BMCWEB_LOG_DEBUG("Auto Reboot Attempts Left: {}", autoRebootAttemptsLeft);

                    asyncResp->res
                        .jsonValue["Boot"]["RemainingAutomaticRetryAttempts"] =
                        autoRebootAttemptsLeft;
                });
            }
        }
        else
        {
            asyncResp->res.jsonValue["Boot"]["AutomaticRetryConfig"] =
                "Disabled";
        }
        if (!isSettingsUrl)
        {
            // Not on D-Bus. Hardcoded here:
            // https://github.com/openbmc/phosphor-state-manager/blob/1dbbef42675e94fb1f78edb87d6b11380260535a/meson_options.txt#L71
            asyncResp->res.jsonValue["Boot"]["AutomaticRetryAttempts"] = 3;

            // "AutomaticRetryConfig" can be 3 values, Disabled, RetryAlways,
            // and RetryAttempts. OpenBMC only supports Disabled and
            // RetryAttempts.
            asyncResp->res
                .jsonValue["Boot"]
                          ["AutomaticRetryConfig@Redfish.AllowableValues"] = {
                "Disabled", "RetryAttempts"};
        }
        getAutomaticRebootAttempts(asyncResp);

        // "AutomaticRetryConfig" can be 3 values, Disabled, RetryAlways,
        // and RetryAttempts. OpenBMC only supports Disabled and
        // RetryAttempts.
        asyncResp->res
            .jsonValue["Boot"]["AutomaticRetryConfig@Redfish.AllowableValues"] =
            {"Disabled", "RetryAttempts"};
        });
}

/**
 * @brief Sets RetryAttempts
 *
 * @param[in] asyncResp   Shared pointer for generating response message.
 * @param[in] retryAttempts  "AutomaticRetryAttempts" from request.
 *
 *@return None.
 */

inline void setAutomaticRetryAttempts(
    const std::shared_ptr<bmcweb::AsyncResp>& asyncResp,
    const uint32_t retryAttempts)
{
    BMCWEB_LOG_DEBUG("Set Automatic Retry Attempts.");
    sdbusplus::asio::setProperty(
        *crow::connections::systemBus, "xyz.openbmc_project.State.Host",
        "/xyz/openbmc_project/state/host0",
        "xyz.openbmc_project.Control.Boot.RebootAttempts", "RetryAttempts",
        retryAttempts, [asyncResp](const boost::system::error_code& ec) {
            if (ec)
            {
                BMCWEB_LOG_ERROR( "DBUS response error: Set setAutomaticRetryAttempts{}", ec);
                messages::internalError(asyncResp->res);
                return;
            }
        });
}

inline computer_system::PowerRestorePolicyTypes
    redfishPowerRestorePolicyFromDbus(std::string_view value)
{
    if (value ==
        "xyz.openbmc_project.Control.Power.RestorePolicy.Policy.AlwaysOn")
    {
        return computer_system::PowerRestorePolicyTypes::AlwaysOn;
    }
    if (value ==
        "xyz.openbmc_project.Control.Power.RestorePolicy.Policy.AlwaysOff")
    {
        return computer_system::PowerRestorePolicyTypes::AlwaysOff;
    }
    if (value ==
        "xyz.openbmc_project.Control.Power.RestorePolicy.Policy.Restore")
    {
        return computer_system::PowerRestorePolicyTypes::LastState;
    }
    if (value == "xyz.openbmc_project.Control.Power.RestorePolicy.Policy.None")
    {
        return computer_system::PowerRestorePolicyTypes::AlwaysOff;
    }
    return computer_system::PowerRestorePolicyTypes::Invalid;
}
/**
 * @brief Retrieves power restore policy over DBUS.
 *
 * @param[in] asyncResp     Shared pointer for generating response message.
 *
 * @return None.
 */
inline void
    getPowerRestorePolicy(const std::shared_ptr<bmcweb::AsyncResp>& asyncResp)
{
    BMCWEB_LOG_DEBUG("Get power restore policy");

    sdbusplus::asio::getProperty<std::string>(
        *crow::connections::systemBus, "xyz.openbmc_project.Settings",
        "/xyz/openbmc_project/control/host0/power_restore_policy",
        "xyz.openbmc_project.Control.Power.RestorePolicy", "PowerRestorePolicy",
        [asyncResp](const boost::system::error_code& ec,
                    const std::string& policy) {
        if (ec)
        {
            BMCWEB_LOG_DEBUG("DBUS response error {}", ec);
            return;
        }
        computer_system::PowerRestorePolicyTypes restore =
            redfishPowerRestorePolicyFromDbus(policy);
        if (restore == computer_system::PowerRestorePolicyTypes::Invalid)
        {
            messages::internalError(asyncResp->res);
            return;
        }
        const boost::container::flat_map<std::string, std::string> policyMaps = {
                {"xyz.openbmc_project.Control.Power.RestorePolicy.Policy.AlwaysOn",
                 "AlwaysOn"},
                {"xyz.openbmc_project.Control.Power.RestorePolicy.Policy.AlwaysOff",
                 "AlwaysOff"},
                {"xyz.openbmc_project.Control.Power.RestorePolicy.Policy.Restore",
                 "LastState"},
                // Return `AlwaysOff` when power restore policy set to "None"
                {"xyz.openbmc_project.Control.Power.RestorePolicy.Policy.None",
                 "AlwaysOff"}};

        auto policyMapsIt = policyMaps.find(policy);
        if (policyMapsIt == policyMaps.end())
        {
            messages::internalError(asyncResp->res);
            return;
        }

        asyncResp->res.jsonValue["PowerRestorePolicy"] = policyMapsIt->second;
        });
}

/**
 * @brief Stop Boot On Fault over DBUS.
 *
 * @param[in] asyncResp     Shared pointer for generating response message.
 *
 * @return None.
 */
inline void
    getStopBootOnFault(const std::shared_ptr<bmcweb::AsyncResp>& asyncResp)
{
    BMCWEB_LOG_DEBUG("Get Stop Boot On Fault");

    sdbusplus::asio::getProperty<bool>(
        *crow::connections::systemBus, "xyz.openbmc_project.Settings",
        "/xyz/openbmc_project/logging/settings",
        "xyz.openbmc_project.Logging.Settings", "QuiesceOnHwError",
        [asyncResp](const boost::system::error_code& ec, bool value) {
        if (ec)
        {
            if (ec.value() != EBADR)
            {
                BMCWEB_LOG_ERROR("DBUS response error {}", ec);
                messages::internalError(asyncResp->res);
            }
            return;
        }

        if (value)
        {
            asyncResp->res.jsonValue["Boot"]["StopBootOnFault"] = "AnyFault";
        }
        else
        {
            asyncResp->res.jsonValue["Boot"]["StopBootOnFault"] = "Never";
        }
        });
}

/**
 * @brief Get TrustedModuleRequiredToBoot property. Determines whether or not
 * TPM is required for booting the host.
 *
 * @param[in] asyncResp     Shared pointer for generating response message.
 *
 * @return None.
 */
inline void getTrustedModuleRequiredToBoot(
    const std::shared_ptr<bmcweb::AsyncResp>& asyncResp)
{
    BMCWEB_LOG_DEBUG("Get TPM required to boot.");
    constexpr std::array<std::string_view, 1> interfaces = {
        "xyz.openbmc_project.Control.TPM.Policy"};
    dbus::utility::getSubTree(
        "/", 0, interfaces,
        [asyncResp](const boost::system::error_code& ec,
                    const dbus::utility::MapperGetSubTreeResponse& subtree) {
        if (ec)
        {
            BMCWEB_LOG_DEBUG("DBUS response error on TPM.Policy GetSubTree{}", ec);
            // This is an optional D-Bus object so just return if
            // error occurs
            return;
        }
        if (subtree.empty())
        {
            // As noted above, this is an optional interface so just return
            // if there is no instance found
            return;
        }

        /* When there is more than one TPMEnable object... */
        if (subtree.size() > 1)
        {
            BMCWEB_LOG_DEBUG( "DBUS response has more than 1 TPM Enable object:{}", subtree.size());
            // Throw an internal Error and return
            messages::internalError(asyncResp->res);
            return;
        }

        // Make sure the Dbus response map has a service and objectPath
        // field
        if (subtree[0].first.empty() || subtree[0].second.size() != 1)
        {
            BMCWEB_LOG_DEBUG("TPM.Policy mapper error!");
            messages::internalError(asyncResp->res);
            return;
        }

        const std::string& path = subtree[0].first;
        const std::string& serv = subtree[0].second.begin()->first;

        // Valid TPM Enable object found, now reading the current value
        sdbusplus::asio::getProperty<bool>(
            *crow::connections::systemBus, serv, path,
            "xyz.openbmc_project.Control.TPM.Policy", "TPMEnable",
            [asyncResp](const boost::system::error_code& ec2,
                        bool tpmRequired) {
            if (ec2)
            {
                BMCWEB_LOG_ERROR("D-BUS response error on TPM.Policy Get{}", ec2);
                messages::internalError(asyncResp->res);
                return;
            }

            if (tpmRequired)
            {
                asyncResp->res
                    .jsonValue["Boot"]["TrustedModuleRequiredToBoot"] =
                    "Required";
            }
            else
            {
                asyncResp->res
                    .jsonValue["Boot"]["TrustedModuleRequiredToBoot"] =
                    "Disabled";
            }
            });
        });
}

/**
 * @brief Set TrustedModuleRequiredToBoot property. Determines whether or not
 * TPM is required for booting the host.
 *
 * @param[in] asyncResp     Shared pointer for generating response message.
 * @param[in] tpmRequired   Value to set TPM Required To Boot property to.
 *
 * @return None.
 */
inline void setTrustedModuleRequiredToBoot(
    const std::shared_ptr<bmcweb::AsyncResp>& asyncResp, const bool tpmRequired)
{
    BMCWEB_LOG_DEBUG("Set TrustedModuleRequiredToBoot.");
    constexpr std::array<std::string_view, 1> interfaces = {
        "xyz.openbmc_project.Control.TPM.Policy"};
    dbus::utility::getSubTree(
        "/", 0, interfaces,
        [asyncResp,
         tpmRequired](const boost::system::error_code& ec,
                      const dbus::utility::MapperGetSubTreeResponse& subtree) {
        if (ec)
        {
            BMCWEB_LOG_ERROR("DBUS response error on TPM.Policy GetSubTree{}", ec);
            messages::internalError(asyncResp->res);
            return;
        }
        if (subtree.empty())
        {
            messages::propertyValueNotInList(asyncResp->res, "ComputerSystem",
                                             "TrustedModuleRequiredToBoot");
            return;
        }

        /* When there is more than one TPMEnable object... */
        if (subtree.size() > 1)
        {
            BMCWEB_LOG_DEBUG( "DBUS response has more than 1 TPM Enable object:{}", subtree.size());
            // Throw an internal Error and return
            messages::internalError(asyncResp->res);
            return;
        }

        // Make sure the Dbus response map has a service and objectPath
        // field
        if (subtree[0].first.empty() || subtree[0].second.size() != 1)
        {
            BMCWEB_LOG_DEBUG("TPM.Policy mapper error!");
            messages::internalError(asyncResp->res);
            return;
        }

        const std::string& path = subtree[0].first;
        const std::string& serv = subtree[0].second.begin()->first;

        if (serv.empty())
        {
            BMCWEB_LOG_DEBUG("TPM.Policy service mapper error!");
            messages::internalError(asyncResp->res);
            return;
        }

        // Valid TPM Enable object found, now setting the value
        sdbusplus::asio::setProperty(
            *crow::connections::systemBus, serv, path,
            "xyz.openbmc_project.Control.TPM.Policy", "TPMEnable", tpmRequired,
            [asyncResp](const boost::system::error_code& ec2) {
            if (ec2)
            {
                BMCWEB_LOG_ERROR( "DBUS response error: Set TrustedModuleRequiredToBoot{}", ec2);
                messages::internalError(asyncResp->res);
                return;
            }
            BMCWEB_LOG_DEBUG("Set TrustedModuleRequiredToBoot done.");
            });
        });
}

/**
 * @brief Sets boot properties into DBUS object(s).
 *
 * @param[in] asyncResp       Shared pointer for generating response message.
 * @param[in] bootType        The boot type to set.
 * @return Integer error code.
 */
inline void setBootType(const std::shared_ptr<bmcweb::AsyncResp>& asyncResp,
                        const std::optional<std::string>& bootType)
{
    std::string bootTypeStr;

    if (!bootType)
    {
        return;
    }

    // Source target specified
    BMCWEB_LOG_DEBUG("Boot type: {}", *bootType);
    // Figure out which DBUS interface and property to use
    if (*bootType == "Legacy")
    {
        bootTypeStr = "xyz.openbmc_project.Control.Boot.Type.Types.Legacy";
    }
    else if (*bootType == "UEFI")
    {
        bootTypeStr = "xyz.openbmc_project.Control.Boot.Type.Types.EFI";
    }
    else
    {
        BMCWEB_LOG_DEBUG("Invalid property value for " "BootSourceOverrideMode: {}", *bootType);
        messages::propertyValueNotInList(asyncResp->res, *bootType,
                                         "BootSourceOverrideMode");
        return;
    }

    // Act on validated parameters
    BMCWEB_LOG_DEBUG("DBUS boot type: {}", bootTypeStr);

    sdbusplus::asio::setProperty(
        *crow::connections::systemBus, "xyz.openbmc_project.Settings",
        "/xyz/openbmc_project/control/host0/boot",
        "xyz.openbmc_project.Control.Boot.Type", "BootType", bootTypeStr,
        [asyncResp](const boost::system::error_code& ec) {
        if (ec)
        {
            if (ec.value() == boost::asio::error::host_unreachable)
            {
                messages::resourceNotFound(asyncResp->res, "Set", "BootType");
                return;
            }
            BMCWEB_LOG_ERROR("DBUS response error {}", ec);
            messages::internalError(asyncResp->res);
            return;
        }
        BMCWEB_LOG_DEBUG("Boot type update done.");
        });
}

/**
 * @brief Sets boot properties into DBUS object(s).
 *
 * @param[in] asyncResp           Shared pointer for generating response
 * message.
 * @param[in] bootType        The boot type to set.
 * @return Integer error code.
 */
inline void setBootEnable(const std::shared_ptr<bmcweb::AsyncResp>& asyncResp,
                          const std::optional<std::string>& bootEnable)
{
    if (!bootEnable)
    {
        return;
    }
    // Source target specified
    BMCWEB_LOG_DEBUG("Boot enable: {}", *bootEnable);

    bool bootOverrideEnable = false;
    bool bootOverridePersistent = false;
    // Figure out which DBUS interface and property to use
    if (*bootEnable == "Disabled")
    {
        bootOverrideEnable = false;
    }
    else if (*bootEnable == "Once")
    {
        bootOverrideEnable = true;
        bootOverridePersistent = false;
    }
    else if (*bootEnable == "Continuous")
    {
        bootOverrideEnable = true;
        bootOverridePersistent = true;
    }
    else
    {
        BMCWEB_LOG_DEBUG( "Invalid property value for BootSourceOverrideEnabled: {}", *bootEnable);
        messages::propertyValueNotInList(asyncResp->res, *bootEnable,
                                         "BootSourceOverrideEnabled");
        return;
    }

    // Act on validated parameters
    BMCWEB_LOG_DEBUG("DBUS boot override enable: {}", bootOverrideEnable);

    sdbusplus::asio::setProperty(
        *crow::connections::systemBus, "xyz.openbmc_project.Settings",
        "/xyz/openbmc_project/control/host0/boot",
        "xyz.openbmc_project.Object.Enable", "Enabled", bootOverrideEnable,
        [asyncResp](const boost::system::error_code& ec2) {
        if (ec2)
        {
            BMCWEB_LOG_ERROR("DBUS response error {}", ec2);
            messages::internalError(asyncResp->res);
            return;
        }
        BMCWEB_LOG_DEBUG("Boot override enable update done.");
        });

    if (!bootOverrideEnable)
    {
        return;
    }

    // In case boot override is enabled we need to set correct value for the
    // 'one_time' enable DBus interface
    BMCWEB_LOG_DEBUG("DBUS boot override persistent: {}", bootOverridePersistent);

    sdbusplus::asio::setProperty(
        *crow::connections::systemBus, "xyz.openbmc_project.Settings",
        "/xyz/openbmc_project/control/host0/boot/one_time",
        "xyz.openbmc_project.Object.Enable", "Enabled", !bootOverridePersistent,
        [asyncResp](const boost::system::error_code& ec) {
        if (ec)
        {
            BMCWEB_LOG_ERROR("DBUS response error {}", ec);
            messages::internalError(asyncResp->res);
            return;
        }
        BMCWEB_LOG_DEBUG("Boot one_time update done.");
        });
}

/**
 * @brief Sets boot properties into DBUS object(s).
 *
 * @param[in] asyncResp       Shared pointer for generating response message.
 * @param[in] bootSource      The boot source to set.
 *
 * @return Integer error code.
 */
inline void
    setBootModeOrSource(const std::shared_ptr<bmcweb::AsyncResp>& asyncResp,
                        const std::optional<std::string>& bootSource)
{
    std::string bootSourceStr;
    std::string bootModeStr;

    if (!bootSource)
    {
        return;
    }

    // Source target specified
    BMCWEB_LOG_DEBUG("Boot source: {}", *bootSource);
    // Figure out which DBUS interface and property to use
    if (assignBootParameters(asyncResp, *bootSource, bootSourceStr,
                             bootModeStr) != 0)
    {
        BMCWEB_LOG_DEBUG( "Invalid property value for BootSourceOverrideTarget: {}", *bootSource);
        messages::propertyValueNotInList(asyncResp->res, *bootSource,
                                         "BootSourceTargetOverride");
        return;
    }

    // Act on validated parameters
    BMCWEB_LOG_DEBUG("DBUS boot source: {}", bootSourceStr);
    BMCWEB_LOG_DEBUG("DBUS boot mode: {}", bootModeStr);

    sdbusplus::asio::setProperty(
        *crow::connections::systemBus, "xyz.openbmc_project.Settings",
        "/xyz/openbmc_project/control/host0/boot",
        "xyz.openbmc_project.Control.Boot.Source", "BootSource", bootSourceStr,
        [asyncResp](const boost::system::error_code& ec) {
        if (ec)
        {
            BMCWEB_LOG_ERROR("DBUS response error {}", ec);
            messages::internalError(asyncResp->res);
            return;
        }
        BMCWEB_LOG_DEBUG("Boot source update done.");
        });

    sdbusplus::asio::setProperty(
        *crow::connections::systemBus, "xyz.openbmc_project.Settings",
        "/xyz/openbmc_project/control/host0/boot",
        "xyz.openbmc_project.Control.Boot.Mode", "BootMode", bootModeStr,
        [asyncResp](const boost::system::error_code& ec) {
        if (ec)
        {
            BMCWEB_LOG_ERROR("DBUS response error {}", ec);
            messages::internalError(asyncResp->res);
            return;
        }
        BMCWEB_LOG_DEBUG("Boot mode update done.");
        });
}

/**
 * @brief Populate objects from D-Bus object of entity-manager
 *
 * @param[in] aResp  - Shared pointer for completing asynchronous calls.
 *
 * @return None.
 */
void populateFromEntityManger(const std::shared_ptr<bmcweb::AsyncResp>& aResp)
{
    crow::connections::systemBus->async_method_call(
        [aResp](const boost::system::error_code ec,
                const std::vector<std::pair<
                    std::string, std::variant<std::string>>>& propertiesList) {
        if (ec)
        {
            BMCWEB_LOG_DEBUG("DBUS response error for " "Populate from entity manager ");
            return;
        }
        for (auto& property : propertiesList)
        {
            const std::string& propertyName = property.first;
            if (propertyName == "SKU")
            {
                const std::string* sku =
                    std::get_if<std::string>(&property.second);
                if (sku != nullptr)
                {
                    aResp->res.jsonValue["SKU"] = *sku;
                }
            }
            if (propertyName == "SerialNumber")
            {
                const std::string* serialNumber =
                    std::get_if<std::string>(&property.second);
                if (serialNumber != nullptr)
                {
                    aResp->res.jsonValue["SerialNumber"] = *serialNumber;
                }
            }
        }
    },
        entityMangerService, card1Path, "org.freedesktop.DBus.Properties",
        "GetAll", "xyz.openbmc_project.Inventory.Decorator.Asset");
    crow::connections::systemBus->async_method_call(
        [aResp](const boost::system::error_code ec,
                const std::variant<std::string>& uuid) {
        if (ec)
        {
            BMCWEB_LOG_DEBUG("DBUS response error for " "Trying to get UUID");
            return;
        }
        aResp->res.jsonValue["UUID"] = *std::get_if<std::string>(&uuid);
    },
        entityMangerService, card1Path, "org.freedesktop.DBus.Properties",
        "Get", "xyz.openbmc_project.Common.UUID", "UUID");
}

/**
 * @brief Set EntityManager Property - interface or proprty may not exist
 *
 * @param[in] aResp     Shared pointer for completing asynchronous calls.
 * @param[in] interface     interface for set call.
 * @param[in] property     property for set call.
 * @param[in] value     value to set.
 *
 * @return None.
 */
void setEntityMangerProperty(const std::shared_ptr<bmcweb::AsyncResp>& aResp,
                             const std::string& interface,
                             const std::string& property, std::string& value)
{
    crow::connections::systemBus->async_method_call(
        [aResp, property](const boost::system::error_code ec) {
        if (ec)
        {
            BMCWEB_LOG_DEBUG("{}", "DBUS response error for " "Set entity manager property " + property);
            return;
        }
    },
        entityMangerService, card1Path, "org.freedesktop.DBus.Properties",
        "Set", interface, property, dbus::utility::DbusVariantType(value));
}

/**
 * @brief Get UEFI property from settings service
 *
 * @param[in] aResp  - Shared pointer for completing asynchronous calls.
 *
 * @param[in] addSourcesList  - add to schema target allowable sources list.
 *
 * @return None.
 */
void getUefiPropertySettingsHost(
    const std::shared_ptr<bmcweb::AsyncResp>& aResp,
    bool addSourcesList = false)
{
    if (addSourcesList)
    {
        aResp->res
            .jsonValue["Boot"]
                      ["BootSourceOverrideTarget@Redfish.AllowableValues"] = {
            "None", "Pxe", "Hdd", "Cd", "Diags", "BiosSetup", "Usb"};
    }

    crow::connections::systemBus->async_method_call(
        [aResp, addSourcesList](
            const boost::system::error_code ec,
            const std::variant<std::vector<std::string>>& sourcesListVariant) {
        if (ec)
        {
            BMCWEB_LOG_DEBUG("DBUS response error for " "Get source list ");
            return;
        }
        std::vector<std::string> dbusSourcesList =
            std::get<std::vector<std::string>>(sourcesListVariant);
        if (!dbusSourcesList.empty())
        {
            bool isIncludeUefiTarget = false;
            bool isIncludeUefiBootNext = false;
            bool isIncludeUefiHttp = false;
            std::vector<std::string> sourcesList;
            for (const auto& dbusSource : dbusSourcesList)
            {
                std::string source = dbusToRfBootSource(dbusSource);
                sourcesList.push_back(source);
                if (source == "UefiTarget")
                {
                    isIncludeUefiTarget = true;
                }
                else if (source == "UefiBootNext")
                {
                    isIncludeUefiBootNext = true;
                }
                else if (source == "UefiHttp")
                {
                    isIncludeUefiHttp = true;
                }
            }
            if (addSourcesList)
            {
                aResp->res.jsonValue
                    ["Boot"]
                    ["BootSourceOverrideTarget@Redfish.AllowableValues"] =
                    sourcesList;
            }
            crow::connections::systemBus->async_method_call(
                [aResp, isIncludeUefiTarget, isIncludeUefiBootNext,
                 isIncludeUefiHttp](
                    const boost::system::error_code ec,
                    const std::vector<
                        std::pair<std::string, std::variant<std::string>>>&
                        propertiesList) {
                if (ec)
                {
                    BMCWEB_LOG_DEBUG("DBUS response error for " "Populate from Settings service ");
                    return;
                }
                for (auto& property : propertiesList)
                {
                    const std::string& propertyName = property.first;
                    if (propertyName == "TargetURI" && isIncludeUefiHttp)
                    {
                        const std::string* httpPath =
                            std::get_if<std::string>(&property.second);
                        if (httpPath != nullptr)
                        {
                            aResp->res.jsonValue["Boot"]["HttpBootUri"] =
                                *httpPath;
                        }
                    }
                    else if (propertyName == "TargetBootOption" &&
                             isIncludeUefiBootNext)
                    {
                        const std::string* bootNext =
                            std::get_if<std::string>(&property.second);
                        if (bootNext != nullptr)
                        {
                            aResp->res.jsonValue["Boot"]["BootNext"] =
                                *bootNext;
                        }
                    }
                    else if (propertyName == "TargetDevicePath" &&
                             isIncludeUefiTarget)
                    {
                        const std::string* uefiTrget =
                            std::get_if<std::string>(&property.second);
                        if (uefiTrget != nullptr)
                        {
                            aResp->res
                                .jsonValue["Boot"]
                                          ["UefiTargetBootSourceOverride"] =
                                *uefiTrget;
                        }
                    }
                }
            },
                settingsService, host0BootPath,
                "org.freedesktop.DBus.Properties", "GetAll",
                "xyz.openbmc_project.Control.Boot.UEFI");
        }
    },
        settingsService, host0BootPath, "org.freedesktop.DBus.Properties",
        "Get", "xyz.openbmc_project.Control.Boot.Source", "AllowedSources");
}

/**
 * @brief Set D-BUS Property - interface or proprty may not exist
 *
 * @param[in] aResp     Shared pointer for completing asynchronous calls.
 * @param[in] service       D-BUS service.
 * @param[in] path          D-BUS path.
 * @param[in] interface     D-BUS interface.
 * @param[in] property      D-BUS property.
 * @param[in] value         D-BUS value to be set.
 *
 * @return None.
 */
template <typename T>
void setDbusProperty(const std::shared_ptr<bmcweb::AsyncResp>& aResp,
                     const std::string& service, const std::string& path,
                     const std::string& interface, const std::string& property,
                     T& value)
{
    crow::connections::systemBus->async_method_call(
        [aResp, property, value, path, service,
         interface](const boost::system::error_code ec) {
        if (ec)
        {
            BMCWEB_LOG_DEBUG("DBUS response error for Set service :{} ,path: {} , interface: {} , property: {} , error: {}" , service,  path , interface, property, ec.message());
            return;
        }
    },
        service, path, "org.freedesktop.DBus.Properties", "Set", interface,
        property, dbus::utility::DbusVariantType(value));
}

/**
 * @brief Set Settings Property - interface or proprty may not exist
 *
 * @param[in] aResp  - Shared pointer for completing asynchronous calls.
 * @param[in] interface     D-BUS interface.
 * @param[in] property      D-BUS property.
 * @param[in] value         D-BUS value to be set.
 *
 * @return None.
 */
template <typename T>
void setSettingsHostProperty(const std::shared_ptr<bmcweb::AsyncResp>& aResp,
                             const std::string& interface,
                             const std::string& property, T& value)
{
    setDbusProperty(aResp, settingsService, host0BootPath, interface, property,
                    value);
}

/**
 * @brief Set EntityManager Property - interface or proprty may not exist
 *
 * @param[in] aResp     Shared pointer for completing asynchronous calls.
 * @param[in] interface     D-BUS interface.
 * @param[in] property      D-BUS property.
 * @param[in] value         D-BUS value to be set.
 *
 * @return None.
 */
template <typename T>
void setEntityMangerProperty(const std::shared_ptr<bmcweb::AsyncResp>& aResp,
                             const std::string& interface,
                             const std::string& property, T& value)
{
    setDbusProperty(aResp, entityMangerService, card1Path, interface, property,
                    value);
}

/**
 * @brief Sets Boot source override properties.
 *
 * @param[in] asyncResp  Shared pointer for generating response message.
 * @param[in] bootSource The boot source from incoming RF request.
 * @param[in] bootType   The boot type from incoming RF request.
 * @param[in] bootEnable The boot override enable from incoming RF request.
 *
 * @return Integer error code.
 */

inline void
    setBootProperties(const std::shared_ptr<bmcweb::AsyncResp>& asyncResp,
                      const std::optional<std::string>& bootSource,
                      const std::optional<std::string>& bootType,
                      const std::optional<std::string>& bootEnable)
{
    BMCWEB_LOG_DEBUG("Set boot information.");

    setBootModeOrSource(asyncResp, bootSource);
    setBootType(asyncResp, bootType);
    setBootEnable(asyncResp, bootEnable);
}

/**
 * @brief Sets AssetTag
 *
 * @param[in] asyncResp Shared pointer for generating response message.
 * @param[in] assetTag  "AssetTag" from request.
 *
 * @return None.
 */
inline void setAssetTag(const std::shared_ptr<bmcweb::AsyncResp>& asyncResp,
                        const std::string& assetTag)
{
    constexpr std::array<std::string_view, 1> interfaces = {
        "xyz.openbmc_project.Inventory.Item.System"};
    dbus::utility::getSubTree(
        "/xyz/openbmc_project/inventory", 0, interfaces,
        [asyncResp,
         assetTag](const boost::system::error_code& ec,
                   const dbus::utility::MapperGetSubTreeResponse& subtree) {
        if (ec)
        {
            BMCWEB_LOG_DEBUG("D-Bus response error on GetSubTree {}", ec);
            messages::internalError(asyncResp->res);
            return;
        }
        if (subtree.empty())
        {
            BMCWEB_LOG_DEBUG("Can't find system D-Bus object!");
            messages::internalError(asyncResp->res);
            return;
        }
        // Assume only 1 system D-Bus object
        // Throw an error if there is more than 1
        if (subtree.size() > 1)
        {
            BMCWEB_LOG_DEBUG("Found more than 1 system D-Bus object!");
            messages::internalError(asyncResp->res);
            return;
        }
        if (subtree[0].first.empty() || subtree[0].second.size() != 1)
        {
            BMCWEB_LOG_DEBUG("Asset Tag Set mapper error!");
            messages::internalError(asyncResp->res);
            return;
        }

        const std::string& path = subtree[0].first;
        const std::string& service = subtree[0].second.begin()->first;

        if (service.empty())
        {
            BMCWEB_LOG_DEBUG("Asset Tag Set service mapper error!");
            messages::internalError(asyncResp->res);
            return;
        }

        sdbusplus::asio::setProperty(
            *crow::connections::systemBus, service, path,
            "xyz.openbmc_project.Inventory.Decorator.AssetTag", "AssetTag",
            assetTag, [asyncResp](const boost::system::error_code& ec2) {
                if (ec2)
                {
                    BMCWEB_LOG_ERROR("D-Bus response error on AssetTag Set {}", ec2);
                    messages::internalError(asyncResp->res);
                    return;
                }
            });
        });
}

/**
 * @brief Validate the specified stopBootOnFault is valid and return the
 * stopBootOnFault name associated with that string
 *
 * @param[in] stopBootOnFaultString  String representing the desired
 * stopBootOnFault
 *
 * @return stopBootOnFault value or empty  if incoming value is not valid
 */
inline std::optional<bool>
    validstopBootOnFault(const std::string& stopBootOnFaultString)
{
    if (stopBootOnFaultString == "AnyFault")
    {
        return true;
    }

    if (stopBootOnFaultString == "Never")
    {
        return false;
    }

    return std::nullopt;
}

/**
 * @brief Sets stopBootOnFault
 *
 * @param[in] asyncResp   Shared pointer for generating response message.
 * @param[in] stopBootOnFault  "StopBootOnFault" from request.
 *
 * @return None.
 */
inline void
    setStopBootOnFault(const std::shared_ptr<bmcweb::AsyncResp>& asyncResp,
                       const std::string& stopBootOnFault)
{
    BMCWEB_LOG_DEBUG("Set Stop Boot On Fault.");

    std::optional<bool> stopBootEnabled = validstopBootOnFault(stopBootOnFault);
    if (!stopBootEnabled)
    {
        BMCWEB_LOG_DEBUG("Invalid property value for StopBootOnFault: {}", stopBootOnFault);
        messages::propertyValueNotInList(asyncResp->res, stopBootOnFault,
                                         "StopBootOnFault");
        return;
    }

    sdbusplus::asio::setProperty(
        *crow::connections::systemBus, "xyz.openbmc_project.Settings",
        "/xyz/openbmc_project/logging/settings",
        "xyz.openbmc_project.Logging.Settings", "QuiesceOnHwError",
        *stopBootEnabled, [asyncResp](const boost::system::error_code& ec) {
            if (ec)
            {
                if (ec.value() != EBADR)
                {
                    BMCWEB_LOG_ERROR("DBUS response error {}", ec);
                    messages::internalError(asyncResp->res);
                }
                return;
            }
        });
}

/**
 * @brief Sets automaticRetry (Auto Reboot)
 *
 * @param[in] asyncResp   Shared pointer for generating response message.
 * @param[in] automaticRetryConfig  "AutomaticRetryConfig" from request.
 *
 * @return None.
 */
inline void
    setAutomaticRetry(const std::shared_ptr<bmcweb::AsyncResp>& asyncResp,
                      const std::string& automaticRetryConfig)
{
    BMCWEB_LOG_DEBUG("Set Automatic Retry.");

    // OpenBMC only supports "Disabled" and "RetryAttempts".
    bool autoRebootEnabled = false;

    if (automaticRetryConfig == "Disabled")
    {
        autoRebootEnabled = false;
    }
    else if (automaticRetryConfig == "RetryAttempts")
    {
        autoRebootEnabled = true;
    }
    else
    {
        BMCWEB_LOG_DEBUG("Invalid property value for AutomaticRetryConfig: {}", automaticRetryConfig);
        messages::propertyValueNotInList(asyncResp->res, automaticRetryConfig,
                                         "AutomaticRetryConfig");
        return;
    }

    sdbusplus::asio::setProperty(
        *crow::connections::systemBus, "xyz.openbmc_project.Settings",
        "/xyz/openbmc_project/control/host0/auto_reboot",
        "xyz.openbmc_project.Control.Boot.RebootPolicy", "AutoReboot",
        autoRebootEnabled, [asyncResp](const boost::system::error_code& ec) {
            if (ec)
            {
                BMCWEB_LOG_ERROR("DBUS response error {}", ec);
                messages::internalError(asyncResp->res);
                return;
            }
        });
}

inline std::string dbusPowerRestorePolicyFromRedfish(std::string_view policy)
{
    if (policy == "AlwaysOn")
    {
        return "xyz.openbmc_project.Control.Power.RestorePolicy.Policy.AlwaysOn";
    }
    if (policy == "AlwaysOff")
    {
        return "xyz.openbmc_project.Control.Power.RestorePolicy.Policy.AlwaysOff";
    }
    if (policy == "LastState")
    {
        return "xyz.openbmc_project.Control.Power.RestorePolicy.Policy.Restore";
    }
    return "";
}

/**
 * @brief Sets power restore policy properties.
 *
 * @param[in] asyncResp   Shared pointer for generating response message.
 * @param[in] policy  power restore policy properties from request.
 *
 * @return None.
 */
inline void
    setPowerRestorePolicy(const std::shared_ptr<bmcweb::AsyncResp>& asyncResp,
                          std::string_view policy)
{
    BMCWEB_LOG_DEBUG("Set power restore policy.");

    std::string powerRestorePolicy = dbusPowerRestorePolicyFromRedfish(policy);

    if (powerRestorePolicy.empty())
    {
        messages::propertyValueNotInList(asyncResp->res, policy,
                                         "PowerRestorePolicy");
        return;
    }

    sdbusplus::asio::setProperty(
        *crow::connections::systemBus, "xyz.openbmc_project.Settings",
        "/xyz/openbmc_project/control/host0/power_restore_policy",
        "xyz.openbmc_project.Control.Power.RestorePolicy", "PowerRestorePolicy",
        powerRestorePolicy, [asyncResp](const boost::system::error_code& ec) {
            if (ec)
            {
                BMCWEB_LOG_ERROR("DBUS response error {}", ec);
                messages::internalError(asyncResp->res);
                return;
            }
        });
}

/**
 * @brief Set Boot Order properties.
 *
 * @param[in] aResp  Shared pointer for generating response message.
 * @param[in] username  Username from request.
 * @param[in] bootOrder  Boot order properties from request.
 * @param[in] isSettingsResource  false to set active BootOrder, true to set
 * pending BootOrder in Settings URI
 *
 * @return None.
 */
inline void setBootOrder(const std::shared_ptr<bmcweb::AsyncResp>& aResp,
                         const crow::Request& req,
                         const std::vector<std::string>& bootOrder,
                         const bool isSettingsResource = false)
{
    BMCWEB_LOG_DEBUG("Set boot order.");

    auto setBootOrderFunc = [aResp, bootOrder, isSettingsResource]() {
        if (isSettingsResource == false)
        {
            sdbusplus::asio::setProperty(
                *crow::connections::systemBus,
                "xyz.openbmc_project.BIOSConfigManager",
                "/xyz/openbmc_project/bios_config/manager",
                "xyz.openbmc_project.BIOSConfig.BootOrder", "BootOrder",
                bootOrder, [aResp](const boost::system::error_code ec) {
                if (ec)
                {
                    BMCWEB_LOG_ERROR("DBUS response error on BootOrder setProperty: {}", ec);
                    messages::internalError(aResp->res);
                    return;
                }
            });
        }
        else
        {
            sdbusplus::asio::getProperty<std::vector<std::string>>(
                *crow::connections::systemBus,
                "xyz.openbmc_project.BIOSConfigManager",
                "/xyz/openbmc_project/bios_config/manager",
                "xyz.openbmc_project.BIOSConfig.BootOrder", "BootOrder",
                [aResp,
                 bootOrder](const boost::system::error_code ec,
                            const std::vector<std::string>& activeBootOrder) {
                if (ec)
                {
                    BMCWEB_LOG_DEBUG("DBUS response error on BootOrder getProperty: {}", ec);
                    messages::internalError(aResp->res);
                    return;
                }
                if (bootOrder.size() != activeBootOrder.size())
                {
                    BMCWEB_LOG_DEBUG("New BootOrder length is incorrect");
                    messages::propertyValueIncorrect(
                        aResp->res, "Boot/BootOrder",
                        nlohmann::json(bootOrder).dump());
                    return;
                }
                // Check every bootReference of acitve BootOrder
                // existing in new BootOrder.
                for (const auto& bootReference : activeBootOrder)
                {
                    auto result = std::find(bootOrder.begin(), bootOrder.end(),
                                            bootReference);
                    if (result == bootOrder.end())
                    {
                        BMCWEB_LOG_DEBUG("{} missing in new BootOrder", bootReference);
                        messages::propertyValueIncorrect(
                            aResp->res, "Boot/BootOrder",
                            nlohmann::json(bootOrder).dump());
                        return;
                    }
                }

                sdbusplus::asio::setProperty(
                    *crow::connections::systemBus,
                    "xyz.openbmc_project.BIOSConfigManager",
                    "/xyz/openbmc_project/bios_config/manager",
                    "xyz.openbmc_project.BIOSConfig.BootOrder",
                    "PendingBootOrder", bootOrder,
                    [aResp](const boost::system::error_code ec2) {
                    if (ec2)
                    {
                        BMCWEB_LOG_ERROR("DBUS response error on BootOrder setProperty: {}", ec2);
                        messages::internalError(aResp->res);
                        return;
                    }
                });
            });
        }
    };

    if (isSettingsResource == false)
    {
        // Only BIOS is allowed to patch active BootOrder
        privilege_utils::isBiosPrivilege(
            req, [aResp, setBootOrderFunc](const boost::system::error_code ec,
                                           const bool isBios) {
            if (ec || isBios == false)
            {
                messages::propertyNotWritable(aResp->res, "BootOrder");
                return;
            }
            setBootOrderFunc();
        });
    }
    else
    {
        setBootOrderFunc();
    }
}

#ifdef BMCWEB_ENABLE_REDFISH_PROVISIONING_FEATURE
/**
 * @brief Retrieves provisioning status
 *
 * @param[in] asyncResp     Shared pointer for completing asynchronous calls.
 *
 * @return None.
 */
inline void getProvisioningStatus(std::shared_ptr<bmcweb::AsyncResp> asyncResp)
{
    BMCWEB_LOG_DEBUG("Get OEM information.");
    sdbusplus::asio::getAllProperties(
        *crow::connections::systemBus, "xyz.openbmc_project.PFR.Manager",
        "/xyz/openbmc_project/pfr", "xyz.openbmc_project.PFR.Attributes",
        [asyncResp](const boost::system::error_code& ec,
                    const dbus::utility::DBusPropertiesMap& propertiesList) {
        nlohmann::json& oemPFR =
            asyncResp->res.jsonValue["Oem"]["OpenBmc"]["FirmwareProvisioning"];
        asyncResp->res.jsonValue["Oem"]["OpenBmc"]["@odata.type"] =
            "#OemComputerSystem.OpenBmc";
        oemPFR["@odata.type"] = "#OemComputerSystem.FirmwareProvisioning";

        if (ec)
        {
            BMCWEB_LOG_DEBUG("DBUS response error {}", ec);
            // not an error, don't have to have the interface
            oemPFR["ProvisioningStatus"] = "NotProvisioned";
            return;
        }

        const bool* provState = nullptr;
        const bool* lockState = nullptr;

        const bool success = sdbusplus::unpackPropertiesNoThrow(
            dbus_utils::UnpackErrorPrinter(), propertiesList, "UfmProvisioned",
            provState, "UfmLocked", lockState);

        if (!success)
        {
            messages::internalError(asyncResp->res);
            return;
        }

        if ((provState == nullptr) || (lockState == nullptr))
        {
            BMCWEB_LOG_DEBUG("Unable to get PFR attributes.");
            messages::internalError(asyncResp->res);
            return;
        }

        if (*provState == true)
        {
            if (*lockState == true)
            {
                oemPFR["ProvisioningStatus"] = "ProvisionedAndLocked";
            }
            else
            {
                oemPFR["ProvisioningStatus"] = "ProvisionedButNotLocked";
            }
        }
        else
        {
            oemPFR["ProvisioningStatus"] = "NotProvisioned";
        }
    });
}
#endif

/**
 * @brief Translate the PowerMode to a response message.
 *
 * @param[in] asyncResp  Shared pointer for generating response message.
 * @param[in] modeValue  PowerMode value to be translated
 *
 * @return None.
 */
inline void
    translatePowerMode(const std::shared_ptr<bmcweb::AsyncResp>& asyncResp,
                       const std::string& modeValue)
{
    if (modeValue == "xyz.openbmc_project.Control.Power.Mode.PowerMode.Static")
    {
        asyncResp->res.jsonValue["PowerMode"] = "Static";
    }
    else if (
        modeValue ==
        "xyz.openbmc_project.Control.Power.Mode.PowerMode.MaximumPerformance")
    {
        asyncResp->res.jsonValue["PowerMode"] = "MaximumPerformance";
    }
    else if (modeValue ==
             "xyz.openbmc_project.Control.Power.Mode.PowerMode.PowerSaving")
    {
        asyncResp->res.jsonValue["PowerMode"] = "PowerSaving";
    }
    else if (modeValue ==
             "xyz.openbmc_project.Control.Power.Mode.PowerMode.OEM")
    {
        asyncResp->res.jsonValue["PowerMode"] = "OEM";
    }
    else
    {
        // Any other values would be invalid
        BMCWEB_LOG_DEBUG("PowerMode value was not valid: {}", modeValue);
        messages::internalError(asyncResp->res);
    }
}

/**
 * @brief Retrieves system power mode
 *
 * @param[in] asyncResp  Shared pointer for generating response message.
 *
 * @return None.
 */
inline void getPowerMode(const std::shared_ptr<bmcweb::AsyncResp>& asyncResp)
{
    BMCWEB_LOG_DEBUG("Get power mode.");

    // Get Power Mode object path:
    constexpr std::array<std::string_view, 1> interfaces = {
        "xyz.openbmc_project.Control.Power.Mode"};
    dbus::utility::getSubTree(
        "/xyz/openbmc_project/control/power", 0, interfaces,
        [asyncResp](const boost::system::error_code& ec,
                    const dbus::utility::MapperGetSubTreeResponse& subtree) {
        if (ec)
        {
            BMCWEB_LOG_DEBUG("DBUS response error on Power.Mode GetSubTree {}", ec);
            // This is an optional D-Bus object so just return if
            // error occurs
            return;
        }
        if (subtree.empty())
        {
            // As noted above, this is an optional interface so just return
            // if there is no instance found
            return;
        }
        if (subtree.size() > 1)
        {
            // More then one PowerMode object is not supported and is an
            // error
            BMCWEB_LOG_DEBUG( "Found more than 1 system D-Bus Power.Mode objects: {}", subtree.size());
            messages::internalError(asyncResp->res);
            return;
        }
        if ((subtree[0].first.empty()) || (subtree[0].second.size() != 1))
        {
            BMCWEB_LOG_DEBUG("Power.Mode mapper error!");
            messages::internalError(asyncResp->res);
            return;
        }
        const std::string& path = subtree[0].first;
        const std::string& service = subtree[0].second.begin()->first;
        if (service.empty())
        {
            BMCWEB_LOG_DEBUG("Power.Mode service mapper error!");
            messages::internalError(asyncResp->res);
            return;
        }
        // Valid Power Mode object found, now read the current value
        sdbusplus::asio::getProperty<std::string>(
            *crow::connections::systemBus, service, path,
            "xyz.openbmc_project.Control.Power.Mode", "PowerMode",
            [asyncResp](const boost::system::error_code& ec2,
                        const std::string& pmode) {
            if (ec2)
            {
                BMCWEB_LOG_ERROR("DBUS response error on PowerMode Get: {}", ec2);
                messages::internalError(asyncResp->res);
                return;
            }

            asyncResp->res.jsonValue["PowerMode@Redfish.AllowableValues"] = {
                "Static", "MaximumPerformance", "PowerSaving"};

            BMCWEB_LOG_DEBUG("Current power mode: {}", pmode);
            translatePowerMode(asyncResp, pmode);
            });
        });
}

/**
 * @brief Validate the specified mode is valid and return the PowerMode
 * name associated with that string
 *
 * @param[in] asyncResp   Shared pointer for generating response message.
 * @param[in] modeString  String representing the desired PowerMode
 *
 * @return PowerMode value or empty string if mode is not valid
 */
inline std::string
    validatePowerMode(const std::shared_ptr<bmcweb::AsyncResp>& asyncResp,
                      const std::string& modeString)
{
    std::string mode;

    if (modeString == "Static")
    {
        mode = "xyz.openbmc_project.Control.Power.Mode.PowerMode.Static";
    }
    else if (modeString == "MaximumPerformance")
    {
        mode =
            "xyz.openbmc_project.Control.Power.Mode.PowerMode.MaximumPerformance";
    }
    else if (modeString == "PowerSaving")
    {
        mode = "xyz.openbmc_project.Control.Power.Mode.PowerMode.PowerSaving";
    }
    else
    {
        messages::propertyValueNotInList(asyncResp->res, modeString,
                                         "PowerMode");
    }
    return mode;
}

/**
 * @brief Sets system power mode.
 *
 * @param[in] asyncResp   Shared pointer for generating response message.
 * @param[in] pmode   System power mode from request.
 *
 * @return None.
 */
inline void setPowerMode(const std::shared_ptr<bmcweb::AsyncResp>& asyncResp,
                         const std::string& pmode)
{
    BMCWEB_LOG_DEBUG("Set power mode.");

    std::string powerMode = validatePowerMode(asyncResp, pmode);
    if (powerMode.empty())
    {
        return;
    }

    // Get Power Mode object path:
    constexpr std::array<std::string_view, 1> interfaces = {
        "xyz.openbmc_project.Control.Power.Mode"};
    dbus::utility::getSubTree(
        "/", 0, interfaces,
        [asyncResp,
         powerMode](const boost::system::error_code& ec,
                    const dbus::utility::MapperGetSubTreeResponse& subtree) {
        if (ec)
        {
            BMCWEB_LOG_ERROR("DBUS response error on Power.Mode GetSubTree {}", ec);
            // This is an optional D-Bus object, but user attempted to patch
            messages::internalError(asyncResp->res);
            return;
        }
        if (subtree.empty())
        {
            // This is an optional D-Bus object, but user attempted to patch
            messages::resourceNotFound(asyncResp->res, "ComputerSystem",
                                       "PowerMode");
            return;
        }
        if (subtree.size() > 1)
        {
            // More then one PowerMode object is not supported and is an
            // error
            BMCWEB_LOG_DEBUG( "Found more than 1 system D-Bus Power.Mode objects: {}", subtree.size());
            messages::internalError(asyncResp->res);
            return;
        }
        if ((subtree[0].first.empty()) || (subtree[0].second.size() != 1))
        {
            BMCWEB_LOG_DEBUG("Power.Mode mapper error!");
            messages::internalError(asyncResp->res);
            return;
        }
        const std::string& path = subtree[0].first;
        const std::string& service = subtree[0].second.begin()->first;
        if (service.empty())
        {
            BMCWEB_LOG_DEBUG("Power.Mode service mapper error!");
            messages::internalError(asyncResp->res);
            return;
        }

        BMCWEB_LOG_DEBUG("Setting power mode({}) -> {}", powerMode, path);

        // Set the Power Mode property
        sdbusplus::asio::setProperty(
            *crow::connections::systemBus, service, path,
            "xyz.openbmc_project.Control.Power.Mode", "PowerMode", powerMode,
            [asyncResp](const boost::system::error_code& ec2) {
            if (ec2)
            {
                BMCWEB_LOG_ERROR("DBUS response error {}", ec2);
                messages::internalError(asyncResp->res);
                return;
            }
            });
        });
}

/**
 * @brief Translates watchdog timeout action DBUS property value to redfish.
 *
 * @param[in] dbusAction    The watchdog timeout action in D-BUS.
 *
 * @return Returns as a string, the timeout action in Redfish terms. If
 * translation cannot be done, returns an empty string.
 */
inline std::string dbusToRfWatchdogAction(const std::string& dbusAction)
{
    if (dbusAction == "xyz.openbmc_project.State.Watchdog.Action.None")
    {
        return "None";
    }
    if (dbusAction == "xyz.openbmc_project.State.Watchdog.Action.HardReset")
    {
        return "ResetSystem";
    }
    if (dbusAction == "xyz.openbmc_project.State.Watchdog.Action.PowerOff")
    {
        return "PowerDown";
    }
    if (dbusAction == "xyz.openbmc_project.State.Watchdog.Action.PowerCycle")
    {
        return "PowerCycle";
    }

    return "";
}

/**
 *@brief Translates timeout action from Redfish to DBUS property value.
 *
 *@param[in] rfAction The timeout action in Redfish.
 *
 *@return Returns as a string, the time_out action as expected by DBUS.
 *If translation cannot be done, returns an empty string.
 */

inline std::string rfToDbusWDTTimeOutAct(const std::string& rfAction)
{
    if (rfAction == "None")
    {
        return "xyz.openbmc_project.State.Watchdog.Action.None";
    }
    if (rfAction == "PowerCycle")
    {
        return "xyz.openbmc_project.State.Watchdog.Action.PowerCycle";
    }
    if (rfAction == "PowerDown")
    {
        return "xyz.openbmc_project.State.Watchdog.Action.PowerOff";
    }
    if (rfAction == "ResetSystem")
    {
        return "xyz.openbmc_project.State.Watchdog.Action.HardReset";
    }

    return "";
}

/**
 * @brief Retrieves host watchdog timer properties over DBUS
 *
 * @param[in] asyncResp     Shared pointer for completing asynchronous calls.
 *
 * @return None.
 */
inline void
    getHostWatchdogTimer(const std::shared_ptr<bmcweb::AsyncResp>& asyncResp)
{
    BMCWEB_LOG_DEBUG("Get host watchodg");
    sdbusplus::asio::getAllProperties(
        *crow::connections::systemBus, "xyz.openbmc_project.Watchdog",
        "/xyz/openbmc_project/watchdog/host0",
        "xyz.openbmc_project.State.Watchdog",
        [asyncResp](const boost::system::error_code& ec,
                    const dbus::utility::DBusPropertiesMap& properties) {
        if (ec)
        {
            // watchdog service is stopped
            BMCWEB_LOG_DEBUG("DBUS response error {}", ec);
            return;
        }

        BMCWEB_LOG_DEBUG("Got {} wdt prop.", properties.size());

        nlohmann::json& hostWatchdogTimer =
            asyncResp->res.jsonValue["HostWatchdogTimer"];

        // watchdog service is running/enabled
        hostWatchdogTimer["Status"]["State"] = "Enabled";

        const bool* enabled = nullptr;
        const std::string* expireAction = nullptr;

        const bool success = sdbusplus::unpackPropertiesNoThrow(
            dbus_utils::UnpackErrorPrinter(), properties, "Enabled", enabled,
            "ExpireAction", expireAction);

        if (!success)
        {
            messages::internalError(asyncResp->res);
            return;
        }

        if (enabled != nullptr)
        {
            hostWatchdogTimer["FunctionEnabled"] = *enabled;
        }

        if (expireAction != nullptr)
        {
            std::string action = dbusToRfWatchdogAction(*expireAction);
            if (action.empty())
            {
                messages::internalError(asyncResp->res);
                return;
            }
            hostWatchdogTimer["TimeoutAction"] = action;
        }
    });
}

/**
 * @brief Sets Host WatchDog Timer properties.
 *
 * @param[in] asyncResp  Shared pointer for generating response message.
 * @param[in] wdtEnable  The WDTimer Enable value (true/false) from incoming
 *                       RF request.
 * @param[in] wdtTimeOutAction The WDT Timeout action, from incoming RF request.
 *
 * @return None.
 */
inline void
    setWDTProperties(const std::shared_ptr<bmcweb::AsyncResp>& asyncResp,
                     const std::optional<bool> wdtEnable,
                     const std::optional<std::string>& wdtTimeOutAction)
{
    BMCWEB_LOG_DEBUG("Set host watchdog");

    if (wdtTimeOutAction)
    {
        std::string wdtTimeOutActStr = rfToDbusWDTTimeOutAct(*wdtTimeOutAction);
        // check if TimeOut Action is Valid
        if (wdtTimeOutActStr.empty())
        {
            BMCWEB_LOG_DEBUG("Unsupported value for TimeoutAction: {}", *wdtTimeOutAction);
            messages::propertyValueNotInList(asyncResp->res, *wdtTimeOutAction,
                                             "TimeoutAction");
            return;
        }

        sdbusplus::asio::setProperty(
            *crow::connections::systemBus, "xyz.openbmc_project.Watchdog",
            "/xyz/openbmc_project/watchdog/host0",
            "xyz.openbmc_project.State.Watchdog", "ExpireAction",
            wdtTimeOutActStr, [asyncResp](const boost::system::error_code& ec) {
                if (ec)
                {
                    BMCWEB_LOG_ERROR("DBUS response error {}", ec);
                    messages::internalError(asyncResp->res);
                    return;
                }
            });
    }

    if (wdtEnable)
    {
        sdbusplus::asio::setProperty(
            *crow::connections::systemBus, "xyz.openbmc_project.Watchdog",
            "/xyz/openbmc_project/watchdog/host0",
            "xyz.openbmc_project.State.Watchdog", "Enabled", *wdtEnable,
            [asyncResp](const boost::system::error_code& ec) {
            if (ec)
            {
                BMCWEB_LOG_ERROR("DBUS response error {}", ec);
                messages::internalError(asyncResp->res);
                return;
            }
            });
    }
}

/**
 * @brief Parse the Idle Power Saver properties into json
 *
 * @param[in] asyncResp   Shared pointer for completing asynchronous calls.
 * @param[in] properties  IPS property data from DBus.
 *
 * @return true if successful
 */
inline bool
    parseIpsProperties(const std::shared_ptr<bmcweb::AsyncResp>& asyncResp,
                       const dbus::utility::DBusPropertiesMap& properties)
{
    const bool* enabled = nullptr;
    const uint8_t* enterUtilizationPercent = nullptr;
    const uint64_t* enterDwellTime = nullptr;
    const uint8_t* exitUtilizationPercent = nullptr;
    const uint64_t* exitDwellTime = nullptr;

    const bool success = sdbusplus::unpackPropertiesNoThrow(
        dbus_utils::UnpackErrorPrinter(), properties, "Enabled", enabled,
        "EnterUtilizationPercent", enterUtilizationPercent, "EnterDwellTime",
        enterDwellTime, "ExitUtilizationPercent", exitUtilizationPercent,
        "ExitDwellTime", exitDwellTime);

    if (!success)
    {
        return false;
    }

    if (enabled != nullptr)
    {
        asyncResp->res.jsonValue["IdlePowerSaver"]["Enabled"] = *enabled;
    }

    if (enterUtilizationPercent != nullptr)
    {
        asyncResp->res.jsonValue["IdlePowerSaver"]["EnterUtilizationPercent"] =
            *enterUtilizationPercent;
    }

    if (enterDwellTime != nullptr)
    {
        const std::chrono::duration<uint64_t, std::milli> ms(*enterDwellTime);
        asyncResp->res.jsonValue["IdlePowerSaver"]["EnterDwellTimeSeconds"] =
            std::chrono::duration_cast<std::chrono::duration<uint64_t>>(ms)
                .count();
    }

    if (exitUtilizationPercent != nullptr)
    {
        asyncResp->res.jsonValue["IdlePowerSaver"]["ExitUtilizationPercent"] =
            *exitUtilizationPercent;
    }

    if (exitDwellTime != nullptr)
    {
        const std::chrono::duration<uint64_t, std::milli> ms(*exitDwellTime);
        asyncResp->res.jsonValue["IdlePowerSaver"]["ExitDwellTimeSeconds"] =
            std::chrono::duration_cast<std::chrono::duration<uint64_t>>(ms)
                .count();
    }

    return true;
}

/**
 * @brief Retrieves host watchdog timer properties over DBUS
 *
 * @param[in] asyncResp     Shared pointer for completing asynchronous calls.
 *
 * @return None.
 */
inline void
    getIdlePowerSaver(const std::shared_ptr<bmcweb::AsyncResp>& asyncResp)
{
    BMCWEB_LOG_DEBUG("Get idle power saver parameters");

    // Get IdlePowerSaver object path:
    constexpr std::array<std::string_view, 1> interfaces = {
        "xyz.openbmc_project.Control.Power.IdlePowerSaver"};
    dbus::utility::getSubTree(
        "/", 0, interfaces,
        [asyncResp](const boost::system::error_code& ec,
                    const dbus::utility::MapperGetSubTreeResponse& subtree) {
        if (ec)
        {
            BMCWEB_LOG_ERROR( "DBUS response error on Power.IdlePowerSaver GetSubTree {}", ec);
            messages::internalError(asyncResp->res);
            return;
        }
        if (subtree.empty())
        {
            // This is an optional interface so just return
            // if there is no instance found
            BMCWEB_LOG_DEBUG("No instances found");
            return;
        }
        if (subtree.size() > 1)
        {
            // More then one PowerIdlePowerSaver object is not supported and
            // is an error
            BMCWEB_LOG_DEBUG("Found more than 1 system D-Bus " "Power.IdlePowerSaver objects: {}", subtree.size());
            messages::internalError(asyncResp->res);
            return;
        }
        if ((subtree[0].first.empty()) || (subtree[0].second.size() != 1))
        {
            BMCWEB_LOG_DEBUG("Power.IdlePowerSaver mapper error!");
            messages::internalError(asyncResp->res);
            return;
        }
        const std::string& path = subtree[0].first;
        const std::string& service = subtree[0].second.begin()->first;
        if (service.empty())
        {
            BMCWEB_LOG_DEBUG("Power.IdlePowerSaver service mapper error!");
            messages::internalError(asyncResp->res);
            return;
        }

        // Valid IdlePowerSaver object found, now read the current values
        sdbusplus::asio::getAllProperties(
            *crow::connections::systemBus, service, path,
            "xyz.openbmc_project.Control.Power.IdlePowerSaver",
            [asyncResp](const boost::system::error_code& ec2,
                        const dbus::utility::DBusPropertiesMap& properties) {
            if (ec2)
            {
                BMCWEB_LOG_ERROR( "DBUS response error on IdlePowerSaver GetAll: {}", ec2);
                messages::internalError(asyncResp->res);
                return;
            }

            if (!parseIpsProperties(asyncResp, properties))
            {
                messages::internalError(asyncResp->res);
                return;
            }
            });
        });

    BMCWEB_LOG_DEBUG("EXIT: Get idle power saver parameters");
}

/**
 * @brief Sets Idle Power Saver properties.
 *
 * @param[in] asyncResp  Shared pointer for generating response message.
 * @param[in] ipsEnable  The IPS Enable value (true/false) from incoming
 *                       RF request.
 * @param[in] ipsEnterUtil The utilization limit to enter idle state.
 * @param[in] ipsEnterTime The time the utilization must be below ipsEnterUtil
 * before entering idle state.
 * @param[in] ipsExitUtil The utilization limit when exiting idle state.
 * @param[in] ipsExitTime The time the utilization must be above ipsExutUtil
 * before exiting idle state
 *
 * @return None.
 */
inline void
    setIdlePowerSaver(const std::shared_ptr<bmcweb::AsyncResp>& asyncResp,
                      const std::optional<bool> ipsEnable,
                      const std::optional<uint8_t> ipsEnterUtil,
                      const std::optional<uint64_t> ipsEnterTime,
                      const std::optional<uint8_t> ipsExitUtil,
                      const std::optional<uint64_t> ipsExitTime)
{
    BMCWEB_LOG_DEBUG("Set idle power saver properties");

    // Get IdlePowerSaver object path:
    constexpr std::array<std::string_view, 1> interfaces = {
        "xyz.openbmc_project.Control.Power.IdlePowerSaver"};
    dbus::utility::getSubTree(
        "/", 0, interfaces,
        [asyncResp, ipsEnable, ipsEnterUtil, ipsEnterTime, ipsExitUtil,
         ipsExitTime](const boost::system::error_code& ec,
                      const dbus::utility::MapperGetSubTreeResponse& subtree) {
        if (ec)
        {
            BMCWEB_LOG_ERROR( "DBUS response error on Power.IdlePowerSaver GetSubTree {}", ec);
            messages::internalError(asyncResp->res);
            return;
        }
        if (subtree.empty())
        {
            // This is an optional D-Bus object, but user attempted to patch
            messages::resourceNotFound(asyncResp->res, "ComputerSystem",
                                       "IdlePowerSaver");
            return;
        }
        if (subtree.size() > 1)
        {
            // More then one PowerIdlePowerSaver object is not supported and
            // is an error
            BMCWEB_LOG_DEBUG( "Found more than 1 system D-Bus Power.IdlePowerSaver objects: {}", subtree.size());
            messages::internalError(asyncResp->res);
            return;
        }
        if ((subtree[0].first.empty()) || (subtree[0].second.size() != 1))
        {
            BMCWEB_LOG_DEBUG("Power.IdlePowerSaver mapper error!");
            messages::internalError(asyncResp->res);
            return;
        }
        const std::string& path = subtree[0].first;
        const std::string& service = subtree[0].second.begin()->first;
        if (service.empty())
        {
            BMCWEB_LOG_DEBUG("Power.IdlePowerSaver service mapper error!");
            messages::internalError(asyncResp->res);
            return;
        }

        // Valid Power IdlePowerSaver object found, now set any values that
        // need to be updated

        if (ipsEnable)
        {
            sdbusplus::asio::setProperty(
                *crow::connections::systemBus, service, path,
                "xyz.openbmc_project.Control.Power.IdlePowerSaver", "Enabled",
                *ipsEnable, [asyncResp](const boost::system::error_code& ec2) {
                    if (ec2)
                    {
                        BMCWEB_LOG_ERROR("DBUS response error {}", ec2);
                        messages::internalError(asyncResp->res);
                        return;
                    }
                });
        }
        if (ipsEnterUtil)
        {
            sdbusplus::asio::setProperty(
                *crow::connections::systemBus, service, path,
                "xyz.openbmc_project.Control.Power.IdlePowerSaver",
                "EnterUtilizationPercent", *ipsEnterUtil,
                [asyncResp](const boost::system::error_code& ec2) {
                if (ec2)
                {
                    BMCWEB_LOG_ERROR("DBUS response error {}", ec2);
                    messages::internalError(asyncResp->res);
                    return;
                }
                });
        }
        if (ipsEnterTime)
        {
            // Convert from seconds into milliseconds for DBus
            const uint64_t timeMilliseconds = *ipsEnterTime * 1000;
            sdbusplus::asio::setProperty(
                *crow::connections::systemBus, service, path,
                "xyz.openbmc_project.Control.Power.IdlePowerSaver",
                "EnterDwellTime", timeMilliseconds,
                [asyncResp](const boost::system::error_code& ec2) {
                if (ec2)
                {
                    BMCWEB_LOG_ERROR("DBUS response error {}", ec2);
                    messages::internalError(asyncResp->res);
                    return;
                }
                });
        }
        if (ipsExitUtil)
        {
            sdbusplus::asio::setProperty(
                *crow::connections::systemBus, service, path,
                "xyz.openbmc_project.Control.Power.IdlePowerSaver",
                "ExitUtilizationPercent", *ipsExitUtil,
                [asyncResp](const boost::system::error_code& ec2) {
                if (ec2)
                {
                    BMCWEB_LOG_ERROR("DBUS response error {}", ec2);
                    messages::internalError(asyncResp->res);
                    return;
                }
                });
        }
        if (ipsExitTime)
        {
            // Convert from seconds into milliseconds for DBus
            const uint64_t timeMilliseconds = *ipsExitTime * 1000;
            sdbusplus::asio::setProperty(
                *crow::connections::systemBus, service, path,
                "xyz.openbmc_project.Control.Power.IdlePowerSaver",
                "ExitDwellTime", timeMilliseconds,
                [asyncResp](const boost::system::error_code& ec2) {
                if (ec2)
                {
                    BMCWEB_LOG_ERROR("DBUS response error {}", ec2);
                    messages::internalError(asyncResp->res);
                    return;
                }
                });
        }
        });

    BMCWEB_LOG_DEBUG("EXIT: Set idle power saver parameters");
}

// *********** NVIDIA ADDED CODE START ***********
// TODO: Move to different file 
/**
 * @brief Retrieves host boot order properties over DBUS
 *
 * @param[in] aResp     Shared pointer for completing asynchronous calls.
 *
 * @return None.
 */
inline void getBootOrder(const std::shared_ptr<bmcweb::AsyncResp>& aResp,
                         const bool isSettingsResource = false)
{
    BMCWEB_LOG_DEBUG("Get boot order parameters");

    sdbusplus::asio::getAllProperties(
        *crow::connections::systemBus, "xyz.openbmc_project.BIOSConfigManager",
        "/xyz/openbmc_project/bios_config/manager",
        "xyz.openbmc_project.BIOSConfig.BootOrder",
        [aResp, isSettingsResource](
            const boost::system::error_code ec,
            const dbus::utility::DBusPropertiesMap& properties) {
        if (ec)
        {
            // This is an optional interface so just return
            // if failed to get all properties
            BMCWEB_LOG_DEBUG("No BootOrder found");
            return;
        }

        std::vector<std::string> bootOrder;
        std::vector<std::string> pendingBootOrder;
        for (auto& [propertyName, propertyVariant] : properties)
        {
            if (propertyName == "BootOrder" &&
                std::holds_alternative<std::vector<std::string>>(
                    propertyVariant))
            {
                bootOrder = std::get<std::vector<std::string>>(propertyVariant);
            }
            else if (propertyName == "PendingBootOrder" &&
                     std::holds_alternative<std::vector<std::string>>(
                         propertyVariant))
            {
                pendingBootOrder =
                    std::get<std::vector<std::string>>(propertyVariant);
            }
        }
        if (isSettingsResource == false)
        {
            aResp->res.jsonValue["@Redfish.Settings"]["@odata.type"] =
                "#Settings.v1_3_5.Settings";
            aResp->res.jsonValue["@Redfish.Settings"]["SettingsObject"] = {
                {"@odata.id",
                 "/redfish/v1/Systems/" PLATFORMSYSTEMID "/Settings"}};
            aResp->res.jsonValue["Boot"]["BootOptions"]["@odata.id"] =
                "/redfish/v1/Systems/" PLATFORMSYSTEMID "/BootOptions";
            aResp->res.jsonValue["Boot"]["BootOrder"] = bootOrder;
        }
        else
        {
            aResp->res.jsonValue["Boot"]["BootOrder"] = pendingBootOrder;
        }
    });

    BMCWEB_LOG_DEBUG("EXIT: Get boot order parameters");
}

/**
 * @brief Retrieves host secure boot properties over DBUS
 *
 * @param[in] aResp     Shared pointer for completing asynchronous calls.
 *
 * @return None.
 */
inline void getSecureBoot(const std::shared_ptr<bmcweb::AsyncResp>& aResp)
{
    BMCWEB_LOG_DEBUG("Get SecureBoot parameters");

    crow::connections::systemBus->async_method_call(
        [aResp](const boost::system::error_code ec,
                const dbus::utility::MapperGetSubTreeResponse& subtree) {
        if (ec)
        {
            BMCWEB_LOG_DEBUG("DBUS response error on SecureBoot GetSubTree {}", ec);
            messages::internalError(aResp->res);
            return;
        }
        if (subtree.empty())
        {
            // This is an optional interface so just return
            // if there is no instance found
            BMCWEB_LOG_DEBUG("No instances found");
            return;
        }
        // SecureBoot object found
        aResp->res.jsonValue["SecureBoot"]["@odata.id"] =
            "/redfish/v1/Systems/" PLATFORMSYSTEMID "/SecureBoot";
    },
        "xyz.openbmc_project.ObjectMapper",
        "/xyz/openbmc_project/object_mapper",
        "xyz.openbmc_project.ObjectMapper", "GetSubTree",
        "/xyz/openbmc_project/bios_config", int32_t(0),
        std::array<const char*, 1>{
            "xyz.openbmc_project.BIOSConfig.SecureBoot"});

    BMCWEB_LOG_DEBUG("EXIT: Get SecureBoot parameters");
}
// *********** NVIDIA ADDED CODE END ***********
inline void handleComputerSystemCollectionHead(
    crow::App& app, const crow::Request& req,
    const std::shared_ptr<bmcweb::AsyncResp>& asyncResp)
{
    if (!redfish::setUpRedfishRoute(app, req, asyncResp))
    {
        return;
    }
    asyncResp->res.addHeader(
        boost::beast::http::field::link,
        "</redfish/v1/JsonSchemas/ComputerSystemCollection/ComputerSystemCollection.json>; rel=describedby");
}

inline void handleComputerSystemCollectionGet(
    crow::App& app, const crow::Request& req,
    const std::shared_ptr<bmcweb::AsyncResp>& asyncResp)
{
    if (!redfish::setUpRedfishRoute(app, req, asyncResp))
    {
        return;
    }

    asyncResp->res.addHeader(
        boost::beast::http::field::link,
        "</redfish/v1/JsonSchemas/ComputerSystemCollection.json>; rel=describedby");
    asyncResp->res.jsonValue["@odata.type"] =
        "#ComputerSystemCollection.ComputerSystemCollection";
    asyncResp->res.jsonValue["@odata.id"] = "/redfish/v1/Systems";
    asyncResp->res.jsonValue["Name"] = "Computer System Collection";

    nlohmann::json& ifaceArray = asyncResp->res.jsonValue["Members"];
    ifaceArray = nlohmann::json::array();
    if constexpr (bmcwebEnableMultiHost)
    {
        asyncResp->res.jsonValue["Members@odata.count"] = 0;
        // Option currently returns no systems.  TBD
        return;
    }
    asyncResp->res.jsonValue["Members@odata.count"] = 1;
    nlohmann::json::object_t system;
    system["@odata.id"] = "/redfish/v1/Systems/" PLATFORMSYSTEMID;
    ifaceArray.emplace_back(std::move(system));
    sdbusplus::asio::getProperty<std::string>(
        *crow::connections::systemBus, "xyz.openbmc_project.Settings",
        "/xyz/openbmc_project/network/hypervisor",
        "xyz.openbmc_project.Network.SystemConfiguration", "HostName",
        [asyncResp](const boost::system::error_code& ec2,
                    const std::string& /*hostName*/) {
        if (ec2)
        {
            return;
        }
        auto val = asyncResp->res.jsonValue.find("Members@odata.count");
        if (val == asyncResp->res.jsonValue.end())
        {
            BMCWEB_LOG_CRITICAL("Count wasn't found??");
            return;
        }
        uint64_t* count = val->get_ptr<uint64_t*>();
        if (count == nullptr)
        {
            BMCWEB_LOG_CRITICAL("Count wasn't found??");
            return;
        }
        *count = *count + 1;
        BMCWEB_LOG_DEBUG("Hypervisor is available");
        nlohmann::json& ifaceArray2 = asyncResp->res.jsonValue["Members"];
        nlohmann::json::object_t hypervisor;
        hypervisor["@odata.id"] = "/redfish/v1/Systems/hypervisor";
        ifaceArray2.emplace_back(std::move(hypervisor));
        });
} 

/**
 * Function transceives data with dbus directly.
 */
inline void doNMI(const std::shared_ptr<bmcweb::AsyncResp>& asyncResp)
{
    constexpr const char* serviceName = "xyz.openbmc_project.Control.Host.NMI";
    constexpr const char* objectPath = "/xyz/openbmc_project/control/host0/nmi";
    constexpr const char* interfaceName =
        "xyz.openbmc_project.Control.Host.NMI";
    constexpr const char* method = "NMI";

    crow::connections::systemBus->async_method_call(
        [asyncResp](const boost::system::error_code& ec) {
        if (ec)
        {
            BMCWEB_LOG_ERROR(" Bad D-Bus request error: {}", ec);
            messages::internalError(asyncResp->res);
            return;
        }
        messages::success(asyncResp->res);
    },
        serviceName, objectPath, interfaceName, method);
}

/**
 * Handle error responses from d-bus for system power requests
 */
inline void handleSystemActionResetError(const boost::system::error_code& ec,
                                         const sdbusplus::message_t& eMsg,
                                         std::string_view resetType,
                                         crow::Response& res)
{
    if (ec.value() == boost::asio::error::invalid_argument)
    {
        messages::actionParameterNotSupported(res, resetType, "Reset");
        return;
    }

    if (eMsg.get_error() == nullptr)
    {
        BMCWEB_LOG_ERROR("D-Bus response error: {}", ec);
        messages::internalError(res);
        return;
    }
    std::string_view errorMessage = eMsg.get_error()->name;

    // If operation failed due to BMC not being in Ready state, tell
    // user to retry in a bit
    if ((errorMessage ==
         std::string_view(
             "xyz.openbmc_project.State.Chassis.Error.BMCNotReady")) ||
        (errorMessage ==
         std::string_view("xyz.openbmc_project.State.Host.Error.BMCNotReady")))
    {
        BMCWEB_LOG_DEBUG("BMC not ready, operation not allowed right now");
        messages::serviceTemporarilyUnavailable(res, "10");
        return;
    }

    BMCWEB_LOG_ERROR("System Action Reset transition fail {} sdbusplus:{}", ec, errorMessage);
    messages::internalError(res);
}

inline void handleComputerSystemResetActionPost(
    crow::App& app, const crow::Request& req,
    const std::shared_ptr<bmcweb::AsyncResp>& asyncResp,
    const std::string& systemName)
{
    if (!redfish::setUpRedfishRoute(app, req, asyncResp))
    {
        return;
    }
    if (systemName != PLATFORMSYSTEMID)
    {
        messages::resourceNotFound(asyncResp->res, "ComputerSystem",
                                   systemName);
        return;
    }
    if constexpr (bmcwebEnableMultiHost)
    {
        // Option currently returns no systems.  TBD
        messages::resourceNotFound(asyncResp->res, "ComputerSystem",
                                   systemName);
        return;
    }
    std::string resetType;
    if (!json_util::readJsonAction(req, asyncResp->res, "ResetType", resetType))
    {
        return;
    }

    // Get the command and host vs. chassis
    std::string command;
    bool hostCommand = true;
    if ((resetType == "On") || (resetType == "ForceOn"))
    {
        command = "xyz.openbmc_project.State.Host.Transition.On";
        hostCommand = true;
    }
    else if (resetType == "ForceOff")
    {
        command = "xyz.openbmc_project.State.Chassis.Transition.Off";
        hostCommand = false;
    }
    else if (resetType == "ForceRestart")
    {
        command = "xyz.openbmc_project.State.Host.Transition.ForceWarmReboot";
        hostCommand = true;
    }
    else if (resetType == "GracefulShutdown")
    {
        command = "xyz.openbmc_project.State.Host.Transition.Off";
        hostCommand = true;
    }
    else if (resetType == "GracefulRestart")
    {
        command =
            "xyz.openbmc_project.State.Host.Transition.GracefulWarmReboot";
        hostCommand = true;
    }
    else if (resetType == "PowerCycle")
    {
        command = "xyz.openbmc_project.State.Host.Transition.Reboot";
        hostCommand = true;
    }
    else if (resetType == "Nmi")
    {
        doNMI(asyncResp);
        return;
    }
    else
    {
        messages::actionParameterUnknown(asyncResp->res, "Reset", resetType);
        return;
    }

    if (hostCommand)
    {
        sdbusplus::asio::setProperty(
            *crow::connections::systemBus, "xyz.openbmc_project.State.Host",
            "/xyz/openbmc_project/state/host0",
            "xyz.openbmc_project.State.Host", "RequestedHostTransition",
            command,
            [asyncResp, resetType](const boost::system::error_code& ec,
                                   sdbusplus::message_t& sdbusErrMsg) {
            if (ec)
            {
                handleSystemActionResetError(ec, sdbusErrMsg, resetType,
                                             asyncResp->res);

                return;
            }
            messages::success(asyncResp->res);
            });
    }
    else
    {
        sdbusplus::asio::setProperty(
            *crow::connections::systemBus, "xyz.openbmc_project.State.Chassis",
            "/xyz/openbmc_project/state/chassis0",
            "xyz.openbmc_project.State.Chassis", "RequestedPowerTransition",
            command,
            [asyncResp, resetType](const boost::system::error_code& ec,
                                   sdbusplus::message_t& sdbusErrMsg) {
            if (ec)
            {
                handleSystemActionResetError(ec, sdbusErrMsg, resetType,
                                             asyncResp->res);
                return;
            }
            messages::success(asyncResp->res);
            });
    }
}

inline void handleComputerSystemHead(
    App& app, const crow::Request& req,
    const std::shared_ptr<bmcweb::AsyncResp>& asyncResp,
    const std::string& /*systemName*/)
{
    if (!redfish::setUpRedfishRoute(app, req, asyncResp))
    {
        return;
    }

    asyncResp->res.addHeader(
        boost::beast::http::field::link,
        "</redfish/v1/JsonSchemas/ComputerSystem/ComputerSystem.json>; rel=describedby");
}

// *********** NVIDIA ADDED CODE START ***********
inline void handleComputerSystemSettingsGet(
    App& app, const crow::Request& req,
    const std::shared_ptr<bmcweb::AsyncResp>& asyncResp)
{
    if (!redfish::setUpRedfishRoute(app, req, asyncResp))
    {
        return;
    }
    asyncResp->res.jsonValue["@odata.type"] =
        "#ComputerSystem.v1_17_0.ComputerSystem";
    asyncResp->res.jsonValue["Name"] = PLATFORMSYSTEMID " Pending Settings";
    asyncResp->res.jsonValue["Id"] = "Settings";
    asyncResp->res.jsonValue["@odata.id"] =
        "/redfish/v1/Systems/" PLATFORMSYSTEMID "/Settings";

    getBootOrder(asyncResp, true);
    getBootProperties(asyncResp, true);
    getUefiPropertySettingsHost(asyncResp);
    getAutomaticRetry(asyncResp, true);
}

inline void handleComputerSystemSettingsPatch(
    App& app, const crow::Request& req,
    const std::shared_ptr<bmcweb::AsyncResp>& asyncResp)
{
    if (!redfish::setUpRedfishRoute(app, req, asyncResp))
    {
        return;
    }

    std::optional<std::vector<std::string>> bootOrder;
    std::optional<std::string> bootEnable;
    std::optional<std::string> bootType;
    std::optional<std::string> bootSource;
    std::optional<std::string> uefiTargetBootSourceOverride;
    std::optional<std::string> bootNext;
    std::optional<std::string> httpBootUri;
    std::optional<std::string> bootAutomaticRetry;
    if (!json_util::readJsonPatch(
            req, asyncResp->res, "Boot/BootOrder", bootOrder,
            "Boot/UefiTargetBootSourceOverride", uefiTargetBootSourceOverride,
            "Boot/BootSourceOverrideTarget", bootSource,
            "Boot/BootSourceOverrideMode", bootType,
            "Boot/BootSourceOverrideEnabled", bootEnable, "Boot/BootNext",
            bootNext, "Boot/HttpBootUri", httpBootUri,
            "Boot/AutomaticRetryConfig", bootAutomaticRetry))
    {
        BMCWEB_LOG_DEBUG("handleComputerSystemSettingsPatch readJsonPatch error");
        return;
    }

    asyncResp->res.result(boost::beast::http::status::no_content);

    if (bootOrder)
    {
        setBootOrder(asyncResp, req, *bootOrder, true);
    }
    if (bootSource || bootType || bootEnable)
    {
        setBootProperties(asyncResp, bootSource, bootType, bootEnable);
    }
    if (uefiTargetBootSourceOverride)
    {
        setSettingsHostProperty(
            asyncResp, "xyz.openbmc_project.Control.Boot.UEFI",
            "TargetDevicePath", *uefiTargetBootSourceOverride);
    }
    if (bootNext)
    {
        setSettingsHostProperty(asyncResp,
                                "xyz.openbmc_project.Control.Boot.UEFI",
                                "TargetBootOption", *bootNext);
    }
    if (httpBootUri)
    {
        setSettingsHostProperty(asyncResp,
                                "xyz.openbmc_project.Control.Boot.UEFI",
                                "TargetURI", *httpBootUri);
    }
    if (bootAutomaticRetry)
    {
        setAutomaticRetry(asyncResp, *bootAutomaticRetry);
    }
}
// *********** NVIDIA ADDED CODE END ***********
inline void afterPortRequest(
    const std::shared_ptr<bmcweb::AsyncResp>& asyncResp,
    const boost::system::error_code& ec,
    const std::vector<std::tuple<std::string, std::string, bool>>& socketData)
{
    if (ec)
    {
        BMCWEB_LOG_ERROR("DBUS response error {}", ec);
        messages::internalError(asyncResp->res);
        return;
    }
    for (const auto& data : socketData)
    {
        const std::string& socketPath = get<0>(data);
        const std::string& protocolName = get<1>(data);
        bool isProtocolEnabled = get<2>(data);
        nlohmann::json& dataJson = asyncResp->res.jsonValue["SerialConsole"];
        dataJson[protocolName]["ServiceEnabled"] = isProtocolEnabled;
        // need to retrieve port number for
        // obmc-console-ssh service
        if (protocolName == "SSH")
        {
            getPortNumber(socketPath, [asyncResp, protocolName](
                                          const boost::system::error_code& ec1,
                                          int portNumber) {
                if (ec1)
                {
                    BMCWEB_LOG_ERROR("DBUS response error {}", ec1);
                    messages::internalError(asyncResp->res);
                    return;
                }
                nlohmann::json& dataJson1 =
                    asyncResp->res.jsonValue["SerialConsole"];
                dataJson1[protocolName]["Port"] = portNumber;
            });
        }
    }
}

inline void
    handleComputerSystemGet(crow::App& app, const crow::Request& req,
                            const std::shared_ptr<bmcweb::AsyncResp>& asyncResp,
                            const std::string& systemName)
{
    if (!redfish::setUpRedfishRoute(app, req, asyncResp))
    {
        return;
    }

    if constexpr (bmcwebEnableMultiHost)
    {
        // Option currently returns no systems.  TBD
        messages::resourceNotFound(asyncResp->res, "ComputerSystem",
                                   systemName);
        return;
    }

    if (systemName == "hypervisor")
    {
        handleHypervisorSystemGet(asyncResp);
        return;
    }

    if (systemName != PLATFORMSYSTEMID)
    {
        messages::resourceNotFound(asyncResp->res, "ComputerSystem",
                                   systemName);
        return;
    }
    asyncResp->res.addHeader(
        boost::beast::http::field::link,
        "</redfish/v1/JsonSchemas/ComputerSystem/ComputerSystem.json>; rel=describedby");
    asyncResp->res.jsonValue["@odata.type"] =
        "#ComputerSystem.v1_17_0.ComputerSystem";
    asyncResp->res.jsonValue["Name"] = PLATFORMSYSTEMID;
    asyncResp->res.jsonValue["Id"] = PLATFORMSYSTEMID;
    asyncResp->res.jsonValue["SystemType"] = "Physical";
    asyncResp->res.jsonValue["Description"] = PLATFORMSYSTEMDESCRIPTION;
#ifdef BMCWEB_ENABLE_HOST_OS_FEATURE
    asyncResp->res.jsonValue["ProcessorSummary"]["Count"] = 0;
#endif //#ifdef BMCWEB_ENABLE_HOST_OS_FEATURE
<<<<<<< HEAD
    if constexpr (bmcwebEnableProcMemStatus)
    {
        asyncResp->res.jsonValue["ProcessorSummary"]["Status"]["State"] =
            "Disabled";
        asyncResp->res.jsonValue["MemorySummary"]["Status"]["State"] =
            "Disabled";
    }
    asyncResp->res.jsonValue["MemorySummary"]["TotalSystemMemoryGiB"] =
        double(0);
    asyncResp->res.jsonValue["@odata.id"] = "/redfish/v1/Systems/" PLATFORMSYSTEMID;

    asyncResp->res.jsonValue["Processors"]["@odata.id"] =
        "/redfish/v1/Systems/" PLATFORMSYSTEMID "/Processors";
    asyncResp->res.jsonValue["Memory"]["@odata.id"] =
        "/redfish/v1/Systems/" PLATFORMSYSTEMID "/Memory";
=======
            asyncResp->res.jsonValue["ProcessorSummary"]["Status"]["State"] =
                "Disabled";
            asyncResp->res.jsonValue["MemorySummary"]["TotalSystemMemoryGiB"] =
                uint64_t(0);
            asyncResp->res.jsonValue["MemorySummary"]["Status"]["State"] =
                "Disabled";
            asyncResp->res.jsonValue["@odata.id"] =
                "/redfish/v1/Systems/" PLATFORMSYSTEMID;

            asyncResp->res.jsonValue["Processors"]["@odata.id"] =
                "/redfish/v1/Systems/" PLATFORMSYSTEMID "/Processors";
            asyncResp->res.jsonValue["Memory"]["@odata.id"] =
                "/redfish/v1/Systems/" PLATFORMSYSTEMID "/Memory";

#ifdef BMCWEB_ENABLE_NVIDIA_OEM_PROPERTIES
            ist_mode_utils::getIstMode(asyncResp);
#endif // BMCWEB_ENABLE_NVIDIA_OEM_PROPERTIES


>>>>>>> 65fa2a5f
#ifdef BMCWEB_ENABLE_HOST_OS_FEATURE
    asyncResp->res.jsonValue["Storage"]["@odata.id"] =
        "/redfish/v1/Systems/" PLATFORMSYSTEMID "/Storage";
#endif
#ifdef BMCWEB_ENABLE_FABRIC_ADAPTER
    asyncResp->res.jsonValue["FabricAdapters"]["@odata.id"] =
        "/redfish/v1/Systems/" PLATFORMSYSTEMID "/FabricAdapters";
#endif
#ifdef BMCWEB_ENABLE_HOST_OS_FEATURE
    asyncResp->res.jsonValue["Actions"]["#ComputerSystem.Reset"]["target"] =
        "/redfish/v1/Systems/" PLATFORMSYSTEMID "/Actions/ComputerSystem.Reset";
    asyncResp->res
        .jsonValue["Actions"]["#ComputerSystem.Reset"]["@Redfish.ActionInfo"] =
        "/redfish/v1/Systems/" PLATFORMSYSTEMID "/ResetActionInfo";
#endif

    asyncResp->res.jsonValue["LogServices"]["@odata.id"] =
        "/redfish/v1/Systems/" PLATFORMSYSTEMID "/LogServices";
#ifdef BMCWEB_ENABLE_BIOS
    asyncResp->res.jsonValue["Bios"]["@odata.id"] =
        "/redfish/v1/Systems/" PLATFORMSYSTEMID "/Bios";
#endif
    nlohmann::json::array_t managedBy;
    nlohmann::json& manager = managedBy.emplace_back();
    manager["@odata.id"] = "/redfish/v1/Managers/" PLATFORMBMCID;
    asyncResp->res.jsonValue["Links"]["ManagedBy"] = std::move(managedBy);
    asyncResp->res.jsonValue["Status"]["Health"] = "OK";
    asyncResp->res.jsonValue["Status"]["State"] = "Enabled";
#ifdef BMCWEB_ENABLE_NVIDIA_OEM_COMMON_PROPERTIES
	asyncResp->res.jsonValue["Oem"]["Nvidia"]["@odata.id"] =
        "/redfish/v1/Systems/" PLATFORMSYSTEMID "/Oem/Nvidia";
#endif
#ifdef BMCWEB_ENABLE_HOST_OS_FEATURE
    // Fill in SerialConsole info
    asyncResp->res.jsonValue["SerialConsole"]["MaxConcurrentSessions"] = 15;
    asyncResp->res.jsonValue["SerialConsole"]["IPMI"]["ServiceEnabled"] = true;

    asyncResp->res.jsonValue["SerialConsole"]["SSH"]["ServiceEnabled"] = true;
    asyncResp->res.jsonValue["SerialConsole"]["SSH"]["Port"] = 2200;
    asyncResp->res.jsonValue["SerialConsole"]["SSH"]["HotKeySequenceDisplay"] =
        "Press ~. to exit console";
#endif // BMCWEB_ENABLE_HOST_OS_FEATURE
    getPortStatusAndPath(std::span{protocolToDBusForSystems},
                         std::bind_front(afterPortRequest, asyncResp));

#ifdef BMCWEB_ENABLE_KVM
    // Fill in GraphicalConsole info
    asyncResp->res.jsonValue["GraphicalConsole"]["ServiceEnabled"] = true;
    asyncResp->res.jsonValue["GraphicalConsole"]["MaxConcurrentSessions"] = 4;
    asyncResp->res.jsonValue["GraphicalConsole"]["ConnectTypesSupported"] =
        nlohmann::json::array_t({"KVMIP"});

#endif // BMCWEB_ENABLE_KVM

    auto health = std::make_shared<HealthPopulate>(asyncResp);
    if constexpr (bmcwebEnableHealthPopulate)
    {
        constexpr std::array<std::string_view, 4> inventoryForSystems{
            "xyz.openbmc_project.Inventory.Item.Dimm",
            "xyz.openbmc_project.Inventory.Item.Cpu",
            "xyz.openbmc_project.Inventory.Item.Drive",
            "xyz.openbmc_project.Inventory.Item.StorageController"};

        dbus::utility::getSubTreePaths(
            "/", 0, inventoryForSystems,
            [health](const boost::system::error_code& ec,
                     const std::vector<std::string>& resp) {
            if (ec)
            {
                // no inventory
                return;
            }

            health->inventory = resp;
            });
        health->populate();
    }

    getMainChassisId(asyncResp,
                     [](const std::string& chassisId,
                        const std::shared_ptr<bmcweb::AsyncResp>& aRsp) {
        nlohmann::json::array_t chassisArray;
        nlohmann::json& chassis = chassisArray.emplace_back();
        chassis["@odata.id"] = boost::urls::format("/redfish/v1/Chassis/{}",
                                                   chassisId);
        aRsp->res.jsonValue["Links"]["Chassis"] = std::move(chassisArray);
    });

    getLocationIndicatorActive(asyncResp);
    // TODO (Gunnar): Remove IndicatorLED after enough time has passed
    getIndicatorLedState(asyncResp);
    getComputerSystem(asyncResp, health);
    getHostState(asyncResp);
#ifdef BMCWEB_ENABLE_HOST_OS_FEATURE
    getBootProperties(asyncResp);
    getBootProgress(asyncResp);
    getBootProgressLastStateTime(asyncResp);
    getBootOrder(asyncResp);
    getSecureBoot(asyncResp);
#endif // BMCWEB_ENABLE_HOST_OS_FEATURE
    getPCIeDeviceList(asyncResp, "PCIeDevices");
    getHostWatchdogTimer(asyncResp);
#ifdef BMCWEB_ENABLE_HOST_OS_FEATURE
    getPowerRestorePolicy(asyncResp);
    getStopBootOnFault(asyncResp);
    getAutomaticRetryPolicy(asyncResp);
#endif // BMCWEB_ENABLE_HOST_OS_FEATURE
    getLastResetTime(asyncResp);
#ifdef BMCWEB_ENABLE_REDFISH_PROVISIONING_FEATURE
    getProvisioningStatus(asyncResp);
#endif // BMCWEB_ENABLE_REDFISH_PROVISIONING_FEATURE
#ifdef BMCWEB_ENABLE_HOST_OS_FEATURE
    getTrustedModuleRequiredToBoot(asyncResp);
#endif // BMCWEB_ENABLE_HOST_OS_FEATURE
    getPowerMode(asyncResp);
    getIdlePowerSaver(asyncResp);
	populateFromEntityManger(asyncResp);
    getUefiPropertySettingsHost(asyncResp, true);
    asyncResp->res.jsonValue["Boot"]["BootOrderPropertySelection"] = "BootOrder";
    asyncResp->res.jsonValue["Boot"]["BootSourceOverrideEnabled@Redfish.AllowableValues"] = {"Once", "Continuous", "Disabled"};
#ifdef BMCWEB_ENABLE_DEBUG_INTERFACE
    handleDebugPolicyGet(asyncResp);
#endif
}

inline void handleComputerSystemPatch(
    crow::App& app, const crow::Request& req,
    const std::shared_ptr<bmcweb::AsyncResp>& asyncResp,
    const std::string& systemName)
{
    if (!redfish::setUpRedfishRoute(app, req, asyncResp))
    {
        return;
    }
    if constexpr (bmcwebEnableMultiHost)
    {
        // Option currently returns no systems.  TBD
        messages::resourceNotFound(asyncResp->res, "ComputerSystem",
                                   systemName);
        return;
    }
    if (systemName != PLATFORMSYSTEMID)
    {
        messages::resourceNotFound(asyncResp->res, "ComputerSystem",
                                   systemName);
        return;
    }

    asyncResp->res.addHeader(
        boost::beast::http::field::link,
        "</redfish/v1/JsonSchemas/ComputerSystem/ComputerSystem.json>; rel=describedby");

    std::optional<bool> locationIndicatorActive;
    std::optional<std::string> indicatorLed;
    std::optional<std::string> assetTag;
    std::optional<std::string> powerRestorePolicy;
    std::optional<std::string> powerMode;
    std::optional<bool> wdtEnable;
    std::optional<std::string> wdtTimeOutAction;
    std::optional<std::string> bootSource;
    std::optional<std::string> bootType;
    std::optional<std::string> bootEnable;
    std::optional<std::string> bootAutomaticRetry;
    std::optional<uint32_t> bootAutomaticRetryAttempts;
    std::optional<bool> bootTrustedModuleRequired;
    std::optional<std::string> stopBootOnFault;
    std::optional<bool> ipsEnable;
    std::optional<uint8_t> ipsEnterUtil;
    std::optional<uint64_t> ipsEnterTime;
    std::optional<uint8_t> ipsExitUtil;
    std::optional<uint64_t> ipsExitTime;
    std::optional<std::vector<std::string>> bootOrder;
    std::optional<std::string> biosVersion;
    std::optional<std::string> sku;
    std::optional<std::string> uuid;
    std::optional<std::string> serialNumber;
    std::optional<std::string> uefiTargetBootSourceOverride;
    std::optional<std::vector<std::string>> bootSourceOverrideEnabledAllowableValues;
    std::optional<std::vector<std::string>> bootSourceOverrideTargetAllowableValues;
    std::optional<std::string> bootNext;
    std::optional<std::string> bootOrderPropertySelection;
    std::optional<std::string> httpBootUri;
    std::optional<nlohmann::json> processorDebugCapabilities;

<<<<<<< HEAD

    // clang-format off
=======
            asyncResp->res.addHeader(
                boost::beast::http::field::link,
                "</redfish/v1/JsonSchemas/ComputerSystem/ComputerSystem.json>; rel=describedby");

            std::optional<bool> istModeEnabled;
            std::optional<bool> locationIndicatorActive;
            std::optional<std::string> indicatorLed;
            std::optional<std::string> assetTag;
            std::optional<std::string> powerRestorePolicy;
            std::optional<std::string> powerMode;
            std::optional<bool> wdtEnable;
            std::optional<std::string> wdtTimeOutAction;
            std::optional<std::string> bootSource;
            std::optional<std::string> bootType;
            std::optional<std::string> bootEnable;
            std::optional<std::string> bootAutomaticRetry;
            std::optional<bool> bootTrustedModuleRequired;
            std::optional<bool> ipsEnable;
            std::optional<uint8_t> ipsEnterUtil;
            std::optional<uint64_t> ipsEnterTime;
            std::optional<uint8_t> ipsExitUtil;
            std::optional<uint64_t> ipsExitTime;
            std::optional<std::vector<std::string>> bootOrder;
            std::optional<std::string> biosVersion;
            std::optional<std::string> sku;
            std::optional<std::string> uuid;
            std::optional<std::string> serialNumber;
            std::optional<std::string> uefiTargetBootSourceOverride;
            std::optional<std::vector<std::string>> bootSourceOverrideEnabledAllowableValues;
            std::optional<std::vector<std::string>> bootSourceOverrideTargetAllowableValues;
            std::optional<std::string> bootNext;
            std::optional<std::string> bootOrderPropertySelection;
            std::optional<std::string> httpBootUri;
            std::optional<nlohmann::json> processorDebugCapabilities;
            // clang-format off
>>>>>>> 65fa2a5f
                if (!json_util::readJsonPatch(
                        req, asyncResp->res,
                        "IndicatorLED", indicatorLed,
                        "LocationIndicatorActive", locationIndicatorActive,
                        "AssetTag", assetTag,
#ifdef BMCWEB_ENABLE_HOST_OS_FEATURE
                        "PowerRestorePolicy", powerRestorePolicy,
#endif
                        "PowerMode", powerMode,
                        "HostWatchdogTimer/FunctionEnabled", wdtEnable,
                        "HostWatchdogTimer/TimeoutAction", wdtTimeOutAction,
                        "Boot/BootSourceOverrideTarget", bootSource,
                        "Boot/BootSourceOverrideMode", bootType,
                        "Boot/BootSourceOverrideEnabled", bootEnable,
                        "Boot/AutomaticRetryConfig", bootAutomaticRetry,
                        "Boot/AutomaticRetryAttempts", bootAutomaticRetryAttempts,
                        "Boot/TrustedModuleRequiredToBoot", bootTrustedModuleRequired,
                        "Boot/BootOrder", bootOrder,
                        "Boot/StopBootOnFault", stopBootOnFault,
                        "IdlePowerSaver/Enabled", ipsEnable,
                        "IdlePowerSaver/EnterUtilizationPercent", ipsEnterUtil,
                        "IdlePowerSaver/EnterDwellTimeSeconds", ipsEnterTime,
                        "IdlePowerSaver/ExitUtilizationPercent", ipsExitUtil,
                        "IdlePowerSaver/ExitDwellTimeSeconds", ipsExitTime,
                        "BiosVersion", biosVersion,
                        "SKU", sku,
                        "UUID", uuid,
                        "SerialNumber", serialNumber,
                        "Boot/UefiTargetBootSourceOverride",uefiTargetBootSourceOverride,
                        "Boot/BootSourceOverrideEnabled@Redfish.AllowableValues", bootSourceOverrideEnabledAllowableValues,
                        "Boot/BootSourceOverrideTarget@Redfish.AllowableValues", bootSourceOverrideTargetAllowableValues,
                        "Boot/BootNext", bootNext,
                        "Boot/BootOrderPropertySelection", bootOrderPropertySelection,
                        "Boot/HttpBootUri", httpBootUri,
                        "Oem/Nvidia/ProcessorDebugCapabilities", processorDebugCapabilities,
                        "Oem/Nvidia/ISTModeEnabled", istModeEnabled
                        ))
                {
                    return;
                }
    // clang-format on

    asyncResp->res.result(boost::beast::http::status::no_content);

<<<<<<< HEAD
    if (assetTag)
    {
        setAssetTag(asyncResp, *assetTag);
    }
=======
#ifdef BMCWEB_ENABLE_NVIDIA_OEM_PROPERTIES
            // Update istMode
            if (istModeEnabled)
            {
                ist_mode_utils::setIstMode(asyncResp, req, *istModeEnabled);
            }
#endif // BMCWEB_ENABLE_NVIDIA_OEM_PROPERTIES

            if (assetTag)
            {
                setAssetTag(asyncResp, *assetTag);
            }
>>>>>>> 65fa2a5f

    if (wdtEnable || wdtTimeOutAction)
    {
        setWDTProperties(asyncResp, wdtEnable, wdtTimeOutAction);
    }

    if (bootAutomaticRetry)
    {
        setAutomaticRetry(asyncResp, *bootAutomaticRetry);
    }
    if (bootSource || bootType || bootEnable)
    {
        setBootProperties(asyncResp, bootSource, bootType, bootEnable);
    }
    if (bootAutomaticRetry)
    {
        setAutomaticRetry(asyncResp, *bootAutomaticRetry);
    }

    if (bootAutomaticRetryAttempts)
    {
        setAutomaticRetryAttempts(asyncResp,
                                  bootAutomaticRetryAttempts.value());
    }

    if (bootTrustedModuleRequired)
    {
        setTrustedModuleRequiredToBoot(asyncResp, *bootTrustedModuleRequired);
    }

    if (stopBootOnFault)
    {
        setStopBootOnFault(asyncResp, *stopBootOnFault);
    }

    if (locationIndicatorActive)
    {
        setLocationIndicatorActive(asyncResp, *locationIndicatorActive);
    }

    // TODO (Gunnar): Remove IndicatorLED after enough time has
    // passed
    if (indicatorLed)
    {
        setIndicatorLedState(asyncResp, *indicatorLed);
        asyncResp->res.addHeader(boost::beast::http::field::warning,
                                 "299 - \"IndicatorLED is deprecated. Use "
                                 "LocationIndicatorActive instead.\"");
    }
#ifdef BMCWEB_ENABLE_HOST_OS_FEATURE
    if (powerRestorePolicy)
    {
        setPowerRestorePolicy(asyncResp, *powerRestorePolicy);
    }
    if (bootOrder)
    {
        setBootOrder(asyncResp, req, *bootOrder);
    }
#endif
    if (powerMode)
    {
        setPowerMode(asyncResp, *powerMode);
    }

    if (ipsEnable || ipsEnterUtil || ipsEnterTime || ipsExitUtil || ipsExitTime)
    {
        setIdlePowerSaver(asyncResp, ipsEnable, ipsEnterUtil, ipsEnterTime,
                          ipsExitUtil, ipsExitTime);
    }

    if (bootSource || bootType || bootEnable)
    {
        setBootProperties(asyncResp, bootSource, bootType, bootEnable);
    }

    if (bootSourceOverrideTargetAllowableValues || sku || uuid || bootSourceOverrideEnabledAllowableValues  || biosVersion || serialNumber)
    {
        privilege_utils::isBiosPrivilege(
                req, [asyncResp, sku, uuid, bootSourceOverrideTargetAllowableValues]
        (const boost::system::error_code ec, const bool isBios) {
            if (ec || isBios == false)
            {
                messages::propertyNotWritable(asyncResp->res, "AllowableValues");
                return;
            }
            if (sku)
            {
                setEntityMangerProperty(asyncResp, "xyz.openbmc_project.Inventory.Decorator.Asset", "SKU", *sku);
            }
            if (uuid)
            {
                setEntityMangerProperty(asyncResp, "xyz.openbmc_project.Common.UUID", "UUID", *uuid);
            }
            if (bootSourceOverrideTargetAllowableValues)
            {
                std::vector<std::string> allowedSourcesList;
                for (const auto& source : *bootSourceOverrideTargetAllowableValues) 
                {
                    std::string bootSourceStr;
                    std::string bootModeStr;
                    assignBootParameters(asyncResp, source, bootSourceStr, bootModeStr);
                    allowedSourcesList.push_back(bootSourceStr);
                }
                
                setSettingsHostProperty(asyncResp, "xyz.openbmc_project.Control.Boot.Source", 
                                        "AllowedSources", allowedSourcesList);
            }
        });
    }
        
    if (uefiTargetBootSourceOverride)
    {
        setSettingsHostProperty(asyncResp, "xyz.openbmc_project.Control.Boot.UEFI",
                                "TargetDevicePath", *uefiTargetBootSourceOverride);
    }
    if (bootNext)
    {
        setSettingsHostProperty(asyncResp, "xyz.openbmc_project.Control.Boot.UEFI",
                                "TargetBootOption", *bootNext);
    }
    if (httpBootUri)
    {
        setSettingsHostProperty(asyncResp, "xyz.openbmc_project.Control.Boot.UEFI",
                                "TargetURI", *httpBootUri);
    }

#ifdef BMCWEB_ENABLE_DEBUG_INTERFACE
    if (processorDebugCapabilities)
    {
        handleDebugPolicyPatchReq(asyncResp, *processorDebugCapabilities);
    }
#endif
}

inline void handleSystemCollectionResetActionHead(
    crow::App& app, const crow::Request& req,
    const std::shared_ptr<bmcweb::AsyncResp>& asyncResp,
    const std::string& /*systemName*/)
{
    if (!redfish::setUpRedfishRoute(app, req, asyncResp))
    {
        return;
    }
    asyncResp->res.addHeader(
        boost::beast::http::field::link,
        "</redfish/v1/JsonSchemas/ActionInfo/ActionInfo.json>; rel=describedby");
}
inline void handleSystemCollectionResetActionGet(
    crow::App& app, const crow::Request& req,
    const std::shared_ptr<bmcweb::AsyncResp>& asyncResp,
    const std::string& systemName)
{
    if (!redfish::setUpRedfishRoute(app, req, asyncResp))
    {
        return;
    }
    if constexpr (bmcwebEnableMultiHost)
    {
        // Option currently returns no systems.  TBD
        messages::resourceNotFound(asyncResp->res, "ComputerSystem",
                                   systemName);
        return;
    }

    if (systemName == "hypervisor")
    {
        handleHypervisorResetActionGet(asyncResp);
        return;
    }

    if (systemName != PLATFORMSYSTEMID )
    {
        messages::resourceNotFound(asyncResp->res, "ComputerSystem",
                                   systemName);
        return;
    }

    asyncResp->res.addHeader(
        boost::beast::http::field::link,
        "</redfish/v1/JsonSchemas/ActionInfo/ActionInfo.json>; rel=describedby");

    asyncResp->res.jsonValue["@odata.id"] =
        "/redfish/v1/Systems/system/ResetActionInfo";
    asyncResp->res.jsonValue["@odata.type"] = "#ActionInfo.v1_1_2.ActionInfo";
    asyncResp->res.jsonValue["Name"] = "Reset Action Info";
    asyncResp->res.jsonValue["Id"] = "ResetActionInfo";

    nlohmann::json::array_t parameters;
    nlohmann::json::object_t parameter;

    parameter["Name"] = "ResetType";
    parameter["Required"] = true;
    parameter["DataType"] = "String";
    nlohmann::json::array_t allowableValues;
    allowableValues.emplace_back("On");
    allowableValues.emplace_back("ForceOff");
    allowableValues.emplace_back("ForceOn");
    allowableValues.emplace_back("ForceRestart");
    allowableValues.emplace_back("GracefulRestart");
    allowableValues.emplace_back("GracefulShutdown");
    allowableValues.emplace_back("PowerCycle");
    allowableValues.emplace_back("Nmi");
    parameter["AllowableValues"] = std::move(allowableValues);
    parameters.emplace_back(std::move(parameter));

    asyncResp->res.jsonValue["Parameters"] = std::move(parameters);

    crow::connections::systemBus->async_method_call(
        [asyncResp](const boost::system::error_code& ec,
                    const std::variant<bool>& resp) {
        if (ec)
        {
            BMCWEB_LOG_DEBUG("DBUS response error, {}", ec);
            return;
        }

        bool enabledNmi = std::get<bool>(resp);
        if (enabledNmi == true)
        {
            asyncResp->res.jsonValue["Parameters"][0]["AllowableValues"]
                .emplace_back("Nmi");
        }
    },
        "xyz.openbmc_project.Settings",
        "/xyz/openbmc_project/Control/ChassisCapabilities",
        "org.freedesktop.DBus.Properties", "Get",
        "xyz.openbmc_project.Control.ChassisCapabilities", "ChassisNMIEnabled");
}
/**
 * SystemResetActionInfo derived class for delivering Computer Systems
 * ResetType AllowableValues using ResetInfo schema.
 */
inline void requestRoutesSystems(App& app)
{
    BMCWEB_ROUTE(app, "/redfish/v1/Systems/")
        .privileges(redfish::privileges::headComputerSystemCollection)
        .methods(boost::beast::http::verb::head)(
            std::bind_front(handleComputerSystemCollectionHead, std::ref(app)));

    BMCWEB_ROUTE(app, "/redfish/v1/Systems/")
        .privileges(redfish::privileges::getComputerSystemCollection)
        .methods(boost::beast::http::verb::get)(
            std::bind_front(handleComputerSystemCollectionGet, std::ref(app)));

    BMCWEB_ROUTE(app, "/redfish/v1/Systems/<str>/")
        .privileges(redfish::privileges::headComputerSystem)
        .methods(boost::beast::http::verb::head)(
            std::bind_front(handleComputerSystemHead, std::ref(app)));

    BMCWEB_ROUTE(app, "/redfish/v1/Systems/<str>/")
        .privileges(redfish::privileges::getComputerSystem)
        .methods(boost::beast::http::verb::get)(
            std::bind_front(handleComputerSystemGet, std::ref(app)));

    BMCWEB_ROUTE(app, "/redfish/v1/Systems/<str>/")
        .privileges(redfish::privileges::patchComputerSystem)
        .methods(boost::beast::http::verb::patch)(
            std::bind_front(handleComputerSystemPatch, std::ref(app)));

    BMCWEB_ROUTE(app, "/redfish/v1/Systems/<str>/Actions/ComputerSystem.Reset/")
        .privileges(redfish::privileges::postComputerSystem)
        .methods(boost::beast::http::verb::post)(std::bind_front(
            handleComputerSystemResetActionPost, std::ref(app)));

    BMCWEB_ROUTE(app, "/redfish/v1/Systems/<str>/ResetActionInfo/")
        .privileges(redfish::privileges::headActionInfo)
        .methods(boost::beast::http::verb::head)(std::bind_front(
            handleSystemCollectionResetActionHead, std::ref(app)));
    BMCWEB_ROUTE(app, "/redfish/v1/Systems/<str>/ResetActionInfo/")
        .privileges(redfish::privileges::getActionInfo)
        .methods(boost::beast::http::verb::get)(std::bind_front(
            handleSystemCollectionResetActionGet, std::ref(app)));

    BMCWEB_ROUTE(app, "/redfish/v1/Systems/" PLATFORMSYSTEMID "/Settings/")
        .privileges(redfish::privileges::getComputerSystem)
        .methods(boost::beast::http::verb::get)(
            std::bind_front(handleComputerSystemSettingsGet, std::ref(app)));

    BMCWEB_ROUTE(app, "/redfish/v1/Systems/" PLATFORMSYSTEMID "/Settings/")
        .privileges(redfish::privileges::patchComputerSystem)
        .methods(boost::beast::http::verb::patch)(
            std::bind_front(handleComputerSystemSettingsPatch, std::ref(app)));
}
} // namespace redfish<|MERGE_RESOLUTION|>--- conflicted
+++ resolved
@@ -42,11 +42,8 @@
 #include <sdbusplus/message.hpp>
 #include <sdbusplus/unpack_properties.hpp>
 #include <utils/privilege_utils.hpp>
-<<<<<<< HEAD
-=======
 #include <utils/sw_utils.hpp>
 #include <utils/istmode_utils.hpp>
->>>>>>> 65fa2a5f
 
 #include <array>
 #include <string_view>
@@ -405,12 +402,8 @@
                 connectionNames = object.second;
             if (connectionNames.empty())
             {
-<<<<<<< HEAD
-                continue;
-=======
-                BMCWEB_LOG_ERROR << "getComputerSystem DBUS response error";
+                BMCWEB_LOG_ERROR("getComputerSystem DBUS response error");
                 return;
->>>>>>> 65fa2a5f
             }
 
             std::shared_ptr<HealthPopulate> memoryHealth = nullptr;
@@ -4020,7 +4013,6 @@
 #ifdef BMCWEB_ENABLE_HOST_OS_FEATURE
     asyncResp->res.jsonValue["ProcessorSummary"]["Count"] = 0;
 #endif //#ifdef BMCWEB_ENABLE_HOST_OS_FEATURE
-<<<<<<< HEAD
     if constexpr (bmcwebEnableProcMemStatus)
     {
         asyncResp->res.jsonValue["ProcessorSummary"]["Status"]["State"] =
@@ -4036,27 +4028,11 @@
         "/redfish/v1/Systems/" PLATFORMSYSTEMID "/Processors";
     asyncResp->res.jsonValue["Memory"]["@odata.id"] =
         "/redfish/v1/Systems/" PLATFORMSYSTEMID "/Memory";
-=======
-            asyncResp->res.jsonValue["ProcessorSummary"]["Status"]["State"] =
-                "Disabled";
-            asyncResp->res.jsonValue["MemorySummary"]["TotalSystemMemoryGiB"] =
-                uint64_t(0);
-            asyncResp->res.jsonValue["MemorySummary"]["Status"]["State"] =
-                "Disabled";
-            asyncResp->res.jsonValue["@odata.id"] =
-                "/redfish/v1/Systems/" PLATFORMSYSTEMID;
-
-            asyncResp->res.jsonValue["Processors"]["@odata.id"] =
-                "/redfish/v1/Systems/" PLATFORMSYSTEMID "/Processors";
-            asyncResp->res.jsonValue["Memory"]["@odata.id"] =
-                "/redfish/v1/Systems/" PLATFORMSYSTEMID "/Memory";
 
 #ifdef BMCWEB_ENABLE_NVIDIA_OEM_PROPERTIES
-            ist_mode_utils::getIstMode(asyncResp);
+    ist_mode_utils::getIstMode(asyncResp);
 #endif // BMCWEB_ENABLE_NVIDIA_OEM_PROPERTIES
 
-
->>>>>>> 65fa2a5f
 #ifdef BMCWEB_ENABLE_HOST_OS_FEATURE
     asyncResp->res.jsonValue["Storage"]["@odata.id"] =
         "/redfish/v1/Systems/" PLATFORMSYSTEMID "/Storage";
@@ -4208,7 +4184,8 @@
     asyncResp->res.addHeader(
         boost::beast::http::field::link,
         "</redfish/v1/JsonSchemas/ComputerSystem/ComputerSystem.json>; rel=describedby");
-
+    
+    std::optional<bool> istModeEnabled;
     std::optional<bool> locationIndicatorActive;
     std::optional<std::string> indicatorLed;
     std::optional<std::string> assetTag;
@@ -4241,46 +4218,8 @@
     std::optional<std::string> httpBootUri;
     std::optional<nlohmann::json> processorDebugCapabilities;
 
-<<<<<<< HEAD
 
     // clang-format off
-=======
-            asyncResp->res.addHeader(
-                boost::beast::http::field::link,
-                "</redfish/v1/JsonSchemas/ComputerSystem/ComputerSystem.json>; rel=describedby");
-
-            std::optional<bool> istModeEnabled;
-            std::optional<bool> locationIndicatorActive;
-            std::optional<std::string> indicatorLed;
-            std::optional<std::string> assetTag;
-            std::optional<std::string> powerRestorePolicy;
-            std::optional<std::string> powerMode;
-            std::optional<bool> wdtEnable;
-            std::optional<std::string> wdtTimeOutAction;
-            std::optional<std::string> bootSource;
-            std::optional<std::string> bootType;
-            std::optional<std::string> bootEnable;
-            std::optional<std::string> bootAutomaticRetry;
-            std::optional<bool> bootTrustedModuleRequired;
-            std::optional<bool> ipsEnable;
-            std::optional<uint8_t> ipsEnterUtil;
-            std::optional<uint64_t> ipsEnterTime;
-            std::optional<uint8_t> ipsExitUtil;
-            std::optional<uint64_t> ipsExitTime;
-            std::optional<std::vector<std::string>> bootOrder;
-            std::optional<std::string> biosVersion;
-            std::optional<std::string> sku;
-            std::optional<std::string> uuid;
-            std::optional<std::string> serialNumber;
-            std::optional<std::string> uefiTargetBootSourceOverride;
-            std::optional<std::vector<std::string>> bootSourceOverrideEnabledAllowableValues;
-            std::optional<std::vector<std::string>> bootSourceOverrideTargetAllowableValues;
-            std::optional<std::string> bootNext;
-            std::optional<std::string> bootOrderPropertySelection;
-            std::optional<std::string> httpBootUri;
-            std::optional<nlohmann::json> processorDebugCapabilities;
-            // clang-format off
->>>>>>> 65fa2a5f
                 if (!json_util::readJsonPatch(
                         req, asyncResp->res,
                         "IndicatorLED", indicatorLed,
@@ -4325,25 +4264,18 @@
 
     asyncResp->res.result(boost::beast::http::status::no_content);
 
-<<<<<<< HEAD
+#ifdef BMCWEB_ENABLE_NVIDIA_OEM_PROPERTIES
+    // Update istMode
+    if (istModeEnabled)
+    {
+        ist_mode_utils::setIstMode(asyncResp, req, *istModeEnabled);
+    }
+#endif // BMCWEB_ENABLE_NVIDIA_OEM_PROPERTIES
+
     if (assetTag)
     {
         setAssetTag(asyncResp, *assetTag);
     }
-=======
-#ifdef BMCWEB_ENABLE_NVIDIA_OEM_PROPERTIES
-            // Update istMode
-            if (istModeEnabled)
-            {
-                ist_mode_utils::setIstMode(asyncResp, req, *istModeEnabled);
-            }
-#endif // BMCWEB_ENABLE_NVIDIA_OEM_PROPERTIES
-
-            if (assetTag)
-            {
-                setAssetTag(asyncResp, *assetTag);
-            }
->>>>>>> 65fa2a5f
 
     if (wdtEnable || wdtTimeOutAction)
     {
