--- conflicted
+++ resolved
@@ -3971,7 +3971,6 @@
 inline void
     handleComputerSystemGet(crow::App& app, const crow::Request& req,
                             const std::shared_ptr<bmcweb::AsyncResp>& asyncResp,
-<<<<<<< HEAD
                             const std::string& systemName)
 {
     if (!redfish::setUpRedfishRoute(app, req, asyncResp))
@@ -4007,29 +4006,7 @@
     asyncResp->res.jsonValue["Name"] = PLATFORMSYSTEMID;
     asyncResp->res.jsonValue["Id"] = PLATFORMSYSTEMID;
     asyncResp->res.jsonValue["SystemType"] = "Physical";
-    asyncResp->res.jsonValue["Description"] = "Computer System";
-=======
-                            const std::string& systemName) {
-            if (!redfish::setUpRedfishRoute(app, req, asyncResp))
-            {
-                return;
-            }
-            if (systemName != PLATFORMSYSTEMID)
-            {
-                messages::resourceNotFound(asyncResp->res, "ComputerSystem",
-                                           systemName);
-                return;
-            }
-            asyncResp->res.addHeader(
-                boost::beast::http::field::link,
-                "</redfish/v1/JsonSchemas/ComputerSystem/ComputerSystem.json>; rel=describedby");
-            asyncResp->res.jsonValue["@odata.type"] =
-                "#ComputerSystem.v1_17_0.ComputerSystem";
-            asyncResp->res.jsonValue["Name"] = PLATFORMSYSTEMID;
-            asyncResp->res.jsonValue["Id"] = PLATFORMSYSTEMID;
-            asyncResp->res.jsonValue["SystemType"] = "Physical";
-            asyncResp->res.jsonValue["Description"] = PLATFORMSYSTEMDESCRIPTION;
->>>>>>> 39c7caa0
+    asyncResp->res.jsonValue["Description"] = PLATFORMSYSTEMDESCRIPTION;
 #ifdef BMCWEB_ENABLE_HOST_OS_FEATURE
     asyncResp->res.jsonValue["ProcessorSummary"]["Count"] = 0;
 #endif //#ifdef BMCWEB_ENABLE_HOST_OS_FEATURE
