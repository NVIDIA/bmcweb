/*
// Copyright (c) 2018 Intel Corporation
//
// Licensed under the Apache License, Version 2.0 (the "License");
// you may not use this file except in compliance with the License.
// You may obtain a copy of the License at
//
//      http://www.apache.org/licenses/LICENSE-2.0
//
// Unless required by applicable law or agreed to in writing, software
// distributed under the License is distributed on an "AS IS" BASIS,
// WITHOUT WARRANTIES OR CONDITIONS OF ANY KIND, either express or implied.
// See the License for the specific language governing permissions and
// limitations under the License.
*/
#pragma once

#include "bmcweb_config.h"

#include "debug_policy.hpp"
#include "app.hpp"
#include "dbus_singleton.hpp"
#include "dbus_utility.hpp"
#include "generated/enums/computer_system.hpp"
#include "health.hpp"
#include "hypervisor_system.hpp"
#include "led.hpp"
#include "query.hpp"
#include "redfish_util.hpp"
#include "registries/privilege_registry.hpp"
#include "utils/dbus_utils.hpp"
#include "utils/json_utils.hpp"
#include "utils/pcie_util.hpp"
#include "utils/sw_utils.hpp"
#include "utils/time_utils.hpp"

#include <boost/asio/error.hpp>
#include <boost/container/flat_map.hpp>
#include <boost/system/error_code.hpp>
#include <boost/url/format.hpp>
#include <sdbusplus/asio/property.hpp>
#include <sdbusplus/message.hpp>
#include <sdbusplus/unpack_properties.hpp>
#include <utils/privilege_utils.hpp>

#include <array>
#include <string_view>
#include <variant>

namespace redfish
{
const std::string& entityMangerService = "xyz.openbmc_project.EntityManager";
const std::string& card1Path =
    "/xyz/openbmc_project/inventory/system/board/Card1";
const std::string& settingsService = "xyz.openbmc_project.Settings";
const std::string& host0BootPath = "/xyz/openbmc_project/control/host0/boot";

const static std::array<std::pair<std::string_view, std::string_view>, 2>
    protocolToDBusForSystems{
        {{"SSH", "obmc-console-ssh"}, {"IPMI", "phosphor-ipmi-net"}}};

/**
 * @brief Updates the Functional State of DIMMs
 *
 * @param[in] asyncResp Shared pointer for completing asynchronous calls
 * @param[in] dimmState Dimm's Functional state, true/false
 *
 * @return None.
 */
inline void
    updateDimmProperties(const std::shared_ptr<bmcweb::AsyncResp>& asyncResp,
                         bool isDimmFunctional)
{
    BMCWEB_LOG_DEBUG("Dimm Functional: {}", isDimmFunctional);

    // Set it as Enabled if at least one DIMM is functional
    // Update STATE only if previous State was DISABLED and current Dimm is
    // ENABLED.
    const nlohmann::json& prevMemSummary =
        asyncResp->res.jsonValue["MemorySummary"]["Status"]["State"];
    if (prevMemSummary == "Disabled")
    {
        if (isDimmFunctional)
        {
            asyncResp->res.jsonValue["MemorySummary"]["Status"]["State"] =
                "Enabled";
        }
    }
}

/*
 * @brief Update "ProcessorSummary" "Status" "State" based on
 *        CPU Functional State
 *
 * @param[in] asyncResp Shared pointer for completing asynchronous calls
 * @param[in] cpuFunctionalState is CPU functional true/false
 *
 * @return None.
 */
inline void modifyCpuFunctionalState(
    const std::shared_ptr<bmcweb::AsyncResp>& asyncResp, bool isCpuFunctional)
{
    BMCWEB_LOG_DEBUG("Cpu Functional: {}", isCpuFunctional);

    const nlohmann::json& prevProcState =
        asyncResp->res.jsonValue["ProcessorSummary"]["Status"]["State"];

    // Set it as Enabled if at least one CPU is functional
    // Update STATE only if previous State was Non_Functional and current CPU is
    // Functional.
    if (prevProcState == "Disabled")
    {
        if (isCpuFunctional)
        {
            asyncResp->res.jsonValue["ProcessorSummary"]["Status"]["State"] =
                "Enabled";
        }
    }
}

/*
 * @brief Update "ProcessorSummary" "Count" based on Cpu PresenceState
 *
 * @param[in] asyncResp Shared pointer for completing asynchronous calls
 * @param[in] cpuPresenceState CPU present or not
 *
 * @return None.
 */
inline void
    modifyCpuPresenceState(const std::shared_ptr<bmcweb::AsyncResp>& asyncResp,
                           bool isCpuPresent)
{
    BMCWEB_LOG_DEBUG("Cpu Present: {}", isCpuPresent);

    if (isCpuPresent)
    {
        nlohmann::json& procCount =
            asyncResp->res.jsonValue["ProcessorSummary"]["Count"];
        auto* procCountPtr =
            procCount.get_ptr<nlohmann::json::number_integer_t*>();
        if (procCountPtr != nullptr)
        {
            // shouldn't be possible to be nullptr
            *procCountPtr += 1;
        }
    }
}

inline void getProcessorProperties(
    const std::shared_ptr<bmcweb::AsyncResp>& asyncResp,
    const std::vector<std::pair<std::string, dbus::utility::DbusVariantType>>&
        properties)
{
    BMCWEB_LOG_DEBUG("Got {} Cpu properties.", properties.size());

    // TODO: Get Model

    const uint16_t* coreCount = nullptr;

    const bool success = sdbusplus::unpackPropertiesNoThrow(
        dbus_utils::UnpackErrorPrinter(), properties, "CoreCount", coreCount);

    if (!success)
    {
        messages::internalError(asyncResp->res);
        return;
    }

    if (coreCount != nullptr)
    {
        nlohmann::json& coreCountJson =
            asyncResp->res.jsonValue["ProcessorSummary"]["CoreCount"];
        uint64_t* coreCountJsonPtr = coreCountJson.get_ptr<uint64_t*>();

        if (coreCountJsonPtr == nullptr)
        {
            coreCountJson = *coreCount;
        }
        else
        {
            *coreCountJsonPtr += *coreCount;
        }
    }
}

/*
 * @brief Get ProcessorSummary fields
 *
 * @param[in] asyncResp Shared pointer for completing asynchronous calls
 * @param[in] service dbus service for Cpu Information
 * @param[in] path dbus path for Cpu
 *
 * @return None.
 */
inline void
    getProcessorSummary(const std::shared_ptr<bmcweb::AsyncResp>& asyncResp,
                        const std::string& service, const std::string& path)
{
    auto getCpuPresenceState = [asyncResp](const boost::system::error_code& ec3,
                                           const bool cpuPresenceCheck) {
        if (ec3)
        {
            BMCWEB_LOG_ERROR("DBUS response error {}", ec3);
            return;
        }
        modifyCpuPresenceState(asyncResp, cpuPresenceCheck);
    };

    // Get the Presence of CPU
    sdbusplus::asio::getProperty<bool>(
        *crow::connections::systemBus, service, path,
        "xyz.openbmc_project.Inventory.Item", "Present",
        std::move(getCpuPresenceState));

    if constexpr (bmcwebEnableProcMemStatus)
    {
        auto getCpuFunctionalState =
            [asyncResp](const boost::system::error_code& ec3,
                        const bool cpuFunctionalCheck) {
            if (ec3)
            {
                BMCWEB_LOG_ERROR("DBUS response error {}", ec3);
                return;
            }
            modifyCpuFunctionalState(asyncResp, cpuFunctionalCheck);
        };

        // Get the Functional State
        sdbusplus::asio::getProperty<bool>(
            *crow::connections::systemBus, service, path,
            "xyz.openbmc_project.State.Decorator.OperationalStatus",
            "Functional", std::move(getCpuFunctionalState));
    }

    sdbusplus::asio::getAllProperties(
        *crow::connections::systemBus, service, path,
        "xyz.openbmc_project.Inventory.Item.Cpu",
        [asyncResp, service,
         path](const boost::system::error_code& ec2,
               const dbus::utility::DBusPropertiesMap& properties) {
        if (ec2)
        {
            BMCWEB_LOG_ERROR("DBUS response error {}", ec2);
            messages::internalError(asyncResp->res);
            return;
        }
        getProcessorProperties(asyncResp, properties);
        });
}

/*
 * @brief processMemoryProperties fields
 *
 * @param[in] asyncResp Shared pointer for completing asynchronous calls
 * @param[in] service dbus service for memory Information
 * @param[in] path dbus path for Memory
 * @param[in] DBUS properties for memory
 *
 * @return None.
 */
inline void
    processMemoryProperties(const std::shared_ptr<bmcweb::AsyncResp>& asyncResp,
                            [[maybe_unused]] const std::string& service,
                            [[maybe_unused]] const std::string& path,
                            const dbus::utility::DBusPropertiesMap& properties)
{
    BMCWEB_LOG_DEBUG("Got {} Dimm properties.", properties.size());

    if (properties.empty())
    {
        if constexpr (bmcwebEnableProcMemStatus)
        {
            sdbusplus::asio::getProperty<bool>(
                *crow::connections::systemBus, service, path,
                "xyz.openbmc_project.State."
                "Decorator.OperationalStatus",
                "Functional",
                [asyncResp](const boost::system::error_code& ec3,
                            bool dimmState) {
                if (ec3)
                {
                    BMCWEB_LOG_ERROR("DBUS response error {}", ec3);
                    return;
                }
                updateDimmProperties(asyncResp, dimmState);
                });
        }
        return;
    }

    const size_t* memorySizeInKB = nullptr;

    const bool success = sdbusplus::unpackPropertiesNoThrow(
        dbus_utils::UnpackErrorPrinter(), properties, "MemorySizeInKB",
        memorySizeInKB);

    if (!success)
    {
        messages::internalError(asyncResp->res);
        return;
    }

    if (memorySizeInKB != nullptr)
    {
        nlohmann::json& totalMemory =
            asyncResp->res.jsonValue["MemorySummary"]["TotalSystemMemoryGiB"];
        const double* preValue = totalMemory.get_ptr<const double*>();
        if (preValue == nullptr)
        {
            asyncResp->res.jsonValue["MemorySummary"]["TotalSystemMemoryGiB"] =
                static_cast<int>(*memorySizeInKB) / (1024 * 1024);
        }
        else
        {
            asyncResp->res.jsonValue["MemorySummary"]["TotalSystemMemoryGiB"] =
                static_cast<int>(*memorySizeInKB) / (1024 * 1024) +
                static_cast<int>(*preValue);
        }
        if constexpr (bmcwebEnableProcMemStatus)
        {
            asyncResp->res.jsonValue["MemorySummary"]["Status"]["State"] =
                "Enabled";
        }
    }
    else
    {
        asyncResp->res.jsonValue["MemorySummary"]["TotalSystemMemoryGiB"] = 0;
    }
}

/*
 * @brief Get getMemorySummary fields
 *
 * @param[in] asyncResp Shared pointer for completing asynchronous calls
 * @param[in] service dbus service for memory Information
 * @param[in] path dbus path for memory
 *
 * @return None.
 */
inline void
    getMemorySummary(const std::shared_ptr<bmcweb::AsyncResp>& asyncResp,
                     const std::string& service, const std::string& path)
{
    sdbusplus::asio::getAllProperties(
        *crow::connections::systemBus, service, path,
        "xyz.openbmc_project.Inventory.Item.Dimm",
        [asyncResp, service,
         path](const boost::system::error_code& ec2,
               const dbus::utility::DBusPropertiesMap& properties) {
        if (ec2)
        {
            BMCWEB_LOG_ERROR("DBUS response error {}", ec2);
            messages::internalError(asyncResp->res);
            return;
        }
        processMemoryProperties(asyncResp, service, path, properties);
        });
}

/*
 * @brief Retrieves computer system properties over dbus
 *
 * @param[in] asyncResp Shared pointer for completing asynchronous calls
 * @param[in] systemHealth  Shared HealthPopulate pointer
 *
 * @return None.
 */
inline void
    getComputerSystem(const std::shared_ptr<bmcweb::AsyncResp>& asyncResp,
                      const std::shared_ptr<HealthPopulate>& systemHealth)
{
    BMCWEB_LOG_DEBUG("Get available system components.");
    constexpr std::array<std::string_view, 5> interfaces = {
        "xyz.openbmc_project.Inventory.Decorator.Asset",
        "xyz.openbmc_project.Inventory.Item.Cpu",
        "xyz.openbmc_project.Inventory.Item.Dimm",
        "xyz.openbmc_project.Inventory.Item.System",
        "xyz.openbmc_project.Common.UUID",
    };
    dbus::utility::getSubTree(
        "/xyz/openbmc_project/inventory", 0, interfaces,
        [asyncResp,
         systemHealth](const boost::system::error_code& ec,
                       const dbus::utility::MapperGetSubTreeResponse& subtree) {
        if (ec)
        {
            BMCWEB_LOG_ERROR("DBUS response error {}", ec);
            messages::internalError(asyncResp->res);
            return;
        }
        // Iterate over all retrieved ObjectPaths.
        for (const std::pair<
                 std::string,
                 std::vector<std::pair<std::string, std::vector<std::string>>>>&
                 object : subtree)
        {
            const std::string& path = object.first;
            BMCWEB_LOG_DEBUG("Got path: {}", path);
            const std::vector<std::pair<std::string, std::vector<std::string>>>&
                connectionNames = object.second;
            if (connectionNames.empty())
            {
                continue;
            }

            std::shared_ptr<HealthPopulate> memoryHealth = nullptr;
            std::shared_ptr<HealthPopulate> cpuHealth = nullptr;

            if constexpr (bmcwebEnableProcMemStatus)
            {
                memoryHealth = std::make_shared<HealthPopulate>(
                    asyncResp, "/MemorySummary/Status"_json_pointer);
                systemHealth->children.emplace_back(memoryHealth);

                if constexpr (bmcwebEnableHealthPopulate)
                {
                    cpuHealth = std::make_shared<HealthPopulate>(
                        asyncResp, "/ProcessorSummary/Status"_json_pointer);

                    systemHealth->children.emplace_back(cpuHealth);
                }
            }

            // This is not system, so check if it's cpu, dimm, UUID or
            // BiosVer
            for (const auto& connection : connectionNames)
            {
                for (const auto& interfaceName : connection.second)
                {
                    if (interfaceName ==
                        "xyz.openbmc_project.Inventory.Item.Dimm")
                    {
                        BMCWEB_LOG_DEBUG("Found Dimm, now get its properties.");

                        getMemorySummary(asyncResp, connection.first, path);

                        if constexpr (bmcwebEnableProcMemStatus)
                        {
                            memoryHealth->inventory.emplace_back(path);
                        }
                    }
                    else if (interfaceName ==
                             "xyz.openbmc_project.Inventory.Item.Cpu")
                    {
                        BMCWEB_LOG_DEBUG("Found Cpu, now get its properties.");

                        getProcessorSummary(asyncResp, connection.first, path);

                        if constexpr (bmcwebEnableProcMemStatus)
                        {
                            cpuHealth->inventory.emplace_back(path);
                        }
                    }
                    else if (interfaceName == "xyz.openbmc_project.Common.UUID")
                    {
                        BMCWEB_LOG_DEBUG("Found UUID, now get its properties.");

                        sdbusplus::asio::getAllProperties(
                            *crow::connections::systemBus, connection.first,
                            path, "xyz.openbmc_project.Common.UUID",
                            [asyncResp](const boost::system::error_code& ec3,
                                        const dbus::utility::DBusPropertiesMap&
                                            properties) {
<<<<<<< HEAD
                            if (ec3)
                            {
                                BMCWEB_LOG_ERROR("DBUS response error {}", ec3);
                                messages::internalError(asyncResp->res);
                                return;
                            }
                            BMCWEB_LOG_DEBUG("Got {} UUID properties.", properties.size());

                            const std::string* uUID = nullptr;

                            const bool success =
                                sdbusplus::unpackPropertiesNoThrow(
                                    dbus_utils::UnpackErrorPrinter(),
                                    properties, "UUID", uUID);

                            if (!success)
                            {
                                messages::internalError(asyncResp->res);
                                return;
                            }

                            if (uUID != nullptr)
                            {
                                std::string valueStr = *uUID;
                                if (valueStr.size() == 32)
                                {
                                    valueStr.insert(8, 1, '-');
                                    valueStr.insert(13, 1, '-');
                                    valueStr.insert(18, 1, '-');
                                    valueStr.insert(23, 1, '-');
                                }
                                BMCWEB_LOG_DEBUG("UUID = {}", valueStr);
                                asyncResp->res.jsonValue["UUID"] = valueStr;
                            }
                        });
                    }
                    else if (interfaceName ==
                             "xyz.openbmc_project.Inventory.Item.System")
                    {
                        sdbusplus::asio::getAllProperties(
                            *crow::connections::systemBus, connection.first,
                            path,
                            "xyz.openbmc_project.Inventory.Decorator.Asset",
                            [asyncResp](const boost::system::error_code& ec2,
=======
                                    if (ec3)
                                    {
                                        BMCWEB_LOG_DEBUG
                                            << "DBUS response error " << ec3;
                                        messages::internalError(aResp->res);
                                        return;
                                    }
                                    BMCWEB_LOG_DEBUG << "Got "
                                                     << properties.size()
                                                     << " UUID properties.";

                                    const std::string* uUID = nullptr;

                                    const bool success =
                                        sdbusplus::unpackPropertiesNoThrow(
                                            dbus_utils::UnpackErrorPrinter(),
                                            properties, "UUID", uUID);

                                    if (!success)
                                    {
                                        messages::internalError(aResp->res);
                                        return;
                                    }

                                    if (uUID != nullptr)
                                    {
                                        std::string valueStr = *uUID;
                                        if (valueStr.size() == 32)
                                        {
                                            valueStr.insert(8, 1, '-');
                                            valueStr.insert(13, 1, '-');
                                            valueStr.insert(18, 1, '-');
                                            valueStr.insert(23, 1, '-');
                                        }
                                        BMCWEB_LOG_DEBUG << "UUID = "
                                                         << valueStr;
                                        aResp->res.jsonValue["UUID"] = valueStr;
                                    }
#ifdef BMCWEB_ENABLE_BIOS
                                    // UUID from smbios if exist
                                    sw_util::getSwBIOSUUID(aResp);
#endif
                                });
                        }
                        else if (interfaceName ==
                                 "xyz.openbmc_project.Inventory.Item.System")
                        {
                            sdbusplus::asio::getAllProperties(
                                *crow::connections::systemBus, connection.first,
                                path,
                                "xyz.openbmc_project.Inventory.Decorator.Asset",
                                [aResp](const boost::system::error_code ec2,
>>>>>>> 4697e0bc
                                        const dbus::utility::DBusPropertiesMap&
                                            propertiesList) {
                            if (ec2)
                            {
                                // doesn't have to include this
                                // interface
                                return;
                            }
                            BMCWEB_LOG_DEBUG("Got {} properties for system", propertiesList.size());

                            const std::string* partNumber = nullptr;
                            const std::string* serialNumber = nullptr;
                            const std::string* manufacturer = nullptr;
                            const std::string* model = nullptr;
                            const std::string* subModel = nullptr;

                            const bool success =
                                sdbusplus::unpackPropertiesNoThrow(
                                    dbus_utils::UnpackErrorPrinter(),
                                    propertiesList, "PartNumber", partNumber,
                                    "SerialNumber", serialNumber,
                                    "Manufacturer", manufacturer, "Model",
                                    model, "SubModel", subModel);

                            if (!success)
                            {
                                messages::internalError(asyncResp->res);
                                return;
                            }

                            if (partNumber != nullptr)
                            {
                                asyncResp->res.jsonValue["PartNumber"] =
                                    *partNumber;
                            }

                            if (serialNumber != nullptr)
                            {
                                asyncResp->res.jsonValue["SerialNumber"] =
                                    *serialNumber;
                            }

                            if (manufacturer != nullptr)
                            {
                                asyncResp->res.jsonValue["Manufacturer"] =
                                    *manufacturer;
                            }

                            if (model != nullptr)
                            {
                                asyncResp->res.jsonValue["Model"] = *model;
                            }
                            else
                            {
                                // Schema defaults for interop validator
                                asyncResp->res.jsonValue["Model"] = "";
                            }

                            if (subModel != nullptr)
                            {
                                asyncResp->res.jsonValue["SubModel"] =
                                    *subModel;
                            }

                            // Schema defaults for interop validator
                            asyncResp->res.jsonValue["BiosVersion"] = "";
                            asyncResp->res.jsonValue["AssetTag"] = "";

#ifdef BMCWEB_ENABLE_BIOS
                            // Grab the bios version
                            sw_util::populateSoftwareInformation(
                                asyncResp, sw_util::biosPurpose, "BiosVersion",
                                false);
#endif
                        });

                        sdbusplus::asio::getProperty<std::string>(
                            *crow::connections::systemBus, connection.first,
                            path,
                            "xyz.openbmc_project.Inventory.Decorator."
                            "AssetTag",
                            "AssetTag",
                            [asyncResp](const boost::system::error_code& ec2,
                                        const std::string& value) {
                            if (ec2)
                            {
                                // doesn't have to include this
                                // interface
                                return;
                            }

                            asyncResp->res.jsonValue["AssetTag"] = value;
                            });
                    }
                }
            }
        }
        });
}

/**
 * @brief Retrieves host state properties over dbus
 *
 * @param[in] asyncResp     Shared pointer for completing asynchronous calls.
 *
 * @return None.
 */
inline void getHostState(const std::shared_ptr<bmcweb::AsyncResp>& asyncResp)
{
    BMCWEB_LOG_DEBUG("Get host information.");
    sdbusplus::asio::getProperty<std::string>(
        *crow::connections::systemBus, "xyz.openbmc_project.State.Host",
        "/xyz/openbmc_project/state/host0", "xyz.openbmc_project.State.Host",
        "CurrentHostState",
        [asyncResp](const boost::system::error_code& ec,
                    const std::string& hostState) {
        if (ec)
        {
            if (ec == boost::system::errc::host_unreachable)
            {
                // Service not available, no error, just don't return
                // host state info
                BMCWEB_LOG_DEBUG("Service not available {}", ec);
                return;
            }
            BMCWEB_LOG_ERROR("DBUS response error {}", ec);
            messages::internalError(asyncResp->res);
            return;
        }

<<<<<<< HEAD
        BMCWEB_LOG_DEBUG("Host state: {}", hostState);
        // Verify Host State
        if (hostState == "xyz.openbmc_project.State.Host.HostState.Running")
        {
            asyncResp->res.jsonValue["PowerState"] = "On";
            asyncResp->res.jsonValue["Status"]["State"] = "Enabled";
        }
        else if (hostState ==
                 "xyz.openbmc_project.State.Host.HostState.Quiesced")
        {
            asyncResp->res.jsonValue["PowerState"] = "On";
            asyncResp->res.jsonValue["Status"]["State"] = "Quiesced";
        }
        else if (hostState ==
                 "xyz.openbmc_project.State.Host.HostState.DiagnosticMode")
        {
            asyncResp->res.jsonValue["PowerState"] = "On";
            asyncResp->res.jsonValue["Status"]["State"] = "InTest";
        }
        else if (
            hostState ==
            "xyz.openbmc_project.State.Host.HostState.TransitioningToRunning")
        {
            asyncResp->res.jsonValue["PowerState"] = "PoweringOn";
            asyncResp->res.jsonValue["Status"]["State"] = "Starting";
        }
        else if (hostState ==
                 "xyz.openbmc_project.State.Host.HostState.TransitioningToOff")
        {
            asyncResp->res.jsonValue["PowerState"] = "PoweringOff";
            asyncResp->res.jsonValue["Status"]["State"] = "Disabled";
        }
        else
        {
            asyncResp->res.jsonValue["PowerState"] = "Off";
            asyncResp->res.jsonValue["Status"]["State"] = "Disabled";
        }
    });
=======
            BMCWEB_LOG_DEBUG << "Host state: " << hostState;
            // Verify Host State
            if (hostState == "xyz.openbmc_project.State.Host.HostState.Running")
            {
                aResp->res.jsonValue["PowerState"] = "On";
                aResp->res.jsonValue["Status"]["State"] = "Enabled";
            }
            else if (hostState ==
                     "xyz.openbmc_project.State.Host.HostState.Quiesced")
            {
                aResp->res.jsonValue["PowerState"] = "On";
                aResp->res.jsonValue["Status"]["State"] = "Quiesced";
            }
            else if (hostState ==
                     "xyz.openbmc_project.State.Host.HostState.DiagnosticMode")
            {
                aResp->res.jsonValue["PowerState"] = "On";
                aResp->res.jsonValue["Status"]["State"] = "InTest";
            }
            else if (
                hostState ==
                "xyz.openbmc_project.State.Host.HostState.TransitioningToRunning")
            {
                aResp->res.jsonValue["PowerState"] = "PoweringOn";
                aResp->res.jsonValue["Status"]["State"] = "Starting";
            }
            else if (
                hostState ==
                "xyz.openbmc_project.State.Host.HostState.TransitioningToOff")
            {
                aResp->res.jsonValue["PowerState"] = "PoweringOff";
                aResp->res.jsonValue["Status"]["State"] = "Disabled";
            }
            else if (
                hostState ==
                "xyz.openbmc_project.State.Host.HostState.Standby")
            {
                aResp->res.jsonValue["PowerState"] = "Paused";
                aResp->res.jsonValue["Status"]["State"] = "StandbyOffline";
            }
            else
            {
                aResp->res.jsonValue["PowerState"] = "Off";
                aResp->res.jsonValue["Status"]["State"] = "Disabled";
            }
        });
>>>>>>> 4697e0bc
}

/**
 * @brief Translates boot source DBUS property value to redfish.
 *
 * @param[in] dbusSource    The boot source in DBUS speak.
 *
 * @return Returns as a string, the boot source in Redfish terms. If translation
 * cannot be done, returns an empty string.
 */
inline std::string dbusToRfBootSource(const std::string& dbusSource)
{
    if (dbusSource == "xyz.openbmc_project.Control.Boot.Source.Sources.Default")
    {
        return "None";
    }
    if (dbusSource == "xyz.openbmc_project.Control.Boot.Source.Sources.Disk")
    {
        return "Hdd";
    }
    if (dbusSource ==
        "xyz.openbmc_project.Control.Boot.Source.Sources.ExternalMedia")
    {
        return "Cd";
    }
    if (dbusSource == "xyz.openbmc_project.Control.Boot.Source.Sources.Network")
    {
        return "Pxe";
    }
    if (dbusSource ==
        "xyz.openbmc_project.Control.Boot.Source.Sources.RemovableMedia")
    {
        return "Usb";
    }
    if (dbusSource ==
        "xyz.openbmc_project.Control.Boot.Source.Sources.RemovableMedia")
    {
        return "Usb";
    }
    if (dbusSource ==
        "xyz.openbmc_project.Control.Boot.Source.Sources.RemovableMedia")
    {
        return "Usb";
    }
    if (dbusSource == "xyz.openbmc_project.Control.Boot.Source.Sources.HTTP")
    {
        return "UefiHttp";
    }
    if (dbusSource ==
        "xyz.openbmc_project.Control.Boot.Source.Sources.UefiShell")
    {
        return "UefiShell";
    }
    if (dbusSource ==
        "xyz.openbmc_project.Control.Boot.Source.Sources.UefiDevicePath")
    {
        return "UefiTarget";
    }
    if (dbusSource ==
        "xyz.openbmc_project.Control.Boot.Source.Sources.UefiBootOption")
    {
        return "UefiBootNext";
    }
    return "";
}

/**
 * @brief Translates boot type DBUS property value to redfish.
 *
 * @param[in] dbusType    The boot type in DBUS speak.
 *
 * @return Returns as a string, the boot type in Redfish terms. If translation
 * cannot be done, returns an empty string.
 */
inline std::string dbusToRfBootType(const std::string& dbusType)
{
    if (dbusType == "xyz.openbmc_project.Control.Boot.Type.Types.Legacy")
    {
        return "Legacy";
    }
    if (dbusType == "xyz.openbmc_project.Control.Boot.Type.Types.EFI")
    {
        return "UEFI";
    }
    return "";
}

/**
 * @brief Translates boot mode DBUS property value to redfish.
 *
 * @param[in] dbusMode    The boot mode in DBUS speak.
 *
 * @return Returns as a string, the boot mode in Redfish terms. If translation
 * cannot be done, returns an empty string.
 */
inline std::string dbusToRfBootMode(const std::string& dbusMode)
{
    if (dbusMode == "xyz.openbmc_project.Control.Boot.Mode.Modes.Regular")
    {
        return "None";
    }
    if (dbusMode == "xyz.openbmc_project.Control.Boot.Mode.Modes.Safe")
    {
        return "Diags";
    }
    if (dbusMode == "xyz.openbmc_project.Control.Boot.Mode.Modes.Setup")
    {
        return "BiosSetup";
    }
    return "";
}

/**
 * @brief Translates boot progress DBUS property value to redfish.
 *
 * @param[in] dbusBootProgress    The boot progress in DBUS speak.
 *
 * @return Returns as a string, the boot progress in Redfish terms. If
 *         translation cannot be done, returns "None".
 */
inline std::string
    dbusToRfBootProgress(const std::shared_ptr<bmcweb::AsyncResp>& aResp,
                         const std::string& dbusBootProgress)
{
    // Now convert the D-Bus BootProgress to the appropriate Redfish
    // enum
    std::string rfBpLastState = "None";
    if (dbusBootProgress == "xyz.openbmc_project.State.Boot.Progress."
                            "ProgressStages.Unspecified")
    {
        rfBpLastState = "None";
    }
    else if (dbusBootProgress ==
             "xyz.openbmc_project.State.Boot.Progress.ProgressStages."
             "PrimaryProcInit")
    {
        rfBpLastState = "PrimaryProcessorInitializationStarted";
    }
    else if (dbusBootProgress ==
             "xyz.openbmc_project.State.Boot.Progress.ProgressStages."
             "BusInit")
    {
        rfBpLastState = "BusInitializationStarted";
    }
    else if (dbusBootProgress ==
             "xyz.openbmc_project.State.Boot.Progress.ProgressStages."
             "MemoryInit")
    {
        rfBpLastState = "MemoryInitializationStarted";
    }
    else if (dbusBootProgress ==
             "xyz.openbmc_project.State.Boot.Progress.ProgressStages."
             "SecondaryProcInit")
    {
        rfBpLastState = "SecondaryProcessorInitializationStarted";
    }
    else if (dbusBootProgress ==
             "xyz.openbmc_project.State.Boot.Progress.ProgressStages."
             "PCIInit")
    {
        rfBpLastState = "PCIResourceConfigStarted";
    }
    else if (dbusBootProgress ==
             "xyz.openbmc_project.State.Boot.Progress.ProgressStages."
             "SystemSetup")
    {
        rfBpLastState = "SetupEntered";
    }
    else if (dbusBootProgress ==
             "xyz.openbmc_project.State.Boot.Progress.ProgressStages."
             "SystemInitComplete")
    {
        rfBpLastState = "SystemHardwareInitializationComplete";
    }
    else if (dbusBootProgress ==
             "xyz.openbmc_project.State.Boot.Progress.ProgressStages."
             "OSStart")
    {
        rfBpLastState = "OSBootStarted";
    }
    else if (dbusBootProgress ==
             "xyz.openbmc_project.State.Boot.Progress.ProgressStages."
             "OSRunning")
    {
        rfBpLastState = "OSRunning";
    }
    else if (dbusBootProgress ==
             "xyz.openbmc_project.State.Boot.Progress.ProgressStages."
             "OEM")
    {
        rfBpLastState = "OEM";
        sdbusplus::asio::getProperty<std::string>(
            *crow::connections::systemBus, "xyz.openbmc_project.State.Host",
            "/xyz/openbmc_project/state/host0",
            "xyz.openbmc_project.State.Boot.Progress", "BootProgressOem",
            [aResp](const boost::system::error_code ec,
                    const std::string& bootProgressoem) {
            if (ec)
            {
                // BootProgressOem is an optional object so just do nothing
                // if not found
                BMCWEB_LOG_DEBUG("DBUS response error {}", ec);
                return;
            }

            aResp->res.jsonValue["BootProgress"]["OemLastState"] =
                bootProgressoem;
        });
    }
    else
    {
        BMCWEB_LOG_DEBUG("Unsupported D-Bus BootProgress {}", dbusBootProgress);
        // Just return the default
    }
    return rfBpLastState;
}

/**
 * @brief Translates boot source from Redfish to the DBus boot paths.
 *
 * @param[in] rfSource    The boot source in Redfish.
 * @param[out] bootSource The DBus source
 * @param[out] bootMode   the DBus boot mode
 *
 * @return Integer error code.
 */
inline int
    assignBootParameters(const std::shared_ptr<bmcweb::AsyncResp>& asyncResp,
                         const std::string& rfSource, std::string& bootSource,
                         std::string& bootMode)
{
    bootSource = "xyz.openbmc_project.Control.Boot.Source.Sources.Default";
    bootMode = "xyz.openbmc_project.Control.Boot.Mode.Modes.Regular";

    if (rfSource == "None")
    {
        return 0;
    }
    if (rfSource == "Pxe")
    {
        bootSource = "xyz.openbmc_project.Control.Boot.Source.Sources.Network";
    }
    else if (rfSource == "Hdd")
    {
        bootSource = "xyz.openbmc_project.Control.Boot.Source.Sources.Disk";
    }
    else if (rfSource == "Diags")
    {
        bootMode = "xyz.openbmc_project.Control.Boot.Mode.Modes.Safe";
    }
    else if (rfSource == "Cd")
    {
        bootSource =
            "xyz.openbmc_project.Control.Boot.Source.Sources.ExternalMedia";
    }
    else if (rfSource == "BiosSetup")
    {
        bootMode = "xyz.openbmc_project.Control.Boot.Mode.Modes.Setup";
    }
    else if (rfSource == "Usb")
    {
        bootSource =
            "xyz.openbmc_project.Control.Boot.Source.Sources.RemovableMedia";
    }
    else if (rfSource == "UefiHttp")
    {
        bootSource = "xyz.openbmc_project.Control.Boot.Source.Sources.HTTP";
    }
    else if (rfSource == "UefiShell")
    {
        bootSource =
            "xyz.openbmc_project.Control.Boot.Source.Sources.UefiShell";
    }
    else if (rfSource == "UefiTarget")
    {
        bootSource =
            "xyz.openbmc_project.Control.Boot.Source.Sources.UefiDevicePath";
    }
    else if (rfSource == "UefiBootNext")
    {
        bootSource =
            "xyz.openbmc_project.Control.Boot.Source.Sources.UefiBootOption";
    }
    else
    {
        BMCWEB_LOG_DEBUG( "Invalid property value for BootSourceOverrideTarget: {}", bootSource);
        messages::propertyValueNotInList(asyncResp->res, rfSource,
                                         "BootSourceTargetOverride");
        return -1;
    }
    return 0;
}

/**
 * @brief Retrieves boot progress of the system
 *
 * @param[in] asyncResp  Shared pointer for generating response message.
 *
 * @return None.
 */
inline void getBootProgress(const std::shared_ptr<bmcweb::AsyncResp>& asyncResp)
{
    sdbusplus::asio::getProperty<std::string>(
        *crow::connections::systemBus, "xyz.openbmc_project.State.Host",
        "/xyz/openbmc_project/state/host0",
        "xyz.openbmc_project.State.Boot.Progress", "BootProgress",
        [asyncResp](const boost::system::error_code& ec,
                    const std::string& bootProgressStr) {
        if (ec)
        {
            // BootProgress is an optional object so just do nothing if
            // not found
            BMCWEB_LOG_DEBUG("DBUS response error {}", ec);
            return;
        }

        BMCWEB_LOG_DEBUG("Boot Progress: {}", bootProgressStr);

        asyncResp->res.jsonValue["BootProgress"]["LastState"] =
            dbusToRfBootProgress(asyncResp, bootProgressStr);
        });
}

/**
 * @brief Retrieves boot progress Last Update of the system
 *
 * @param[in] asyncResp  Shared pointer for generating response message.
 *
 * @return None.
 */
inline void getBootProgressLastStateTime(
    const std::shared_ptr<bmcweb::AsyncResp>& asyncResp)
{
    sdbusplus::asio::getProperty<uint64_t>(
        *crow::connections::systemBus, "xyz.openbmc_project.State.Host",
        "/xyz/openbmc_project/state/host0",
        "xyz.openbmc_project.State.Boot.Progress", "BootProgressLastUpdate",
        [asyncResp](const boost::system::error_code& ec,
                    const uint64_t lastStateTime) {
        if (ec)
        {
            BMCWEB_LOG_DEBUG("D-BUS response error {}", ec);
            return;
        }

        // BootProgressLastUpdate is the last time the BootProgress property
        // was updated. The time is the Epoch time, number of microseconds
        // since 1 Jan 1970 00::00::00 UTC."
        // https://github.com/openbmc/phosphor-dbus-interfaces/blob/master/
        // yaml/xyz/openbmc_project/State/Boot/Progress.interface.yaml#L11

        // Convert to ISO 8601 standard
        asyncResp->res.jsonValue["BootProgress"]["LastStateTime"] =
            redfish::time_utils::getDateTimeUintUs(lastStateTime);
    });
}

/**
 * @brief Retrieves boot override type over DBUS and fills out the response
 *
 * @param[in] asyncResp         Shared pointer for generating response message.
 *
 * @return None.
 */

inline void
    getBootOverrideType(const std::shared_ptr<bmcweb::AsyncResp>& asyncResp, bool isSettingsUrl = false)
{
    sdbusplus::asio::getProperty<std::string>(
        *crow::connections::systemBus, "xyz.openbmc_project.Settings",
        "/xyz/openbmc_project/control/host0/boot",
        "xyz.openbmc_project.Control.Boot.Type", "BootType",
        [asyncResp, isSettingsUrl](const boost::system::error_code& ec,
                    const std::string& bootType) {
        if (ec)
        {
            // not an error, don't have to have the interface
            return;
        }

        BMCWEB_LOG_DEBUG("Boot type: {}", bootType);
        if (!isSettingsUrl)
        {
        asyncResp->res
            .jsonValue["Boot"]
                      ["BootSourceOverrideMode@Redfish.AllowableValues"] =
            nlohmann::json::array_t({"Legacy", "UEFI"});
        }

        auto rfType = dbusToRfBootType(bootType);
        if (rfType.empty())
        {
            messages::internalError(asyncResp->res);
            return;
        }

        asyncResp->res.jsonValue["Boot"]["BootSourceOverrideMode"] = rfType;
        });
}

/**
 * @brief Retrieves boot override mode over DBUS and fills out the response
 *
 * @param[in] asyncResp         Shared pointer for generating response message.
 *
 * @return None.
 */

inline void
    getBootOverrideMode(const std::shared_ptr<bmcweb::AsyncResp>& asyncResp)
{
    sdbusplus::asio::getProperty<std::string>(
        *crow::connections::systemBus, "xyz.openbmc_project.Settings",
        "/xyz/openbmc_project/control/host0/boot",
        "xyz.openbmc_project.Control.Boot.Mode", "BootMode",
        [asyncResp](const boost::system::error_code& ec,
                    const std::string& bootModeStr) {
        if (ec)
        {
            BMCWEB_LOG_ERROR("DBUS response error {}", ec);
            messages::internalError(asyncResp->res);
            return;
        }

        BMCWEB_LOG_DEBUG("Boot mode: {}", bootModeStr);

        asyncResp->res
            .jsonValue["Boot"]
                      ["BootSourceOverrideTarget@Redfish.AllowableValues"] = {
            "None", "Pxe", "Hdd", "Cd", "Diags", "BiosSetup", "Usb"};

        if (bootModeStr !=
            "xyz.openbmc_project.Control.Boot.Mode.Modes.Regular")
        {
            auto rfMode = dbusToRfBootMode(bootModeStr);
            if (!rfMode.empty())
            {
                asyncResp->res.jsonValue["Boot"]["BootSourceOverrideTarget"] =
                    rfMode;
            }
        }
    });
}

/**
 * @brief Retrieves boot override source over DBUS
 *
 * @param[in] asyncResp         Shared pointer for generating response message.
 *
 * @return None.
 */

inline void
    getBootOverrideSource(const std::shared_ptr<bmcweb::AsyncResp>& asyncResp)
{
    sdbusplus::asio::getProperty<std::string>(
        *crow::connections::systemBus, "xyz.openbmc_project.Settings",
        "/xyz/openbmc_project/control/host0/boot",
        "xyz.openbmc_project.Control.Boot.Source", "BootSource",
        [asyncResp](const boost::system::error_code& ec,
                    const std::string& bootSourceStr) {
        if (ec)
        {
            if (ec.value() == boost::asio::error::host_unreachable)
            {
                return;
            }
            BMCWEB_LOG_ERROR("DBUS response error {}", ec);
            messages::internalError(asyncResp->res);
            return;
        }

        BMCWEB_LOG_DEBUG("Boot source: {}", bootSourceStr);

        auto rfSource = dbusToRfBootSource(bootSourceStr);
        if (!rfSource.empty())
        {
            asyncResp->res.jsonValue["Boot"]["BootSourceOverrideTarget"] =
                rfSource;
        }

        // Get BootMode as BootSourceOverrideTarget is constructed
        // from both BootSource and BootMode
        getBootOverrideMode(asyncResp);
        });
}

/**
 * @brief This functions abstracts all the logic behind getting a
 * "BootSourceOverrideEnabled" property from an overall boot override enable
 * state
 *
 * @param[in] asyncResp     Shared pointer for generating response message.
 *
 * @return None.
 */

inline void processBootOverrideEnable(
    const std::shared_ptr<bmcweb::AsyncResp>& asyncResp,
    const bool bootOverrideEnableSetting)
{
    if (!bootOverrideEnableSetting)
    {
        asyncResp->res.jsonValue["Boot"]["BootSourceOverrideEnabled"] =
            "Disabled";
        return;
    }

    // If boot source override is enabled, we need to check 'one_time'
    // property to set a correct value for the "BootSourceOverrideEnabled"
    sdbusplus::asio::getProperty<bool>(
        *crow::connections::systemBus, "xyz.openbmc_project.Settings",
        "/xyz/openbmc_project/control/host0/boot/one_time",
        "xyz.openbmc_project.Object.Enable", "Enabled",
        [asyncResp](const boost::system::error_code& ec, bool oneTimeSetting) {
        if (ec)
        {
            BMCWEB_LOG_ERROR("DBUS response error {}", ec);
            messages::internalError(asyncResp->res);
            return;
        }

        if (oneTimeSetting)
        {
            asyncResp->res.jsonValue["Boot"]["BootSourceOverrideEnabled"] =
                "Once";
        }
        else
        {
            asyncResp->res.jsonValue["Boot"]["BootSourceOverrideEnabled"] =
                "Continuous";
        }
    });
}

/**
 * @brief Retrieves boot override enable over DBUS
 *
 * @param[in] asyncResp     Shared pointer for generating response message.
 *
 * @return None.
 */

inline void
    getBootOverrideEnable(const std::shared_ptr<bmcweb::AsyncResp>& asyncResp)
{
    sdbusplus::asio::getProperty<bool>(
        *crow::connections::systemBus, "xyz.openbmc_project.Settings",
        "/xyz/openbmc_project/control/host0/boot",
        "xyz.openbmc_project.Object.Enable", "Enabled",
        [asyncResp](const boost::system::error_code& ec,
                    const bool bootOverrideEnable) {
        if (ec)
        {
            if (ec.value() == boost::asio::error::host_unreachable)
            {
                return;
            }
            BMCWEB_LOG_ERROR("DBUS response error {}", ec);
            messages::internalError(asyncResp->res);
            return;
        }

        processBootOverrideEnable(asyncResp, bootOverrideEnable);
        });
}

/**
 * @brief Retrieves boot source override properties
 *
 * @param[in] asyncResp     Shared pointer for generating response message.
 *
 * @return None.
 */
inline void
    getBootProperties(const std::shared_ptr<bmcweb::AsyncResp>& asyncResp, bool isSettingsUrl = false)
{
    BMCWEB_LOG_DEBUG("Get boot information.");

    getBootOverrideSource(asyncResp);
    getBootOverrideType(asyncResp, isSettingsUrl);
    getBootOverrideEnable(asyncResp);
}

/**
 * @brief Retrieves the Last Reset Time
 *
 * "Reset" is an overloaded term in Redfish, "Reset" includes power on
 * and power off. Even though this is the "system" Redfish object look at the
 * chassis D-Bus interface for the LastStateChangeTime since this has the
 * last power operation time.
 *
 * @param[in] asyncResp     Shared pointer for generating response message.
 *
 * @return None.
 */
inline void
    getLastResetTime(const std::shared_ptr<bmcweb::AsyncResp>& asyncResp)
{
    BMCWEB_LOG_DEBUG("Getting System Last Reset Time");

    sdbusplus::asio::getProperty<uint64_t>(
        *crow::connections::systemBus, "xyz.openbmc_project.State.Chassis",
        "/xyz/openbmc_project/state/chassis0",
        "xyz.openbmc_project.State.Chassis", "LastStateChangeTime",
        [asyncResp](const boost::system::error_code& ec,
                    uint64_t lastResetTime) {
        if (ec)
        {
            BMCWEB_LOG_DEBUG("D-BUS response error {}", ec);
            return;
        }

        // LastStateChangeTime is epoch time, in milliseconds
        // https://github.com/openbmc/phosphor-dbus-interfaces/blob/33e8e1dd64da53a66e888d33dc82001305cd0bf9/xyz/openbmc_project/State/Chassis.interface.yaml#L19
        uint64_t lastResetTimeStamp = lastResetTime / 1000;

        // Convert to ISO 8601 standard
        asyncResp->res.jsonValue["LastResetTime"] =
            redfish::time_utils::getDateTimeUint(lastResetTimeStamp);
    });
}


/**
 * @brief Retrieves Automatic Retry properties. Known on D-Bus as AutoReboot.
 *
 * @param[in] aResp     Shared pointer for generating response message.
 *
 * @return None.
 */
inline void getAutomaticRetry(const std::shared_ptr<bmcweb::AsyncResp>& aResp,
                              bool isSettingsUrl = false)
{
    BMCWEB_LOG_DEBUG("Get Automatic Retry policy");

    sdbusplus::asio::getProperty<bool>(
        *crow::connections::systemBus, "xyz.openbmc_project.Settings",
        "/xyz/openbmc_project/control/host0/auto_reboot",
        "xyz.openbmc_project.Control.Boot.RebootPolicy", "AutoReboot",
        [aResp, isSettingsUrl](const boost::system::error_code ec, bool autoRebootEnabled) {
            if (ec)
            {
                BMCWEB_LOG_DEBUG("D-BUS response error {}", ec);
                return;
            }

            BMCWEB_LOG_DEBUG("Auto Reboot: {}", autoRebootEnabled);
            if (autoRebootEnabled)
            {
                aResp->res.jsonValue["Boot"]["AutomaticRetryConfig"] =
                    "RetryAttempts";
                if (!isSettingsUrl)
                {
                    // If AutomaticRetry (AutoReboot) is enabled see how many
                    // attempts are left
                    sdbusplus::asio::getProperty<uint32_t>(
                        *crow::connections::systemBus,
                        "xyz.openbmc_project.State.Host",
                        "/xyz/openbmc_project/state/host0",
                        "xyz.openbmc_project.Control.Boot.RebootAttempts",
                        "AttemptsLeft",
                        [aResp](const boost::system::error_code ec2,
                                const uint32_t autoRebootAttemptsLeft) {
                            if (ec2)
                            {
                                BMCWEB_LOG_DEBUG("D-BUS response error {}", ec2);
                                return;
                            }

                            BMCWEB_LOG_DEBUG("Auto Reboot Attempts Left: {}", autoRebootAttemptsLeft);
                                         

                            aResp->res
                                .jsonValue["Boot"]
                                        ["RemainingAutomaticRetryAttempts"] =
                                autoRebootAttemptsLeft;
                        });
                }
            }
            else
            {
                aResp->res.jsonValue["Boot"]["AutomaticRetryConfig"] =
                    "Disabled";
            }

            if (!isSettingsUrl)
            {
                // Not on D-Bus. Hardcoded here:
                // https://github.com/openbmc/phosphor-state-manager/blob/1dbbef42675e94fb1f78edb87d6b11380260535a/meson_options.txt#L71
                aResp->res.jsonValue["Boot"]["AutomaticRetryAttempts"] = 3;

                // "AutomaticRetryConfig" can be 3 values, Disabled, RetryAlways,
                // and RetryAttempts. OpenBMC only supports Disabled and
                // RetryAttempts.
                aResp->res
                    .jsonValue["Boot"]
                            ["AutomaticRetryConfig@Redfish.AllowableValues"] = {
                    "Disabled", "RetryAttempts"};
            }
        });
}


/**
 * @brief Retrieves the number of automatic boot Retry attempts allowed/left.
 *
 * The total number of automatic reboot retries allowed "RetryAttempts" and its
 * corresponding property "AttemptsLeft" that keeps track of the amount of
 * automatic retry attempts left are hosted in phosphor-state-manager through
 * dbus.
 *
 * @param[in] asyncResp     Shared pointer for generating response message.
 *
 * @return None.
 */
inline void getAutomaticRebootAttempts(
    const std::shared_ptr<bmcweb::AsyncResp>& asyncResp)
{
    BMCWEB_LOG_DEBUG("Get Automatic Retry policy");

    sdbusplus::asio::getAllProperties(
        *crow::connections::systemBus, "xyz.openbmc_project.State.Host",
        "/xyz/openbmc_project/state/host0",
        "xyz.openbmc_project.Control.Boot.RebootAttempts",
        [asyncResp{asyncResp}](
            const boost::system::error_code& ec,
            const dbus::utility::DBusPropertiesMap& propertiesList) {
        if (ec)
        {
            if (ec.value() != EBADR)
            {
                BMCWEB_LOG_ERROR("D-Bus responses error: {}", ec);
                messages::internalError(asyncResp->res);
            }
            return;
        }

        const uint32_t* attemptsLeft = nullptr;
        const uint32_t* retryAttempts = nullptr;

        const bool success = sdbusplus::unpackPropertiesNoThrow(
            dbus_utils::UnpackErrorPrinter(), propertiesList, "AttemptsLeft",
            attemptsLeft, "RetryAttempts", retryAttempts);

        if (!success)
        {
            messages::internalError(asyncResp->res);
            return;
        }

        if (attemptsLeft != nullptr)
        {
            asyncResp->res
                .jsonValue["Boot"]["RemainingAutomaticRetryAttempts"] =
                *attemptsLeft;
        }

        if (retryAttempts != nullptr)
        {
            asyncResp->res.jsonValue["Boot"]["AutomaticRetryAttempts"] =
                *retryAttempts;
        }
        });
}

/**
 * @brief Retrieves Automatic Retry properties. Known on D-Bus as AutoReboot.
 *
 * @param[in] asyncResp     Shared pointer for generating response message.
 *
 * @return None.
 */
inline void
    getAutomaticRetryPolicy(const std::shared_ptr<bmcweb::AsyncResp>& asyncResp, bool isSettingsUrl = false)
{
    BMCWEB_LOG_DEBUG("Get Automatic Retry policy");

    sdbusplus::asio::getProperty<bool>(
        *crow::connections::systemBus, "xyz.openbmc_project.Settings",
        "/xyz/openbmc_project/control/host0/auto_reboot",
        "xyz.openbmc_project.Control.Boot.RebootPolicy", "AutoReboot",
        [asyncResp, isSettingsUrl](const boost::system::error_code& ec,
                    bool autoRebootEnabled) {
        if (ec)
        {
            if (ec.value() != EBADR)
            {
                BMCWEB_LOG_ERROR("D-Bus responses error: {}", ec);
                messages::internalError(asyncResp->res);
            }
            return;
        }

        BMCWEB_LOG_DEBUG("Auto Reboot: {}", autoRebootEnabled);
        if (autoRebootEnabled)
        {
            asyncResp->res.jsonValue["Boot"]["AutomaticRetryConfig"] =
                "RetryAttempts";
            if (!isSettingsUrl)
            {
                // If AutomaticRetry (AutoReboot) is enabled see how many
                // attempts are left
                sdbusplus::asio::getProperty<uint32_t>(
                    *crow::connections::systemBus,
                    "xyz.openbmc_project.State.Host",
                    "/xyz/openbmc_project/state/host0",
                    "xyz.openbmc_project.Control.Boot.RebootAttempts",
                    "AttemptsLeft",
                    [asyncResp](const boost::system::error_code ec2,
                            const uint32_t autoRebootAttemptsLeft) {
                    if (ec2)
                    {
                        BMCWEB_LOG_DEBUG("D-BUS response error {}", ec2);
                        return;
                    }

                    BMCWEB_LOG_DEBUG("Auto Reboot Attempts Left: {}", autoRebootAttemptsLeft);

                    asyncResp->res
                        .jsonValue["Boot"]["RemainingAutomaticRetryAttempts"] =
                        autoRebootAttemptsLeft;
                });
            }
        }
        else
        {
            asyncResp->res.jsonValue["Boot"]["AutomaticRetryConfig"] =
                "Disabled";
        }
        if (!isSettingsUrl)
        {
            // Not on D-Bus. Hardcoded here:
            // https://github.com/openbmc/phosphor-state-manager/blob/1dbbef42675e94fb1f78edb87d6b11380260535a/meson_options.txt#L71
            asyncResp->res.jsonValue["Boot"]["AutomaticRetryAttempts"] = 3;

            // "AutomaticRetryConfig" can be 3 values, Disabled, RetryAlways,
            // and RetryAttempts. OpenBMC only supports Disabled and
            // RetryAttempts.
            asyncResp->res
                .jsonValue["Boot"]
                          ["AutomaticRetryConfig@Redfish.AllowableValues"] = {
                "Disabled", "RetryAttempts"};
        }
        getAutomaticRebootAttempts(asyncResp);

        // "AutomaticRetryConfig" can be 3 values, Disabled, RetryAlways,
        // and RetryAttempts. OpenBMC only supports Disabled and
        // RetryAttempts.
        asyncResp->res
            .jsonValue["Boot"]["AutomaticRetryConfig@Redfish.AllowableValues"] =
            {"Disabled", "RetryAttempts"};
        });
}

/**
 * @brief Sets RetryAttempts
 *
 * @param[in] asyncResp   Shared pointer for generating response message.
 * @param[in] retryAttempts  "AutomaticRetryAttempts" from request.
 *
 *@return None.
 */

inline void setAutomaticRetryAttempts(
    const std::shared_ptr<bmcweb::AsyncResp>& asyncResp,
    const uint32_t retryAttempts)
{
    BMCWEB_LOG_DEBUG("Set Automatic Retry Attempts.");
    sdbusplus::asio::setProperty(
        *crow::connections::systemBus, "xyz.openbmc_project.State.Host",
        "/xyz/openbmc_project/state/host0",
        "xyz.openbmc_project.Control.Boot.RebootAttempts", "RetryAttempts",
        retryAttempts, [asyncResp](const boost::system::error_code& ec) {
            if (ec)
            {
                BMCWEB_LOG_ERROR( "DBUS response error: Set setAutomaticRetryAttempts{}", ec);
                messages::internalError(asyncResp->res);
                return;
            }
        });
}

inline computer_system::PowerRestorePolicyTypes
    redfishPowerRestorePolicyFromDbus(std::string_view value)
{
    if (value ==
        "xyz.openbmc_project.Control.Power.RestorePolicy.Policy.AlwaysOn")
    {
        return computer_system::PowerRestorePolicyTypes::AlwaysOn;
    }
    if (value ==
        "xyz.openbmc_project.Control.Power.RestorePolicy.Policy.AlwaysOff")
    {
        return computer_system::PowerRestorePolicyTypes::AlwaysOff;
    }
    if (value ==
        "xyz.openbmc_project.Control.Power.RestorePolicy.Policy.Restore")
    {
        return computer_system::PowerRestorePolicyTypes::LastState;
    }
    if (value == "xyz.openbmc_project.Control.Power.RestorePolicy.Policy.None")
    {
        return computer_system::PowerRestorePolicyTypes::AlwaysOff;
    }
    return computer_system::PowerRestorePolicyTypes::Invalid;
}
/**
 * @brief Retrieves power restore policy over DBUS.
 *
 * @param[in] asyncResp     Shared pointer for generating response message.
 *
 * @return None.
 */
inline void
    getPowerRestorePolicy(const std::shared_ptr<bmcweb::AsyncResp>& asyncResp)
{
    BMCWEB_LOG_DEBUG("Get power restore policy");

    sdbusplus::asio::getProperty<std::string>(
        *crow::connections::systemBus, "xyz.openbmc_project.Settings",
        "/xyz/openbmc_project/control/host0/power_restore_policy",
        "xyz.openbmc_project.Control.Power.RestorePolicy", "PowerRestorePolicy",
        [asyncResp](const boost::system::error_code& ec,
                    const std::string& policy) {
        if (ec)
        {
            BMCWEB_LOG_DEBUG("DBUS response error {}", ec);
            return;
        }
        computer_system::PowerRestorePolicyTypes restore =
            redfishPowerRestorePolicyFromDbus(policy);
        if (restore == computer_system::PowerRestorePolicyTypes::Invalid)
        {
            messages::internalError(asyncResp->res);
            return;
        }
        const boost::container::flat_map<std::string, std::string> policyMaps = {
                {"xyz.openbmc_project.Control.Power.RestorePolicy.Policy.AlwaysOn",
                 "AlwaysOn"},
                {"xyz.openbmc_project.Control.Power.RestorePolicy.Policy.AlwaysOff",
                 "AlwaysOff"},
                {"xyz.openbmc_project.Control.Power.RestorePolicy.Policy.Restore",
                 "LastState"},
                // Return `AlwaysOff` when power restore policy set to "None"
                {"xyz.openbmc_project.Control.Power.RestorePolicy.Policy.None",
                 "AlwaysOff"}};

        auto policyMapsIt = policyMaps.find(policy);
        if (policyMapsIt == policyMaps.end())
        {
            messages::internalError(asyncResp->res);
            return;
        }

        asyncResp->res.jsonValue["PowerRestorePolicy"] = policyMapsIt->second;
        });
}

/**
 * @brief Stop Boot On Fault over DBUS.
 *
 * @param[in] asyncResp     Shared pointer for generating response message.
 *
 * @return None.
 */
inline void
    getStopBootOnFault(const std::shared_ptr<bmcweb::AsyncResp>& asyncResp)
{
    BMCWEB_LOG_DEBUG("Get Stop Boot On Fault");

    sdbusplus::asio::getProperty<bool>(
        *crow::connections::systemBus, "xyz.openbmc_project.Settings",
        "/xyz/openbmc_project/logging/settings",
        "xyz.openbmc_project.Logging.Settings", "QuiesceOnHwError",
        [asyncResp](const boost::system::error_code& ec, bool value) {
        if (ec)
        {
            if (ec.value() != EBADR)
            {
                BMCWEB_LOG_ERROR("DBUS response error {}", ec);
                messages::internalError(asyncResp->res);
            }
            return;
        }

        if (value)
        {
            asyncResp->res.jsonValue["Boot"]["StopBootOnFault"] = "AnyFault";
        }
        else
        {
            asyncResp->res.jsonValue["Boot"]["StopBootOnFault"] = "Never";
        }
        });
}

/**
 * @brief Get TrustedModuleRequiredToBoot property. Determines whether or not
 * TPM is required for booting the host.
 *
 * @param[in] asyncResp     Shared pointer for generating response message.
 *
 * @return None.
 */
inline void getTrustedModuleRequiredToBoot(
    const std::shared_ptr<bmcweb::AsyncResp>& asyncResp)
{
    BMCWEB_LOG_DEBUG("Get TPM required to boot.");
    constexpr std::array<std::string_view, 1> interfaces = {
        "xyz.openbmc_project.Control.TPM.Policy"};
    dbus::utility::getSubTree(
        "/", 0, interfaces,
        [asyncResp](const boost::system::error_code& ec,
                    const dbus::utility::MapperGetSubTreeResponse& subtree) {
        if (ec)
        {
            BMCWEB_LOG_DEBUG("DBUS response error on TPM.Policy GetSubTree{}", ec);
            // This is an optional D-Bus object so just return if
            // error occurs
            return;
        }
        if (subtree.empty())
        {
            // As noted above, this is an optional interface so just return
            // if there is no instance found
            return;
        }

        /* When there is more than one TPMEnable object... */
        if (subtree.size() > 1)
        {
            BMCWEB_LOG_DEBUG( "DBUS response has more than 1 TPM Enable object:{}", subtree.size());
            // Throw an internal Error and return
            messages::internalError(asyncResp->res);
            return;
        }

        // Make sure the Dbus response map has a service and objectPath
        // field
        if (subtree[0].first.empty() || subtree[0].second.size() != 1)
        {
            BMCWEB_LOG_DEBUG("TPM.Policy mapper error!");
            messages::internalError(asyncResp->res);
            return;
        }

        const std::string& path = subtree[0].first;
        const std::string& serv = subtree[0].second.begin()->first;

        // Valid TPM Enable object found, now reading the current value
        sdbusplus::asio::getProperty<bool>(
            *crow::connections::systemBus, serv, path,
            "xyz.openbmc_project.Control.TPM.Policy", "TPMEnable",
            [asyncResp](const boost::system::error_code& ec2,
                        bool tpmRequired) {
            if (ec2)
            {
                BMCWEB_LOG_ERROR("D-BUS response error on TPM.Policy Get{}", ec2);
                messages::internalError(asyncResp->res);
                return;
            }

            if (tpmRequired)
            {
                asyncResp->res
                    .jsonValue["Boot"]["TrustedModuleRequiredToBoot"] =
                    "Required";
            }
            else
            {
                asyncResp->res
                    .jsonValue["Boot"]["TrustedModuleRequiredToBoot"] =
                    "Disabled";
            }
            });
        });
}

/**
 * @brief Set TrustedModuleRequiredToBoot property. Determines whether or not
 * TPM is required for booting the host.
 *
 * @param[in] asyncResp     Shared pointer for generating response message.
 * @param[in] tpmRequired   Value to set TPM Required To Boot property to.
 *
 * @return None.
 */
inline void setTrustedModuleRequiredToBoot(
    const std::shared_ptr<bmcweb::AsyncResp>& asyncResp, const bool tpmRequired)
{
    BMCWEB_LOG_DEBUG("Set TrustedModuleRequiredToBoot.");
    constexpr std::array<std::string_view, 1> interfaces = {
        "xyz.openbmc_project.Control.TPM.Policy"};
    dbus::utility::getSubTree(
        "/", 0, interfaces,
        [asyncResp,
         tpmRequired](const boost::system::error_code& ec,
                      const dbus::utility::MapperGetSubTreeResponse& subtree) {
        if (ec)
        {
            BMCWEB_LOG_ERROR("DBUS response error on TPM.Policy GetSubTree{}", ec);
            messages::internalError(asyncResp->res);
            return;
        }
        if (subtree.empty())
        {
            messages::propertyValueNotInList(asyncResp->res, "ComputerSystem",
                                             "TrustedModuleRequiredToBoot");
            return;
        }

        /* When there is more than one TPMEnable object... */
        if (subtree.size() > 1)
        {
            BMCWEB_LOG_DEBUG( "DBUS response has more than 1 TPM Enable object:{}", subtree.size());
            // Throw an internal Error and return
            messages::internalError(asyncResp->res);
            return;
        }

        // Make sure the Dbus response map has a service and objectPath
        // field
        if (subtree[0].first.empty() || subtree[0].second.size() != 1)
        {
            BMCWEB_LOG_DEBUG("TPM.Policy mapper error!");
            messages::internalError(asyncResp->res);
            return;
        }

        const std::string& path = subtree[0].first;
        const std::string& serv = subtree[0].second.begin()->first;

        if (serv.empty())
        {
            BMCWEB_LOG_DEBUG("TPM.Policy service mapper error!");
            messages::internalError(asyncResp->res);
            return;
        }

        // Valid TPM Enable object found, now setting the value
        sdbusplus::asio::setProperty(
            *crow::connections::systemBus, serv, path,
            "xyz.openbmc_project.Control.TPM.Policy", "TPMEnable", tpmRequired,
            [asyncResp](const boost::system::error_code& ec2) {
            if (ec2)
            {
                BMCWEB_LOG_ERROR( "DBUS response error: Set TrustedModuleRequiredToBoot{}", ec2);
                messages::internalError(asyncResp->res);
                return;
            }
            BMCWEB_LOG_DEBUG("Set TrustedModuleRequiredToBoot done.");
            });
        });
}

/**
 * @brief Sets boot properties into DBUS object(s).
 *
 * @param[in] asyncResp       Shared pointer for generating response message.
 * @param[in] bootType        The boot type to set.
 * @return Integer error code.
 */
inline void setBootType(const std::shared_ptr<bmcweb::AsyncResp>& asyncResp,
                        const std::optional<std::string>& bootType)
{
    std::string bootTypeStr;

    if (!bootType)
    {
        return;
    }

    // Source target specified
    BMCWEB_LOG_DEBUG("Boot type: {}", *bootType);
    // Figure out which DBUS interface and property to use
    if (*bootType == "Legacy")
    {
        bootTypeStr = "xyz.openbmc_project.Control.Boot.Type.Types.Legacy";
    }
    else if (*bootType == "UEFI")
    {
        bootTypeStr = "xyz.openbmc_project.Control.Boot.Type.Types.EFI";
    }
    else
    {
        BMCWEB_LOG_DEBUG("Invalid property value for " "BootSourceOverrideMode: {}", *bootType);
        messages::propertyValueNotInList(asyncResp->res, *bootType,
                                         "BootSourceOverrideMode");
        return;
    }

    // Act on validated parameters
    BMCWEB_LOG_DEBUG("DBUS boot type: {}", bootTypeStr);

    sdbusplus::asio::setProperty(
        *crow::connections::systemBus, "xyz.openbmc_project.Settings",
        "/xyz/openbmc_project/control/host0/boot",
        "xyz.openbmc_project.Control.Boot.Type", "BootType", bootTypeStr,
        [asyncResp](const boost::system::error_code& ec) {
        if (ec)
        {
            if (ec.value() == boost::asio::error::host_unreachable)
            {
                messages::resourceNotFound(asyncResp->res, "Set", "BootType");
                return;
            }
            BMCWEB_LOG_ERROR("DBUS response error {}", ec);
            messages::internalError(asyncResp->res);
            return;
        }
        BMCWEB_LOG_DEBUG("Boot type update done.");
        });
}

/**
 * @brief Sets boot properties into DBUS object(s).
 *
 * @param[in] asyncResp           Shared pointer for generating response
 * message.
 * @param[in] bootType        The boot type to set.
 * @return Integer error code.
 */
inline void setBootEnable(const std::shared_ptr<bmcweb::AsyncResp>& asyncResp,
                          const std::optional<std::string>& bootEnable)
{
    if (!bootEnable)
    {
        return;
    }
    // Source target specified
    BMCWEB_LOG_DEBUG("Boot enable: {}", *bootEnable);

    bool bootOverrideEnable = false;
    bool bootOverridePersistent = false;
    // Figure out which DBUS interface and property to use
    if (*bootEnable == "Disabled")
    {
        bootOverrideEnable = false;
    }
    else if (*bootEnable == "Once")
    {
        bootOverrideEnable = true;
        bootOverridePersistent = false;
    }
    else if (*bootEnable == "Continuous")
    {
        bootOverrideEnable = true;
        bootOverridePersistent = true;
    }
    else
    {
        BMCWEB_LOG_DEBUG( "Invalid property value for BootSourceOverrideEnabled: {}", *bootEnable);
        messages::propertyValueNotInList(asyncResp->res, *bootEnable,
                                         "BootSourceOverrideEnabled");
        return;
    }

    // Act on validated parameters
    BMCWEB_LOG_DEBUG("DBUS boot override enable: {}", bootOverrideEnable);

    sdbusplus::asio::setProperty(
        *crow::connections::systemBus, "xyz.openbmc_project.Settings",
        "/xyz/openbmc_project/control/host0/boot",
        "xyz.openbmc_project.Object.Enable", "Enabled", bootOverrideEnable,
        [asyncResp](const boost::system::error_code& ec2) {
        if (ec2)
        {
            BMCWEB_LOG_ERROR("DBUS response error {}", ec2);
            messages::internalError(asyncResp->res);
            return;
        }
        BMCWEB_LOG_DEBUG("Boot override enable update done.");
        });

    if (!bootOverrideEnable)
    {
        return;
    }

    // In case boot override is enabled we need to set correct value for the
    // 'one_time' enable DBus interface
    BMCWEB_LOG_DEBUG("DBUS boot override persistent: {}", bootOverridePersistent);

    sdbusplus::asio::setProperty(
        *crow::connections::systemBus, "xyz.openbmc_project.Settings",
        "/xyz/openbmc_project/control/host0/boot/one_time",
        "xyz.openbmc_project.Object.Enable", "Enabled", !bootOverridePersistent,
        [asyncResp](const boost::system::error_code& ec) {
        if (ec)
        {
            BMCWEB_LOG_ERROR("DBUS response error {}", ec);
            messages::internalError(asyncResp->res);
            return;
        }
        BMCWEB_LOG_DEBUG("Boot one_time update done.");
        });
}

/**
 * @brief Sets boot properties into DBUS object(s).
 *
 * @param[in] asyncResp       Shared pointer for generating response message.
 * @param[in] bootSource      The boot source to set.
 *
 * @return Integer error code.
 */
inline void
    setBootModeOrSource(const std::shared_ptr<bmcweb::AsyncResp>& asyncResp,
                        const std::optional<std::string>& bootSource)
{
    std::string bootSourceStr;
    std::string bootModeStr;

    if (!bootSource)
    {
        return;
    }

    // Source target specified
    BMCWEB_LOG_DEBUG("Boot source: {}", *bootSource);
    // Figure out which DBUS interface and property to use
    if (assignBootParameters(asyncResp, *bootSource, bootSourceStr,
                             bootModeStr) != 0)
    {
        BMCWEB_LOG_DEBUG( "Invalid property value for BootSourceOverrideTarget: {}", *bootSource);
        messages::propertyValueNotInList(asyncResp->res, *bootSource,
                                         "BootSourceTargetOverride");
        return;
    }

    // Act on validated parameters
    BMCWEB_LOG_DEBUG("DBUS boot source: {}", bootSourceStr);
    BMCWEB_LOG_DEBUG("DBUS boot mode: {}", bootModeStr);

    sdbusplus::asio::setProperty(
        *crow::connections::systemBus, "xyz.openbmc_project.Settings",
        "/xyz/openbmc_project/control/host0/boot",
        "xyz.openbmc_project.Control.Boot.Source", "BootSource", bootSourceStr,
        [asyncResp](const boost::system::error_code& ec) {
        if (ec)
        {
            BMCWEB_LOG_ERROR("DBUS response error {}", ec);
            messages::internalError(asyncResp->res);
            return;
        }
        BMCWEB_LOG_DEBUG("Boot source update done.");
        });

    sdbusplus::asio::setProperty(
        *crow::connections::systemBus, "xyz.openbmc_project.Settings",
        "/xyz/openbmc_project/control/host0/boot",
        "xyz.openbmc_project.Control.Boot.Mode", "BootMode", bootModeStr,
        [asyncResp](const boost::system::error_code& ec) {
        if (ec)
        {
            BMCWEB_LOG_ERROR("DBUS response error {}", ec);
            messages::internalError(asyncResp->res);
            return;
        }
        BMCWEB_LOG_DEBUG("Boot mode update done.");
        });
}

/**
 * @brief Populate objects from D-Bus object of entity-manager
 *
 * @param[in] aResp  - Shared pointer for completing asynchronous calls.
 *
 * @return None.
 */
void populateFromEntityManger(const std::shared_ptr<bmcweb::AsyncResp>& aResp)
{
    crow::connections::systemBus->async_method_call(
        [aResp](const boost::system::error_code ec,
                const std::vector<std::pair<
                    std::string, std::variant<std::string>>>& propertiesList) {
        if (ec)
        {
            BMCWEB_LOG_DEBUG("DBUS response error for " "Populate from entity manager ");
            return;
        }
        for (auto& property : propertiesList)
        {
            const std::string& propertyName = property.first;
            if (propertyName == "SKU")
            {
                const std::string* sku =
                    std::get_if<std::string>(&property.second);
                if (sku != nullptr)
                {
                    aResp->res.jsonValue["SKU"] = *sku;
                }
            }
            if (propertyName == "SerialNumber")
            {
                const std::string* serialNumber =
                    std::get_if<std::string>(&property.second);
                if (serialNumber != nullptr)
                {
                    aResp->res.jsonValue["SerialNumber"] = *serialNumber;
                }
            }
        }
    },
        entityMangerService, card1Path, "org.freedesktop.DBus.Properties",
        "GetAll", "xyz.openbmc_project.Inventory.Decorator.Asset");
    crow::connections::systemBus->async_method_call(
        [aResp](const boost::system::error_code ec,
                const std::variant<std::string>& uuid) {
        if (ec)
        {
            BMCWEB_LOG_DEBUG("DBUS response error for " "Trying to get UUID");
            return;
        }
        aResp->res.jsonValue["UUID"] = *std::get_if<std::string>(&uuid);
    },
        entityMangerService, card1Path, "org.freedesktop.DBus.Properties",
        "Get", "xyz.openbmc_project.Common.UUID", "UUID");
}

/**
 * @brief Set EntityManager Property - interface or proprty may not exist
 *
 * @param[in] aResp     Shared pointer for completing asynchronous calls.
 * @param[in] interface     interface for set call.
 * @param[in] property     property for set call.
 * @param[in] value     value to set.
 *
 * @return None.
 */
void setEntityMangerProperty(const std::shared_ptr<bmcweb::AsyncResp>& aResp,
                             const std::string& interface,
                             const std::string& property, std::string& value)
{
    crow::connections::systemBus->async_method_call(
        [aResp, property](const boost::system::error_code ec) {
        if (ec)
        {
            BMCWEB_LOG_DEBUG("{}", "DBUS response error for " "Set entity manager property " + property);
            return;
        }
    },
        entityMangerService, card1Path, "org.freedesktop.DBus.Properties",
        "Set", interface, property, dbus::utility::DbusVariantType(value));
}

/**
 * @brief Get UEFI property from settings service
 *
 * @param[in] aResp  - Shared pointer for completing asynchronous calls.
 *
 * @param[in] addSourcesList  - add to schema target allowable sources list.
 *
 * @return None.
 */
void getUefiPropertySettingsHost(
    const std::shared_ptr<bmcweb::AsyncResp>& aResp,
    bool addSourcesList = false)
{
    if (addSourcesList)
    {
        aResp->res
            .jsonValue["Boot"]
                      ["BootSourceOverrideTarget@Redfish.AllowableValues"] = {
            "None", "Pxe", "Hdd", "Cd", "Diags", "BiosSetup", "Usb"};
    }

    crow::connections::systemBus->async_method_call(
        [aResp, addSourcesList](
            const boost::system::error_code ec,
            const std::variant<std::vector<std::string>>& sourcesListVariant) {
        if (ec)
        {
            BMCWEB_LOG_DEBUG("DBUS response error for " "Get source list ");
            return;
        }
        std::vector<std::string> dbusSourcesList =
            std::get<std::vector<std::string>>(sourcesListVariant);
        if (!dbusSourcesList.empty())
        {
            bool isIncludeUefiTarget = false;
            bool isIncludeUefiBootNext = false;
            bool isIncludeUefiHttp = false;
            std::vector<std::string> sourcesList;
            for (const auto& dbusSource : dbusSourcesList)
            {
                std::string source = dbusToRfBootSource(dbusSource);
                sourcesList.push_back(source);
                if (source == "UefiTarget")
                {
                    isIncludeUefiTarget = true;
                }
                else if (source == "UefiBootNext")
                {
                    isIncludeUefiBootNext = true;
                }
                else if (source == "UefiHttp")
                {
                    isIncludeUefiHttp = true;
                }
            }
            if (addSourcesList)
            {
                aResp->res.jsonValue
                    ["Boot"]
                    ["BootSourceOverrideTarget@Redfish.AllowableValues"] =
                    sourcesList;
            }
            crow::connections::systemBus->async_method_call(
                [aResp, isIncludeUefiTarget, isIncludeUefiBootNext,
                 isIncludeUefiHttp](
                    const boost::system::error_code ec,
                    const std::vector<
                        std::pair<std::string, std::variant<std::string>>>&
                        propertiesList) {
                if (ec)
                {
                    BMCWEB_LOG_DEBUG("DBUS response error for " "Populate from Settings service ");
                    return;
                }
                for (auto& property : propertiesList)
                {
                    const std::string& propertyName = property.first;
                    if (propertyName == "TargetURI" && isIncludeUefiHttp)
                    {
                        const std::string* httpPath =
                            std::get_if<std::string>(&property.second);
                        if (httpPath != nullptr)
                        {
                            aResp->res.jsonValue["Boot"]["HttpBootUri"] =
                                *httpPath;
                        }
                    }
                    else if (propertyName == "TargetBootOption" &&
                             isIncludeUefiBootNext)
                    {
                        const std::string* bootNext =
                            std::get_if<std::string>(&property.second);
                        if (bootNext != nullptr)
                        {
                            aResp->res.jsonValue["Boot"]["BootNext"] =
                                *bootNext;
                        }
                    }
                    else if (propertyName == "TargetDevicePath" &&
                             isIncludeUefiTarget)
                    {
                        const std::string* uefiTrget =
                            std::get_if<std::string>(&property.second);
                        if (uefiTrget != nullptr)
                        {
                            aResp->res
                                .jsonValue["Boot"]
                                          ["UefiTargetBootSourceOverride"] =
                                *uefiTrget;
                        }
                    }
                }
            },
                settingsService, host0BootPath,
                "org.freedesktop.DBus.Properties", "GetAll",
                "xyz.openbmc_project.Control.Boot.UEFI");
        }
    },
        settingsService, host0BootPath, "org.freedesktop.DBus.Properties",
        "Get", "xyz.openbmc_project.Control.Boot.Source", "AllowedSources");
}

/**
 * @brief Set D-BUS Property - interface or proprty may not exist
 *
 * @param[in] aResp     Shared pointer for completing asynchronous calls.
 * @param[in] service       D-BUS service.
 * @param[in] path          D-BUS path.
 * @param[in] interface     D-BUS interface.
 * @param[in] property      D-BUS property.
 * @param[in] value         D-BUS value to be set.
 *
 * @return None.
 */
template <typename T>
void setDbusProperty(const std::shared_ptr<bmcweb::AsyncResp>& aResp,
                     const std::string& service, const std::string& path,
                     const std::string& interface, const std::string& property,
                     T& value)
{
    crow::connections::systemBus->async_method_call(
        [aResp, property, value, path, service,
         interface](const boost::system::error_code ec) {
        if (ec)
        {
            BMCWEB_LOG_DEBUG("DBUS response error for Set service :{} ,path: {} , interface: {} , property: {} , error: {}" , service,  path , interface, property, ec.message());
            return;
        }
    },
        service, path, "org.freedesktop.DBus.Properties", "Set", interface,
        property, dbus::utility::DbusVariantType(value));
}

/**
 * @brief Set Settings Property - interface or proprty may not exist
 *
 * @param[in] aResp  - Shared pointer for completing asynchronous calls.
 * @param[in] interface     D-BUS interface.
 * @param[in] property      D-BUS property.
 * @param[in] value         D-BUS value to be set.
 *
 * @return None.
 */
template <typename T>
void setSettingsHostProperty(const std::shared_ptr<bmcweb::AsyncResp>& aResp,
                             const std::string& interface,
                             const std::string& property, T& value)
{
    setDbusProperty(aResp, settingsService, host0BootPath, interface, property,
                    value);
}

/**
 * @brief Set EntityManager Property - interface or proprty may not exist
 *
 * @param[in] aResp     Shared pointer for completing asynchronous calls.
 * @param[in] interface     D-BUS interface.
 * @param[in] property      D-BUS property.
 * @param[in] value         D-BUS value to be set.
 *
 * @return None.
 */
template <typename T>
void setEntityMangerProperty(const std::shared_ptr<bmcweb::AsyncResp>& aResp,
                             const std::string& interface,
                             const std::string& property, T& value)
{
    setDbusProperty(aResp, entityMangerService, card1Path, interface, property,
                    value);
}

/**
 * @brief Sets Boot source override properties.
 *
 * @param[in] asyncResp  Shared pointer for generating response message.
 * @param[in] bootSource The boot source from incoming RF request.
 * @param[in] bootType   The boot type from incoming RF request.
 * @param[in] bootEnable The boot override enable from incoming RF request.
 *
 * @return Integer error code.
 */

inline void
    setBootProperties(const std::shared_ptr<bmcweb::AsyncResp>& asyncResp,
                      const std::optional<std::string>& bootSource,
                      const std::optional<std::string>& bootType,
                      const std::optional<std::string>& bootEnable)
{
    BMCWEB_LOG_DEBUG("Set boot information.");

    setBootModeOrSource(asyncResp, bootSource);
    setBootType(asyncResp, bootType);
    setBootEnable(asyncResp, bootEnable);
}

/**
 * @brief Sets AssetTag
 *
 * @param[in] asyncResp Shared pointer for generating response message.
 * @param[in] assetTag  "AssetTag" from request.
 *
 * @return None.
 */
inline void setAssetTag(const std::shared_ptr<bmcweb::AsyncResp>& asyncResp,
                        const std::string& assetTag)
{
    constexpr std::array<std::string_view, 1> interfaces = {
        "xyz.openbmc_project.Inventory.Item.System"};
    dbus::utility::getSubTree(
        "/xyz/openbmc_project/inventory", 0, interfaces,
        [asyncResp,
         assetTag](const boost::system::error_code& ec,
                   const dbus::utility::MapperGetSubTreeResponse& subtree) {
        if (ec)
        {
            BMCWEB_LOG_DEBUG("D-Bus response error on GetSubTree {}", ec);
            messages::internalError(asyncResp->res);
            return;
        }
        if (subtree.empty())
        {
            BMCWEB_LOG_DEBUG("Can't find system D-Bus object!");
            messages::internalError(asyncResp->res);
            return;
        }
        // Assume only 1 system D-Bus object
        // Throw an error if there is more than 1
        if (subtree.size() > 1)
        {
            BMCWEB_LOG_DEBUG("Found more than 1 system D-Bus object!");
            messages::internalError(asyncResp->res);
            return;
        }
        if (subtree[0].first.empty() || subtree[0].second.size() != 1)
        {
            BMCWEB_LOG_DEBUG("Asset Tag Set mapper error!");
            messages::internalError(asyncResp->res);
            return;
        }

        const std::string& path = subtree[0].first;
        const std::string& service = subtree[0].second.begin()->first;

        if (service.empty())
        {
            BMCWEB_LOG_DEBUG("Asset Tag Set service mapper error!");
            messages::internalError(asyncResp->res);
            return;
        }

        sdbusplus::asio::setProperty(
            *crow::connections::systemBus, service, path,
            "xyz.openbmc_project.Inventory.Decorator.AssetTag", "AssetTag",
            assetTag, [asyncResp](const boost::system::error_code& ec2) {
                if (ec2)
                {
                    BMCWEB_LOG_ERROR("D-Bus response error on AssetTag Set {}", ec2);
                    messages::internalError(asyncResp->res);
                    return;
                }
            });
        });
}

/**
 * @brief Validate the specified stopBootOnFault is valid and return the
 * stopBootOnFault name associated with that string
 *
 * @param[in] stopBootOnFaultString  String representing the desired
 * stopBootOnFault
 *
 * @return stopBootOnFault value or empty  if incoming value is not valid
 */
inline std::optional<bool>
    validstopBootOnFault(const std::string& stopBootOnFaultString)
{
    if (stopBootOnFaultString == "AnyFault")
    {
        return true;
    }

    if (stopBootOnFaultString == "Never")
    {
        return false;
    }

    return std::nullopt;
}

/**
 * @brief Sets stopBootOnFault
 *
 * @param[in] asyncResp   Shared pointer for generating response message.
 * @param[in] stopBootOnFault  "StopBootOnFault" from request.
 *
 * @return None.
 */
inline void
    setStopBootOnFault(const std::shared_ptr<bmcweb::AsyncResp>& asyncResp,
                       const std::string& stopBootOnFault)
{
    BMCWEB_LOG_DEBUG("Set Stop Boot On Fault.");

    std::optional<bool> stopBootEnabled = validstopBootOnFault(stopBootOnFault);
    if (!stopBootEnabled)
    {
        BMCWEB_LOG_DEBUG("Invalid property value for StopBootOnFault: {}", stopBootOnFault);
        messages::propertyValueNotInList(asyncResp->res, stopBootOnFault,
                                         "StopBootOnFault");
        return;
    }

    sdbusplus::asio::setProperty(
        *crow::connections::systemBus, "xyz.openbmc_project.Settings",
        "/xyz/openbmc_project/logging/settings",
        "xyz.openbmc_project.Logging.Settings", "QuiesceOnHwError",
        *stopBootEnabled, [asyncResp](const boost::system::error_code& ec) {
            if (ec)
            {
                if (ec.value() != EBADR)
                {
                    BMCWEB_LOG_ERROR("DBUS response error {}", ec);
                    messages::internalError(asyncResp->res);
                }
                return;
            }
        });
}

/**
 * @brief Sets automaticRetry (Auto Reboot)
 *
 * @param[in] asyncResp   Shared pointer for generating response message.
 * @param[in] automaticRetryConfig  "AutomaticRetryConfig" from request.
 *
 * @return None.
 */
inline void
    setAutomaticRetry(const std::shared_ptr<bmcweb::AsyncResp>& asyncResp,
                      const std::string& automaticRetryConfig)
{
    BMCWEB_LOG_DEBUG("Set Automatic Retry.");

    // OpenBMC only supports "Disabled" and "RetryAttempts".
    bool autoRebootEnabled = false;

    if (automaticRetryConfig == "Disabled")
    {
        autoRebootEnabled = false;
    }
    else if (automaticRetryConfig == "RetryAttempts")
    {
        autoRebootEnabled = true;
    }
    else
    {
        BMCWEB_LOG_DEBUG("Invalid property value for AutomaticRetryConfig: {}", automaticRetryConfig);
        messages::propertyValueNotInList(asyncResp->res, automaticRetryConfig,
                                         "AutomaticRetryConfig");
        return;
    }

    sdbusplus::asio::setProperty(
        *crow::connections::systemBus, "xyz.openbmc_project.Settings",
        "/xyz/openbmc_project/control/host0/auto_reboot",
        "xyz.openbmc_project.Control.Boot.RebootPolicy", "AutoReboot",
        autoRebootEnabled, [asyncResp](const boost::system::error_code& ec) {
            if (ec)
            {
                BMCWEB_LOG_ERROR("DBUS response error {}", ec);
                messages::internalError(asyncResp->res);
                return;
            }
        });
}

inline std::string dbusPowerRestorePolicyFromRedfish(std::string_view policy)
{
    if (policy == "AlwaysOn")
    {
        return "xyz.openbmc_project.Control.Power.RestorePolicy.Policy.AlwaysOn";
    }
    if (policy == "AlwaysOff")
    {
        return "xyz.openbmc_project.Control.Power.RestorePolicy.Policy.AlwaysOff";
    }
    if (policy == "LastState")
    {
        return "xyz.openbmc_project.Control.Power.RestorePolicy.Policy.Restore";
    }
    return "";
}

/**
 * @brief Sets power restore policy properties.
 *
 * @param[in] asyncResp   Shared pointer for generating response message.
 * @param[in] policy  power restore policy properties from request.
 *
 * @return None.
 */
inline void
    setPowerRestorePolicy(const std::shared_ptr<bmcweb::AsyncResp>& asyncResp,
                          std::string_view policy)
{
    BMCWEB_LOG_DEBUG("Set power restore policy.");

    std::string powerRestorePolicy = dbusPowerRestorePolicyFromRedfish(policy);

    if (powerRestorePolicy.empty())
    {
        messages::propertyValueNotInList(asyncResp->res, policy,
                                         "PowerRestorePolicy");
        return;
    }

    sdbusplus::asio::setProperty(
        *crow::connections::systemBus, "xyz.openbmc_project.Settings",
        "/xyz/openbmc_project/control/host0/power_restore_policy",
        "xyz.openbmc_project.Control.Power.RestorePolicy", "PowerRestorePolicy",
        powerRestorePolicy, [asyncResp](const boost::system::error_code& ec) {
            if (ec)
            {
                BMCWEB_LOG_ERROR("DBUS response error {}", ec);
                messages::internalError(asyncResp->res);
                return;
            }
        });
}

/**
 * @brief Set Boot Order properties.
 *
 * @param[in] aResp  Shared pointer for generating response message.
 * @param[in] username  Username from request.
 * @param[in] bootOrder  Boot order properties from request.
 * @param[in] isSettingsResource  false to set active BootOrder, true to set
 * pending BootOrder in Settings URI
 *
 * @return None.
 */
inline void setBootOrder(const std::shared_ptr<bmcweb::AsyncResp>& aResp,
                         const crow::Request& req,
                         const std::vector<std::string>& bootOrder,
                         const bool isSettingsResource = false)
{
    BMCWEB_LOG_DEBUG("Set boot order.");

    auto setBootOrderFunc = [aResp, bootOrder, isSettingsResource]() {
        if (isSettingsResource == false)
        {
            sdbusplus::asio::setProperty(
                *crow::connections::systemBus,
                "xyz.openbmc_project.BIOSConfigManager",
                "/xyz/openbmc_project/bios_config/manager",
                "xyz.openbmc_project.BIOSConfig.BootOrder", "BootOrder",
                bootOrder, [aResp](const boost::system::error_code ec) {
                if (ec)
                {
                    BMCWEB_LOG_ERROR("DBUS response error on BootOrder setProperty: {}", ec);
                    messages::internalError(aResp->res);
                    return;
                }
            });
        }
        else
        {
            sdbusplus::asio::getProperty<std::vector<std::string>>(
                *crow::connections::systemBus,
                "xyz.openbmc_project.BIOSConfigManager",
                "/xyz/openbmc_project/bios_config/manager",
                "xyz.openbmc_project.BIOSConfig.BootOrder", "BootOrder",
                [aResp,
                 bootOrder](const boost::system::error_code ec,
                            const std::vector<std::string>& activeBootOrder) {
                if (ec)
                {
                    BMCWEB_LOG_DEBUG("DBUS response error on BootOrder getProperty: {}", ec);
                    messages::internalError(aResp->res);
                    return;
                }
                if (bootOrder.size() != activeBootOrder.size())
                {
                    BMCWEB_LOG_DEBUG("New BootOrder length is incorrect");
                    messages::propertyValueIncorrect(
                        aResp->res, "Boot/BootOrder",
                        nlohmann::json(bootOrder).dump());
                    return;
                }
                // Check every bootReference of acitve BootOrder
                // existing in new BootOrder.
                for (const auto& bootReference : activeBootOrder)
                {
                    auto result = std::find(bootOrder.begin(), bootOrder.end(),
                                            bootReference);
                    if (result == bootOrder.end())
                    {
                        BMCWEB_LOG_DEBUG("{} missing in new BootOrder", bootReference);
                        messages::propertyValueIncorrect(
                            aResp->res, "Boot/BootOrder",
                            nlohmann::json(bootOrder).dump());
                        return;
                    }
                }

                sdbusplus::asio::setProperty(
                    *crow::connections::systemBus,
                    "xyz.openbmc_project.BIOSConfigManager",
                    "/xyz/openbmc_project/bios_config/manager",
                    "xyz.openbmc_project.BIOSConfig.BootOrder",
                    "PendingBootOrder", bootOrder,
                    [aResp](const boost::system::error_code ec2) {
                    if (ec2)
                    {
                        BMCWEB_LOG_ERROR("DBUS response error on BootOrder setProperty: {}", ec2);
                        messages::internalError(aResp->res);
                        return;
                    }
                });
            });
        }
    };

    if (isSettingsResource == false)
    {
        // Only BIOS is allowed to patch active BootOrder
        privilege_utils::isBiosPrivilege(
            req, [aResp, setBootOrderFunc](const boost::system::error_code ec,
                                           const bool isBios) {
            if (ec || isBios == false)
            {
                messages::propertyNotWritable(aResp->res, "BootOrder");
                return;
            }
            setBootOrderFunc();
        });
    }
    else
    {
        setBootOrderFunc();
    }
}

#ifdef BMCWEB_ENABLE_REDFISH_PROVISIONING_FEATURE
/**
 * @brief Retrieves provisioning status
 *
 * @param[in] asyncResp     Shared pointer for completing asynchronous calls.
 *
 * @return None.
 */
inline void getProvisioningStatus(std::shared_ptr<bmcweb::AsyncResp> asyncResp)
{
    BMCWEB_LOG_DEBUG("Get OEM information.");
    sdbusplus::asio::getAllProperties(
        *crow::connections::systemBus, "xyz.openbmc_project.PFR.Manager",
        "/xyz/openbmc_project/pfr", "xyz.openbmc_project.PFR.Attributes",
        [asyncResp](const boost::system::error_code& ec,
                    const dbus::utility::DBusPropertiesMap& propertiesList) {
        nlohmann::json& oemPFR =
            asyncResp->res.jsonValue["Oem"]["OpenBmc"]["FirmwareProvisioning"];
        asyncResp->res.jsonValue["Oem"]["OpenBmc"]["@odata.type"] =
            "#OemComputerSystem.OpenBmc";
        oemPFR["@odata.type"] = "#OemComputerSystem.FirmwareProvisioning";

        if (ec)
        {
            BMCWEB_LOG_DEBUG("DBUS response error {}", ec);
            // not an error, don't have to have the interface
            oemPFR["ProvisioningStatus"] = "NotProvisioned";
            return;
        }

        const bool* provState = nullptr;
        const bool* lockState = nullptr;

        const bool success = sdbusplus::unpackPropertiesNoThrow(
            dbus_utils::UnpackErrorPrinter(), propertiesList, "UfmProvisioned",
            provState, "UfmLocked", lockState);

        if (!success)
        {
            messages::internalError(asyncResp->res);
            return;
        }

        if ((provState == nullptr) || (lockState == nullptr))
        {
            BMCWEB_LOG_DEBUG("Unable to get PFR attributes.");
            messages::internalError(asyncResp->res);
            return;
        }

        if (*provState == true)
        {
            if (*lockState == true)
            {
                oemPFR["ProvisioningStatus"] = "ProvisionedAndLocked";
            }
            else
            {
                oemPFR["ProvisioningStatus"] = "ProvisionedButNotLocked";
            }
        }
        else
        {
            oemPFR["ProvisioningStatus"] = "NotProvisioned";
        }
    });
}
#endif

/**
 * @brief Translate the PowerMode to a response message.
 *
 * @param[in] asyncResp  Shared pointer for generating response message.
 * @param[in] modeValue  PowerMode value to be translated
 *
 * @return None.
 */
inline void
    translatePowerMode(const std::shared_ptr<bmcweb::AsyncResp>& asyncResp,
                       const std::string& modeValue)
{
    if (modeValue == "xyz.openbmc_project.Control.Power.Mode.PowerMode.Static")
    {
        asyncResp->res.jsonValue["PowerMode"] = "Static";
    }
    else if (
        modeValue ==
        "xyz.openbmc_project.Control.Power.Mode.PowerMode.MaximumPerformance")
    {
        asyncResp->res.jsonValue["PowerMode"] = "MaximumPerformance";
    }
    else if (modeValue ==
             "xyz.openbmc_project.Control.Power.Mode.PowerMode.PowerSaving")
    {
        asyncResp->res.jsonValue["PowerMode"] = "PowerSaving";
    }
    else if (modeValue ==
             "xyz.openbmc_project.Control.Power.Mode.PowerMode.OEM")
    {
        asyncResp->res.jsonValue["PowerMode"] = "OEM";
    }
    else
    {
        // Any other values would be invalid
        BMCWEB_LOG_DEBUG("PowerMode value was not valid: {}", modeValue);
        messages::internalError(asyncResp->res);
    }
}

/**
 * @brief Retrieves system power mode
 *
 * @param[in] asyncResp  Shared pointer for generating response message.
 *
 * @return None.
 */
inline void getPowerMode(const std::shared_ptr<bmcweb::AsyncResp>& asyncResp)
{
    BMCWEB_LOG_DEBUG("Get power mode.");

    // Get Power Mode object path:
    constexpr std::array<std::string_view, 1> interfaces = {
        "xyz.openbmc_project.Control.Power.Mode"};
    dbus::utility::getSubTree(
        "/xyz/openbmc_project/control/power", 0, interfaces,
        [asyncResp](const boost::system::error_code& ec,
                    const dbus::utility::MapperGetSubTreeResponse& subtree) {
        if (ec)
        {
            BMCWEB_LOG_DEBUG("DBUS response error on Power.Mode GetSubTree {}", ec);
            // This is an optional D-Bus object so just return if
            // error occurs
            return;
        }
        if (subtree.empty())
        {
            // As noted above, this is an optional interface so just return
            // if there is no instance found
            return;
        }
        if (subtree.size() > 1)
        {
            // More then one PowerMode object is not supported and is an
            // error
            BMCWEB_LOG_DEBUG( "Found more than 1 system D-Bus Power.Mode objects: {}", subtree.size());
            messages::internalError(asyncResp->res);
            return;
        }
        if ((subtree[0].first.empty()) || (subtree[0].second.size() != 1))
        {
            BMCWEB_LOG_DEBUG("Power.Mode mapper error!");
            messages::internalError(asyncResp->res);
            return;
        }
        const std::string& path = subtree[0].first;
        const std::string& service = subtree[0].second.begin()->first;
        if (service.empty())
        {
            BMCWEB_LOG_DEBUG("Power.Mode service mapper error!");
            messages::internalError(asyncResp->res);
            return;
        }
        // Valid Power Mode object found, now read the current value
        sdbusplus::asio::getProperty<std::string>(
            *crow::connections::systemBus, service, path,
            "xyz.openbmc_project.Control.Power.Mode", "PowerMode",
            [asyncResp](const boost::system::error_code& ec2,
                        const std::string& pmode) {
            if (ec2)
            {
                BMCWEB_LOG_ERROR("DBUS response error on PowerMode Get: {}", ec2);
                messages::internalError(asyncResp->res);
                return;
            }

            asyncResp->res.jsonValue["PowerMode@Redfish.AllowableValues"] = {
                "Static", "MaximumPerformance", "PowerSaving"};

            BMCWEB_LOG_DEBUG("Current power mode: {}", pmode);
            translatePowerMode(asyncResp, pmode);
            });
        });
}

/**
 * @brief Validate the specified mode is valid and return the PowerMode
 * name associated with that string
 *
 * @param[in] asyncResp   Shared pointer for generating response message.
 * @param[in] modeString  String representing the desired PowerMode
 *
 * @return PowerMode value or empty string if mode is not valid
 */
inline std::string
    validatePowerMode(const std::shared_ptr<bmcweb::AsyncResp>& asyncResp,
                      const std::string& modeString)
{
    std::string mode;

    if (modeString == "Static")
    {
        mode = "xyz.openbmc_project.Control.Power.Mode.PowerMode.Static";
    }
    else if (modeString == "MaximumPerformance")
    {
        mode =
            "xyz.openbmc_project.Control.Power.Mode.PowerMode.MaximumPerformance";
    }
    else if (modeString == "PowerSaving")
    {
        mode = "xyz.openbmc_project.Control.Power.Mode.PowerMode.PowerSaving";
    }
    else
    {
        messages::propertyValueNotInList(asyncResp->res, modeString,
                                         "PowerMode");
    }
    return mode;
}

/**
 * @brief Sets system power mode.
 *
 * @param[in] asyncResp   Shared pointer for generating response message.
 * @param[in] pmode   System power mode from request.
 *
 * @return None.
 */
inline void setPowerMode(const std::shared_ptr<bmcweb::AsyncResp>& asyncResp,
                         const std::string& pmode)
{
    BMCWEB_LOG_DEBUG("Set power mode.");

    std::string powerMode = validatePowerMode(asyncResp, pmode);
    if (powerMode.empty())
    {
        return;
    }

    // Get Power Mode object path:
    constexpr std::array<std::string_view, 1> interfaces = {
        "xyz.openbmc_project.Control.Power.Mode"};
    dbus::utility::getSubTree(
        "/", 0, interfaces,
        [asyncResp,
         powerMode](const boost::system::error_code& ec,
                    const dbus::utility::MapperGetSubTreeResponse& subtree) {
        if (ec)
        {
            BMCWEB_LOG_ERROR("DBUS response error on Power.Mode GetSubTree {}", ec);
            // This is an optional D-Bus object, but user attempted to patch
            messages::internalError(asyncResp->res);
            return;
        }
        if (subtree.empty())
        {
            // This is an optional D-Bus object, but user attempted to patch
            messages::resourceNotFound(asyncResp->res, "ComputerSystem",
                                       "PowerMode");
            return;
        }
        if (subtree.size() > 1)
        {
            // More then one PowerMode object is not supported and is an
            // error
            BMCWEB_LOG_DEBUG( "Found more than 1 system D-Bus Power.Mode objects: {}", subtree.size());
            messages::internalError(asyncResp->res);
            return;
        }
        if ((subtree[0].first.empty()) || (subtree[0].second.size() != 1))
        {
            BMCWEB_LOG_DEBUG("Power.Mode mapper error!");
            messages::internalError(asyncResp->res);
            return;
        }
        const std::string& path = subtree[0].first;
        const std::string& service = subtree[0].second.begin()->first;
        if (service.empty())
        {
            BMCWEB_LOG_DEBUG("Power.Mode service mapper error!");
            messages::internalError(asyncResp->res);
            return;
        }

        BMCWEB_LOG_DEBUG("Setting power mode({}) -> {}", powerMode, path);

        // Set the Power Mode property
        sdbusplus::asio::setProperty(
            *crow::connections::systemBus, service, path,
            "xyz.openbmc_project.Control.Power.Mode", "PowerMode", powerMode,
            [asyncResp](const boost::system::error_code& ec2) {
            if (ec2)
            {
                BMCWEB_LOG_ERROR("DBUS response error {}", ec2);
                messages::internalError(asyncResp->res);
                return;
            }
            });
        });
}

/**
 * @brief Translates watchdog timeout action DBUS property value to redfish.
 *
 * @param[in] dbusAction    The watchdog timeout action in D-BUS.
 *
 * @return Returns as a string, the timeout action in Redfish terms. If
 * translation cannot be done, returns an empty string.
 */
inline std::string dbusToRfWatchdogAction(const std::string& dbusAction)
{
    if (dbusAction == "xyz.openbmc_project.State.Watchdog.Action.None")
    {
        return "None";
    }
    if (dbusAction == "xyz.openbmc_project.State.Watchdog.Action.HardReset")
    {
        return "ResetSystem";
    }
    if (dbusAction == "xyz.openbmc_project.State.Watchdog.Action.PowerOff")
    {
        return "PowerDown";
    }
    if (dbusAction == "xyz.openbmc_project.State.Watchdog.Action.PowerCycle")
    {
        return "PowerCycle";
    }

    return "";
}

/**
 *@brief Translates timeout action from Redfish to DBUS property value.
 *
 *@param[in] rfAction The timeout action in Redfish.
 *
 *@return Returns as a string, the time_out action as expected by DBUS.
 *If translation cannot be done, returns an empty string.
 */

inline std::string rfToDbusWDTTimeOutAct(const std::string& rfAction)
{
    if (rfAction == "None")
    {
        return "xyz.openbmc_project.State.Watchdog.Action.None";
    }
    if (rfAction == "PowerCycle")
    {
        return "xyz.openbmc_project.State.Watchdog.Action.PowerCycle";
    }
    if (rfAction == "PowerDown")
    {
        return "xyz.openbmc_project.State.Watchdog.Action.PowerOff";
    }
    if (rfAction == "ResetSystem")
    {
        return "xyz.openbmc_project.State.Watchdog.Action.HardReset";
    }

    return "";
}

/**
 * @brief Retrieves host watchdog timer properties over DBUS
 *
 * @param[in] asyncResp     Shared pointer for completing asynchronous calls.
 *
 * @return None.
 */
inline void
    getHostWatchdogTimer(const std::shared_ptr<bmcweb::AsyncResp>& asyncResp)
{
    BMCWEB_LOG_DEBUG("Get host watchodg");
    sdbusplus::asio::getAllProperties(
        *crow::connections::systemBus, "xyz.openbmc_project.Watchdog",
        "/xyz/openbmc_project/watchdog/host0",
        "xyz.openbmc_project.State.Watchdog",
        [asyncResp](const boost::system::error_code& ec,
                    const dbus::utility::DBusPropertiesMap& properties) {
        if (ec)
        {
            // watchdog service is stopped
            BMCWEB_LOG_DEBUG("DBUS response error {}", ec);
            return;
        }

        BMCWEB_LOG_DEBUG("Got {} wdt prop.", properties.size());

        nlohmann::json& hostWatchdogTimer =
            asyncResp->res.jsonValue["HostWatchdogTimer"];

        // watchdog service is running/enabled
        hostWatchdogTimer["Status"]["State"] = "Enabled";

        const bool* enabled = nullptr;
        const std::string* expireAction = nullptr;

        const bool success = sdbusplus::unpackPropertiesNoThrow(
            dbus_utils::UnpackErrorPrinter(), properties, "Enabled", enabled,
            "ExpireAction", expireAction);

        if (!success)
        {
            messages::internalError(asyncResp->res);
            return;
        }

        if (enabled != nullptr)
        {
            hostWatchdogTimer["FunctionEnabled"] = *enabled;
        }

        if (expireAction != nullptr)
        {
            std::string action = dbusToRfWatchdogAction(*expireAction);
            if (action.empty())
            {
                messages::internalError(asyncResp->res);
                return;
            }
            hostWatchdogTimer["TimeoutAction"] = action;
        }
    });
}

/**
 * @brief Sets Host WatchDog Timer properties.
 *
 * @param[in] asyncResp  Shared pointer for generating response message.
 * @param[in] wdtEnable  The WDTimer Enable value (true/false) from incoming
 *                       RF request.
 * @param[in] wdtTimeOutAction The WDT Timeout action, from incoming RF request.
 *
 * @return None.
 */
inline void
    setWDTProperties(const std::shared_ptr<bmcweb::AsyncResp>& asyncResp,
                     const std::optional<bool> wdtEnable,
                     const std::optional<std::string>& wdtTimeOutAction)
{
    BMCWEB_LOG_DEBUG("Set host watchdog");

    if (wdtTimeOutAction)
    {
        std::string wdtTimeOutActStr = rfToDbusWDTTimeOutAct(*wdtTimeOutAction);
        // check if TimeOut Action is Valid
        if (wdtTimeOutActStr.empty())
        {
            BMCWEB_LOG_DEBUG("Unsupported value for TimeoutAction: {}", *wdtTimeOutAction);
            messages::propertyValueNotInList(asyncResp->res, *wdtTimeOutAction,
                                             "TimeoutAction");
            return;
        }

        sdbusplus::asio::setProperty(
            *crow::connections::systemBus, "xyz.openbmc_project.Watchdog",
            "/xyz/openbmc_project/watchdog/host0",
            "xyz.openbmc_project.State.Watchdog", "ExpireAction",
            wdtTimeOutActStr, [asyncResp](const boost::system::error_code& ec) {
                if (ec)
                {
                    BMCWEB_LOG_ERROR("DBUS response error {}", ec);
                    messages::internalError(asyncResp->res);
                    return;
                }
            });
    }

    if (wdtEnable)
    {
        sdbusplus::asio::setProperty(
            *crow::connections::systemBus, "xyz.openbmc_project.Watchdog",
            "/xyz/openbmc_project/watchdog/host0",
            "xyz.openbmc_project.State.Watchdog", "Enabled", *wdtEnable,
            [asyncResp](const boost::system::error_code& ec) {
            if (ec)
            {
                BMCWEB_LOG_ERROR("DBUS response error {}", ec);
                messages::internalError(asyncResp->res);
                return;
            }
            });
    }
}

/**
 * @brief Parse the Idle Power Saver properties into json
 *
 * @param[in] asyncResp   Shared pointer for completing asynchronous calls.
 * @param[in] properties  IPS property data from DBus.
 *
 * @return true if successful
 */
inline bool
    parseIpsProperties(const std::shared_ptr<bmcweb::AsyncResp>& asyncResp,
                       const dbus::utility::DBusPropertiesMap& properties)
{
    const bool* enabled = nullptr;
    const uint8_t* enterUtilizationPercent = nullptr;
    const uint64_t* enterDwellTime = nullptr;
    const uint8_t* exitUtilizationPercent = nullptr;
    const uint64_t* exitDwellTime = nullptr;

    const bool success = sdbusplus::unpackPropertiesNoThrow(
        dbus_utils::UnpackErrorPrinter(), properties, "Enabled", enabled,
        "EnterUtilizationPercent", enterUtilizationPercent, "EnterDwellTime",
        enterDwellTime, "ExitUtilizationPercent", exitUtilizationPercent,
        "ExitDwellTime", exitDwellTime);

    if (!success)
    {
        return false;
    }

    if (enabled != nullptr)
    {
        asyncResp->res.jsonValue["IdlePowerSaver"]["Enabled"] = *enabled;
    }

    if (enterUtilizationPercent != nullptr)
    {
        asyncResp->res.jsonValue["IdlePowerSaver"]["EnterUtilizationPercent"] =
            *enterUtilizationPercent;
    }

    if (enterDwellTime != nullptr)
    {
        const std::chrono::duration<uint64_t, std::milli> ms(*enterDwellTime);
        asyncResp->res.jsonValue["IdlePowerSaver"]["EnterDwellTimeSeconds"] =
            std::chrono::duration_cast<std::chrono::duration<uint64_t>>(ms)
                .count();
    }

    if (exitUtilizationPercent != nullptr)
    {
        asyncResp->res.jsonValue["IdlePowerSaver"]["ExitUtilizationPercent"] =
            *exitUtilizationPercent;
    }

    if (exitDwellTime != nullptr)
    {
        const std::chrono::duration<uint64_t, std::milli> ms(*exitDwellTime);
        asyncResp->res.jsonValue["IdlePowerSaver"]["ExitDwellTimeSeconds"] =
            std::chrono::duration_cast<std::chrono::duration<uint64_t>>(ms)
                .count();
    }

    return true;
}

/**
 * @brief Retrieves host watchdog timer properties over DBUS
 *
 * @param[in] asyncResp     Shared pointer for completing asynchronous calls.
 *
 * @return None.
 */
inline void
    getIdlePowerSaver(const std::shared_ptr<bmcweb::AsyncResp>& asyncResp)
{
    BMCWEB_LOG_DEBUG("Get idle power saver parameters");

    // Get IdlePowerSaver object path:
    constexpr std::array<std::string_view, 1> interfaces = {
        "xyz.openbmc_project.Control.Power.IdlePowerSaver"};
    dbus::utility::getSubTree(
        "/", 0, interfaces,
        [asyncResp](const boost::system::error_code& ec,
                    const dbus::utility::MapperGetSubTreeResponse& subtree) {
        if (ec)
        {
            BMCWEB_LOG_ERROR( "DBUS response error on Power.IdlePowerSaver GetSubTree {}", ec);
            messages::internalError(asyncResp->res);
            return;
        }
        if (subtree.empty())
        {
            // This is an optional interface so just return
            // if there is no instance found
            BMCWEB_LOG_DEBUG("No instances found");
            return;
        }
        if (subtree.size() > 1)
        {
            // More then one PowerIdlePowerSaver object is not supported and
            // is an error
            BMCWEB_LOG_DEBUG("Found more than 1 system D-Bus " "Power.IdlePowerSaver objects: {}", subtree.size());
            messages::internalError(asyncResp->res);
            return;
        }
        if ((subtree[0].first.empty()) || (subtree[0].second.size() != 1))
        {
            BMCWEB_LOG_DEBUG("Power.IdlePowerSaver mapper error!");
            messages::internalError(asyncResp->res);
            return;
        }
        const std::string& path = subtree[0].first;
        const std::string& service = subtree[0].second.begin()->first;
        if (service.empty())
        {
            BMCWEB_LOG_DEBUG("Power.IdlePowerSaver service mapper error!");
            messages::internalError(asyncResp->res);
            return;
        }

        // Valid IdlePowerSaver object found, now read the current values
        sdbusplus::asio::getAllProperties(
            *crow::connections::systemBus, service, path,
            "xyz.openbmc_project.Control.Power.IdlePowerSaver",
            [asyncResp](const boost::system::error_code& ec2,
                        const dbus::utility::DBusPropertiesMap& properties) {
            if (ec2)
            {
                BMCWEB_LOG_ERROR( "DBUS response error on IdlePowerSaver GetAll: {}", ec2);
                messages::internalError(asyncResp->res);
                return;
            }

            if (!parseIpsProperties(asyncResp, properties))
            {
                messages::internalError(asyncResp->res);
                return;
            }
            });
        });

    BMCWEB_LOG_DEBUG("EXIT: Get idle power saver parameters");
}

/**
 * @brief Sets Idle Power Saver properties.
 *
 * @param[in] asyncResp  Shared pointer for generating response message.
 * @param[in] ipsEnable  The IPS Enable value (true/false) from incoming
 *                       RF request.
 * @param[in] ipsEnterUtil The utilization limit to enter idle state.
 * @param[in] ipsEnterTime The time the utilization must be below ipsEnterUtil
 * before entering idle state.
 * @param[in] ipsExitUtil The utilization limit when exiting idle state.
 * @param[in] ipsExitTime The time the utilization must be above ipsExutUtil
 * before exiting idle state
 *
 * @return None.
 */
inline void
    setIdlePowerSaver(const std::shared_ptr<bmcweb::AsyncResp>& asyncResp,
                      const std::optional<bool> ipsEnable,
                      const std::optional<uint8_t> ipsEnterUtil,
                      const std::optional<uint64_t> ipsEnterTime,
                      const std::optional<uint8_t> ipsExitUtil,
                      const std::optional<uint64_t> ipsExitTime)
{
    BMCWEB_LOG_DEBUG("Set idle power saver properties");

    // Get IdlePowerSaver object path:
    constexpr std::array<std::string_view, 1> interfaces = {
        "xyz.openbmc_project.Control.Power.IdlePowerSaver"};
    dbus::utility::getSubTree(
        "/", 0, interfaces,
        [asyncResp, ipsEnable, ipsEnterUtil, ipsEnterTime, ipsExitUtil,
         ipsExitTime](const boost::system::error_code& ec,
                      const dbus::utility::MapperGetSubTreeResponse& subtree) {
        if (ec)
        {
            BMCWEB_LOG_ERROR( "DBUS response error on Power.IdlePowerSaver GetSubTree {}", ec);
            messages::internalError(asyncResp->res);
            return;
        }
        if (subtree.empty())
        {
            // This is an optional D-Bus object, but user attempted to patch
            messages::resourceNotFound(asyncResp->res, "ComputerSystem",
                                       "IdlePowerSaver");
            return;
        }
        if (subtree.size() > 1)
        {
            // More then one PowerIdlePowerSaver object is not supported and
            // is an error
            BMCWEB_LOG_DEBUG( "Found more than 1 system D-Bus Power.IdlePowerSaver objects: {}", subtree.size());
            messages::internalError(asyncResp->res);
            return;
        }
        if ((subtree[0].first.empty()) || (subtree[0].second.size() != 1))
        {
            BMCWEB_LOG_DEBUG("Power.IdlePowerSaver mapper error!");
            messages::internalError(asyncResp->res);
            return;
        }
        const std::string& path = subtree[0].first;
        const std::string& service = subtree[0].second.begin()->first;
        if (service.empty())
        {
            BMCWEB_LOG_DEBUG("Power.IdlePowerSaver service mapper error!");
            messages::internalError(asyncResp->res);
            return;
        }

        // Valid Power IdlePowerSaver object found, now set any values that
        // need to be updated

        if (ipsEnable)
        {
            sdbusplus::asio::setProperty(
                *crow::connections::systemBus, service, path,
                "xyz.openbmc_project.Control.Power.IdlePowerSaver", "Enabled",
                *ipsEnable, [asyncResp](const boost::system::error_code& ec2) {
                    if (ec2)
                    {
                        BMCWEB_LOG_ERROR("DBUS response error {}", ec2);
                        messages::internalError(asyncResp->res);
                        return;
                    }
                });
        }
        if (ipsEnterUtil)
        {
            sdbusplus::asio::setProperty(
                *crow::connections::systemBus, service, path,
                "xyz.openbmc_project.Control.Power.IdlePowerSaver",
                "EnterUtilizationPercent", *ipsEnterUtil,
                [asyncResp](const boost::system::error_code& ec2) {
                if (ec2)
                {
                    BMCWEB_LOG_ERROR("DBUS response error {}", ec2);
                    messages::internalError(asyncResp->res);
                    return;
                }
                });
        }
        if (ipsEnterTime)
        {
            // Convert from seconds into milliseconds for DBus
            const uint64_t timeMilliseconds = *ipsEnterTime * 1000;
            sdbusplus::asio::setProperty(
                *crow::connections::systemBus, service, path,
                "xyz.openbmc_project.Control.Power.IdlePowerSaver",
                "EnterDwellTime", timeMilliseconds,
                [asyncResp](const boost::system::error_code& ec2) {
                if (ec2)
                {
                    BMCWEB_LOG_ERROR("DBUS response error {}", ec2);
                    messages::internalError(asyncResp->res);
                    return;
                }
                });
        }
        if (ipsExitUtil)
        {
            sdbusplus::asio::setProperty(
                *crow::connections::systemBus, service, path,
                "xyz.openbmc_project.Control.Power.IdlePowerSaver",
                "ExitUtilizationPercent", *ipsExitUtil,
                [asyncResp](const boost::system::error_code& ec2) {
                if (ec2)
                {
                    BMCWEB_LOG_ERROR("DBUS response error {}", ec2);
                    messages::internalError(asyncResp->res);
                    return;
                }
                });
        }
        if (ipsExitTime)
        {
            // Convert from seconds into milliseconds for DBus
            const uint64_t timeMilliseconds = *ipsExitTime * 1000;
            sdbusplus::asio::setProperty(
                *crow::connections::systemBus, service, path,
                "xyz.openbmc_project.Control.Power.IdlePowerSaver",
                "ExitDwellTime", timeMilliseconds,
                [asyncResp](const boost::system::error_code& ec2) {
                if (ec2)
                {
                    BMCWEB_LOG_ERROR("DBUS response error {}", ec2);
                    messages::internalError(asyncResp->res);
                    return;
                }
                });
        }
        });

    BMCWEB_LOG_DEBUG("EXIT: Set idle power saver parameters");
}

// *********** NVIDIA ADDED CODE START ***********
// TODO: Move to different file 
/**
 * @brief Retrieves host boot order properties over DBUS
 *
 * @param[in] aResp     Shared pointer for completing asynchronous calls.
 *
 * @return None.
 */
inline void getBootOrder(const std::shared_ptr<bmcweb::AsyncResp>& aResp,
                         const bool isSettingsResource = false)
{
    BMCWEB_LOG_DEBUG("Get boot order parameters");

    sdbusplus::asio::getAllProperties(
        *crow::connections::systemBus, "xyz.openbmc_project.BIOSConfigManager",
        "/xyz/openbmc_project/bios_config/manager",
        "xyz.openbmc_project.BIOSConfig.BootOrder",
        [aResp, isSettingsResource](
            const boost::system::error_code ec,
            const dbus::utility::DBusPropertiesMap& properties) {
        if (ec)
        {
            // This is an optional interface so just return
            // if failed to get all properties
            BMCWEB_LOG_DEBUG("No BootOrder found");
            return;
        }

        std::vector<std::string> bootOrder;
        std::vector<std::string> pendingBootOrder;
        for (auto& [propertyName, propertyVariant] : properties)
        {
            if (propertyName == "BootOrder" &&
                std::holds_alternative<std::vector<std::string>>(
                    propertyVariant))
            {
                bootOrder = std::get<std::vector<std::string>>(propertyVariant);
            }
            else if (propertyName == "PendingBootOrder" &&
                     std::holds_alternative<std::vector<std::string>>(
                         propertyVariant))
            {
                pendingBootOrder =
                    std::get<std::vector<std::string>>(propertyVariant);
            }
        }
        if (isSettingsResource == false)
        {
            aResp->res.jsonValue["@Redfish.Settings"]["@odata.type"] =
                "#Settings.v1_3_5.Settings";
            aResp->res.jsonValue["@Redfish.Settings"]["SettingsObject"] = {
                {"@odata.id",
                 "/redfish/v1/Systems/" PLATFORMSYSTEMID "/Settings"}};
            aResp->res.jsonValue["Boot"]["BootOptions"]["@odata.id"] =
                "/redfish/v1/Systems/" PLATFORMSYSTEMID "/BootOptions";
            aResp->res.jsonValue["Boot"]["BootOrder"] = bootOrder;
        }
        else
        {
            aResp->res.jsonValue["Boot"]["BootOrder"] = pendingBootOrder;
        }
    });

    BMCWEB_LOG_DEBUG("EXIT: Get boot order parameters");
}

/**
 * @brief Retrieves host secure boot properties over DBUS
 *
 * @param[in] aResp     Shared pointer for completing asynchronous calls.
 *
 * @return None.
 */
inline void getSecureBoot(const std::shared_ptr<bmcweb::AsyncResp>& aResp)
{
    BMCWEB_LOG_DEBUG("Get SecureBoot parameters");

    crow::connections::systemBus->async_method_call(
        [aResp](const boost::system::error_code ec,
                const dbus::utility::MapperGetSubTreeResponse& subtree) {
        if (ec)
        {
            BMCWEB_LOG_DEBUG("DBUS response error on SecureBoot GetSubTree {}", ec);
            messages::internalError(aResp->res);
            return;
        }
        if (subtree.empty())
        {
            // This is an optional interface so just return
            // if there is no instance found
            BMCWEB_LOG_DEBUG("No instances found");
            return;
        }
        // SecureBoot object found
        aResp->res.jsonValue["SecureBoot"]["@odata.id"] =
            "/redfish/v1/Systems/" PLATFORMSYSTEMID "/SecureBoot";
    },
        "xyz.openbmc_project.ObjectMapper",
        "/xyz/openbmc_project/object_mapper",
        "xyz.openbmc_project.ObjectMapper", "GetSubTree",
        "/xyz/openbmc_project/bios_config", int32_t(0),
        std::array<const char*, 1>{
            "xyz.openbmc_project.BIOSConfig.SecureBoot"});

    BMCWEB_LOG_DEBUG("EXIT: Get SecureBoot parameters");
}
// *********** NVIDIA ADDED CODE END ***********
inline void handleComputerSystemCollectionHead(
    crow::App& app, const crow::Request& req,
    const std::shared_ptr<bmcweb::AsyncResp>& asyncResp)
{
    if (!redfish::setUpRedfishRoute(app, req, asyncResp))
    {
        return;
    }
    asyncResp->res.addHeader(
        boost::beast::http::field::link,
        "</redfish/v1/JsonSchemas/ComputerSystemCollection/ComputerSystemCollection.json>; rel=describedby");
}

inline void handleComputerSystemCollectionGet(
    crow::App& app, const crow::Request& req,
    const std::shared_ptr<bmcweb::AsyncResp>& asyncResp)
{
    if (!redfish::setUpRedfishRoute(app, req, asyncResp))
    {
        return;
    }

    asyncResp->res.addHeader(
        boost::beast::http::field::link,
        "</redfish/v1/JsonSchemas/ComputerSystemCollection.json>; rel=describedby");
    asyncResp->res.jsonValue["@odata.type"] =
        "#ComputerSystemCollection.ComputerSystemCollection";
    asyncResp->res.jsonValue["@odata.id"] = "/redfish/v1/Systems";
    asyncResp->res.jsonValue["Name"] = "Computer System Collection";

    nlohmann::json& ifaceArray = asyncResp->res.jsonValue["Members"];
    ifaceArray = nlohmann::json::array();
    if constexpr (bmcwebEnableMultiHost)
    {
        asyncResp->res.jsonValue["Members@odata.count"] = 0;
        // Option currently returns no systems.  TBD
        return;
    }
    asyncResp->res.jsonValue["Members@odata.count"] = 1;
    nlohmann::json::object_t system;
    system["@odata.id"] = "/redfish/v1/Systems/" PLATFORMSYSTEMID;
    ifaceArray.emplace_back(std::move(system));
    sdbusplus::asio::getProperty<std::string>(
        *crow::connections::systemBus, "xyz.openbmc_project.Settings",
        "/xyz/openbmc_project/network/hypervisor",
        "xyz.openbmc_project.Network.SystemConfiguration", "HostName",
        [asyncResp](const boost::system::error_code& ec2,
                    const std::string& /*hostName*/) {
        if (ec2)
        {
            return;
        }
        auto val = asyncResp->res.jsonValue.find("Members@odata.count");
        if (val == asyncResp->res.jsonValue.end())
        {
            BMCWEB_LOG_CRITICAL("Count wasn't found??");
            return;
        }
        uint64_t* count = val->get_ptr<uint64_t*>();
        if (count == nullptr)
        {
            BMCWEB_LOG_CRITICAL("Count wasn't found??");
            return;
        }
        *count = *count + 1;
        BMCWEB_LOG_DEBUG("Hypervisor is available");
        nlohmann::json& ifaceArray2 = asyncResp->res.jsonValue["Members"];
        nlohmann::json::object_t hypervisor;
        hypervisor["@odata.id"] = "/redfish/v1/Systems/hypervisor";
        ifaceArray2.emplace_back(std::move(hypervisor));
        });
} 

/**
 * Function transceives data with dbus directly.
 */
inline void doNMI(const std::shared_ptr<bmcweb::AsyncResp>& asyncResp)
{
    constexpr const char* serviceName = "xyz.openbmc_project.Control.Host.NMI";
    constexpr const char* objectPath = "/xyz/openbmc_project/control/host0/nmi";
    constexpr const char* interfaceName =
        "xyz.openbmc_project.Control.Host.NMI";
    constexpr const char* method = "NMI";

    crow::connections::systemBus->async_method_call(
        [asyncResp](const boost::system::error_code& ec) {
        if (ec)
        {
            BMCWEB_LOG_ERROR(" Bad D-Bus request error: {}", ec);
            messages::internalError(asyncResp->res);
            return;
        }
        messages::success(asyncResp->res);
    },
        serviceName, objectPath, interfaceName, method);
}

/**
 * Handle error responses from d-bus for system power requests
 */
inline void handleSystemActionResetError(const boost::system::error_code& ec,
                                         const sdbusplus::message_t& eMsg,
                                         std::string_view resetType,
                                         crow::Response& res)
{
    if (ec.value() == boost::asio::error::invalid_argument)
    {
        messages::actionParameterNotSupported(res, resetType, "Reset");
        return;
    }

    if (eMsg.get_error() == nullptr)
    {
        BMCWEB_LOG_ERROR("D-Bus response error: {}", ec);
        messages::internalError(res);
        return;
    }
    std::string_view errorMessage = eMsg.get_error()->name;

    // If operation failed due to BMC not being in Ready state, tell
    // user to retry in a bit
    if ((errorMessage ==
         std::string_view(
             "xyz.openbmc_project.State.Chassis.Error.BMCNotReady")) ||
        (errorMessage ==
         std::string_view("xyz.openbmc_project.State.Host.Error.BMCNotReady")))
    {
        BMCWEB_LOG_DEBUG("BMC not ready, operation not allowed right now");
        messages::serviceTemporarilyUnavailable(res, "10");
        return;
    }

    BMCWEB_LOG_ERROR("System Action Reset transition fail {} sdbusplus:{}", ec, errorMessage);
    messages::internalError(res);
}

inline void handleComputerSystemResetActionPost(
    crow::App& app, const crow::Request& req,
    const std::shared_ptr<bmcweb::AsyncResp>& asyncResp,
    const std::string& systemName)
{
    if (!redfish::setUpRedfishRoute(app, req, asyncResp))
    {
        return;
    }
    if (systemName != PLATFORMSYSTEMID)
    {
        messages::resourceNotFound(asyncResp->res, "ComputerSystem",
                                   systemName);
        return;
    }
    if constexpr (bmcwebEnableMultiHost)
    {
        // Option currently returns no systems.  TBD
        messages::resourceNotFound(asyncResp->res, "ComputerSystem",
                                   systemName);
        return;
    }
    std::string resetType;
    if (!json_util::readJsonAction(req, asyncResp->res, "ResetType", resetType))
    {
        return;
    }

    // Get the command and host vs. chassis
    std::string command;
    bool hostCommand = true;
    if ((resetType == "On") || (resetType == "ForceOn"))
    {
        command = "xyz.openbmc_project.State.Host.Transition.On";
        hostCommand = true;
    }
    else if (resetType == "ForceOff")
    {
        command = "xyz.openbmc_project.State.Chassis.Transition.Off";
        hostCommand = false;
    }
    else if (resetType == "ForceRestart")
    {
        command = "xyz.openbmc_project.State.Host.Transition.ForceWarmReboot";
        hostCommand = true;
    }
    else if (resetType == "GracefulShutdown")
    {
        command = "xyz.openbmc_project.State.Host.Transition.Off";
        hostCommand = true;
    }
    else if (resetType == "GracefulRestart")
    {
        command =
            "xyz.openbmc_project.State.Host.Transition.GracefulWarmReboot";
        hostCommand = true;
    }
    else if (resetType == "PowerCycle")
    {
        command = "xyz.openbmc_project.State.Host.Transition.Reboot";
        hostCommand = true;
    }
    else if (resetType == "Nmi")
    {
        doNMI(asyncResp);
        return;
    }
    else
    {
        messages::actionParameterUnknown(asyncResp->res, "Reset", resetType);
        return;
    }

    if (hostCommand)
    {
        sdbusplus::asio::setProperty(
            *crow::connections::systemBus, "xyz.openbmc_project.State.Host",
            "/xyz/openbmc_project/state/host0",
            "xyz.openbmc_project.State.Host", "RequestedHostTransition",
            command,
            [asyncResp, resetType](const boost::system::error_code& ec,
                                   sdbusplus::message_t& sdbusErrMsg) {
            if (ec)
            {
                handleSystemActionResetError(ec, sdbusErrMsg, resetType,
                                             asyncResp->res);

                return;
            }
            messages::success(asyncResp->res);
            });
    }
    else
    {
        sdbusplus::asio::setProperty(
            *crow::connections::systemBus, "xyz.openbmc_project.State.Chassis",
            "/xyz/openbmc_project/state/chassis0",
            "xyz.openbmc_project.State.Chassis", "RequestedPowerTransition",
            command,
            [asyncResp, resetType](const boost::system::error_code& ec,
                                   sdbusplus::message_t& sdbusErrMsg) {
            if (ec)
            {
                handleSystemActionResetError(ec, sdbusErrMsg, resetType,
                                             asyncResp->res);
                return;
            }
            messages::success(asyncResp->res);
            });
    }
}

inline void handleComputerSystemHead(
    App& app, const crow::Request& req,
    const std::shared_ptr<bmcweb::AsyncResp>& asyncResp,
    const std::string& /*systemName*/)
{
    if (!redfish::setUpRedfishRoute(app, req, asyncResp))
    {
        return;
    }

    asyncResp->res.addHeader(
        boost::beast::http::field::link,
        "</redfish/v1/JsonSchemas/ComputerSystem/ComputerSystem.json>; rel=describedby");
}

// *********** NVIDIA ADDED CODE START ***********
inline void handleComputerSystemSettingsGet(
    App& app, const crow::Request& req,
    const std::shared_ptr<bmcweb::AsyncResp>& asyncResp)
{
    if (!redfish::setUpRedfishRoute(app, req, asyncResp))
    {
        return;
    }
    asyncResp->res.jsonValue["@odata.type"] =
        "#ComputerSystem.v1_17_0.ComputerSystem";
    asyncResp->res.jsonValue["Name"] = PLATFORMSYSTEMID " Pending Settings";
    asyncResp->res.jsonValue["Id"] = "Settings";
    asyncResp->res.jsonValue["@odata.id"] =
        "/redfish/v1/Systems/" PLATFORMSYSTEMID "/Settings";

    getBootOrder(asyncResp, true);
    getBootProperties(asyncResp, true);
    getUefiPropertySettingsHost(asyncResp);
    getAutomaticRetry(asyncResp, true);
}

inline void handleComputerSystemSettingsPatch(
    App& app, const crow::Request& req,
    const std::shared_ptr<bmcweb::AsyncResp>& asyncResp)
{
    if (!redfish::setUpRedfishRoute(app, req, asyncResp))
    {
        return;
    }

    std::optional<std::vector<std::string>> bootOrder;
    std::optional<std::string> bootEnable;
    std::optional<std::string> bootType;
    std::optional<std::string> bootSource;
    std::optional<std::string> uefiTargetBootSourceOverride;
    std::optional<std::string> bootNext;
    std::optional<std::string> httpBootUri;
    std::optional<std::string> bootAutomaticRetry;
    if (!json_util::readJsonPatch(
            req, asyncResp->res, "Boot/BootOrder", bootOrder,
            "Boot/UefiTargetBootSourceOverride", uefiTargetBootSourceOverride,
            "Boot/BootSourceOverrideTarget", bootSource,
            "Boot/BootSourceOverrideMode", bootType,
            "Boot/BootSourceOverrideEnabled", bootEnable, "Boot/BootNext",
            bootNext, "Boot/HttpBootUri", httpBootUri,
            "Boot/AutomaticRetryConfig", bootAutomaticRetry))
    {
        BMCWEB_LOG_DEBUG("handleComputerSystemSettingsPatch readJsonPatch error");
        return;
    }

    asyncResp->res.result(boost::beast::http::status::no_content);

    if (bootOrder)
    {
        setBootOrder(asyncResp, req, *bootOrder, true);
    }
    if (bootSource || bootType || bootEnable)
    {
        setBootProperties(asyncResp, bootSource, bootType, bootEnable);
    }
    if (uefiTargetBootSourceOverride)
    {
        setSettingsHostProperty(
            asyncResp, "xyz.openbmc_project.Control.Boot.UEFI",
            "TargetDevicePath", *uefiTargetBootSourceOverride);
    }
    if (bootNext)
    {
        setSettingsHostProperty(asyncResp,
                                "xyz.openbmc_project.Control.Boot.UEFI",
                                "TargetBootOption", *bootNext);
    }
    if (httpBootUri)
    {
        setSettingsHostProperty(asyncResp,
                                "xyz.openbmc_project.Control.Boot.UEFI",
                                "TargetURI", *httpBootUri);
    }
    if (bootAutomaticRetry)
    {
        setAutomaticRetry(asyncResp, *bootAutomaticRetry);
    }
}
// *********** NVIDIA ADDED CODE END ***********
inline void afterPortRequest(
    const std::shared_ptr<bmcweb::AsyncResp>& asyncResp,
    const boost::system::error_code& ec,
    const std::vector<std::tuple<std::string, std::string, bool>>& socketData)
{
    if (ec)
    {
        BMCWEB_LOG_ERROR("DBUS response error {}", ec);
        messages::internalError(asyncResp->res);
        return;
    }
    for (const auto& data : socketData)
    {
        const std::string& socketPath = get<0>(data);
        const std::string& protocolName = get<1>(data);
        bool isProtocolEnabled = get<2>(data);
        nlohmann::json& dataJson = asyncResp->res.jsonValue["SerialConsole"];
        dataJson[protocolName]["ServiceEnabled"] = isProtocolEnabled;
        // need to retrieve port number for
        // obmc-console-ssh service
        if (protocolName == "SSH")
        {
            getPortNumber(socketPath, [asyncResp, protocolName](
                                          const boost::system::error_code& ec1,
                                          int portNumber) {
                if (ec1)
                {
                    BMCWEB_LOG_ERROR("DBUS response error {}", ec1);
                    messages::internalError(asyncResp->res);
                    return;
                }
                nlohmann::json& dataJson1 =
                    asyncResp->res.jsonValue["SerialConsole"];
                dataJson1[protocolName]["Port"] = portNumber;
            });
        }
    }
}

inline void
    handleComputerSystemGet(crow::App& app, const crow::Request& req,
                            const std::shared_ptr<bmcweb::AsyncResp>& asyncResp,
                            const std::string& systemName)
{
    if (!redfish::setUpRedfishRoute(app, req, asyncResp))
    {
        return;
    }

    if constexpr (bmcwebEnableMultiHost)
    {
        // Option currently returns no systems.  TBD
        messages::resourceNotFound(asyncResp->res, "ComputerSystem",
                                   systemName);
        return;
    }

    if (systemName == "hypervisor")
    {
        handleHypervisorSystemGet(asyncResp);
        return;
    }

    if (systemName != PLATFORMSYSTEMID)
    {
        messages::resourceNotFound(asyncResp->res, "ComputerSystem",
                                   systemName);
        return;
    }
    asyncResp->res.addHeader(
        boost::beast::http::field::link,
        "</redfish/v1/JsonSchemas/ComputerSystem/ComputerSystem.json>; rel=describedby");
    asyncResp->res.jsonValue["@odata.type"] =
        "#ComputerSystem.v1_17_0.ComputerSystem";
    asyncResp->res.jsonValue["Name"] = PLATFORMSYSTEMID;
    asyncResp->res.jsonValue["Id"] = PLATFORMSYSTEMID;
    asyncResp->res.jsonValue["SystemType"] = "Physical";
    asyncResp->res.jsonValue["Description"] = "Computer System";
#ifdef BMCWEB_ENABLE_HOST_OS_FEATURE
    asyncResp->res.jsonValue["ProcessorSummary"]["Count"] = 0;
#endif //#ifdef BMCWEB_ENABLE_HOST_OS_FEATURE
    if constexpr (bmcwebEnableProcMemStatus)
    {
        asyncResp->res.jsonValue["ProcessorSummary"]["Status"]["State"] =
            "Disabled";
        asyncResp->res.jsonValue["MemorySummary"]["Status"]["State"] =
            "Disabled";
    }
    asyncResp->res.jsonValue["MemorySummary"]["TotalSystemMemoryGiB"] =
        double(0);
    asyncResp->res.jsonValue["@odata.id"] = "/redfish/v1/Systems/" PLATFORMSYSTEMID;

    asyncResp->res.jsonValue["Processors"]["@odata.id"] =
        "/redfish/v1/Systems/" PLATFORMSYSTEMID "/Processors";
    asyncResp->res.jsonValue["Memory"]["@odata.id"] =
        "/redfish/v1/Systems/" PLATFORMSYSTEMID "/Memory";
#ifdef BMCWEB_ENABLE_HOST_OS_FEATURE
    asyncResp->res.jsonValue["Storage"]["@odata.id"] =
        "/redfish/v1/Systems/" PLATFORMSYSTEMID "/Storage";
#endif
#ifdef BMCWEB_ENABLE_FABRIC_ADAPTER
    asyncResp->res.jsonValue["FabricAdapters"]["@odata.id"] =
        "/redfish/v1/Systems/" PLATFORMSYSTEMID "/FabricAdapters";
#endif
#ifdef BMCWEB_ENABLE_HOST_OS_FEATURE
    asyncResp->res.jsonValue["Actions"]["#ComputerSystem.Reset"]["target"] =
        "/redfish/v1/Systems/" PLATFORMSYSTEMID "/Actions/ComputerSystem.Reset";
    asyncResp->res
        .jsonValue["Actions"]["#ComputerSystem.Reset"]["@Redfish.ActionInfo"] =
        "/redfish/v1/Systems/" PLATFORMSYSTEMID "/ResetActionInfo";
#endif

    asyncResp->res.jsonValue["LogServices"]["@odata.id"] =
        "/redfish/v1/Systems/" PLATFORMSYSTEMID "/LogServices";
#ifdef BMCWEB_ENABLE_BIOS
    asyncResp->res.jsonValue["Bios"]["@odata.id"] =
        "/redfish/v1/Systems/" PLATFORMSYSTEMID "/Bios";
#endif
    nlohmann::json::array_t managedBy;
    nlohmann::json& manager = managedBy.emplace_back();
    manager["@odata.id"] = "/redfish/v1/Managers/" PLATFORMBMCID;
    asyncResp->res.jsonValue["Links"]["ManagedBy"] = std::move(managedBy);
    asyncResp->res.jsonValue["Status"]["Health"] = "OK";
    asyncResp->res.jsonValue["Status"]["State"] = "Enabled";
#ifdef BMCWEB_ENABLE_NVIDIA_OEM_COMMON_PROPERTIES
	asyncResp->res.jsonValue["Oem"]["Nvidia"]["@odata.id"] =
        "/redfish/v1/Systems/" PLATFORMSYSTEMID "/Oem/Nvidia";
#endif
<<<<<<< HEAD
=======

            nlohmann::json::array_t managedBy;
            nlohmann::json& manager = managedBy.emplace_back();
            manager["@odata.id"] = "/redfish/v1/Managers/" PLATFORMBMCID;
            asyncResp->res.jsonValue["Links"]["ManagedBy"] =
                std::move(managedBy);
            asyncResp->res.jsonValue["Status"]["Health"] = "OK";
            asyncResp->res.jsonValue["Status"]["State"] = "Enabled";

        // Fill in SerialConsole info

#ifdef BMCWEB_ENABLE_NVIDIA_OEM_COMMON_PROPERTIES
		asyncResp->res.jsonValue["Oem"]["Nvidia"]["@odata.id"] =
                "/redfish/v1/Systems/" PLATFORMSYSTEMID "/Oem/Nvidia";
#endif

>>>>>>> 4697e0bc
#ifdef BMCWEB_ENABLE_HOST_OS_FEATURE
    // Fill in SerialConsole info
    asyncResp->res.jsonValue["SerialConsole"]["MaxConcurrentSessions"] = 15;
    asyncResp->res.jsonValue["SerialConsole"]["IPMI"]["ServiceEnabled"] = true;

    asyncResp->res.jsonValue["SerialConsole"]["SSH"]["ServiceEnabled"] = true;
    asyncResp->res.jsonValue["SerialConsole"]["SSH"]["Port"] = 2200;
    asyncResp->res.jsonValue["SerialConsole"]["SSH"]["HotKeySequenceDisplay"] =
        "Press ~. to exit console";
#endif // BMCWEB_ENABLE_HOST_OS_FEATURE
    getPortStatusAndPath(std::span{protocolToDBusForSystems},
                         std::bind_front(afterPortRequest, asyncResp));

#ifdef BMCWEB_ENABLE_KVM
    // Fill in GraphicalConsole info
    asyncResp->res.jsonValue["GraphicalConsole"]["ServiceEnabled"] = true;
    asyncResp->res.jsonValue["GraphicalConsole"]["MaxConcurrentSessions"] = 4;
    asyncResp->res.jsonValue["GraphicalConsole"]["ConnectTypesSupported"] =
        nlohmann::json::array_t({"KVMIP"});

#endif // BMCWEB_ENABLE_KVM

    auto health = std::make_shared<HealthPopulate>(asyncResp);
    if constexpr (bmcwebEnableHealthPopulate)
    {
        constexpr std::array<std::string_view, 4> inventoryForSystems{
            "xyz.openbmc_project.Inventory.Item.Dimm",
            "xyz.openbmc_project.Inventory.Item.Cpu",
            "xyz.openbmc_project.Inventory.Item.Drive",
            "xyz.openbmc_project.Inventory.Item.StorageController"};

        dbus::utility::getSubTreePaths(
            "/", 0, inventoryForSystems,
            [health](const boost::system::error_code& ec,
                     const std::vector<std::string>& resp) {
            if (ec)
            {
                // no inventory
                return;
            }

            health->inventory = resp;
            });
        health->populate();
    }

    getMainChassisId(asyncResp,
                     [](const std::string& chassisId,
                        const std::shared_ptr<bmcweb::AsyncResp>& aRsp) {
        nlohmann::json::array_t chassisArray;
        nlohmann::json& chassis = chassisArray.emplace_back();
        chassis["@odata.id"] = boost::urls::format("/redfish/v1/Chassis/{}",
                                                   chassisId);
        aRsp->res.jsonValue["Links"]["Chassis"] = std::move(chassisArray);
    });

    getLocationIndicatorActive(asyncResp);
    // TODO (Gunnar): Remove IndicatorLED after enough time has passed
    getIndicatorLedState(asyncResp);
    getComputerSystem(asyncResp, health);
    getHostState(asyncResp);
#ifdef BMCWEB_ENABLE_HOST_OS_FEATURE
    getBootProperties(asyncResp);
    getBootProgress(asyncResp);
    getBootProgressLastStateTime(asyncResp);
    getBootOrder(asyncResp);
    getSecureBoot(asyncResp);
#endif // BMCWEB_ENABLE_HOST_OS_FEATURE
    getPCIeDeviceList(asyncResp, "PCIeDevices");
    getHostWatchdogTimer(asyncResp);
#ifdef BMCWEB_ENABLE_HOST_OS_FEATURE
    getPowerRestorePolicy(asyncResp);
    getStopBootOnFault(asyncResp);
    getAutomaticRetryPolicy(asyncResp);
#endif // BMCWEB_ENABLE_HOST_OS_FEATURE
    getLastResetTime(asyncResp);
#ifdef BMCWEB_ENABLE_REDFISH_PROVISIONING_FEATURE
    getProvisioningStatus(asyncResp);
#endif // BMCWEB_ENABLE_REDFISH_PROVISIONING_FEATURE
#ifdef BMCWEB_ENABLE_HOST_OS_FEATURE
    getTrustedModuleRequiredToBoot(asyncResp);
#endif // BMCWEB_ENABLE_HOST_OS_FEATURE
    getPowerMode(asyncResp);
    getIdlePowerSaver(asyncResp);
	populateFromEntityManger(asyncResp);
    getUefiPropertySettingsHost(asyncResp, true);
    asyncResp->res.jsonValue["Boot"]["BootOrderPropertySelection"] = "BootOrder";
    asyncResp->res.jsonValue["Boot"]["BootSourceOverrideEnabled@Redfish.AllowableValues"] = {"Once", "Continuous", "Disabled"};
#ifdef BMCWEB_ENABLE_DEBUG_INTERFACE
    handleDebugPolicyGet(asyncResp);
#endif
}

inline void handleComputerSystemPatch(
    crow::App& app, const crow::Request& req,
    const std::shared_ptr<bmcweb::AsyncResp>& asyncResp,
    const std::string& systemName)
{
    if (!redfish::setUpRedfishRoute(app, req, asyncResp))
    {
        return;
    }
    if constexpr (bmcwebEnableMultiHost)
    {
        // Option currently returns no systems.  TBD
        messages::resourceNotFound(asyncResp->res, "ComputerSystem",
                                   systemName);
        return;
    }
    if (systemName != PLATFORMSYSTEMID)
    {
        messages::resourceNotFound(asyncResp->res, "ComputerSystem",
                                   systemName);
        return;
    }

    asyncResp->res.addHeader(
        boost::beast::http::field::link,
        "</redfish/v1/JsonSchemas/ComputerSystem/ComputerSystem.json>; rel=describedby");

    std::optional<bool> locationIndicatorActive;
    std::optional<std::string> indicatorLed;
    std::optional<std::string> assetTag;
    std::optional<std::string> powerRestorePolicy;
    std::optional<std::string> powerMode;
    std::optional<bool> wdtEnable;
    std::optional<std::string> wdtTimeOutAction;
    std::optional<std::string> bootSource;
    std::optional<std::string> bootType;
    std::optional<std::string> bootEnable;
    std::optional<std::string> bootAutomaticRetry;
    std::optional<uint32_t> bootAutomaticRetryAttempts;
    std::optional<bool> bootTrustedModuleRequired;
    std::optional<std::string> stopBootOnFault;
    std::optional<bool> ipsEnable;
    std::optional<uint8_t> ipsEnterUtil;
    std::optional<uint64_t> ipsEnterTime;
    std::optional<uint8_t> ipsExitUtil;
    std::optional<uint64_t> ipsExitTime;
    std::optional<std::vector<std::string>> bootOrder;
    std::optional<std::string> biosVersion;
    std::optional<std::string> sku;
    std::optional<std::string> uuid;
    std::optional<std::string> serialNumber;
    std::optional<std::string> uefiTargetBootSourceOverride;
    std::optional<std::vector<std::string>> bootSourceOverrideEnabledAllowableValues;
    std::optional<std::vector<std::string>> bootSourceOverrideTargetAllowableValues;
    std::optional<std::string> bootNext;
    std::optional<std::string> bootOrderPropertySelection;
    std::optional<std::string> httpBootUri;
    std::optional<nlohmann::json> processorDebugCapabilities;


    // clang-format off
                if (!json_util::readJsonPatch(
                        req, asyncResp->res,
                        "IndicatorLED", indicatorLed,
                        "LocationIndicatorActive", locationIndicatorActive,
                        "AssetTag", assetTag,
#ifdef BMCWEB_ENABLE_HOST_OS_FEATURE
                        "PowerRestorePolicy", powerRestorePolicy,
#endif
                        "PowerMode", powerMode,
                        "HostWatchdogTimer/FunctionEnabled", wdtEnable,
                        "HostWatchdogTimer/TimeoutAction", wdtTimeOutAction,
                        "Boot/BootSourceOverrideTarget", bootSource,
                        "Boot/BootSourceOverrideMode", bootType,
                        "Boot/BootSourceOverrideEnabled", bootEnable,
                        "Boot/AutomaticRetryConfig", bootAutomaticRetry,
                        "Boot/AutomaticRetryAttempts", bootAutomaticRetryAttempts,
                        "Boot/TrustedModuleRequiredToBoot", bootTrustedModuleRequired,
                        "Boot/BootOrder", bootOrder,
                        "Boot/StopBootOnFault", stopBootOnFault,
                        "IdlePowerSaver/Enabled", ipsEnable,
                        "IdlePowerSaver/EnterUtilizationPercent", ipsEnterUtil,
                        "IdlePowerSaver/EnterDwellTimeSeconds", ipsEnterTime,
                        "IdlePowerSaver/ExitUtilizationPercent", ipsExitUtil,
                        "IdlePowerSaver/ExitDwellTimeSeconds", ipsExitTime,
                        "BiosVersion", biosVersion,
                        "SKU", sku,
                        "UUID", uuid,
                        "SerialNumber", serialNumber,
                        "Boot/UefiTargetBootSourceOverride",uefiTargetBootSourceOverride,
                        "Boot/BootSourceOverrideEnabled@Redfish.AllowableValues", bootSourceOverrideEnabledAllowableValues,
                        "Boot/BootSourceOverrideTarget@Redfish.AllowableValues", bootSourceOverrideTargetAllowableValues,
                        "Boot/BootNext", bootNext,
                        "Boot/BootOrderPropertySelection", bootOrderPropertySelection,
                        "Boot/HttpBootUri", httpBootUri,
                        "Oem/Nvidia/ProcessorDebugCapabilities", processorDebugCapabilities
                        ))
                {
                    return;
                }
    // clang-format on

    asyncResp->res.result(boost::beast::http::status::no_content);

    if (assetTag)
    {
        setAssetTag(asyncResp, *assetTag);
    }

    if (wdtEnable || wdtTimeOutAction)
    {
        setWDTProperties(asyncResp, wdtEnable, wdtTimeOutAction);
    }

    if (bootAutomaticRetry)
    {
        setAutomaticRetry(asyncResp, *bootAutomaticRetry);
    }
    if (bootSource || bootType || bootEnable)
    {
        setBootProperties(asyncResp, bootSource, bootType, bootEnable);
    }
    if (bootAutomaticRetry)
    {
        setAutomaticRetry(asyncResp, *bootAutomaticRetry);
    }

    if (bootAutomaticRetryAttempts)
    {
        setAutomaticRetryAttempts(asyncResp,
                                  bootAutomaticRetryAttempts.value());
    }

    if (bootTrustedModuleRequired)
    {
        setTrustedModuleRequiredToBoot(asyncResp, *bootTrustedModuleRequired);
    }

    if (stopBootOnFault)
    {
        setStopBootOnFault(asyncResp, *stopBootOnFault);
    }

    if (locationIndicatorActive)
    {
        setLocationIndicatorActive(asyncResp, *locationIndicatorActive);
    }

    // TODO (Gunnar): Remove IndicatorLED after enough time has
    // passed
    if (indicatorLed)
    {
        setIndicatorLedState(asyncResp, *indicatorLed);
        asyncResp->res.addHeader(boost::beast::http::field::warning,
                                 "299 - \"IndicatorLED is deprecated. Use "
                                 "LocationIndicatorActive instead.\"");
    }
#ifdef BMCWEB_ENABLE_HOST_OS_FEATURE
    if (powerRestorePolicy)
    {
        setPowerRestorePolicy(asyncResp, *powerRestorePolicy);
    }
    if (bootOrder)
    {
        setBootOrder(asyncResp, req, *bootOrder);
    }
#endif
    if (powerMode)
    {
        setPowerMode(asyncResp, *powerMode);
    }

    if (ipsEnable || ipsEnterUtil || ipsEnterTime || ipsExitUtil || ipsExitTime)
    {
        setIdlePowerSaver(asyncResp, ipsEnable, ipsEnterUtil, ipsEnterTime,
                          ipsExitUtil, ipsExitTime);
    }

    if (bootSource || bootType || bootEnable)
    {
        setBootProperties(asyncResp, bootSource, bootType, bootEnable);
    }

    if (bootSourceOverrideTargetAllowableValues || sku || uuid || bootSourceOverrideEnabledAllowableValues  || biosVersion || serialNumber)
    {
        privilege_utils::isBiosPrivilege(
                req, [asyncResp, sku, uuid, bootSourceOverrideTargetAllowableValues]
        (const boost::system::error_code ec, const bool isBios) {
            if (ec || isBios == false)
            {
                messages::propertyNotWritable(asyncResp->res, "AllowableValues");
                return;
            }
            if (sku)
            {
                setEntityMangerProperty(asyncResp, "xyz.openbmc_project.Inventory.Decorator.Asset", "SKU", *sku);
            }
            if (uuid)
            {
                setEntityMangerProperty(asyncResp, "xyz.openbmc_project.Common.UUID", "UUID", *uuid);
            }
            if (bootSourceOverrideTargetAllowableValues)
            {
                std::vector<std::string> allowedSourcesList;
                for (const auto& source : *bootSourceOverrideTargetAllowableValues) 
                {
                    std::string bootSourceStr;
                    std::string bootModeStr;
                    assignBootParameters(asyncResp, source, bootSourceStr, bootModeStr);
                    allowedSourcesList.push_back(bootSourceStr);
                }
                
                setSettingsHostProperty(asyncResp, "xyz.openbmc_project.Control.Boot.Source", 
                                        "AllowedSources", allowedSourcesList);
            }
        });
    }
        
    if (uefiTargetBootSourceOverride)
    {
        setSettingsHostProperty(asyncResp, "xyz.openbmc_project.Control.Boot.UEFI",
                                "TargetDevicePath", *uefiTargetBootSourceOverride);
    }
    if (bootNext)
    {
        setSettingsHostProperty(asyncResp, "xyz.openbmc_project.Control.Boot.UEFI",
                                "TargetBootOption", *bootNext);
    }
    if (httpBootUri)
    {
        setSettingsHostProperty(asyncResp, "xyz.openbmc_project.Control.Boot.UEFI",
                                "TargetURI", *httpBootUri);
    }

#ifdef BMCWEB_ENABLE_DEBUG_INTERFACE
    if (processorDebugCapabilities)
    {
        handleDebugPolicyPatchReq(asyncResp, *processorDebugCapabilities);
    }
#endif
}

inline void handleSystemCollectionResetActionHead(
    crow::App& app, const crow::Request& req,
    const std::shared_ptr<bmcweb::AsyncResp>& asyncResp,
    const std::string& /*systemName*/)
{
    if (!redfish::setUpRedfishRoute(app, req, asyncResp))
    {
        return;
    }
    asyncResp->res.addHeader(
        boost::beast::http::field::link,
        "</redfish/v1/JsonSchemas/ActionInfo/ActionInfo.json>; rel=describedby");
}
inline void handleSystemCollectionResetActionGet(
    crow::App& app, const crow::Request& req,
    const std::shared_ptr<bmcweb::AsyncResp>& asyncResp,
    const std::string& systemName)
{
    if (!redfish::setUpRedfishRoute(app, req, asyncResp))
    {
        return;
    }
    if constexpr (bmcwebEnableMultiHost)
    {
        // Option currently returns no systems.  TBD
        messages::resourceNotFound(asyncResp->res, "ComputerSystem",
                                   systemName);
        return;
    }

    if (systemName == "hypervisor")
    {
        handleHypervisorResetActionGet(asyncResp);
        return;
    }

    if (systemName != PLATFORMSYSTEMID )
    {
        messages::resourceNotFound(asyncResp->res, "ComputerSystem",
                                   systemName);
        return;
    }

    asyncResp->res.addHeader(
        boost::beast::http::field::link,
        "</redfish/v1/JsonSchemas/ActionInfo/ActionInfo.json>; rel=describedby");

    asyncResp->res.jsonValue["@odata.id"] =
        "/redfish/v1/Systems/system/ResetActionInfo";
    asyncResp->res.jsonValue["@odata.type"] = "#ActionInfo.v1_1_2.ActionInfo";
    asyncResp->res.jsonValue["Name"] = "Reset Action Info";
    asyncResp->res.jsonValue["Id"] = "ResetActionInfo";

    nlohmann::json::array_t parameters;
    nlohmann::json::object_t parameter;

    parameter["Name"] = "ResetType";
    parameter["Required"] = true;
    parameter["DataType"] = "String";
    nlohmann::json::array_t allowableValues;
    allowableValues.emplace_back("On");
    allowableValues.emplace_back("ForceOff");
    allowableValues.emplace_back("ForceOn");
    allowableValues.emplace_back("ForceRestart");
    allowableValues.emplace_back("GracefulRestart");
    allowableValues.emplace_back("GracefulShutdown");
    allowableValues.emplace_back("PowerCycle");
    allowableValues.emplace_back("Nmi");
    parameter["AllowableValues"] = std::move(allowableValues);
    parameters.emplace_back(std::move(parameter));

    asyncResp->res.jsonValue["Parameters"] = std::move(parameters);
}
/**
 * SystemResetActionInfo derived class for delivering Computer Systems
 * ResetType AllowableValues using ResetInfo schema.
 */
inline void requestRoutesSystems(App& app)
{
    BMCWEB_ROUTE(app, "/redfish/v1/Systems/")
        .privileges(redfish::privileges::headComputerSystemCollection)
        .methods(boost::beast::http::verb::head)(
            std::bind_front(handleComputerSystemCollectionHead, std::ref(app)));

    BMCWEB_ROUTE(app, "/redfish/v1/Systems/")
        .privileges(redfish::privileges::getComputerSystemCollection)
        .methods(boost::beast::http::verb::get)(
            std::bind_front(handleComputerSystemCollectionGet, std::ref(app)));

    BMCWEB_ROUTE(app, "/redfish/v1/Systems/<str>/")
        .privileges(redfish::privileges::headComputerSystem)
        .methods(boost::beast::http::verb::head)(
            std::bind_front(handleComputerSystemHead, std::ref(app)));

    BMCWEB_ROUTE(app, "/redfish/v1/Systems/<str>/")
        .privileges(redfish::privileges::getComputerSystem)
        .methods(boost::beast::http::verb::get)(
            std::bind_front(handleComputerSystemGet, std::ref(app)));

    BMCWEB_ROUTE(app, "/redfish/v1/Systems/<str>/")
        .privileges(redfish::privileges::patchComputerSystem)
        .methods(boost::beast::http::verb::patch)(
            std::bind_front(handleComputerSystemPatch, std::ref(app)));

    BMCWEB_ROUTE(app, "/redfish/v1/Systems/<str>/Actions/ComputerSystem.Reset/")
        .privileges(redfish::privileges::postComputerSystem)
        .methods(boost::beast::http::verb::post)(std::bind_front(
            handleComputerSystemResetActionPost, std::ref(app)));

    BMCWEB_ROUTE(app, "/redfish/v1/Systems/<str>/ResetActionInfo/")
        .privileges(redfish::privileges::headActionInfo)
        .methods(boost::beast::http::verb::head)(std::bind_front(
            handleSystemCollectionResetActionHead, std::ref(app)));
    BMCWEB_ROUTE(app, "/redfish/v1/Systems/<str>/ResetActionInfo/")
        .privileges(redfish::privileges::getActionInfo)
        .methods(boost::beast::http::verb::get)(std::bind_front(
            handleSystemCollectionResetActionGet, std::ref(app)));

<<<<<<< HEAD
    BMCWEB_ROUTE(app, "/redfish/v1/Systems/" PLATFORMSYSTEMID "/Settings/")
        .privileges(redfish::privileges::getComputerSystem)
        .methods(boost::beast::http::verb::get)(
            std::bind_front(handleComputerSystemSettingsGet, std::ref(app)));

    BMCWEB_ROUTE(app, "/redfish/v1/Systems/" PLATFORMSYSTEMID "/Settings/")
        .privileges(redfish::privileges::patchComputerSystem)
        .methods(boost::beast::http::verb::patch)(
            std::bind_front(handleComputerSystemSettingsPatch, std::ref(app)));
=======
            asyncResp->res.addHeader(
                boost::beast::http::field::link,
                "</redfish/v1/JsonSchemas/ActionInfo/ActionInfo.json>; rel=describedby");

            asyncResp->res.jsonValue["@odata.id"] =
                "/redfish/v1/Systems/" PLATFORMSYSTEMID "/ResetActionInfo";
            asyncResp->res.jsonValue["@odata.type"] =
                "#ActionInfo.v1_1_2.ActionInfo";
            asyncResp->res.jsonValue["Name"] = "Reset Action Info";
            asyncResp->res.jsonValue["Id"] = "ResetActionInfo";

            nlohmann::json::array_t parameters;
            nlohmann::json::object_t parameter;

            parameter["Name"] = "ResetType";
            parameter["Required"] = true;
            parameter["DataType"] = "String";
            nlohmann::json::array_t allowableValues;
            allowableValues.emplace_back("On");
            allowableValues.emplace_back("ForceOff");
            allowableValues.emplace_back("ForceOn");
            allowableValues.emplace_back("ForceRestart");
            allowableValues.emplace_back("GracefulRestart");
            allowableValues.emplace_back("GracefulShutdown");
            allowableValues.emplace_back("PowerCycle");
            parameter["AllowableValues"] = std::move(allowableValues);
            parameters.emplace_back(std::move(parameter));

            asyncResp->res.jsonValue["Parameters"] = std::move(parameters);

            crow::connections::systemBus->async_method_call(
                [asyncResp](
                const boost::system::error_code& ec,
                const std::variant<bool>& resp) {
                    if (ec)
                    {
                        BMCWEB_LOG_DEBUG << "DBUS response error " << ec;
                        return;
                    }

                    bool enabledNmi = std::get<bool>(resp);
                    if (enabledNmi == true)
                    {
                        asyncResp->res.jsonValue["Parameters"][0]["AllowableValues"].emplace_back("Nmi");
                    }
            },
            "xyz.openbmc_project.Settings",
            "/xyz/openbmc_project/Control/ChassisCapabilities",
            "org.freedesktop.DBus.Properties", "Get",
            "xyz.openbmc_project.Control.ChassisCapabilities",
            "ChassisNMIEnabled");
        });
>>>>>>> 4697e0bc
}
} // namespace redfish<|MERGE_RESOLUTION|>--- conflicted
+++ resolved
@@ -461,7 +461,6 @@
                             [asyncResp](const boost::system::error_code& ec3,
                                         const dbus::utility::DBusPropertiesMap&
                                             properties) {
-<<<<<<< HEAD
                             if (ec3)
                             {
                                 BMCWEB_LOG_ERROR("DBUS response error {}", ec3);
@@ -496,6 +495,10 @@
                                 BMCWEB_LOG_DEBUG("UUID = {}", valueStr);
                                 asyncResp->res.jsonValue["UUID"] = valueStr;
                             }
+#ifdef BMCWEB_ENABLE_BIOS
+                            // UUID from smbios if exist
+                            sw_util::getSwBIOSUUID(aResp);
+#endif                            
                         });
                     }
                     else if (interfaceName ==
@@ -506,60 +509,6 @@
                             path,
                             "xyz.openbmc_project.Inventory.Decorator.Asset",
                             [asyncResp](const boost::system::error_code& ec2,
-=======
-                                    if (ec3)
-                                    {
-                                        BMCWEB_LOG_DEBUG
-                                            << "DBUS response error " << ec3;
-                                        messages::internalError(aResp->res);
-                                        return;
-                                    }
-                                    BMCWEB_LOG_DEBUG << "Got "
-                                                     << properties.size()
-                                                     << " UUID properties.";
-
-                                    const std::string* uUID = nullptr;
-
-                                    const bool success =
-                                        sdbusplus::unpackPropertiesNoThrow(
-                                            dbus_utils::UnpackErrorPrinter(),
-                                            properties, "UUID", uUID);
-
-                                    if (!success)
-                                    {
-                                        messages::internalError(aResp->res);
-                                        return;
-                                    }
-
-                                    if (uUID != nullptr)
-                                    {
-                                        std::string valueStr = *uUID;
-                                        if (valueStr.size() == 32)
-                                        {
-                                            valueStr.insert(8, 1, '-');
-                                            valueStr.insert(13, 1, '-');
-                                            valueStr.insert(18, 1, '-');
-                                            valueStr.insert(23, 1, '-');
-                                        }
-                                        BMCWEB_LOG_DEBUG << "UUID = "
-                                                         << valueStr;
-                                        aResp->res.jsonValue["UUID"] = valueStr;
-                                    }
-#ifdef BMCWEB_ENABLE_BIOS
-                                    // UUID from smbios if exist
-                                    sw_util::getSwBIOSUUID(aResp);
-#endif
-                                });
-                        }
-                        else if (interfaceName ==
-                                 "xyz.openbmc_project.Inventory.Item.System")
-                        {
-                            sdbusplus::asio::getAllProperties(
-                                *crow::connections::systemBus, connection.first,
-                                path,
-                                "xyz.openbmc_project.Inventory.Decorator.Asset",
-                                [aResp](const boost::system::error_code ec2,
->>>>>>> 4697e0bc
                                         const dbus::utility::DBusPropertiesMap&
                                             propertiesList) {
                             if (ec2)
@@ -690,7 +639,6 @@
             return;
         }
 
-<<<<<<< HEAD
         BMCWEB_LOG_DEBUG("Host state: {}", hostState);
         // Verify Host State
         if (hostState == "xyz.openbmc_project.State.Host.HostState.Running")
@@ -723,60 +671,18 @@
             asyncResp->res.jsonValue["PowerState"] = "PoweringOff";
             asyncResp->res.jsonValue["Status"]["State"] = "Disabled";
         }
+        else if (hostState ==
+                 "xyz.openbmc_project.State.Host.HostState.Standby")
+        {
+            aResp->res.jsonValue["PowerState"] = "Paused";
+            aResp->res.jsonValue["Status"]["State"] = "StandbyOffline";
+        }
         else
         {
             asyncResp->res.jsonValue["PowerState"] = "Off";
             asyncResp->res.jsonValue["Status"]["State"] = "Disabled";
         }
     });
-=======
-            BMCWEB_LOG_DEBUG << "Host state: " << hostState;
-            // Verify Host State
-            if (hostState == "xyz.openbmc_project.State.Host.HostState.Running")
-            {
-                aResp->res.jsonValue["PowerState"] = "On";
-                aResp->res.jsonValue["Status"]["State"] = "Enabled";
-            }
-            else if (hostState ==
-                     "xyz.openbmc_project.State.Host.HostState.Quiesced")
-            {
-                aResp->res.jsonValue["PowerState"] = "On";
-                aResp->res.jsonValue["Status"]["State"] = "Quiesced";
-            }
-            else if (hostState ==
-                     "xyz.openbmc_project.State.Host.HostState.DiagnosticMode")
-            {
-                aResp->res.jsonValue["PowerState"] = "On";
-                aResp->res.jsonValue["Status"]["State"] = "InTest";
-            }
-            else if (
-                hostState ==
-                "xyz.openbmc_project.State.Host.HostState.TransitioningToRunning")
-            {
-                aResp->res.jsonValue["PowerState"] = "PoweringOn";
-                aResp->res.jsonValue["Status"]["State"] = "Starting";
-            }
-            else if (
-                hostState ==
-                "xyz.openbmc_project.State.Host.HostState.TransitioningToOff")
-            {
-                aResp->res.jsonValue["PowerState"] = "PoweringOff";
-                aResp->res.jsonValue["Status"]["State"] = "Disabled";
-            }
-            else if (
-                hostState ==
-                "xyz.openbmc_project.State.Host.HostState.Standby")
-            {
-                aResp->res.jsonValue["PowerState"] = "Paused";
-                aResp->res.jsonValue["Status"]["State"] = "StandbyOffline";
-            }
-            else
-            {
-                aResp->res.jsonValue["PowerState"] = "Off";
-                aResp->res.jsonValue["Status"]["State"] = "Disabled";
-            }
-        });
->>>>>>> 4697e0bc
 }
 
 /**
@@ -4156,25 +4062,6 @@
 	asyncResp->res.jsonValue["Oem"]["Nvidia"]["@odata.id"] =
         "/redfish/v1/Systems/" PLATFORMSYSTEMID "/Oem/Nvidia";
 #endif
-<<<<<<< HEAD
-=======
-
-            nlohmann::json::array_t managedBy;
-            nlohmann::json& manager = managedBy.emplace_back();
-            manager["@odata.id"] = "/redfish/v1/Managers/" PLATFORMBMCID;
-            asyncResp->res.jsonValue["Links"]["ManagedBy"] =
-                std::move(managedBy);
-            asyncResp->res.jsonValue["Status"]["Health"] = "OK";
-            asyncResp->res.jsonValue["Status"]["State"] = "Enabled";
-
-        // Fill in SerialConsole info
-
-#ifdef BMCWEB_ENABLE_NVIDIA_OEM_COMMON_PROPERTIES
-		asyncResp->res.jsonValue["Oem"]["Nvidia"]["@odata.id"] =
-                "/redfish/v1/Systems/" PLATFORMSYSTEMID "/Oem/Nvidia";
-#endif
-
->>>>>>> 4697e0bc
 #ifdef BMCWEB_ENABLE_HOST_OS_FEATURE
     // Fill in SerialConsole info
     asyncResp->res.jsonValue["SerialConsole"]["MaxConcurrentSessions"] = 15;
@@ -4582,6 +4469,27 @@
     parameters.emplace_back(std::move(parameter));
 
     asyncResp->res.jsonValue["Parameters"] = std::move(parameters);
+
+    crow::connections::systemBus->async_method_call(
+        [asyncResp](const boost::system::error_code& ec,
+                    const std::variant<bool>& resp) {
+        if (ec)
+        {
+            BMCWEB_LOG_DEBUG("DBUS response error, {}", ec);
+            return;
+        }
+
+        bool enabledNmi = std::get<bool>(resp);
+        if (enabledNmi == true)
+        {
+            asyncResp->res.jsonValue["Parameters"][0]["AllowableValues"]
+                .emplace_back("Nmi");
+        }
+    },
+        "xyz.openbmc_project.Settings",
+        "/xyz/openbmc_project/Control/ChassisCapabilities",
+        "org.freedesktop.DBus.Properties", "Get",
+        "xyz.openbmc_project.Control.ChassisCapabilities", "ChassisNMIEnabled");
 }
 /**
  * SystemResetActionInfo derived class for delivering Computer Systems
@@ -4628,7 +4536,6 @@
         .methods(boost::beast::http::verb::get)(std::bind_front(
             handleSystemCollectionResetActionGet, std::ref(app)));
 
-<<<<<<< HEAD
     BMCWEB_ROUTE(app, "/redfish/v1/Systems/" PLATFORMSYSTEMID "/Settings/")
         .privileges(redfish::privileges::getComputerSystem)
         .methods(boost::beast::http::verb::get)(
@@ -4638,59 +4545,5 @@
         .privileges(redfish::privileges::patchComputerSystem)
         .methods(boost::beast::http::verb::patch)(
             std::bind_front(handleComputerSystemSettingsPatch, std::ref(app)));
-=======
-            asyncResp->res.addHeader(
-                boost::beast::http::field::link,
-                "</redfish/v1/JsonSchemas/ActionInfo/ActionInfo.json>; rel=describedby");
-
-            asyncResp->res.jsonValue["@odata.id"] =
-                "/redfish/v1/Systems/" PLATFORMSYSTEMID "/ResetActionInfo";
-            asyncResp->res.jsonValue["@odata.type"] =
-                "#ActionInfo.v1_1_2.ActionInfo";
-            asyncResp->res.jsonValue["Name"] = "Reset Action Info";
-            asyncResp->res.jsonValue["Id"] = "ResetActionInfo";
-
-            nlohmann::json::array_t parameters;
-            nlohmann::json::object_t parameter;
-
-            parameter["Name"] = "ResetType";
-            parameter["Required"] = true;
-            parameter["DataType"] = "String";
-            nlohmann::json::array_t allowableValues;
-            allowableValues.emplace_back("On");
-            allowableValues.emplace_back("ForceOff");
-            allowableValues.emplace_back("ForceOn");
-            allowableValues.emplace_back("ForceRestart");
-            allowableValues.emplace_back("GracefulRestart");
-            allowableValues.emplace_back("GracefulShutdown");
-            allowableValues.emplace_back("PowerCycle");
-            parameter["AllowableValues"] = std::move(allowableValues);
-            parameters.emplace_back(std::move(parameter));
-
-            asyncResp->res.jsonValue["Parameters"] = std::move(parameters);
-
-            crow::connections::systemBus->async_method_call(
-                [asyncResp](
-                const boost::system::error_code& ec,
-                const std::variant<bool>& resp) {
-                    if (ec)
-                    {
-                        BMCWEB_LOG_DEBUG << "DBUS response error " << ec;
-                        return;
-                    }
-
-                    bool enabledNmi = std::get<bool>(resp);
-                    if (enabledNmi == true)
-                    {
-                        asyncResp->res.jsonValue["Parameters"][0]["AllowableValues"].emplace_back("Nmi");
-                    }
-            },
-            "xyz.openbmc_project.Settings",
-            "/xyz/openbmc_project/Control/ChassisCapabilities",
-            "org.freedesktop.DBus.Properties", "Get",
-            "xyz.openbmc_project.Control.ChassisCapabilities",
-            "ChassisNMIEnabled");
-        });
->>>>>>> 4697e0bc
 }
 } // namespace redfish