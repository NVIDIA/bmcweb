/*
// Copyright (c) 2018 Intel Corporation
//
// Licensed under the Apache License, Version 2.0 (the "License");
// you may not use this file except in compliance with the License.
// You may obtain a copy of the License at
//
//      http://www.apache.org/licenses/LICENSE-2.0
//
// Unless required by applicable law or agreed to in writing, software
// distributed under the License is distributed on an "AS IS" BASIS,
// WITHOUT WARRANTIES OR CONDITIONS OF ANY KIND, either express or implied.
// See the License for the specific language governing permissions and
// limitations under the License.
*/
#pragma once

#include "bmcweb_config.h"

#include "debug_policy.hpp"
#include "app.hpp"
#include "dbus_singleton.hpp"
#include "dbus_utility.hpp"
#include "generated/enums/computer_system.hpp"
#include "health.hpp"
#include "hypervisor_system.hpp"
#include "led.hpp"
#include "query.hpp"
#include "redfish_util.hpp"
#include "registries/privilege_registry.hpp"
#include "utils/dbus_utils.hpp"
#include "utils/json_utils.hpp"
#include "utils/pcie_util.hpp"
#include "utils/sw_utils.hpp"
#include "utils/time_utils.hpp"

#include <boost/asio/error.hpp>
#include <boost/container/flat_map.hpp>
#include <boost/system/error_code.hpp>
#include <boost/url/format.hpp>
#include <sdbusplus/asio/property.hpp>
#include <sdbusplus/message.hpp>
#include <sdbusplus/unpack_properties.hpp>
#include <utils/privilege_utils.hpp>
#include <utils/sw_utils.hpp>
#include <utils/istmode_utils.hpp>

#include <array>
#include <string_view>
#include <variant>

namespace redfish
{
const std::string& entityMangerService = "xyz.openbmc_project.EntityManager";
const std::string& card1Path =
    "/xyz/openbmc_project/inventory/system/board/Card1";
const std::string& settingsService = "xyz.openbmc_project.Settings";
const std::string& host0BootPath = "/xyz/openbmc_project/control/host0/boot";

const static std::array<std::pair<std::string_view, std::string_view>, 2>
    protocolToDBusForSystems{
        {{"SSH", "obmc-console-ssh"}, {"IPMI", "phosphor-ipmi-net"}}};

/**
 * @brief Updates the Functional State of DIMMs
 *
 * @param[in] asyncResp Shared pointer for completing asynchronous calls
 * @param[in] dimmState Dimm's Functional state, true/false
 *
 * @return None.
 */
inline void
    updateDimmProperties(const std::shared_ptr<bmcweb::AsyncResp>& asyncResp,
                         bool isDimmFunctional)
{
    BMCWEB_LOG_DEBUG("Dimm Functional: {}", isDimmFunctional);

    // Set it as Enabled if at least one DIMM is functional
    // Update STATE only if previous State was DISABLED and current Dimm is
    // ENABLED.
    const nlohmann::json& prevMemSummary =
        asyncResp->res.jsonValue["MemorySummary"]["Status"]["State"];
    if (prevMemSummary == "Disabled")
    {
        if (isDimmFunctional)
        {
            asyncResp->res.jsonValue["MemorySummary"]["Status"]["State"] =
                "Enabled";
        }
    }
}

/*
 * @brief Update "ProcessorSummary" "Status" "State" based on
 *        CPU Functional State
 *
 * @param[in] asyncResp Shared pointer for completing asynchronous calls
 * @param[in] cpuFunctionalState is CPU functional true/false
 *
 * @return None.
 */
inline void modifyCpuFunctionalState(
    const std::shared_ptr<bmcweb::AsyncResp>& asyncResp, bool isCpuFunctional)
{
    BMCWEB_LOG_DEBUG("Cpu Functional: {}", isCpuFunctional);

    const nlohmann::json& prevProcState =
        asyncResp->res.jsonValue["ProcessorSummary"]["Status"]["State"];

    // Set it as Enabled if at least one CPU is functional
    // Update STATE only if previous State was Non_Functional and current CPU is
    // Functional.
    if (prevProcState == "Disabled")
    {
        if (isCpuFunctional)
        {
            asyncResp->res.jsonValue["ProcessorSummary"]["Status"]["State"] =
                "Enabled";
        }
    }
}

/*
 * @brief Update "ProcessorSummary" "Count" based on Cpu PresenceState
 *
 * @param[in] asyncResp Shared pointer for completing asynchronous calls
 * @param[in] cpuPresenceState CPU present or not
 *
 * @return None.
 */
inline void
    modifyCpuPresenceState(const std::shared_ptr<bmcweb::AsyncResp>& asyncResp,
                           bool isCpuPresent)
{
    BMCWEB_LOG_DEBUG("Cpu Present: {}", isCpuPresent);

    if (isCpuPresent)
    {
        nlohmann::json& procCount =
            asyncResp->res.jsonValue["ProcessorSummary"]["Count"];
        auto* procCountPtr =
            procCount.get_ptr<nlohmann::json::number_integer_t*>();
        if (procCountPtr != nullptr)
        {
            // shouldn't be possible to be nullptr
            *procCountPtr += 1;
        }
    }
}

inline void getProcessorProperties(
    const std::shared_ptr<bmcweb::AsyncResp>& asyncResp,
    const std::vector<std::pair<std::string, dbus::utility::DbusVariantType>>&
        properties)
{
    BMCWEB_LOG_DEBUG("Got {} Cpu properties.", properties.size());

    // TODO: Get Model

    const uint16_t* coreCount = nullptr;

    const bool success = sdbusplus::unpackPropertiesNoThrow(
        dbus_utils::UnpackErrorPrinter(), properties, "CoreCount", coreCount);

    if (!success)
    {
        messages::internalError(asyncResp->res);
        return;
    }

    if (coreCount != nullptr)
    {
        nlohmann::json& coreCountJson =
            asyncResp->res.jsonValue["ProcessorSummary"]["CoreCount"];
        uint64_t* coreCountJsonPtr = coreCountJson.get_ptr<uint64_t*>();

        if (coreCountJsonPtr == nullptr)
        {
            coreCountJson = *coreCount;
        }
        else
        {
            *coreCountJsonPtr += *coreCount;
        }
    }
}

/*
 * @brief Get ProcessorSummary fields
 *
 * @param[in] asyncResp Shared pointer for completing asynchronous calls
 * @param[in] service dbus service for Cpu Information
 * @param[in] path dbus path for Cpu
 *
 * @return None.
 */
inline void
    getProcessorSummary(const std::shared_ptr<bmcweb::AsyncResp>& asyncResp,
                        const std::string& service, const std::string& path)
{
    auto getCpuPresenceState = [asyncResp](const boost::system::error_code& ec3,
                                           const bool cpuPresenceCheck) {
        if (ec3)
        {
            BMCWEB_LOG_ERROR("DBUS response error {}", ec3);
            return;
        }
        modifyCpuPresenceState(asyncResp, cpuPresenceCheck);
    };

    // Get the Presence of CPU
    sdbusplus::asio::getProperty<bool>(
        *crow::connections::systemBus, service, path,
        "xyz.openbmc_project.Inventory.Item", "Present",
        std::move(getCpuPresenceState));

    if constexpr (bmcwebEnableProcMemStatus)
    {
        auto getCpuFunctionalState =
            [asyncResp](const boost::system::error_code& ec3,
                        const bool cpuFunctionalCheck) {
            if (ec3)
            {
                BMCWEB_LOG_ERROR("DBUS response error {}", ec3);
                return;
            }
            modifyCpuFunctionalState(asyncResp, cpuFunctionalCheck);
        };

        // Get the Functional State
        sdbusplus::asio::getProperty<bool>(
            *crow::connections::systemBus, service, path,
            "xyz.openbmc_project.State.Decorator.OperationalStatus",
            "Functional", std::move(getCpuFunctionalState));
    }

    sdbusplus::asio::getAllProperties(
        *crow::connections::systemBus, service, path,
        "xyz.openbmc_project.Inventory.Item.Cpu",
        [asyncResp, service,
         path](const boost::system::error_code& ec2,
               const dbus::utility::DBusPropertiesMap& properties) {
        if (ec2)
        {
            BMCWEB_LOG_ERROR("DBUS response error {}", ec2);
            messages::internalError(asyncResp->res);
            return;
        }
        getProcessorProperties(asyncResp, properties);
        });
}

/*
 * @brief processMemoryProperties fields
 *
 * @param[in] asyncResp Shared pointer for completing asynchronous calls
 * @param[in] service dbus service for memory Information
 * @param[in] path dbus path for Memory
 * @param[in] DBUS properties for memory
 *
 * @return None.
 */
inline void
    processMemoryProperties(const std::shared_ptr<bmcweb::AsyncResp>& asyncResp,
                            [[maybe_unused]] const std::string& service,
                            [[maybe_unused]] const std::string& path,
                            const dbus::utility::DBusPropertiesMap& properties)
{
    BMCWEB_LOG_DEBUG("Got {} Dimm properties.", properties.size());

    if (properties.empty())
    {
        if constexpr (bmcwebEnableProcMemStatus)
        {
            sdbusplus::asio::getProperty<bool>(
                *crow::connections::systemBus, service, path,
                "xyz.openbmc_project.State."
                "Decorator.OperationalStatus",
                "Functional",
                [asyncResp](const boost::system::error_code& ec3,
                            bool dimmState) {
                if (ec3)
                {
                    BMCWEB_LOG_ERROR("DBUS response error {}", ec3);
                    return;
                }
                updateDimmProperties(asyncResp, dimmState);
                });
        }
        return;
    }

    const size_t* memorySizeInKB = nullptr;

    const bool success = sdbusplus::unpackPropertiesNoThrow(
        dbus_utils::UnpackErrorPrinter(), properties, "MemorySizeInKB",
        memorySizeInKB);

    if (!success)
    {
        messages::internalError(asyncResp->res);
        return;
    }

    if (memorySizeInKB != nullptr)
    {
        nlohmann::json& totalMemory =
            asyncResp->res.jsonValue["MemorySummary"]["TotalSystemMemoryGiB"];
        const double* preValue = totalMemory.get_ptr<const double*>();
        if (preValue == nullptr)
        {
            asyncResp->res.jsonValue["MemorySummary"]["TotalSystemMemoryGiB"] =
                static_cast<int>(*memorySizeInKB) / (1024 * 1024);
        }
        else
        {
            asyncResp->res.jsonValue["MemorySummary"]["TotalSystemMemoryGiB"] =
                static_cast<int>(*memorySizeInKB) / (1024 * 1024) +
                static_cast<int>(*preValue);
        }
        if constexpr (bmcwebEnableProcMemStatus)
        {
            asyncResp->res.jsonValue["MemorySummary"]["Status"]["State"] =
                "Enabled";
        }
    }
    else
    {
        asyncResp->res.jsonValue["MemorySummary"]["TotalSystemMemoryGiB"] = 0;
    }
}

/*
 * @brief Get getMemorySummary fields
 *
 * @param[in] asyncResp Shared pointer for completing asynchronous calls
 * @param[in] service dbus service for memory Information
 * @param[in] path dbus path for memory
 *
 * @return None.
 */
inline void
    getMemorySummary(const std::shared_ptr<bmcweb::AsyncResp>& asyncResp,
                     const std::string& service, const std::string& path)
{
    sdbusplus::asio::getAllProperties(
        *crow::connections::systemBus, service, path,
        "xyz.openbmc_project.Inventory.Item.Dimm",
        [asyncResp, service,
         path](const boost::system::error_code& ec2,
               const dbus::utility::DBusPropertiesMap& properties) {
        if (ec2)
        {
            BMCWEB_LOG_ERROR("DBUS response error {}", ec2);
            messages::internalError(asyncResp->res);
            return;
        }
        processMemoryProperties(asyncResp, service, path, properties);
        });
}

/*
 * @brief Retrieves computer system properties over dbus
 *
 * @param[in] asyncResp Shared pointer for completing asynchronous calls
 * @param[in] systemHealth  Shared HealthPopulate pointer
 *
 * @return None.
 */
inline void
    getComputerSystem(const std::shared_ptr<bmcweb::AsyncResp>& asyncResp,
                      const std::shared_ptr<HealthPopulate>& systemHealth)
{
    BMCWEB_LOG_DEBUG("Get available system components.");
    constexpr std::array<std::string_view, 5> interfaces = {
        "xyz.openbmc_project.Inventory.Decorator.Asset",
        "xyz.openbmc_project.Inventory.Item.Cpu",
        "xyz.openbmc_project.Inventory.Item.Dimm",
        "xyz.openbmc_project.Inventory.Item.System",
        "xyz.openbmc_project.Common.UUID",
    };
    dbus::utility::getSubTree(
        "/xyz/openbmc_project/inventory", 0, interfaces,
        [asyncResp,
         systemHealth](const boost::system::error_code& ec,
                       const dbus::utility::MapperGetSubTreeResponse& subtree) {
        if (ec)
        {
            BMCWEB_LOG_ERROR("DBUS response error {}", ec);
            messages::internalError(asyncResp->res);
            return;
        }
        // Iterate over all retrieved ObjectPaths.
        for (const std::pair<
                 std::string,
                 std::vector<std::pair<std::string, std::vector<std::string>>>>&
                 object : subtree)
        {
            const std::string& path = object.first;
            BMCWEB_LOG_DEBUG("Got path: {}", path);
            const std::vector<std::pair<std::string, std::vector<std::string>>>&
                connectionNames = object.second;
            if (connectionNames.empty())
            {
                BMCWEB_LOG_ERROR("getComputerSystem DBUS response error");
                return;
            }

            std::shared_ptr<HealthPopulate> memoryHealth = nullptr;
            std::shared_ptr<HealthPopulate> cpuHealth = nullptr;

            if constexpr (bmcwebEnableProcMemStatus)
            {
                memoryHealth = std::make_shared<HealthPopulate>(
                    asyncResp, "/MemorySummary/Status"_json_pointer);
                systemHealth->children.emplace_back(memoryHealth);

                if constexpr (bmcwebEnableHealthPopulate)
                {
                    cpuHealth = std::make_shared<HealthPopulate>(
                        asyncResp, "/ProcessorSummary/Status"_json_pointer);

                    systemHealth->children.emplace_back(cpuHealth);
                }
            }

            // This is not system, so check if it's cpu, dimm, UUID or
            // BiosVer
            for (const auto& connection : connectionNames)
            {
                for (const auto& interfaceName : connection.second)
                {
                    if (interfaceName ==
                        "xyz.openbmc_project.Inventory.Item.Dimm")
                    {
                        BMCWEB_LOG_DEBUG("Found Dimm, now get its properties.");

                        getMemorySummary(asyncResp, connection.first, path);

                        if constexpr (bmcwebEnableProcMemStatus)
                        {
                            memoryHealth->inventory.emplace_back(path);
                        }
                    }
                    else if (interfaceName ==
                             "xyz.openbmc_project.Inventory.Item.Cpu")
                    {
                        BMCWEB_LOG_DEBUG("Found Cpu, now get its properties.");

                        getProcessorSummary(asyncResp, connection.first, path);

                        if constexpr (bmcwebEnableProcMemStatus)
                        {
                            cpuHealth->inventory.emplace_back(path);
                        }
                    }
                    else if (interfaceName == "xyz.openbmc_project.Common.UUID")
                    {
                        BMCWEB_LOG_DEBUG("Found UUID, now get its properties.");

                        sdbusplus::asio::getAllProperties(
                            *crow::connections::systemBus, connection.first,
                            path, "xyz.openbmc_project.Common.UUID",
                            [asyncResp](const boost::system::error_code& ec3,
                                        const dbus::utility::DBusPropertiesMap&
                                            properties) {
                            if (ec3)
                            {
                                BMCWEB_LOG_ERROR("DBUS response error {}", ec3);
                                messages::internalError(asyncResp->res);
                                return;
                            }
                            BMCWEB_LOG_DEBUG("Got {} UUID properties.", properties.size());

                            const std::string* uUID = nullptr;

                            const bool success =
                                sdbusplus::unpackPropertiesNoThrow(
                                    dbus_utils::UnpackErrorPrinter(),
                                    properties, "UUID", uUID);

                            if (!success)
                            {
                                messages::internalError(asyncResp->res);
                                return;
                            }

                            if (uUID != nullptr)
                            {
                                std::string valueStr = *uUID;
                                if (valueStr.size() == 32)
                                {
                                    valueStr.insert(8, 1, '-');
                                    valueStr.insert(13, 1, '-');
                                    valueStr.insert(18, 1, '-');
                                    valueStr.insert(23, 1, '-');
                                }
                                BMCWEB_LOG_DEBUG("UUID = {}", valueStr);
                                asyncResp->res.jsonValue["UUID"] = valueStr;
                            }
#ifdef BMCWEB_ENABLE_BIOS
                            // UUID from smbios if exist
                            sw_util::getSwBIOSUUID(asyncResp);
#endif                            
                        });
                    }
                    else if (interfaceName ==
                             "xyz.openbmc_project.Inventory.Item.System")
                    {
                        sdbusplus::asio::getAllProperties(
                            *crow::connections::systemBus, connection.first,
                            path,
                            "xyz.openbmc_project.Inventory.Decorator.Asset",
                            [asyncResp](const boost::system::error_code& ec2,
                                        const dbus::utility::DBusPropertiesMap&
                                            propertiesList) {
                            if (ec2)
                            {
                                // doesn't have to include this
                                // interface
                                return;
                            }
                            BMCWEB_LOG_DEBUG("Got {} properties for system", propertiesList.size());

                            const std::string* partNumber = nullptr;
                            const std::string* serialNumber = nullptr;
                            const std::string* manufacturer = nullptr;
                            const std::string* model = nullptr;
                            const std::string* subModel = nullptr;

                            const bool success =
                                sdbusplus::unpackPropertiesNoThrow(
                                    dbus_utils::UnpackErrorPrinter(),
                                    propertiesList, "PartNumber", partNumber,
                                    "SerialNumber", serialNumber,
                                    "Manufacturer", manufacturer, "Model",
                                    model, "SubModel", subModel);

                            if (!success)
                            {
                                messages::internalError(asyncResp->res);
                                return;
                            }

                            if (partNumber != nullptr)
                            {
                                asyncResp->res.jsonValue["PartNumber"] =
                                    *partNumber;
                            }

                            if (serialNumber != nullptr)
                            {
                                asyncResp->res.jsonValue["SerialNumber"] =
                                    *serialNumber;
                            }

                            if (manufacturer != nullptr)
                            {
                                asyncResp->res.jsonValue["Manufacturer"] =
                                    *manufacturer;
                            }

                            if (model != nullptr)
                            {
                                asyncResp->res.jsonValue["Model"] = *model;
                            }
                            else
                            {
                                // Schema defaults for interop validator
                                asyncResp->res.jsonValue["Model"] = "";
                            }

                            if (subModel != nullptr)
                            {
                                asyncResp->res.jsonValue["SubModel"] =
                                    *subModel;
                            }

                            // Schema defaults for interop validator
                            asyncResp->res.jsonValue["BiosVersion"] = "";
                            asyncResp->res.jsonValue["AssetTag"] = "";

#ifdef BMCWEB_ENABLE_BIOS
                            // Grab the bios version
                            sw_util::populateSoftwareInformation(
                                asyncResp, sw_util::biosPurpose, "BiosVersion",
                                false);
#endif
                        });

                        sdbusplus::asio::getProperty<std::string>(
                            *crow::connections::systemBus, connection.first,
                            path,
                            "xyz.openbmc_project.Inventory.Decorator."
                            "AssetTag",
                            "AssetTag",
                            [asyncResp](const boost::system::error_code& ec2,
                                        const std::string& value) {
                            if (ec2)
                            {
                                // doesn't have to include this
                                // interface
                                return;
                            }

                            asyncResp->res.jsonValue["AssetTag"] = value;
                            });
                    }
                }
            }
        }
        });
}

/**
 * @brief Retrieves host state properties over dbus
 *
 * @param[in] asyncResp     Shared pointer for completing asynchronous calls.
 *
 * @return None.
 */
inline void getHostState(const std::shared_ptr<bmcweb::AsyncResp>& asyncResp)
{
    BMCWEB_LOG_DEBUG("Get host information.");
    sdbusplus::asio::getProperty<std::string>(
        *crow::connections::systemBus, "xyz.openbmc_project.State.Host",
        "/xyz/openbmc_project/state/host0", "xyz.openbmc_project.State.Host",
        "CurrentHostState",
        [asyncResp](const boost::system::error_code& ec,
                    const std::string& hostState) {
        if (ec)
        {
            if (ec == boost::system::errc::host_unreachable)
            {
                // Service not available, no error, just don't return
                // host state info
                BMCWEB_LOG_DEBUG("Service not available {}", ec);
                return;
            }
            BMCWEB_LOG_ERROR("DBUS response error {}", ec);
            messages::internalError(asyncResp->res);
            return;
        }

        BMCWEB_LOG_DEBUG("Host state: {}", hostState);
        // Verify Host State
        if (hostState == "xyz.openbmc_project.State.Host.HostState.Running")
        {
            asyncResp->res.jsonValue["PowerState"] = "On";
            asyncResp->res.jsonValue["Status"]["State"] = "Enabled";
        }
        else if (hostState ==
                 "xyz.openbmc_project.State.Host.HostState.Quiesced")
        {
            asyncResp->res.jsonValue["PowerState"] = "On";
            asyncResp->res.jsonValue["Status"]["State"] = "Quiesced";
        }
        else if (hostState ==
                 "xyz.openbmc_project.State.Host.HostState.DiagnosticMode")
        {
            asyncResp->res.jsonValue["PowerState"] = "On";
            asyncResp->res.jsonValue["Status"]["State"] = "InTest";
        }
        else if (
            hostState ==
            "xyz.openbmc_project.State.Host.HostState.TransitioningToRunning")
        {
            asyncResp->res.jsonValue["PowerState"] = "PoweringOn";
            asyncResp->res.jsonValue["Status"]["State"] = "Starting";
        }
        else if (hostState ==
                 "xyz.openbmc_project.State.Host.HostState.TransitioningToOff")
        {
            asyncResp->res.jsonValue["PowerState"] = "PoweringOff";
            asyncResp->res.jsonValue["Status"]["State"] = "Disabled";
        }
        else if (hostState ==
                 "xyz.openbmc_project.State.Host.HostState.Standby")
        {
            asyncResp->res.jsonValue["PowerState"] = "Paused";
            asyncResp->res.jsonValue["Status"]["State"] = "StandbyOffline";
        }
        else
        {
            asyncResp->res.jsonValue["PowerState"] = "Off";
            asyncResp->res.jsonValue["Status"]["State"] = "Disabled";
        }
    });
}

/**
 * @brief Translates boot source DBUS property value to redfish.
 *
 * @param[in] dbusSource    The boot source in DBUS speak.
 *
 * @return Returns as a string, the boot source in Redfish terms. If translation
 * cannot be done, returns an empty string.
 */
inline std::string dbusToRfBootSource(const std::string& dbusSource)
{
    if (dbusSource == "xyz.openbmc_project.Control.Boot.Source.Sources.Default")
    {
        return "None";
    }
    if (dbusSource == "xyz.openbmc_project.Control.Boot.Source.Sources.Disk")
    {
        return "Hdd";
    }
    if (dbusSource ==
        "xyz.openbmc_project.Control.Boot.Source.Sources.ExternalMedia")
    {
        return "Cd";
    }
    if (dbusSource == "xyz.openbmc_project.Control.Boot.Source.Sources.Network")
    {
        return "Pxe";
    }
    if (dbusSource ==
        "xyz.openbmc_project.Control.Boot.Source.Sources.RemovableMedia")
    {
        return "Usb";
    }
    if (dbusSource ==
        "xyz.openbmc_project.Control.Boot.Source.Sources.RemovableMedia")
    {
        return "Usb";
    }
    if (dbusSource ==
        "xyz.openbmc_project.Control.Boot.Source.Sources.RemovableMedia")
    {
        return "Usb";
    }
    if (dbusSource == "xyz.openbmc_project.Control.Boot.Source.Sources.HTTP")
    {
        return "UefiHttp";
    }
    if (dbusSource ==
        "xyz.openbmc_project.Control.Boot.Source.Sources.UefiShell")
    {
        return "UefiShell";
    }
    if (dbusSource ==
        "xyz.openbmc_project.Control.Boot.Source.Sources.UefiDevicePath")
    {
        return "UefiTarget";
    }
    if (dbusSource ==
        "xyz.openbmc_project.Control.Boot.Source.Sources.UefiBootOption")
    {
        return "UefiBootNext";
    }
    return "";
}

/**
 * @brief Translates boot type DBUS property value to redfish.
 *
 * @param[in] dbusType    The boot type in DBUS speak.
 *
 * @return Returns as a string, the boot type in Redfish terms. If translation
 * cannot be done, returns an empty string.
 */
inline std::string dbusToRfBootType(const std::string& dbusType)
{
    if (dbusType == "xyz.openbmc_project.Control.Boot.Type.Types.Legacy")
    {
        return "Legacy";
    }
    if (dbusType == "xyz.openbmc_project.Control.Boot.Type.Types.EFI")
    {
        return "UEFI";
    }
    return "";
}

/**
 * @brief Translates boot mode DBUS property value to redfish.
 *
 * @param[in] dbusMode    The boot mode in DBUS speak.
 *
 * @return Returns as a string, the boot mode in Redfish terms. If translation
 * cannot be done, returns an empty string.
 */
inline std::string dbusToRfBootMode(const std::string& dbusMode)
{
    if (dbusMode == "xyz.openbmc_project.Control.Boot.Mode.Modes.Regular")
    {
        return "None";
    }
    if (dbusMode == "xyz.openbmc_project.Control.Boot.Mode.Modes.Safe")
    {
        return "Diags";
    }
    if (dbusMode == "xyz.openbmc_project.Control.Boot.Mode.Modes.Setup")
    {
        return "BiosSetup";
    }
    return "";
}

/**
 * @brief Translates boot progress DBUS property value to redfish.
 *
 * @param[in] dbusBootProgress    The boot progress in DBUS speak.
 *
 * @return Returns as a string, the boot progress in Redfish terms. If
 *         translation cannot be done, returns "None".
 */
inline std::string
    dbusToRfBootProgress(const std::shared_ptr<bmcweb::AsyncResp>& aResp,
                         const std::string& dbusBootProgress)
{
    // Now convert the D-Bus BootProgress to the appropriate Redfish
    // enum
    std::string rfBpLastState = "None";
    if (dbusBootProgress == "xyz.openbmc_project.State.Boot.Progress."
                            "ProgressStages.Unspecified")
    {
        rfBpLastState = "None";
    }
    else if (dbusBootProgress ==
             "xyz.openbmc_project.State.Boot.Progress.ProgressStages."
             "PrimaryProcInit")
    {
        rfBpLastState = "PrimaryProcessorInitializationStarted";
    }
    else if (dbusBootProgress ==
             "xyz.openbmc_project.State.Boot.Progress.ProgressStages."
             "BusInit")
    {
        rfBpLastState = "BusInitializationStarted";
    }
    else if (dbusBootProgress ==
             "xyz.openbmc_project.State.Boot.Progress.ProgressStages."
             "MemoryInit")
    {
        rfBpLastState = "MemoryInitializationStarted";
    }
    else if (dbusBootProgress ==
             "xyz.openbmc_project.State.Boot.Progress.ProgressStages."
             "SecondaryProcInit")
    {
        rfBpLastState = "SecondaryProcessorInitializationStarted";
    }
    else if (dbusBootProgress ==
             "xyz.openbmc_project.State.Boot.Progress.ProgressStages."
             "PCIInit")
    {
        rfBpLastState = "PCIResourceConfigStarted";
    }
    else if (dbusBootProgress ==
             "xyz.openbmc_project.State.Boot.Progress.ProgressStages."
             "SystemSetup")
    {
        rfBpLastState = "SetupEntered";
    }
    else if (dbusBootProgress ==
             "xyz.openbmc_project.State.Boot.Progress.ProgressStages."
             "SystemInitComplete")
    {
        rfBpLastState = "SystemHardwareInitializationComplete";
    }
    else if (dbusBootProgress ==
             "xyz.openbmc_project.State.Boot.Progress.ProgressStages."
             "OSStart")
    {
        rfBpLastState = "OSBootStarted";
    }
    else if (dbusBootProgress ==
             "xyz.openbmc_project.State.Boot.Progress.ProgressStages."
             "OSRunning")
    {
        rfBpLastState = "OSRunning";
    }
    else if (dbusBootProgress ==
             "xyz.openbmc_project.State.Boot.Progress.ProgressStages."
             "OEM")
    {
        rfBpLastState = "OEM";
        sdbusplus::asio::getProperty<std::string>(
            *crow::connections::systemBus, "xyz.openbmc_project.State.Host",
            "/xyz/openbmc_project/state/host0",
            "xyz.openbmc_project.State.Boot.Progress", "BootProgressOem",
            [aResp](const boost::system::error_code ec,
                    const std::string& bootProgressoem) {
            if (ec)
            {
                // BootProgressOem is an optional object so just do nothing
                // if not found
                BMCWEB_LOG_DEBUG("DBUS response error {}", ec);
                return;
            }

            aResp->res.jsonValue["BootProgress"]["OemLastState"] =
                bootProgressoem;
        });
    }
    else
    {
        BMCWEB_LOG_DEBUG("Unsupported D-Bus BootProgress {}", dbusBootProgress);
        // Just return the default
    }
    return rfBpLastState;
}

/**
 * @brief Translates boot source from Redfish to the DBus boot paths.
 *
 * @param[in] rfSource    The boot source in Redfish.
 * @param[out] bootSource The DBus source
 * @param[out] bootMode   the DBus boot mode
 *
 * @return Integer error code.
 */
inline int
    assignBootParameters(const std::shared_ptr<bmcweb::AsyncResp>& asyncResp,
                         const std::string& rfSource, std::string& bootSource,
                         std::string& bootMode)
{
    bootSource = "xyz.openbmc_project.Control.Boot.Source.Sources.Default";
    bootMode = "xyz.openbmc_project.Control.Boot.Mode.Modes.Regular";

    if (rfSource == "None")
    {
        return 0;
    }
    if (rfSource == "Pxe")
    {
        bootSource = "xyz.openbmc_project.Control.Boot.Source.Sources.Network";
    }
    else if (rfSource == "Hdd")
    {
        bootSource = "xyz.openbmc_project.Control.Boot.Source.Sources.Disk";
    }
    else if (rfSource == "Diags")
    {
        bootMode = "xyz.openbmc_project.Control.Boot.Mode.Modes.Safe";
    }
    else if (rfSource == "Cd")
    {
        bootSource =
            "xyz.openbmc_project.Control.Boot.Source.Sources.ExternalMedia";
    }
    else if (rfSource == "BiosSetup")
    {
        bootMode = "xyz.openbmc_project.Control.Boot.Mode.Modes.Setup";
    }
    else if (rfSource == "Usb")
    {
        bootSource =
            "xyz.openbmc_project.Control.Boot.Source.Sources.RemovableMedia";
    }
    else if (rfSource == "UefiHttp")
    {
        bootSource = "xyz.openbmc_project.Control.Boot.Source.Sources.HTTP";
    }
    else if (rfSource == "UefiShell")
    {
        bootSource =
            "xyz.openbmc_project.Control.Boot.Source.Sources.UefiShell";
    }
    else if (rfSource == "UefiTarget")
    {
        bootSource =
            "xyz.openbmc_project.Control.Boot.Source.Sources.UefiDevicePath";
    }
    else if (rfSource == "UefiBootNext")
    {
        bootSource =
            "xyz.openbmc_project.Control.Boot.Source.Sources.UefiBootOption";
    }
    else
    {
        BMCWEB_LOG_DEBUG( "Invalid property value for BootSourceOverrideTarget: {}", bootSource);
        messages::propertyValueNotInList(asyncResp->res, rfSource,
                                         "BootSourceTargetOverride");
        return -1;
    }
    return 0;
}

/**
 * @brief Retrieves boot progress of the system
 *
 * @param[in] asyncResp  Shared pointer for generating response message.
 *
 * @return None.
 */
inline void getBootProgress(const std::shared_ptr<bmcweb::AsyncResp>& asyncResp)
{
    sdbusplus::asio::getProperty<std::string>(
        *crow::connections::systemBus, "xyz.openbmc_project.State.Host",
        "/xyz/openbmc_project/state/host0",
        "xyz.openbmc_project.State.Boot.Progress", "BootProgress",
        [asyncResp](const boost::system::error_code& ec,
                    const std::string& bootProgressStr) {
        if (ec)
        {
            // BootProgress is an optional object so just do nothing if
            // not found
            BMCWEB_LOG_DEBUG("DBUS response error {}", ec);
            return;
        }

        BMCWEB_LOG_DEBUG("Boot Progress: {}", bootProgressStr);

        asyncResp->res.jsonValue["BootProgress"]["LastState"] =
            dbusToRfBootProgress(asyncResp, bootProgressStr);
        });
}

/**
 * @brief Retrieves boot progress Last Update of the system
 *
 * @param[in] asyncResp  Shared pointer for generating response message.
 *
 * @return None.
 */
inline void getBootProgressLastStateTime(
    const std::shared_ptr<bmcweb::AsyncResp>& asyncResp)
{
    sdbusplus::asio::getProperty<uint64_t>(
        *crow::connections::systemBus, "xyz.openbmc_project.State.Host",
        "/xyz/openbmc_project/state/host0",
        "xyz.openbmc_project.State.Boot.Progress", "BootProgressLastUpdate",
        [asyncResp](const boost::system::error_code& ec,
                    const uint64_t lastStateTime) {
        if (ec)
        {
            BMCWEB_LOG_DEBUG("D-BUS response error {}", ec);
            return;
        }

        // BootProgressLastUpdate is the last time the BootProgress property
        // was updated. The time is the Epoch time, number of microseconds
        // since 1 Jan 1970 00::00::00 UTC."
        // https://github.com/openbmc/phosphor-dbus-interfaces/blob/master/
        // yaml/xyz/openbmc_project/State/Boot/Progress.interface.yaml#L11

        // Convert to ISO 8601 standard
        asyncResp->res.jsonValue["BootProgress"]["LastStateTime"] =
            redfish::time_utils::getDateTimeUintUs(lastStateTime);
    });
}

/**
 * @brief Retrieves boot override type over DBUS and fills out the response
 *
 * @param[in] asyncResp         Shared pointer for generating response message.
 *
 * @return None.
 */

inline void
    getBootOverrideType(const std::shared_ptr<bmcweb::AsyncResp>& asyncResp, bool isSettingsUrl = false)
{
    sdbusplus::asio::getProperty<std::string>(
        *crow::connections::systemBus, "xyz.openbmc_project.Settings",
        "/xyz/openbmc_project/control/host0/boot",
        "xyz.openbmc_project.Control.Boot.Type", "BootType",
        [asyncResp, isSettingsUrl](const boost::system::error_code& ec,
                    const std::string& bootType) {
        if (ec)
        {
            // not an error, don't have to have the interface
            return;
        }

        BMCWEB_LOG_DEBUG("Boot type: {}", bootType);
        if (!isSettingsUrl)
        {
        asyncResp->res
            .jsonValue["Boot"]
                      ["BootSourceOverrideMode@Redfish.AllowableValues"] =
            nlohmann::json::array_t({"Legacy", "UEFI"});
        }

        auto rfType = dbusToRfBootType(bootType);
        if (rfType.empty())
        {
            messages::internalError(asyncResp->res);
            return;
        }

        asyncResp->res.jsonValue["Boot"]["BootSourceOverrideMode"] = rfType;
        });
}

/**
 * @brief Retrieves boot override mode over DBUS and fills out the response
 *
 * @param[in] asyncResp         Shared pointer for generating response message.
 *
 * @return None.
 */

inline void
    getBootOverrideMode(const std::shared_ptr<bmcweb::AsyncResp>& asyncResp)
{
    sdbusplus::asio::getProperty<std::string>(
        *crow::connections::systemBus, "xyz.openbmc_project.Settings",
        "/xyz/openbmc_project/control/host0/boot",
        "xyz.openbmc_project.Control.Boot.Mode", "BootMode",
        [asyncResp](const boost::system::error_code& ec,
                    const std::string& bootModeStr) {
        if (ec)
        {
            BMCWEB_LOG_ERROR("DBUS response error {}", ec);
            messages::internalError(asyncResp->res);
            return;
        }

        BMCWEB_LOG_DEBUG("Boot mode: {}", bootModeStr);

        if (bootModeStr !=
            "xyz.openbmc_project.Control.Boot.Mode.Modes.Regular")
        {
            auto rfMode = dbusToRfBootMode(bootModeStr);
            if (!rfMode.empty())
            {
                asyncResp->res.jsonValue["Boot"]["BootSourceOverrideTarget"] =
                    rfMode;
            }
        }
    });
}

/**
 * @brief Retrieves boot override source over DBUS
 *
 * @param[in] asyncResp         Shared pointer for generating response message.
 *
 * @return None.
 */

inline void
    getBootOverrideSource(const std::shared_ptr<bmcweb::AsyncResp>& asyncResp)
{
    sdbusplus::asio::getProperty<std::string>(
        *crow::connections::systemBus, "xyz.openbmc_project.Settings",
        "/xyz/openbmc_project/control/host0/boot",
        "xyz.openbmc_project.Control.Boot.Source", "BootSource",
        [asyncResp](const boost::system::error_code& ec,
                    const std::string& bootSourceStr) {
        if (ec)
        {
            if (ec.value() == boost::asio::error::host_unreachable)
            {
                return;
            }
            BMCWEB_LOG_ERROR("DBUS response error {}", ec);
            messages::internalError(asyncResp->res);
            return;
        }

        BMCWEB_LOG_DEBUG("Boot source: {}", bootSourceStr);

        auto rfSource = dbusToRfBootSource(bootSourceStr);
        if (!rfSource.empty())
        {
            asyncResp->res.jsonValue["Boot"]["BootSourceOverrideTarget"] =
                rfSource;
        }

        // Get BootMode as BootSourceOverrideTarget is constructed
        // from both BootSource and BootMode
        getBootOverrideMode(asyncResp);
        });
}

/**
 * @brief This functions abstracts all the logic behind getting a
 * "BootSourceOverrideEnabled" property from an overall boot override enable
 * state
 *
 * @param[in] asyncResp     Shared pointer for generating response message.
 *
 * @return None.
 */

inline void processBootOverrideEnable(
    const std::shared_ptr<bmcweb::AsyncResp>& asyncResp,
    const bool bootOverrideEnableSetting)
{
    if (!bootOverrideEnableSetting)
    {
        asyncResp->res.jsonValue["Boot"]["BootSourceOverrideEnabled"] =
            "Disabled";
        return;
    }

    // If boot source override is enabled, we need to check 'one_time'
    // property to set a correct value for the "BootSourceOverrideEnabled"
    sdbusplus::asio::getProperty<bool>(
        *crow::connections::systemBus, "xyz.openbmc_project.Settings",
        "/xyz/openbmc_project/control/host0/boot/one_time",
        "xyz.openbmc_project.Object.Enable", "Enabled",
        [asyncResp](const boost::system::error_code& ec, bool oneTimeSetting) {
        if (ec)
        {
            BMCWEB_LOG_ERROR("DBUS response error {}", ec);
            messages::internalError(asyncResp->res);
            return;
        }

        if (oneTimeSetting)
        {
            asyncResp->res.jsonValue["Boot"]["BootSourceOverrideEnabled"] =
                "Once";
        }
        else
        {
            asyncResp->res.jsonValue["Boot"]["BootSourceOverrideEnabled"] =
                "Continuous";
        }
    });
}

/**
 * @brief Retrieves boot override enable over DBUS
 *
 * @param[in] asyncResp     Shared pointer for generating response message.
 *
 * @return None.
 */

inline void
    getBootOverrideEnable(const std::shared_ptr<bmcweb::AsyncResp>& asyncResp)
{
    sdbusplus::asio::getProperty<bool>(
        *crow::connections::systemBus, "xyz.openbmc_project.Settings",
        "/xyz/openbmc_project/control/host0/boot",
        "xyz.openbmc_project.Object.Enable", "Enabled",
        [asyncResp](const boost::system::error_code& ec,
                    const bool bootOverrideEnable) {
        if (ec)
        {
            if (ec.value() == boost::asio::error::host_unreachable)
            {
                return;
            }
            BMCWEB_LOG_ERROR("DBUS response error {}", ec);
            messages::internalError(asyncResp->res);
            return;
        }

        processBootOverrideEnable(asyncResp, bootOverrideEnable);
        });
}

/**
 * @brief Retrieves boot source override properties
 *
 * @param[in] asyncResp     Shared pointer for generating response message.
 *
 * @return None.
 */
inline void
    getBootProperties(const std::shared_ptr<bmcweb::AsyncResp>& asyncResp, bool isSettingsUrl = false)
{
    BMCWEB_LOG_DEBUG("Get boot information.");

    getBootOverrideSource(asyncResp);
    getBootOverrideType(asyncResp, isSettingsUrl);
    getBootOverrideEnable(asyncResp);
}

/**
 * @brief Retrieves the Last Reset Time
 *
 * "Reset" is an overloaded term in Redfish, "Reset" includes power on
 * and power off. Even though this is the "system" Redfish object look at the
 * chassis D-Bus interface for the LastStateChangeTime since this has the
 * last power operation time.
 *
 * @param[in] asyncResp     Shared pointer for generating response message.
 *
 * @return None.
 */
inline void
    getLastResetTime(const std::shared_ptr<bmcweb::AsyncResp>& asyncResp)
{
    BMCWEB_LOG_DEBUG("Getting System Last Reset Time");

    sdbusplus::asio::getProperty<uint64_t>(
        *crow::connections::systemBus, "xyz.openbmc_project.State.Chassis",
        "/xyz/openbmc_project/state/chassis0",
        "xyz.openbmc_project.State.Chassis", "LastStateChangeTime",
        [asyncResp](const boost::system::error_code& ec,
                    uint64_t lastResetTime) {
        if (ec)
        {
            BMCWEB_LOG_DEBUG("D-BUS response error {}", ec);
            return;
        }

        // LastStateChangeTime is epoch time, in milliseconds
        // https://github.com/openbmc/phosphor-dbus-interfaces/blob/33e8e1dd64da53a66e888d33dc82001305cd0bf9/xyz/openbmc_project/State/Chassis.interface.yaml#L19
        uint64_t lastResetTimeStamp = lastResetTime / 1000;

        // Convert to ISO 8601 standard
        asyncResp->res.jsonValue["LastResetTime"] =
            redfish::time_utils::getDateTimeUint(lastResetTimeStamp);
    });
}


/**
 * @brief Retrieves Automatic Retry properties. Known on D-Bus as AutoReboot.
 *
 * @param[in] aResp     Shared pointer for generating response message.
 *
 * @return None.
 */
inline void getAutomaticRetry(const std::shared_ptr<bmcweb::AsyncResp>& aResp,
                              bool isSettingsUrl = false)
{
    BMCWEB_LOG_DEBUG("Get Automatic Retry policy");

    sdbusplus::asio::getProperty<bool>(
        *crow::connections::systemBus, "xyz.openbmc_project.Settings",
        "/xyz/openbmc_project/control/host0/auto_reboot",
        "xyz.openbmc_project.Control.Boot.RebootPolicy", "AutoReboot",
        [aResp, isSettingsUrl](const boost::system::error_code ec, bool autoRebootEnabled) {
            if (ec)
            {
                BMCWEB_LOG_DEBUG("D-BUS response error {}", ec);
                return;
            }

            BMCWEB_LOG_DEBUG("Auto Reboot: {}", autoRebootEnabled);
            if (autoRebootEnabled)
            {
                aResp->res.jsonValue["Boot"]["AutomaticRetryConfig"] =
                    "RetryAttempts";
                if (!isSettingsUrl)
                {
                    // If AutomaticRetry (AutoReboot) is enabled see how many
                    // attempts are left
                    sdbusplus::asio::getProperty<uint32_t>(
                        *crow::connections::systemBus,
                        "xyz.openbmc_project.State.Host",
                        "/xyz/openbmc_project/state/host0",
                        "xyz.openbmc_project.Control.Boot.RebootAttempts",
                        "AttemptsLeft",
                        [aResp](const boost::system::error_code ec2,
                                const uint32_t autoRebootAttemptsLeft) {
                            if (ec2)
                            {
                                BMCWEB_LOG_DEBUG("D-BUS response error {}", ec2);
                                return;
                            }

                            BMCWEB_LOG_DEBUG("Auto Reboot Attempts Left: {}", autoRebootAttemptsLeft);
                                         

                            aResp->res
                                .jsonValue["Boot"]
                                        ["RemainingAutomaticRetryAttempts"] =
                                autoRebootAttemptsLeft;
                        });
                }
            }
            else
            {
                aResp->res.jsonValue["Boot"]["AutomaticRetryConfig"] =
                    "Disabled";
            }

            if (!isSettingsUrl)
            {
                // Not on D-Bus. Hardcoded here:
                // https://github.com/openbmc/phosphor-state-manager/blob/1dbbef42675e94fb1f78edb87d6b11380260535a/meson_options.txt#L71
                aResp->res.jsonValue["Boot"]["AutomaticRetryAttempts"] = 3;

                // "AutomaticRetryConfig" can be 3 values, Disabled, RetryAlways,
                // and RetryAttempts. OpenBMC only supports Disabled and
                // RetryAttempts.
                aResp->res
                    .jsonValue["Boot"]
                            ["AutomaticRetryConfig@Redfish.AllowableValues"] = {
                    "Disabled", "RetryAttempts"};
            }
        });
}


/**
 * @brief Retrieves the number of automatic boot Retry attempts allowed/left.
 *
 * The total number of automatic reboot retries allowed "RetryAttempts" and its
 * corresponding property "AttemptsLeft" that keeps track of the amount of
 * automatic retry attempts left are hosted in phosphor-state-manager through
 * dbus.
 *
 * @param[in] asyncResp     Shared pointer for generating response message.
 *
 * @return None.
 */
inline void getAutomaticRebootAttempts(
    const std::shared_ptr<bmcweb::AsyncResp>& asyncResp)
{
    BMCWEB_LOG_DEBUG("Get Automatic Retry policy");

    sdbusplus::asio::getAllProperties(
        *crow::connections::systemBus, "xyz.openbmc_project.State.Host",
        "/xyz/openbmc_project/state/host0",
        "xyz.openbmc_project.Control.Boot.RebootAttempts",
        [asyncResp{asyncResp}](
            const boost::system::error_code& ec,
            const dbus::utility::DBusPropertiesMap& propertiesList) {
        if (ec)
        {
            if (ec.value() != EBADR)
            {
                BMCWEB_LOG_ERROR("D-Bus responses error: {}", ec);
                messages::internalError(asyncResp->res);
            }
            return;
        }

        const uint32_t* attemptsLeft = nullptr;
        const uint32_t* retryAttempts = nullptr;

        const bool success = sdbusplus::unpackPropertiesNoThrow(
            dbus_utils::UnpackErrorPrinter(), propertiesList, "AttemptsLeft",
            attemptsLeft, "RetryAttempts", retryAttempts);

        if (!success)
        {
            messages::internalError(asyncResp->res);
            return;
        }

        if (attemptsLeft != nullptr)
        {
            asyncResp->res
                .jsonValue["Boot"]["RemainingAutomaticRetryAttempts"] =
                *attemptsLeft;
        }

        if (retryAttempts != nullptr)
        {
            asyncResp->res.jsonValue["Boot"]["AutomaticRetryAttempts"] =
                *retryAttempts;
        }
        });
}

/**
 * @brief Retrieves Automatic Retry properties. Known on D-Bus as AutoReboot.
 *
 * @param[in] asyncResp     Shared pointer for generating response message.
 *
 * @return None.
 */
inline void
    getAutomaticRetryPolicy(const std::shared_ptr<bmcweb::AsyncResp>& asyncResp, bool isSettingsUrl = false)
{
    BMCWEB_LOG_DEBUG("Get Automatic Retry policy");

    sdbusplus::asio::getProperty<bool>(
        *crow::connections::systemBus, "xyz.openbmc_project.Settings",
        "/xyz/openbmc_project/control/host0/auto_reboot",
        "xyz.openbmc_project.Control.Boot.RebootPolicy", "AutoReboot",
        [asyncResp, isSettingsUrl](const boost::system::error_code& ec,
                    bool autoRebootEnabled) {
        if (ec)
        {
            if (ec.value() != EBADR)
            {
                BMCWEB_LOG_ERROR("D-Bus responses error: {}", ec);
                messages::internalError(asyncResp->res);
            }
            return;
        }

        BMCWEB_LOG_DEBUG("Auto Reboot: {}", autoRebootEnabled);
        if (autoRebootEnabled)
        {
            asyncResp->res.jsonValue["Boot"]["AutomaticRetryConfig"] =
                "RetryAttempts";
            if (!isSettingsUrl)
            {
                // If AutomaticRetry (AutoReboot) is enabled see how many
                // attempts are left
                sdbusplus::asio::getProperty<uint32_t>(
                    *crow::connections::systemBus,
                    "xyz.openbmc_project.State.Host",
                    "/xyz/openbmc_project/state/host0",
                    "xyz.openbmc_project.Control.Boot.RebootAttempts",
                    "AttemptsLeft",
                    [asyncResp](const boost::system::error_code ec2,
                            const uint32_t autoRebootAttemptsLeft) {
                    if (ec2)
                    {
                        BMCWEB_LOG_DEBUG("D-BUS response error {}", ec2);
                        return;
                    }

                    BMCWEB_LOG_DEBUG("Auto Reboot Attempts Left: {}", autoRebootAttemptsLeft);

                    asyncResp->res
                        .jsonValue["Boot"]["RemainingAutomaticRetryAttempts"] =
                        autoRebootAttemptsLeft;
                });
            }
        }
        else
        {
            asyncResp->res.jsonValue["Boot"]["AutomaticRetryConfig"] =
                "Disabled";
        }
        if (!isSettingsUrl)
        {
            // Not on D-Bus. Hardcoded here:
            // https://github.com/openbmc/phosphor-state-manager/blob/1dbbef42675e94fb1f78edb87d6b11380260535a/meson_options.txt#L71
            asyncResp->res.jsonValue["Boot"]["AutomaticRetryAttempts"] = 3;

            // "AutomaticRetryConfig" can be 3 values, Disabled, RetryAlways,
            // and RetryAttempts. OpenBMC only supports Disabled and
            // RetryAttempts.
            asyncResp->res
                .jsonValue["Boot"]
                          ["AutomaticRetryConfig@Redfish.AllowableValues"] = {
                "Disabled", "RetryAttempts"};
        }
        getAutomaticRebootAttempts(asyncResp);

        // "AutomaticRetryConfig" can be 3 values, Disabled, RetryAlways,
        // and RetryAttempts. OpenBMC only supports Disabled and
        // RetryAttempts.
        asyncResp->res
            .jsonValue["Boot"]["AutomaticRetryConfig@Redfish.AllowableValues"] =
            {"Disabled", "RetryAttempts"};
        });
}

/**
 * @brief Sets RetryAttempts
 *
 * @param[in] asyncResp   Shared pointer for generating response message.
 * @param[in] retryAttempts  "AutomaticRetryAttempts" from request.
 *
 *@return None.
 */

inline void setAutomaticRetryAttempts(
    const std::shared_ptr<bmcweb::AsyncResp>& asyncResp,
    const uint32_t retryAttempts)
{
    BMCWEB_LOG_DEBUG("Set Automatic Retry Attempts.");
    sdbusplus::asio::setProperty(
        *crow::connections::systemBus, "xyz.openbmc_project.State.Host",
        "/xyz/openbmc_project/state/host0",
        "xyz.openbmc_project.Control.Boot.RebootAttempts", "RetryAttempts",
        retryAttempts, [asyncResp](const boost::system::error_code& ec) {
            if (ec)
            {
                BMCWEB_LOG_ERROR( "DBUS response error: Set setAutomaticRetryAttempts{}", ec);
                messages::internalError(asyncResp->res);
                return;
            }
        });
}

inline computer_system::PowerRestorePolicyTypes
    redfishPowerRestorePolicyFromDbus(std::string_view value)
{
    if (value ==
        "xyz.openbmc_project.Control.Power.RestorePolicy.Policy.AlwaysOn")
    {
        return computer_system::PowerRestorePolicyTypes::AlwaysOn;
    }
    if (value ==
        "xyz.openbmc_project.Control.Power.RestorePolicy.Policy.AlwaysOff")
    {
        return computer_system::PowerRestorePolicyTypes::AlwaysOff;
    }
    if (value ==
        "xyz.openbmc_project.Control.Power.RestorePolicy.Policy.Restore")
    {
        return computer_system::PowerRestorePolicyTypes::LastState;
    }
    if (value == "xyz.openbmc_project.Control.Power.RestorePolicy.Policy.None")
    {
        return computer_system::PowerRestorePolicyTypes::AlwaysOff;
    }
    return computer_system::PowerRestorePolicyTypes::Invalid;
}
/**
 * @brief Retrieves power restore policy over DBUS.
 *
 * @param[in] asyncResp     Shared pointer for generating response message.
 *
 * @return None.
 */
inline void
    getPowerRestorePolicy(const std::shared_ptr<bmcweb::AsyncResp>& asyncResp)
{
    BMCWEB_LOG_DEBUG("Get power restore policy");

    sdbusplus::asio::getProperty<std::string>(
        *crow::connections::systemBus, "xyz.openbmc_project.Settings",
        "/xyz/openbmc_project/control/host0/power_restore_policy",
        "xyz.openbmc_project.Control.Power.RestorePolicy", "PowerRestorePolicy",
        [asyncResp](const boost::system::error_code& ec,
                    const std::string& policy) {
        if (ec)
        {
            BMCWEB_LOG_DEBUG("DBUS response error {}", ec);
            return;
        }
        computer_system::PowerRestorePolicyTypes restore =
            redfishPowerRestorePolicyFromDbus(policy);
        if (restore == computer_system::PowerRestorePolicyTypes::Invalid)
        {
            messages::internalError(asyncResp->res);
            return;
        }
        const boost::container::flat_map<std::string, std::string> policyMaps = {
                {"xyz.openbmc_project.Control.Power.RestorePolicy.Policy.AlwaysOn",
                 "AlwaysOn"},
                {"xyz.openbmc_project.Control.Power.RestorePolicy.Policy.AlwaysOff",
                 "AlwaysOff"},
                {"xyz.openbmc_project.Control.Power.RestorePolicy.Policy.Restore",
                 "LastState"},
                // Return `AlwaysOff` when power restore policy set to "None"
                {"xyz.openbmc_project.Control.Power.RestorePolicy.Policy.None",
                 "AlwaysOff"}};

        auto policyMapsIt = policyMaps.find(policy);
        if (policyMapsIt == policyMaps.end())
        {
            messages::internalError(asyncResp->res);
            return;
        }

        asyncResp->res.jsonValue["PowerRestorePolicy"] = policyMapsIt->second;
        });
}

/**
 * @brief Stop Boot On Fault over DBUS.
 *
 * @param[in] asyncResp     Shared pointer for generating response message.
 *
 * @return None.
 */
inline void
    getStopBootOnFault(const std::shared_ptr<bmcweb::AsyncResp>& asyncResp)
{
    BMCWEB_LOG_DEBUG("Get Stop Boot On Fault");

    sdbusplus::asio::getProperty<bool>(
        *crow::connections::systemBus, "xyz.openbmc_project.Settings",
        "/xyz/openbmc_project/logging/settings",
        "xyz.openbmc_project.Logging.Settings", "QuiesceOnHwError",
        [asyncResp](const boost::system::error_code& ec, bool value) {
        if (ec)
        {
            if (ec.value() != EBADR)
            {
                BMCWEB_LOG_ERROR("DBUS response error {}", ec);
                messages::internalError(asyncResp->res);
            }
            return;
        }

        if (value)
        {
            asyncResp->res.jsonValue["Boot"]["StopBootOnFault"] = "AnyFault";
        }
        else
        {
            asyncResp->res.jsonValue["Boot"]["StopBootOnFault"] = "Never";
        }
        });
}

/**
 * @brief Get TrustedModuleRequiredToBoot property. Determines whether or not
 * TPM is required for booting the host.
 *
 * @param[in] asyncResp     Shared pointer for generating response message.
 *
 * @return None.
 */
inline void getTrustedModuleRequiredToBoot(
    const std::shared_ptr<bmcweb::AsyncResp>& asyncResp)
{
    BMCWEB_LOG_DEBUG("Get TPM required to boot.");
    constexpr std::array<std::string_view, 1> interfaces = {
        "xyz.openbmc_project.Control.TPM.Policy"};
    dbus::utility::getSubTree(
        "/", 0, interfaces,
        [asyncResp](const boost::system::error_code& ec,
                    const dbus::utility::MapperGetSubTreeResponse& subtree) {
        if (ec)
        {
            BMCWEB_LOG_DEBUG("DBUS response error on TPM.Policy GetSubTree{}", ec);
            // This is an optional D-Bus object so just return if
            // error occurs
            return;
        }
        if (subtree.empty())
        {
            // As noted above, this is an optional interface so just return
            // if there is no instance found
            return;
        }

        /* When there is more than one TPMEnable object... */
        if (subtree.size() > 1)
        {
            BMCWEB_LOG_DEBUG( "DBUS response has more than 1 TPM Enable object:{}", subtree.size());
            // Throw an internal Error and return
            messages::internalError(asyncResp->res);
            return;
        }

        // Make sure the Dbus response map has a service and objectPath
        // field
        if (subtree[0].first.empty() || subtree[0].second.size() != 1)
        {
            BMCWEB_LOG_DEBUG("TPM.Policy mapper error!");
            messages::internalError(asyncResp->res);
            return;
        }

        const std::string& path = subtree[0].first;
        const std::string& serv = subtree[0].second.begin()->first;

        // Valid TPM Enable object found, now reading the current value
        sdbusplus::asio::getProperty<bool>(
            *crow::connections::systemBus, serv, path,
            "xyz.openbmc_project.Control.TPM.Policy", "TPMEnable",
            [asyncResp](const boost::system::error_code& ec2,
                        bool tpmRequired) {
            if (ec2)
            {
                BMCWEB_LOG_ERROR("D-BUS response error on TPM.Policy Get{}", ec2);
                messages::internalError(asyncResp->res);
                return;
            }

            if (tpmRequired)
            {
                asyncResp->res
                    .jsonValue["Boot"]["TrustedModuleRequiredToBoot"] =
                    "Required";
            }
            else
            {
                asyncResp->res
                    .jsonValue["Boot"]["TrustedModuleRequiredToBoot"] =
                    "Disabled";
            }
            });
        });
}

/**
 * @brief Set TrustedModuleRequiredToBoot property. Determines whether or not
 * TPM is required for booting the host.
 *
 * @param[in] asyncResp     Shared pointer for generating response message.
 * @param[in] tpmRequired   Value to set TPM Required To Boot property to.
 *
 * @return None.
 */
inline void setTrustedModuleRequiredToBoot(
    const std::shared_ptr<bmcweb::AsyncResp>& asyncResp, const bool tpmRequired)
{
    BMCWEB_LOG_DEBUG("Set TrustedModuleRequiredToBoot.");
    constexpr std::array<std::string_view, 1> interfaces = {
        "xyz.openbmc_project.Control.TPM.Policy"};
    dbus::utility::getSubTree(
        "/", 0, interfaces,
        [asyncResp,
         tpmRequired](const boost::system::error_code& ec,
                      const dbus::utility::MapperGetSubTreeResponse& subtree) {
        if (ec)
        {
            BMCWEB_LOG_ERROR("DBUS response error on TPM.Policy GetSubTree{}", ec);
            messages::internalError(asyncResp->res);
            return;
        }
        if (subtree.empty())
        {
            messages::propertyValueNotInList(asyncResp->res, "ComputerSystem",
                                             "TrustedModuleRequiredToBoot");
            return;
        }

        /* When there is more than one TPMEnable object... */
        if (subtree.size() > 1)
        {
            BMCWEB_LOG_DEBUG( "DBUS response has more than 1 TPM Enable object:{}", subtree.size());
            // Throw an internal Error and return
            messages::internalError(asyncResp->res);
            return;
        }

        // Make sure the Dbus response map has a service and objectPath
        // field
        if (subtree[0].first.empty() || subtree[0].second.size() != 1)
        {
            BMCWEB_LOG_DEBUG("TPM.Policy mapper error!");
            messages::internalError(asyncResp->res);
            return;
        }

        const std::string& path = subtree[0].first;
        const std::string& serv = subtree[0].second.begin()->first;

        if (serv.empty())
        {
            BMCWEB_LOG_DEBUG("TPM.Policy service mapper error!");
            messages::internalError(asyncResp->res);
            return;
        }

        // Valid TPM Enable object found, now setting the value
        sdbusplus::asio::setProperty(
            *crow::connections::systemBus, serv, path,
            "xyz.openbmc_project.Control.TPM.Policy", "TPMEnable", tpmRequired,
            [asyncResp](const boost::system::error_code& ec2) {
            if (ec2)
            {
                BMCWEB_LOG_ERROR( "DBUS response error: Set TrustedModuleRequiredToBoot{}", ec2);
                messages::internalError(asyncResp->res);
                return;
            }
            BMCWEB_LOG_DEBUG("Set TrustedModuleRequiredToBoot done.");
            });
        });
}

/**
 * @brief Sets boot properties into DBUS object(s).
 *
 * @param[in] asyncResp       Shared pointer for generating response message.
 * @param[in] bootType        The boot type to set.
 * @return Integer error code.
 */
inline void setBootType(const std::shared_ptr<bmcweb::AsyncResp>& asyncResp,
                        const std::optional<std::string>& bootType)
{
    std::string bootTypeStr;

    if (!bootType)
    {
        return;
    }

    // Source target specified
    BMCWEB_LOG_DEBUG("Boot type: {}", *bootType);
    // Figure out which DBUS interface and property to use
    if (*bootType == "Legacy")
    {
        bootTypeStr = "xyz.openbmc_project.Control.Boot.Type.Types.Legacy";
    }
    else if (*bootType == "UEFI")
    {
        bootTypeStr = "xyz.openbmc_project.Control.Boot.Type.Types.EFI";
    }
    else
    {
        BMCWEB_LOG_DEBUG("Invalid property value for " "BootSourceOverrideMode: {}", *bootType);
        messages::propertyValueNotInList(asyncResp->res, *bootType,
                                         "BootSourceOverrideMode");
        return;
    }

    // Act on validated parameters
    BMCWEB_LOG_DEBUG("DBUS boot type: {}", bootTypeStr);

    sdbusplus::asio::setProperty(
        *crow::connections::systemBus, "xyz.openbmc_project.Settings",
        "/xyz/openbmc_project/control/host0/boot",
        "xyz.openbmc_project.Control.Boot.Type", "BootType", bootTypeStr,
        [asyncResp](const boost::system::error_code& ec) {
        if (ec)
        {
            if (ec.value() == boost::asio::error::host_unreachable)
            {
                messages::resourceNotFound(asyncResp->res, "Set", "BootType");
                return;
            }
            BMCWEB_LOG_ERROR("DBUS response error {}", ec);
            messages::internalError(asyncResp->res);
            return;
        }
        BMCWEB_LOG_DEBUG("Boot type update done.");
        });
}

/**
 * @brief Sets boot properties into DBUS object(s).
 *
 * @param[in] asyncResp           Shared pointer for generating response
 * message.
 * @param[in] bootType        The boot type to set.
 * @return Integer error code.
 */
inline void setBootEnable(const std::shared_ptr<bmcweb::AsyncResp>& asyncResp,
                          const std::optional<std::string>& bootEnable)
{
    if (!bootEnable)
    {
        return;
    }
    // Source target specified
    BMCWEB_LOG_DEBUG("Boot enable: {}", *bootEnable);

    bool bootOverrideEnable = false;
    bool bootOverridePersistent = false;
    // Figure out which DBUS interface and property to use
    if (*bootEnable == "Disabled")
    {
        bootOverrideEnable = false;
    }
    else if (*bootEnable == "Once")
    {
        bootOverrideEnable = true;
        bootOverridePersistent = false;
    }
    else if (*bootEnable == "Continuous")
    {
        bootOverrideEnable = true;
        bootOverridePersistent = true;
    }
    else
    {
        BMCWEB_LOG_DEBUG( "Invalid property value for BootSourceOverrideEnabled: {}", *bootEnable);
        messages::propertyValueNotInList(asyncResp->res, *bootEnable,
                                         "BootSourceOverrideEnabled");
        return;
    }

    // Act on validated parameters
    BMCWEB_LOG_DEBUG("DBUS boot override enable: {}", bootOverrideEnable);

    sdbusplus::asio::setProperty(
        *crow::connections::systemBus, "xyz.openbmc_project.Settings",
        "/xyz/openbmc_project/control/host0/boot",
        "xyz.openbmc_project.Object.Enable", "Enabled", bootOverrideEnable,
        [asyncResp](const boost::system::error_code& ec2) {
        if (ec2)
        {
            BMCWEB_LOG_ERROR("DBUS response error {}", ec2);
            messages::internalError(asyncResp->res);
            return;
        }
        BMCWEB_LOG_DEBUG("Boot override enable update done.");
        });

    if (!bootOverrideEnable)
    {
        return;
    }

    // In case boot override is enabled we need to set correct value for the
    // 'one_time' enable DBus interface
    BMCWEB_LOG_DEBUG("DBUS boot override persistent: {}", bootOverridePersistent);

    sdbusplus::asio::setProperty(
        *crow::connections::systemBus, "xyz.openbmc_project.Settings",
        "/xyz/openbmc_project/control/host0/boot/one_time",
        "xyz.openbmc_project.Object.Enable", "Enabled", !bootOverridePersistent,
        [asyncResp](const boost::system::error_code& ec) {
        if (ec)
        {
            BMCWEB_LOG_ERROR("DBUS response error {}", ec);
            messages::internalError(asyncResp->res);
            return;
        }
        BMCWEB_LOG_DEBUG("Boot one_time update done.");
        });
}

/**
 * @brief Sets boot properties into DBUS object(s).
 *
 * @param[in] asyncResp       Shared pointer for generating response message.
 * @param[in] bootSource      The boot source to set.
 *
 * @return Integer error code.
 */
inline void
    setBootModeOrSource(const std::shared_ptr<bmcweb::AsyncResp>& asyncResp,
                        const std::optional<std::string>& bootSource)
{
    std::string bootSourceStr;
    std::string bootModeStr;

    if (!bootSource)
    {
        return;
    }

    // Source target specified
    BMCWEB_LOG_DEBUG("Boot source: {}", *bootSource);
    // Figure out which DBUS interface and property to use
    if (assignBootParameters(asyncResp, *bootSource, bootSourceStr,
                             bootModeStr) != 0)
    {
        BMCWEB_LOG_DEBUG( "Invalid property value for BootSourceOverrideTarget: {}", *bootSource);
        messages::propertyValueNotInList(asyncResp->res, *bootSource,
                                         "BootSourceTargetOverride");
        return;
    }

    // Act on validated parameters
    BMCWEB_LOG_DEBUG("DBUS boot source: {}", bootSourceStr);
    BMCWEB_LOG_DEBUG("DBUS boot mode: {}", bootModeStr);

    sdbusplus::asio::setProperty(
        *crow::connections::systemBus, "xyz.openbmc_project.Settings",
        "/xyz/openbmc_project/control/host0/boot",
        "xyz.openbmc_project.Control.Boot.Source", "BootSource", bootSourceStr,
        [asyncResp](const boost::system::error_code& ec) {
        if (ec)
        {
            BMCWEB_LOG_ERROR("DBUS response error {}", ec);
            messages::internalError(asyncResp->res);
            return;
        }
        BMCWEB_LOG_DEBUG("Boot source update done.");
        });

    sdbusplus::asio::setProperty(
        *crow::connections::systemBus, "xyz.openbmc_project.Settings",
        "/xyz/openbmc_project/control/host0/boot",
        "xyz.openbmc_project.Control.Boot.Mode", "BootMode", bootModeStr,
        [asyncResp](const boost::system::error_code& ec) {
        if (ec)
        {
            BMCWEB_LOG_ERROR("DBUS response error {}", ec);
            messages::internalError(asyncResp->res);
            return;
        }
        BMCWEB_LOG_DEBUG("Boot mode update done.");
        });
}

/**
 * @brief Populate objects from D-Bus object of entity-manager
 *
 * @param[in] aResp  - Shared pointer for completing asynchronous calls.
 *
 * @return None.
 */
void populateFromEntityManger(const std::shared_ptr<bmcweb::AsyncResp>& aResp)
{
    crow::connections::systemBus->async_method_call(
        [aResp](const boost::system::error_code ec,
                const std::vector<std::pair<
                    std::string, std::variant<std::string>>>& propertiesList) {
        if (ec)
        {
            BMCWEB_LOG_DEBUG("DBUS response error for " "Populate from entity manager ");
            return;
        }
        for (auto& property : propertiesList)
        {
            const std::string& propertyName = property.first;
            if (propertyName == "SKU")
            {
                const std::string* sku =
                    std::get_if<std::string>(&property.second);
                if (sku != nullptr)
                {
                    aResp->res.jsonValue["SKU"] = *sku;
                }
            }
            if (propertyName == "SerialNumber")
            {
                const std::string* serialNumber =
                    std::get_if<std::string>(&property.second);
                if (serialNumber != nullptr)
                {
                    aResp->res.jsonValue["SerialNumber"] = *serialNumber;
                }
            }
        }
    },
        entityMangerService, card1Path, "org.freedesktop.DBus.Properties",
        "GetAll", "xyz.openbmc_project.Inventory.Decorator.Asset");
    crow::connections::systemBus->async_method_call(
        [aResp](const boost::system::error_code ec,
                const std::variant<std::string>& uuid) {
        if (ec)
        {
            BMCWEB_LOG_DEBUG("DBUS response error for " "Trying to get UUID");
            return;
        }
        aResp->res.jsonValue["UUID"] = *std::get_if<std::string>(&uuid);
    },
        entityMangerService, card1Path, "org.freedesktop.DBus.Properties",
        "Get", "xyz.openbmc_project.Common.UUID", "UUID");
}

/**
 * @brief Set EntityManager Property - interface or proprty may not exist
 *
 * @param[in] aResp     Shared pointer for completing asynchronous calls.
 * @param[in] interface     interface for set call.
 * @param[in] property     property for set call.
 * @param[in] value     value to set.
 *
 * @return None.
 */
void setEntityMangerProperty(const std::shared_ptr<bmcweb::AsyncResp>& aResp,
                             const std::string& interface,
                             const std::string& property, std::string& value)
{
    crow::connections::systemBus->async_method_call(
        [aResp, property](const boost::system::error_code ec) {
        if (ec)
        {
            BMCWEB_LOG_DEBUG("{}", "DBUS response error for " "Set entity manager property " + property);
            return;
        }
    },
        entityMangerService, card1Path, "org.freedesktop.DBus.Properties",
        "Set", interface, property, dbus::utility::DbusVariantType(value));
}

/**
 * @brief Get UEFI property from settings service
 *
 * @param[in] aResp  - Shared pointer for completing asynchronous calls.
 *
 * @param[in] addSourcesList  - add to schema target allowable sources list.
 *
 * @return None.
 */
void getUefiPropertySettingsHost(
    const std::shared_ptr<bmcweb::AsyncResp>& aResp,
    bool addSourcesList = false)
{
    if (addSourcesList)
    {
        aResp->res
            .jsonValue["Boot"]
                      ["BootSourceOverrideTarget@Redfish.AllowableValues"] = {
            "None", "Pxe", "Hdd", "Cd", "Diags", "BiosSetup", "Usb"};
    }

    crow::connections::systemBus->async_method_call(
        [aResp, addSourcesList](
            const boost::system::error_code ec,
            const std::variant<std::vector<std::string>>& sourcesListVariant) {
        if (ec)
        {
            BMCWEB_LOG_DEBUG("DBUS response error for " "Get source list ");
            return;
        }
        std::vector<std::string> dbusSourcesList =
            std::get<std::vector<std::string>>(sourcesListVariant);
        if (!dbusSourcesList.empty())
        {
            bool isIncludeUefiTarget = false;
            bool isIncludeUefiBootNext = false;
            bool isIncludeUefiHttp = false;
            std::vector<std::string> sourcesList;
            for (const auto& dbusSource : dbusSourcesList)
            {
                std::string source = dbusToRfBootSource(dbusSource);
                sourcesList.push_back(source);
                if (source == "UefiTarget")
                {
                    isIncludeUefiTarget = true;
                }
                else if (source == "UefiBootNext")
                {
                    isIncludeUefiBootNext = true;
                }
                else if (source == "UefiHttp")
                {
                    isIncludeUefiHttp = true;
                }
            }
            if (addSourcesList)
            {
                aResp->res.jsonValue
                    ["Boot"]
                    ["BootSourceOverrideTarget@Redfish.AllowableValues"] =
                    sourcesList;
            }
            crow::connections::systemBus->async_method_call(
                [aResp, isIncludeUefiTarget, isIncludeUefiBootNext,
                 isIncludeUefiHttp](
                    const boost::system::error_code ec,
                    const std::vector<
                        std::pair<std::string, std::variant<std::string>>>&
                        propertiesList) {
                if (ec)
                {
                    BMCWEB_LOG_DEBUG("DBUS response error for " "Populate from Settings service ");
                    return;
                }
                for (auto& property : propertiesList)
                {
                    const std::string& propertyName = property.first;
                    if (propertyName == "TargetURI" && isIncludeUefiHttp)
                    {
                        const std::string* httpPath =
                            std::get_if<std::string>(&property.second);
                        if (httpPath != nullptr)
                        {
                            aResp->res.jsonValue["Boot"]["HttpBootUri"] =
                                *httpPath;
                        }
                    }
                    else if (propertyName == "TargetBootOption" &&
                             isIncludeUefiBootNext)
                    {
                        const std::string* bootNext =
                            std::get_if<std::string>(&property.second);
                        if (bootNext != nullptr)
                        {
                            aResp->res.jsonValue["Boot"]["BootNext"] =
                                *bootNext;
                        }
                    }
                    else if (propertyName == "TargetDevicePath" &&
                             isIncludeUefiTarget)
                    {
                        const std::string* uefiTrget =
                            std::get_if<std::string>(&property.second);
                        if (uefiTrget != nullptr)
                        {
                            aResp->res
                                .jsonValue["Boot"]
                                          ["UefiTargetBootSourceOverride"] =
                                *uefiTrget;
                        }
                    }
                }
            },
                settingsService, host0BootPath,
                "org.freedesktop.DBus.Properties", "GetAll",
                "xyz.openbmc_project.Control.Boot.UEFI");
        }
    },
        settingsService, host0BootPath, "org.freedesktop.DBus.Properties",
        "Get", "xyz.openbmc_project.Control.Boot.Source", "AllowedSources");
}

/**
 * @brief Set D-BUS Property - interface or proprty may not exist
 *
 * @param[in] aResp     Shared pointer for completing asynchronous calls.
 * @param[in] service       D-BUS service.
 * @param[in] path          D-BUS path.
 * @param[in] interface     D-BUS interface.
 * @param[in] property      D-BUS property.
 * @param[in] value         D-BUS value to be set.
 *
 * @return None.
 */
template <typename T>
void setDbusProperty(const std::shared_ptr<bmcweb::AsyncResp>& aResp,
                     const std::string& service, const std::string& path,
                     const std::string& interface, const std::string& property,
                     T& value)
{
    crow::connections::systemBus->async_method_call(
        [aResp, property, value, path, service,
         interface](const boost::system::error_code ec) {
        if (ec)
        {
            BMCWEB_LOG_DEBUG("DBUS response error for Set service :{} ,path: {} , interface: {} , property: {} , error: {}" , service,  path , interface, property, ec.message());
            return;
        }
    },
        service, path, "org.freedesktop.DBus.Properties", "Set", interface,
        property, dbus::utility::DbusVariantType(value));
}

/**
 * @brief Set Settings Property - interface or proprty may not exist
 *
 * @param[in] aResp  - Shared pointer for completing asynchronous calls.
 * @param[in] interface     D-BUS interface.
 * @param[in] property      D-BUS property.
 * @param[in] value         D-BUS value to be set.
 *
 * @return None.
 */
template <typename T>
void setSettingsHostProperty(const std::shared_ptr<bmcweb::AsyncResp>& aResp,
                             const std::string& interface,
                             const std::string& property, T& value)
{
    setDbusProperty(aResp, settingsService, host0BootPath, interface, property,
                    value);
}

/**
 * @brief Set EntityManager Property - interface or proprty may not exist
 *
 * @param[in] aResp     Shared pointer for completing asynchronous calls.
 * @param[in] interface     D-BUS interface.
 * @param[in] property      D-BUS property.
 * @param[in] value         D-BUS value to be set.
 *
 * @return None.
 */
template <typename T>
void setEntityMangerProperty(const std::shared_ptr<bmcweb::AsyncResp>& aResp,
                             const std::string& interface,
                             const std::string& property, T& value)
{
    setDbusProperty(aResp, entityMangerService, card1Path, interface, property,
                    value);
}

/**
 * @brief Sets Boot source override properties.
 *
 * @param[in] asyncResp  Shared pointer for generating response message.
 * @param[in] bootSource The boot source from incoming RF request.
 * @param[in] bootType   The boot type from incoming RF request.
 * @param[in] bootEnable The boot override enable from incoming RF request.
 *
 * @return Integer error code.
 */

inline void
    setBootProperties(const std::shared_ptr<bmcweb::AsyncResp>& asyncResp,
                      const std::optional<std::string>& bootSource,
                      const std::optional<std::string>& bootType,
                      const std::optional<std::string>& bootEnable)
{
    BMCWEB_LOG_DEBUG("Set boot information.");

    setBootModeOrSource(asyncResp, bootSource);
    setBootType(asyncResp, bootType);
    setBootEnable(asyncResp, bootEnable);
}

/**
 * @brief Sets AssetTag
 *
 * @param[in] asyncResp Shared pointer for generating response message.
 * @param[in] assetTag  "AssetTag" from request.
 *
 * @return None.
 */
inline void setAssetTag(const std::shared_ptr<bmcweb::AsyncResp>& asyncResp,
                        const std::string& assetTag)
{
    constexpr std::array<std::string_view, 1> interfaces = {
        "xyz.openbmc_project.Inventory.Item.System"};
    dbus::utility::getSubTree(
        "/xyz/openbmc_project/inventory", 0, interfaces,
        [asyncResp,
         assetTag](const boost::system::error_code& ec,
                   const dbus::utility::MapperGetSubTreeResponse& subtree) {
        if (ec)
        {
            BMCWEB_LOG_DEBUG("D-Bus response error on GetSubTree {}", ec);
            messages::internalError(asyncResp->res);
            return;
        }
        if (subtree.empty())
        {
            BMCWEB_LOG_DEBUG("Can't find system D-Bus object!");
            messages::internalError(asyncResp->res);
            return;
        }
        // Assume only 1 system D-Bus object
        // Throw an error if there is more than 1
        if (subtree.size() > 1)
        {
            BMCWEB_LOG_DEBUG("Found more than 1 system D-Bus object!");
            messages::internalError(asyncResp->res);
            return;
        }
        if (subtree[0].first.empty() || subtree[0].second.size() != 1)
        {
            BMCWEB_LOG_DEBUG("Asset Tag Set mapper error!");
            messages::internalError(asyncResp->res);
            return;
        }

        const std::string& path = subtree[0].first;
        const std::string& service = subtree[0].second.begin()->first;

        if (service.empty())
        {
            BMCWEB_LOG_DEBUG("Asset Tag Set service mapper error!");
            messages::internalError(asyncResp->res);
            return;
        }

        sdbusplus::asio::setProperty(
            *crow::connections::systemBus, service, path,
            "xyz.openbmc_project.Inventory.Decorator.AssetTag", "AssetTag",
            assetTag, [asyncResp](const boost::system::error_code& ec2) {
                if (ec2)
                {
                    BMCWEB_LOG_ERROR("D-Bus response error on AssetTag Set {}", ec2);
                    messages::internalError(asyncResp->res);
                    return;
                }
            });
        });
}

/**
 * @brief Validate the specified stopBootOnFault is valid and return the
 * stopBootOnFault name associated with that string
 *
 * @param[in] stopBootOnFaultString  String representing the desired
 * stopBootOnFault
 *
 * @return stopBootOnFault value or empty  if incoming value is not valid
 */
inline std::optional<bool>
    validstopBootOnFault(const std::string& stopBootOnFaultString)
{
    if (stopBootOnFaultString == "AnyFault")
    {
        return true;
    }

    if (stopBootOnFaultString == "Never")
    {
        return false;
    }

    return std::nullopt;
}

/**
 * @brief Sets stopBootOnFault
 *
 * @param[in] asyncResp   Shared pointer for generating response message.
 * @param[in] stopBootOnFault  "StopBootOnFault" from request.
 *
 * @return None.
 */
inline void
    setStopBootOnFault(const std::shared_ptr<bmcweb::AsyncResp>& asyncResp,
                       const std::string& stopBootOnFault)
{
    BMCWEB_LOG_DEBUG("Set Stop Boot On Fault.");

    std::optional<bool> stopBootEnabled = validstopBootOnFault(stopBootOnFault);
    if (!stopBootEnabled)
    {
        BMCWEB_LOG_DEBUG("Invalid property value for StopBootOnFault: {}", stopBootOnFault);
        messages::propertyValueNotInList(asyncResp->res, stopBootOnFault,
                                         "StopBootOnFault");
        return;
    }

    sdbusplus::asio::setProperty(
        *crow::connections::systemBus, "xyz.openbmc_project.Settings",
        "/xyz/openbmc_project/logging/settings",
        "xyz.openbmc_project.Logging.Settings", "QuiesceOnHwError",
        *stopBootEnabled, [asyncResp](const boost::system::error_code& ec) {
            if (ec)
            {
                if (ec.value() != EBADR)
                {
                    BMCWEB_LOG_ERROR("DBUS response error {}", ec);
                    messages::internalError(asyncResp->res);
                }
                return;
            }
        });
}

/**
 * @brief Sets automaticRetry (Auto Reboot)
 *
 * @param[in] asyncResp   Shared pointer for generating response message.
 * @param[in] automaticRetryConfig  "AutomaticRetryConfig" from request.
 *
 * @return None.
 */
inline void
    setAutomaticRetry(const std::shared_ptr<bmcweb::AsyncResp>& asyncResp,
                      const std::string& automaticRetryConfig)
{
    BMCWEB_LOG_DEBUG("Set Automatic Retry.");

    // OpenBMC only supports "Disabled" and "RetryAttempts".
    bool autoRebootEnabled = false;

    if (automaticRetryConfig == "Disabled")
    {
        autoRebootEnabled = false;
    }
    else if (automaticRetryConfig == "RetryAttempts")
    {
        autoRebootEnabled = true;
    }
    else
    {
        BMCWEB_LOG_DEBUG("Invalid property value for AutomaticRetryConfig: {}", automaticRetryConfig);
        messages::propertyValueNotInList(asyncResp->res, automaticRetryConfig,
                                         "AutomaticRetryConfig");
        return;
    }

    sdbusplus::asio::setProperty(
        *crow::connections::systemBus, "xyz.openbmc_project.Settings",
        "/xyz/openbmc_project/control/host0/auto_reboot",
        "xyz.openbmc_project.Control.Boot.RebootPolicy", "AutoReboot",
        autoRebootEnabled, [asyncResp](const boost::system::error_code& ec) {
            if (ec)
            {
                BMCWEB_LOG_ERROR("DBUS response error {}", ec);
                messages::internalError(asyncResp->res);
                return;
            }
        });
}

inline std::string dbusPowerRestorePolicyFromRedfish(std::string_view policy)
{
    if (policy == "AlwaysOn")
    {
        return "xyz.openbmc_project.Control.Power.RestorePolicy.Policy.AlwaysOn";
    }
    if (policy == "AlwaysOff")
    {
        return "xyz.openbmc_project.Control.Power.RestorePolicy.Policy.AlwaysOff";
    }
    if (policy == "LastState")
    {
        return "xyz.openbmc_project.Control.Power.RestorePolicy.Policy.Restore";
    }
    return "";
}

/**
 * @brief Sets power restore policy properties.
 *
 * @param[in] asyncResp   Shared pointer for generating response message.
 * @param[in] policy  power restore policy properties from request.
 *
 * @return None.
 */
inline void
    setPowerRestorePolicy(const std::shared_ptr<bmcweb::AsyncResp>& asyncResp,
                          std::string_view policy)
{
    BMCWEB_LOG_DEBUG("Set power restore policy.");

    std::string powerRestorePolicy = dbusPowerRestorePolicyFromRedfish(policy);

    if (powerRestorePolicy.empty())
    {
        messages::propertyValueNotInList(asyncResp->res, policy,
                                         "PowerRestorePolicy");
        return;
    }

    sdbusplus::asio::setProperty(
        *crow::connections::systemBus, "xyz.openbmc_project.Settings",
        "/xyz/openbmc_project/control/host0/power_restore_policy",
        "xyz.openbmc_project.Control.Power.RestorePolicy", "PowerRestorePolicy",
        powerRestorePolicy, [asyncResp](const boost::system::error_code& ec) {
            if (ec)
            {
                BMCWEB_LOG_ERROR("DBUS response error {}", ec);
                messages::internalError(asyncResp->res);
                return;
            }
        });
}

/**
 * @brief Set Boot Order properties.
 *
 * @param[in] aResp  Shared pointer for generating response message.
 * @param[in] username  Username from request.
 * @param[in] bootOrder  Boot order properties from request.
 * @param[in] isSettingsResource  false to set active BootOrder, true to set
 * pending BootOrder in Settings URI
 *
 * @return None.
 */
inline void setBootOrder(const std::shared_ptr<bmcweb::AsyncResp>& aResp,
                         const crow::Request& req,
                         const std::vector<std::string>& bootOrder,
                         const bool isSettingsResource = false)
{
    BMCWEB_LOG_DEBUG("Set boot order.");

    auto setBootOrderFunc = [aResp, bootOrder, isSettingsResource]() {
        if (isSettingsResource == false)
        {
            sdbusplus::asio::setProperty(
                *crow::connections::systemBus,
                "xyz.openbmc_project.BIOSConfigManager",
                "/xyz/openbmc_project/bios_config/manager",
                "xyz.openbmc_project.BIOSConfig.BootOrder", "BootOrder",
                bootOrder, [aResp](const boost::system::error_code ec) {
                if (ec)
                {
                    BMCWEB_LOG_ERROR("DBUS response error on BootOrder setProperty: {}", ec);
                    messages::internalError(aResp->res);
                    return;
                }
            });
        }
        else
        {
            sdbusplus::asio::getProperty<std::vector<std::string>>(
                *crow::connections::systemBus,
                "xyz.openbmc_project.BIOSConfigManager",
                "/xyz/openbmc_project/bios_config/manager",
                "xyz.openbmc_project.BIOSConfig.BootOrder", "BootOrder",
                [aResp,
                 bootOrder](const boost::system::error_code ec,
                            const std::vector<std::string>& activeBootOrder) {
                if (ec)
                {
                    BMCWEB_LOG_DEBUG("DBUS response error on BootOrder getProperty: {}", ec);
                    messages::internalError(aResp->res);
                    return;
                }
                if (bootOrder.size() != activeBootOrder.size())
                {
                    BMCWEB_LOG_DEBUG("New BootOrder length is incorrect");
                    messages::propertyValueIncorrect(
                        aResp->res, "Boot/BootOrder",
                        nlohmann::json(bootOrder).dump());
                    return;
                }
                // Check every bootReference of acitve BootOrder
                // existing in new BootOrder.
                for (const auto& bootReference : activeBootOrder)
                {
                    auto result = std::find(bootOrder.begin(), bootOrder.end(),
                                            bootReference);
                    if (result == bootOrder.end())
                    {
                        BMCWEB_LOG_DEBUG("{} missing in new BootOrder", bootReference);
                        messages::propertyValueIncorrect(
                            aResp->res, "Boot/BootOrder",
                            nlohmann::json(bootOrder).dump());
                        return;
                    }
                }

                sdbusplus::asio::setProperty(
                    *crow::connections::systemBus,
                    "xyz.openbmc_project.BIOSConfigManager",
                    "/xyz/openbmc_project/bios_config/manager",
                    "xyz.openbmc_project.BIOSConfig.BootOrder",
                    "PendingBootOrder", bootOrder,
                    [aResp](const boost::system::error_code ec2) {
                    if (ec2)
                    {
                        BMCWEB_LOG_ERROR("DBUS response error on BootOrder setProperty: {}", ec2);
                        messages::internalError(aResp->res);
                        return;
                    }
                });
            });
        }
    };

    if (isSettingsResource == false)
    {
        // Only BIOS is allowed to patch active BootOrder
        privilege_utils::isBiosPrivilege(
            req, [aResp, setBootOrderFunc](const boost::system::error_code ec,
                                           const bool isBios) {
            if (ec || isBios == false)
            {
                messages::propertyNotWritable(aResp->res, "BootOrder");
                return;
            }
            setBootOrderFunc();
        });
    }
    else
    {
        setBootOrderFunc();
    }
}

#ifdef BMCWEB_ENABLE_REDFISH_PROVISIONING_FEATURE
/**
 * @brief Retrieves provisioning status
 *
 * @param[in] asyncResp     Shared pointer for completing asynchronous calls.
 *
 * @return None.
 */
inline void getProvisioningStatus(std::shared_ptr<bmcweb::AsyncResp> asyncResp)
{
    BMCWEB_LOG_DEBUG("Get OEM information.");
    sdbusplus::asio::getAllProperties(
        *crow::connections::systemBus, "xyz.openbmc_project.PFR.Manager",
        "/xyz/openbmc_project/pfr", "xyz.openbmc_project.PFR.Attributes",
        [asyncResp](const boost::system::error_code& ec,
                    const dbus::utility::DBusPropertiesMap& propertiesList) {
        nlohmann::json& oemPFR =
            asyncResp->res.jsonValue["Oem"]["OpenBmc"]["FirmwareProvisioning"];
        asyncResp->res.jsonValue["Oem"]["OpenBmc"]["@odata.type"] =
            "#OemComputerSystem.OpenBmc";
        oemPFR["@odata.type"] = "#OemComputerSystem.FirmwareProvisioning";

        if (ec)
        {
            BMCWEB_LOG_DEBUG("DBUS response error {}", ec);
            // not an error, don't have to have the interface
            oemPFR["ProvisioningStatus"] = "NotProvisioned";
            return;
        }

        const bool* provState = nullptr;
        const bool* lockState = nullptr;

        const bool success = sdbusplus::unpackPropertiesNoThrow(
            dbus_utils::UnpackErrorPrinter(), propertiesList, "UfmProvisioned",
            provState, "UfmLocked", lockState);

        if (!success)
        {
            messages::internalError(asyncResp->res);
            return;
        }

        if ((provState == nullptr) || (lockState == nullptr))
        {
            BMCWEB_LOG_DEBUG("Unable to get PFR attributes.");
            messages::internalError(asyncResp->res);
            return;
        }

        if (*provState == true)
        {
            if (*lockState == true)
            {
                oemPFR["ProvisioningStatus"] = "ProvisionedAndLocked";
            }
            else
            {
                oemPFR["ProvisioningStatus"] = "ProvisionedButNotLocked";
            }
        }
        else
        {
            oemPFR["ProvisioningStatus"] = "NotProvisioned";
        }
    });
}
#endif

/**
 * @brief Translate the PowerMode to a response message.
 *
 * @param[in] asyncResp  Shared pointer for generating response message.
 * @param[in] modeValue  PowerMode value to be translated
 *
 * @return None.
 */
inline void
    translatePowerMode(const std::shared_ptr<bmcweb::AsyncResp>& asyncResp,
                       const std::string& modeValue)
{
    if (modeValue == "xyz.openbmc_project.Control.Power.Mode.PowerMode.Static")
    {
        asyncResp->res.jsonValue["PowerMode"] = "Static";
    }
    else if (
        modeValue ==
        "xyz.openbmc_project.Control.Power.Mode.PowerMode.MaximumPerformance")
    {
        asyncResp->res.jsonValue["PowerMode"] = "MaximumPerformance";
    }
    else if (modeValue ==
             "xyz.openbmc_project.Control.Power.Mode.PowerMode.PowerSaving")
    {
        asyncResp->res.jsonValue["PowerMode"] = "PowerSaving";
    }
    else if (modeValue ==
             "xyz.openbmc_project.Control.Power.Mode.PowerMode.OEM")
    {
        asyncResp->res.jsonValue["PowerMode"] = "OEM";
    }
    else
    {
        // Any other values would be invalid
        BMCWEB_LOG_DEBUG("PowerMode value was not valid: {}", modeValue);
        messages::internalError(asyncResp->res);
    }
}

/**
 * @brief Retrieves system power mode
 *
 * @param[in] asyncResp  Shared pointer for generating response message.
 *
 * @return None.
 */
inline void getPowerMode(const std::shared_ptr<bmcweb::AsyncResp>& asyncResp)
{
    BMCWEB_LOG_DEBUG("Get power mode.");

    // Get Power Mode object path:
    constexpr std::array<std::string_view, 1> interfaces = {
        "xyz.openbmc_project.Control.Power.Mode"};
    dbus::utility::getSubTree(
        "/", 0, interfaces,
        [asyncResp](const boost::system::error_code& ec,
                    const dbus::utility::MapperGetSubTreeResponse& subtree) {
        if (ec)
        {
            BMCWEB_LOG_DEBUG("DBUS response error on Power.Mode GetSubTree {}", ec);
            // This is an optional D-Bus object so just return if
            // error occurs
            return;
        }
        if (subtree.empty())
        {
            // As noted above, this is an optional interface so just return
            // if there is no instance found
            return;
        }
        if (subtree.size() > 1)
        {
            // More then one PowerMode object is not supported and is an
            // error
            BMCWEB_LOG_DEBUG( "Found more than 1 system D-Bus Power.Mode objects: {}", subtree.size());
            messages::internalError(asyncResp->res);
            return;
        }
        if ((subtree[0].first.empty()) || (subtree[0].second.size() != 1))
        {
            BMCWEB_LOG_DEBUG("Power.Mode mapper error!");
            messages::internalError(asyncResp->res);
            return;
        }
        const std::string& path = subtree[0].first;
        const std::string& service = subtree[0].second.begin()->first;
        if (service.empty())
        {
            BMCWEB_LOG_DEBUG("Power.Mode service mapper error!");
            messages::internalError(asyncResp->res);
            return;
        }
        // Valid Power Mode object found, now read the current value
        sdbusplus::asio::getProperty<std::string>(
            *crow::connections::systemBus, service, path,
            "xyz.openbmc_project.Control.Power.Mode", "PowerMode",
            [asyncResp](const boost::system::error_code& ec2,
                        const std::string& pmode) {
            if (ec2)
            {
                BMCWEB_LOG_ERROR("DBUS response error on PowerMode Get: {}", ec2);
                messages::internalError(asyncResp->res);
                return;
            }

            asyncResp->res.jsonValue["PowerMode@Redfish.AllowableValues"] = {
                "Static", "MaximumPerformance", "PowerSaving"};

            BMCWEB_LOG_DEBUG("Current power mode: {}", pmode);
            translatePowerMode(asyncResp, pmode);
            });
        });
}

/**
 * @brief Validate the specified mode is valid and return the PowerMode
 * name associated with that string
 *
 * @param[in] asyncResp   Shared pointer for generating response message.
 * @param[in] modeString  String representing the desired PowerMode
 *
 * @return PowerMode value or empty string if mode is not valid
 */
inline std::string
    validatePowerMode(const std::shared_ptr<bmcweb::AsyncResp>& asyncResp,
                      const std::string& modeString)
{
    std::string mode;

    if (modeString == "Static")
    {
        mode = "xyz.openbmc_project.Control.Power.Mode.PowerMode.Static";
    }
    else if (modeString == "MaximumPerformance")
    {
        mode =
            "xyz.openbmc_project.Control.Power.Mode.PowerMode.MaximumPerformance";
    }
    else if (modeString == "PowerSaving")
    {
        mode = "xyz.openbmc_project.Control.Power.Mode.PowerMode.PowerSaving";
    }
    else
    {
        messages::propertyValueNotInList(asyncResp->res, modeString,
                                         "PowerMode");
    }
    return mode;
}

/**
 * @brief Sets system power mode.
 *
 * @param[in] asyncResp   Shared pointer for generating response message.
 * @param[in] pmode   System power mode from request.
 *
 * @return None.
 */
inline void setPowerMode(const std::shared_ptr<bmcweb::AsyncResp>& asyncResp,
                         const std::string& pmode)
{
    BMCWEB_LOG_DEBUG("Set power mode.");

    std::string powerMode = validatePowerMode(asyncResp, pmode);
    if (powerMode.empty())
    {
        return;
    }

    // Get Power Mode object path:
    constexpr std::array<std::string_view, 1> interfaces = {
        "xyz.openbmc_project.Control.Power.Mode"};
    dbus::utility::getSubTree(
        "/", 0, interfaces,
        [asyncResp,
         powerMode](const boost::system::error_code& ec,
                    const dbus::utility::MapperGetSubTreeResponse& subtree) {
        if (ec)
        {
            BMCWEB_LOG_ERROR("DBUS response error on Power.Mode GetSubTree {}", ec);
            // This is an optional D-Bus object, but user attempted to patch
            messages::internalError(asyncResp->res);
            return;
        }
        if (subtree.empty())
        {
            // This is an optional D-Bus object, but user attempted to patch
            messages::resourceNotFound(asyncResp->res, "ComputerSystem",
                                       "PowerMode");
            return;
        }
        if (subtree.size() > 1)
        {
            // More then one PowerMode object is not supported and is an
            // error
            BMCWEB_LOG_DEBUG( "Found more than 1 system D-Bus Power.Mode objects: {}", subtree.size());
            messages::internalError(asyncResp->res);
            return;
        }
        if ((subtree[0].first.empty()) || (subtree[0].second.size() != 1))
        {
            BMCWEB_LOG_DEBUG("Power.Mode mapper error!");
            messages::internalError(asyncResp->res);
            return;
        }
        const std::string& path = subtree[0].first;
        const std::string& service = subtree[0].second.begin()->first;
        if (service.empty())
        {
            BMCWEB_LOG_DEBUG("Power.Mode service mapper error!");
            messages::internalError(asyncResp->res);
            return;
        }

        BMCWEB_LOG_DEBUG("Setting power mode({}) -> {}", powerMode, path);

        // Set the Power Mode property
        sdbusplus::asio::setProperty(
            *crow::connections::systemBus, service, path,
            "xyz.openbmc_project.Control.Power.Mode", "PowerMode", powerMode,
            [asyncResp](const boost::system::error_code& ec2) {
            if (ec2)
            {
                BMCWEB_LOG_ERROR("DBUS response error {}", ec2);
                messages::internalError(asyncResp->res);
                return;
            }
            });
        });
}

/**
 * @brief Translates watchdog timeout action DBUS property value to redfish.
 *
 * @param[in] dbusAction    The watchdog timeout action in D-BUS.
 *
 * @return Returns as a string, the timeout action in Redfish terms. If
 * translation cannot be done, returns an empty string.
 */
inline std::string dbusToRfWatchdogAction(const std::string& dbusAction)
{
    if (dbusAction == "xyz.openbmc_project.State.Watchdog.Action.None")
    {
        return "None";
    }
    if (dbusAction == "xyz.openbmc_project.State.Watchdog.Action.HardReset")
    {
        return "ResetSystem";
    }
    if (dbusAction == "xyz.openbmc_project.State.Watchdog.Action.PowerOff")
    {
        return "PowerDown";
    }
    if (dbusAction == "xyz.openbmc_project.State.Watchdog.Action.PowerCycle")
    {
        return "PowerCycle";
    }

    return "";
}

/**
 *@brief Translates timeout action from Redfish to DBUS property value.
 *
 *@param[in] rfAction The timeout action in Redfish.
 *
 *@return Returns as a string, the time_out action as expected by DBUS.
 *If translation cannot be done, returns an empty string.
 */

inline std::string rfToDbusWDTTimeOutAct(const std::string& rfAction)
{
    if (rfAction == "None")
    {
        return "xyz.openbmc_project.State.Watchdog.Action.None";
    }
    if (rfAction == "PowerCycle")
    {
        return "xyz.openbmc_project.State.Watchdog.Action.PowerCycle";
    }
    if (rfAction == "PowerDown")
    {
        return "xyz.openbmc_project.State.Watchdog.Action.PowerOff";
    }
    if (rfAction == "ResetSystem")
    {
        return "xyz.openbmc_project.State.Watchdog.Action.HardReset";
    }

    return "";
}

/**
 * @brief Retrieves host watchdog timer properties over DBUS
 *
 * @param[in] asyncResp     Shared pointer for completing asynchronous calls.
 *
 * @return None.
 */
inline void
    getHostWatchdogTimer(const std::shared_ptr<bmcweb::AsyncResp>& asyncResp)
{
    BMCWEB_LOG_DEBUG("Get host watchodg");
    sdbusplus::asio::getAllProperties(
        *crow::connections::systemBus, "xyz.openbmc_project.Watchdog",
        "/xyz/openbmc_project/watchdog/host0",
        "xyz.openbmc_project.State.Watchdog",
        [asyncResp](const boost::system::error_code& ec,
                    const dbus::utility::DBusPropertiesMap& properties) {
        if (ec)
        {
            // watchdog service is stopped
            BMCWEB_LOG_DEBUG("DBUS response error {}", ec);
            return;
        }

        BMCWEB_LOG_DEBUG("Got {} wdt prop.", properties.size());

        nlohmann::json& hostWatchdogTimer =
            asyncResp->res.jsonValue["HostWatchdogTimer"];

        // watchdog service is running/enabled
        hostWatchdogTimer["Status"]["State"] = "Enabled";

        const bool* enabled = nullptr;
        const std::string* expireAction = nullptr;

        const bool success = sdbusplus::unpackPropertiesNoThrow(
            dbus_utils::UnpackErrorPrinter(), properties, "Enabled", enabled,
            "ExpireAction", expireAction);

        if (!success)
        {
            messages::internalError(asyncResp->res);
            return;
        }

        if (enabled != nullptr)
        {
            hostWatchdogTimer["FunctionEnabled"] = *enabled;
        }

        if (expireAction != nullptr)
        {
            std::string action = dbusToRfWatchdogAction(*expireAction);
            if (action.empty())
            {
                messages::internalError(asyncResp->res);
                return;
            }
            hostWatchdogTimer["TimeoutAction"] = action;
        }
    });
}

/**
 * @brief Sets Host WatchDog Timer properties.
 *
 * @param[in] asyncResp  Shared pointer for generating response message.
 * @param[in] wdtEnable  The WDTimer Enable value (true/false) from incoming
 *                       RF request.
 * @param[in] wdtTimeOutAction The WDT Timeout action, from incoming RF request.
 *
 * @return None.
 */
inline void
    setWDTProperties(const std::shared_ptr<bmcweb::AsyncResp>& asyncResp,
                     const std::optional<bool> wdtEnable,
                     const std::optional<std::string>& wdtTimeOutAction)
{
    BMCWEB_LOG_DEBUG("Set host watchdog");

    if (wdtTimeOutAction)
    {
        std::string wdtTimeOutActStr = rfToDbusWDTTimeOutAct(*wdtTimeOutAction);
        // check if TimeOut Action is Valid
        if (wdtTimeOutActStr.empty())
        {
            BMCWEB_LOG_DEBUG("Unsupported value for TimeoutAction: {}", *wdtTimeOutAction);
            messages::propertyValueNotInList(asyncResp->res, *wdtTimeOutAction,
                                             "TimeoutAction");
            return;
        }

        sdbusplus::asio::setProperty(
            *crow::connections::systemBus, "xyz.openbmc_project.Watchdog",
            "/xyz/openbmc_project/watchdog/host0",
            "xyz.openbmc_project.State.Watchdog", "ExpireAction",
            wdtTimeOutActStr, [asyncResp](const boost::system::error_code& ec) {
                if (ec)
                {
                    BMCWEB_LOG_ERROR("DBUS response error {}", ec);
                    messages::internalError(asyncResp->res);
                    return;
                }
            });
    }

    if (wdtEnable)
    {
        sdbusplus::asio::setProperty(
            *crow::connections::systemBus, "xyz.openbmc_project.Watchdog",
            "/xyz/openbmc_project/watchdog/host0",
            "xyz.openbmc_project.State.Watchdog", "Enabled", *wdtEnable,
            [asyncResp](const boost::system::error_code& ec) {
            if (ec)
            {
                BMCWEB_LOG_ERROR("DBUS response error {}", ec);
                messages::internalError(asyncResp->res);
                return;
            }
            });
    }
}

/**
 * @brief Parse the Idle Power Saver properties into json
 *
 * @param[in] asyncResp   Shared pointer for completing asynchronous calls.
 * @param[in] properties  IPS property data from DBus.
 *
 * @return true if successful
 */
inline bool
    parseIpsProperties(const std::shared_ptr<bmcweb::AsyncResp>& asyncResp,
                       const dbus::utility::DBusPropertiesMap& properties)
{
    const bool* enabled = nullptr;
    const uint8_t* enterUtilizationPercent = nullptr;
    const uint64_t* enterDwellTime = nullptr;
    const uint8_t* exitUtilizationPercent = nullptr;
    const uint64_t* exitDwellTime = nullptr;

    const bool success = sdbusplus::unpackPropertiesNoThrow(
        dbus_utils::UnpackErrorPrinter(), properties, "Enabled", enabled,
        "EnterUtilizationPercent", enterUtilizationPercent, "EnterDwellTime",
        enterDwellTime, "ExitUtilizationPercent", exitUtilizationPercent,
        "ExitDwellTime", exitDwellTime);

    if (!success)
    {
        return false;
    }

    if (enabled != nullptr)
    {
        asyncResp->res.jsonValue["IdlePowerSaver"]["Enabled"] = *enabled;
    }

    if (enterUtilizationPercent != nullptr)
    {
        asyncResp->res.jsonValue["IdlePowerSaver"]["EnterUtilizationPercent"] =
            *enterUtilizationPercent;
    }

    if (enterDwellTime != nullptr)
    {
        const std::chrono::duration<uint64_t, std::milli> ms(*enterDwellTime);
        asyncResp->res.jsonValue["IdlePowerSaver"]["EnterDwellTimeSeconds"] =
            std::chrono::duration_cast<std::chrono::duration<uint64_t>>(ms)
                .count();
    }

    if (exitUtilizationPercent != nullptr)
    {
        asyncResp->res.jsonValue["IdlePowerSaver"]["ExitUtilizationPercent"] =
            *exitUtilizationPercent;
    }

    if (exitDwellTime != nullptr)
    {
        const std::chrono::duration<uint64_t, std::milli> ms(*exitDwellTime);
        asyncResp->res.jsonValue["IdlePowerSaver"]["ExitDwellTimeSeconds"] =
            std::chrono::duration_cast<std::chrono::duration<uint64_t>>(ms)
                .count();
    }

    return true;
}

/**
 * @brief Retrieves host watchdog timer properties over DBUS
 *
 * @param[in] asyncResp     Shared pointer for completing asynchronous calls.
 *
 * @return None.
 */
inline void
    getIdlePowerSaver(const std::shared_ptr<bmcweb::AsyncResp>& asyncResp)
{
    BMCWEB_LOG_DEBUG("Get idle power saver parameters");

    // Get IdlePowerSaver object path:
    constexpr std::array<std::string_view, 1> interfaces = {
        "xyz.openbmc_project.Control.Power.IdlePowerSaver"};
    dbus::utility::getSubTree(
        "/", 0, interfaces,
        [asyncResp](const boost::system::error_code& ec,
                    const dbus::utility::MapperGetSubTreeResponse& subtree) {
        if (ec)
        {
            BMCWEB_LOG_ERROR( "DBUS response error on Power.IdlePowerSaver GetSubTree {}", ec);
            messages::internalError(asyncResp->res);
            return;
        }
        if (subtree.empty())
        {
            // This is an optional interface so just return
            // if there is no instance found
            BMCWEB_LOG_DEBUG("No instances found");
            return;
        }
        if (subtree.size() > 1)
        {
            // More then one PowerIdlePowerSaver object is not supported and
            // is an error
            BMCWEB_LOG_DEBUG("Found more than 1 system D-Bus " "Power.IdlePowerSaver objects: {}", subtree.size());
            messages::internalError(asyncResp->res);
            return;
        }
        if ((subtree[0].first.empty()) || (subtree[0].second.size() != 1))
        {
            BMCWEB_LOG_DEBUG("Power.IdlePowerSaver mapper error!");
            messages::internalError(asyncResp->res);
            return;
        }
        const std::string& path = subtree[0].first;
        const std::string& service = subtree[0].second.begin()->first;
        if (service.empty())
        {
            BMCWEB_LOG_DEBUG("Power.IdlePowerSaver service mapper error!");
            messages::internalError(asyncResp->res);
            return;
        }

        // Valid IdlePowerSaver object found, now read the current values
        sdbusplus::asio::getAllProperties(
            *crow::connections::systemBus, service, path,
            "xyz.openbmc_project.Control.Power.IdlePowerSaver",
            [asyncResp](const boost::system::error_code& ec2,
                        const dbus::utility::DBusPropertiesMap& properties) {
            if (ec2)
            {
                BMCWEB_LOG_ERROR( "DBUS response error on IdlePowerSaver GetAll: {}", ec2);
                messages::internalError(asyncResp->res);
                return;
            }

            if (!parseIpsProperties(asyncResp, properties))
            {
                messages::internalError(asyncResp->res);
                return;
            }
            });
        });

    BMCWEB_LOG_DEBUG("EXIT: Get idle power saver parameters");
}

/**
 * @brief Sets Idle Power Saver properties.
 *
 * @param[in] asyncResp  Shared pointer for generating response message.
 * @param[in] ipsEnable  The IPS Enable value (true/false) from incoming
 *                       RF request.
 * @param[in] ipsEnterUtil The utilization limit to enter idle state.
 * @param[in] ipsEnterTime The time the utilization must be below ipsEnterUtil
 * before entering idle state.
 * @param[in] ipsExitUtil The utilization limit when exiting idle state.
 * @param[in] ipsExitTime The time the utilization must be above ipsExutUtil
 * before exiting idle state
 *
 * @return None.
 */
inline void
    setIdlePowerSaver(const std::shared_ptr<bmcweb::AsyncResp>& asyncResp,
                      const std::optional<bool> ipsEnable,
                      const std::optional<uint8_t> ipsEnterUtil,
                      const std::optional<uint64_t> ipsEnterTime,
                      const std::optional<uint8_t> ipsExitUtil,
                      const std::optional<uint64_t> ipsExitTime)
{
    BMCWEB_LOG_DEBUG("Set idle power saver properties");

    // Get IdlePowerSaver object path:
    constexpr std::array<std::string_view, 1> interfaces = {
        "xyz.openbmc_project.Control.Power.IdlePowerSaver"};
    dbus::utility::getSubTree(
        "/", 0, interfaces,
        [asyncResp, ipsEnable, ipsEnterUtil, ipsEnterTime, ipsExitUtil,
         ipsExitTime](const boost::system::error_code& ec,
                      const dbus::utility::MapperGetSubTreeResponse& subtree) {
        if (ec)
        {
            BMCWEB_LOG_ERROR( "DBUS response error on Power.IdlePowerSaver GetSubTree {}", ec);
            messages::internalError(asyncResp->res);
            return;
        }
        if (subtree.empty())
        {
            // This is an optional D-Bus object, but user attempted to patch
            messages::resourceNotFound(asyncResp->res, "ComputerSystem",
                                       "IdlePowerSaver");
            return;
        }
        if (subtree.size() > 1)
        {
            // More then one PowerIdlePowerSaver object is not supported and
            // is an error
            BMCWEB_LOG_DEBUG( "Found more than 1 system D-Bus Power.IdlePowerSaver objects: {}", subtree.size());
            messages::internalError(asyncResp->res);
            return;
        }
        if ((subtree[0].first.empty()) || (subtree[0].second.size() != 1))
        {
            BMCWEB_LOG_DEBUG("Power.IdlePowerSaver mapper error!");
            messages::internalError(asyncResp->res);
            return;
        }
        const std::string& path = subtree[0].first;
        const std::string& service = subtree[0].second.begin()->first;
        if (service.empty())
        {
            BMCWEB_LOG_DEBUG("Power.IdlePowerSaver service mapper error!");
            messages::internalError(asyncResp->res);
            return;
        }

        // Valid Power IdlePowerSaver object found, now set any values that
        // need to be updated

        if (ipsEnable)
        {
            sdbusplus::asio::setProperty(
                *crow::connections::systemBus, service, path,
                "xyz.openbmc_project.Control.Power.IdlePowerSaver", "Enabled",
                *ipsEnable, [asyncResp](const boost::system::error_code& ec2) {
                    if (ec2)
                    {
                        BMCWEB_LOG_ERROR("DBUS response error {}", ec2);
                        messages::internalError(asyncResp->res);
                        return;
                    }
                });
        }
        if (ipsEnterUtil)
        {
            sdbusplus::asio::setProperty(
                *crow::connections::systemBus, service, path,
                "xyz.openbmc_project.Control.Power.IdlePowerSaver",
                "EnterUtilizationPercent", *ipsEnterUtil,
                [asyncResp](const boost::system::error_code& ec2) {
                if (ec2)
                {
                    BMCWEB_LOG_ERROR("DBUS response error {}", ec2);
                    messages::internalError(asyncResp->res);
                    return;
                }
                });
        }
        if (ipsEnterTime)
        {
            // Convert from seconds into milliseconds for DBus
            const uint64_t timeMilliseconds = *ipsEnterTime * 1000;
            sdbusplus::asio::setProperty(
                *crow::connections::systemBus, service, path,
                "xyz.openbmc_project.Control.Power.IdlePowerSaver",
                "EnterDwellTime", timeMilliseconds,
                [asyncResp](const boost::system::error_code& ec2) {
                if (ec2)
                {
                    BMCWEB_LOG_ERROR("DBUS response error {}", ec2);
                    messages::internalError(asyncResp->res);
                    return;
                }
                });
        }
        if (ipsExitUtil)
        {
            sdbusplus::asio::setProperty(
                *crow::connections::systemBus, service, path,
                "xyz.openbmc_project.Control.Power.IdlePowerSaver",
                "ExitUtilizationPercent", *ipsExitUtil,
                [asyncResp](const boost::system::error_code& ec2) {
                if (ec2)
                {
                    BMCWEB_LOG_ERROR("DBUS response error {}", ec2);
                    messages::internalError(asyncResp->res);
                    return;
                }
                });
        }
        if (ipsExitTime)
        {
            // Convert from seconds into milliseconds for DBus
            const uint64_t timeMilliseconds = *ipsExitTime * 1000;
            sdbusplus::asio::setProperty(
                *crow::connections::systemBus, service, path,
                "xyz.openbmc_project.Control.Power.IdlePowerSaver",
                "ExitDwellTime", timeMilliseconds,
                [asyncResp](const boost::system::error_code& ec2) {
                if (ec2)
                {
                    BMCWEB_LOG_ERROR("DBUS response error {}", ec2);
                    messages::internalError(asyncResp->res);
                    return;
                }
                });
        }
        });

    BMCWEB_LOG_DEBUG("EXIT: Set idle power saver parameters");
}

// *********** NVIDIA ADDED CODE START ***********
// TODO: Move to different file 
/**
 * @brief Retrieves host boot order properties over DBUS
 *
 * @param[in] aResp     Shared pointer for completing asynchronous calls.
 *
 * @return None.
 */
inline void getBootOrder(const std::shared_ptr<bmcweb::AsyncResp>& aResp,
                         const bool isSettingsResource = false)
{
    BMCWEB_LOG_DEBUG("Get boot order parameters");

    sdbusplus::asio::getAllProperties(
        *crow::connections::systemBus, "xyz.openbmc_project.BIOSConfigManager",
        "/xyz/openbmc_project/bios_config/manager",
        "xyz.openbmc_project.BIOSConfig.BootOrder",
        [aResp, isSettingsResource](
            const boost::system::error_code ec,
            const dbus::utility::DBusPropertiesMap& properties) {
        if (ec)
        {
            // This is an optional interface so just return
            // if failed to get all properties
            BMCWEB_LOG_DEBUG("No BootOrder found");
            return;
        }

        std::vector<std::string> bootOrder;
        std::vector<std::string> pendingBootOrder;
        for (auto& [propertyName, propertyVariant] : properties)
        {
            if (propertyName == "BootOrder" &&
                std::holds_alternative<std::vector<std::string>>(
                    propertyVariant))
            {
                bootOrder = std::get<std::vector<std::string>>(propertyVariant);
            }
            else if (propertyName == "PendingBootOrder" &&
                     std::holds_alternative<std::vector<std::string>>(
                         propertyVariant))
            {
                pendingBootOrder =
                    std::get<std::vector<std::string>>(propertyVariant);
            }
        }
        if (isSettingsResource == false)
        {
            aResp->res.jsonValue["@Redfish.Settings"]["@odata.type"] =
                "#Settings.v1_3_5.Settings";
            aResp->res.jsonValue["@Redfish.Settings"]["SettingsObject"] = {
                {"@odata.id",
                 "/redfish/v1/Systems/" PLATFORMSYSTEMID "/Settings"}};
            aResp->res.jsonValue["Boot"]["BootOptions"]["@odata.id"] =
                "/redfish/v1/Systems/" PLATFORMSYSTEMID "/BootOptions";
            aResp->res.jsonValue["Boot"]["BootOrder"] = bootOrder;
        }
        else
        {
            aResp->res.jsonValue["Boot"]["BootOrder"] = pendingBootOrder;
        }
    });

    BMCWEB_LOG_DEBUG("EXIT: Get boot order parameters");
}

/**
 * @brief Retrieves host secure boot properties over DBUS
 *
 * @param[in] aResp     Shared pointer for completing asynchronous calls.
 *
 * @return None.
 */
inline void getSecureBoot(const std::shared_ptr<bmcweb::AsyncResp>& aResp)
{
    BMCWEB_LOG_DEBUG("Get SecureBoot parameters");

    crow::connections::systemBus->async_method_call(
        [aResp](const boost::system::error_code ec,
                const dbus::utility::MapperGetSubTreeResponse& subtree) {
        if (ec)
        {
            BMCWEB_LOG_DEBUG("DBUS response error on SecureBoot GetSubTree {}", ec);
            messages::internalError(aResp->res);
            return;
        }
        if (subtree.empty())
        {
            // This is an optional interface so just return
            // if there is no instance found
            BMCWEB_LOG_DEBUG("No instances found");
            return;
        }
        // SecureBoot object found
        aResp->res.jsonValue["SecureBoot"]["@odata.id"] =
            "/redfish/v1/Systems/" PLATFORMSYSTEMID "/SecureBoot";
    },
        "xyz.openbmc_project.ObjectMapper",
        "/xyz/openbmc_project/object_mapper",
        "xyz.openbmc_project.ObjectMapper", "GetSubTree",
        "/xyz/openbmc_project/bios_config", int32_t(0),
        std::array<const char*, 1>{
            "xyz.openbmc_project.BIOSConfig.SecureBoot"});

    BMCWEB_LOG_DEBUG("EXIT: Get SecureBoot parameters");
}
// *********** NVIDIA ADDED CODE END ***********
inline void handleComputerSystemCollectionHead(
    crow::App& app, const crow::Request& req,
    const std::shared_ptr<bmcweb::AsyncResp>& asyncResp)
{
    if (!redfish::setUpRedfishRoute(app, req, asyncResp))
    {
        return;
    }
    asyncResp->res.addHeader(
        boost::beast::http::field::link,
        "</redfish/v1/JsonSchemas/ComputerSystemCollection/ComputerSystemCollection.json>; rel=describedby");
}

inline void handleComputerSystemCollectionGet(
    crow::App& app, const crow::Request& req,
    const std::shared_ptr<bmcweb::AsyncResp>& asyncResp)
{
    if (!redfish::setUpRedfishRoute(app, req, asyncResp))
    {
        return;
    }

    asyncResp->res.addHeader(
        boost::beast::http::field::link,
        "</redfish/v1/JsonSchemas/ComputerSystemCollection.json>; rel=describedby");
    asyncResp->res.jsonValue["@odata.type"] =
        "#ComputerSystemCollection.ComputerSystemCollection";
    asyncResp->res.jsonValue["@odata.id"] = "/redfish/v1/Systems";
    asyncResp->res.jsonValue["Name"] = "Computer System Collection";

    nlohmann::json& ifaceArray = asyncResp->res.jsonValue["Members"];
    ifaceArray = nlohmann::json::array();
    if constexpr (bmcwebEnableMultiHost)
    {
        asyncResp->res.jsonValue["Members@odata.count"] = 0;
        // Option currently returns no systems.  TBD
        return;
    }
    asyncResp->res.jsonValue["Members@odata.count"] = 1;
    nlohmann::json::object_t system;
    system["@odata.id"] = "/redfish/v1/Systems/" PLATFORMSYSTEMID;
    ifaceArray.emplace_back(std::move(system));
    sdbusplus::asio::getProperty<std::string>(
        *crow::connections::systemBus, "xyz.openbmc_project.Settings",
        "/xyz/openbmc_project/network/hypervisor",
        "xyz.openbmc_project.Network.SystemConfiguration", "HostName",
        [asyncResp](const boost::system::error_code& ec2,
                    const std::string& /*hostName*/) {
        if (ec2)
        {
            return;
        }
        auto val = asyncResp->res.jsonValue.find("Members@odata.count");
        if (val == asyncResp->res.jsonValue.end())
        {
            BMCWEB_LOG_CRITICAL("Count wasn't found??");
            return;
        }
        uint64_t* count = val->get_ptr<uint64_t*>();
        if (count == nullptr)
        {
            BMCWEB_LOG_CRITICAL("Count wasn't found??");
            return;
        }
        *count = *count + 1;
        BMCWEB_LOG_DEBUG("Hypervisor is available");
        nlohmann::json& ifaceArray2 = asyncResp->res.jsonValue["Members"];
        nlohmann::json::object_t hypervisor;
        hypervisor["@odata.id"] = "/redfish/v1/Systems/hypervisor";
        ifaceArray2.emplace_back(std::move(hypervisor));
        });
} 

/**
 * Function transceives data with dbus directly.
 */
inline void doNMI(const std::shared_ptr<bmcweb::AsyncResp>& asyncResp)
{
    constexpr const char* serviceName = "xyz.openbmc_project.Control.Host.NMI";
    constexpr const char* objectPath = "/xyz/openbmc_project/control/host0/nmi";
    constexpr const char* interfaceName =
        "xyz.openbmc_project.Control.Host.NMI";
    constexpr const char* method = "NMI";

    crow::connections::systemBus->async_method_call(
        [asyncResp](const boost::system::error_code& ec) {
        if (ec)
        {
            BMCWEB_LOG_ERROR(" Bad D-Bus request error: {}", ec);
            messages::internalError(asyncResp->res);
            return;
        }
        messages::success(asyncResp->res);
    },
        serviceName, objectPath, interfaceName, method);
}

/**
 * Handle error responses from d-bus for system power requests
 */
inline void handleSystemActionResetError(const boost::system::error_code& ec,
                                         const sdbusplus::message_t& eMsg,
                                         std::string_view resetType,
                                         crow::Response& res)
{
    if (ec.value() == boost::asio::error::invalid_argument)
    {
        messages::actionParameterNotSupported(res, resetType, "Reset");
        return;
    }

    if (eMsg.get_error() == nullptr)
    {
        BMCWEB_LOG_ERROR("D-Bus response error: {}", ec);
        messages::internalError(res);
        return;
    }
    std::string_view errorMessage = eMsg.get_error()->name;

    // If operation failed due to BMC not being in Ready state, tell
    // user to retry in a bit
    if ((errorMessage ==
         std::string_view(
             "xyz.openbmc_project.State.Chassis.Error.BMCNotReady")) ||
        (errorMessage ==
         std::string_view("xyz.openbmc_project.State.Host.Error.BMCNotReady")))
    {
        BMCWEB_LOG_DEBUG("BMC not ready, operation not allowed right now");
        messages::serviceTemporarilyUnavailable(res, "10");
        return;
    }

    BMCWEB_LOG_ERROR("System Action Reset transition fail {} sdbusplus:{}", ec, errorMessage);
    messages::internalError(res);
}

inline void handleComputerSystemResetActionPost(
    crow::App& app, const crow::Request& req,
    const std::shared_ptr<bmcweb::AsyncResp>& asyncResp,
    const std::string& systemName)
{
    if (!redfish::setUpRedfishRoute(app, req, asyncResp))
    {
        return;
    }
    if (systemName != PLATFORMSYSTEMID)
    {
        messages::resourceNotFound(asyncResp->res, "ComputerSystem",
                                   systemName);
        return;
    }
    if constexpr (bmcwebEnableMultiHost)
    {
        // Option currently returns no systems.  TBD
        messages::resourceNotFound(asyncResp->res, "ComputerSystem",
                                   systemName);
        return;
    }
    std::string resetType;
    if (!json_util::readJsonAction(req, asyncResp->res, "ResetType", resetType))
    {
        return;
    }

    // Get the command and host vs. chassis
    std::string command;
    bool hostCommand = true;
    if ((resetType == "On") || (resetType == "ForceOn"))
    {
        command = "xyz.openbmc_project.State.Host.Transition.On";
        hostCommand = true;
    }
    else if (resetType == "ForceOff")
    {
        command = "xyz.openbmc_project.State.Chassis.Transition.Off";
        hostCommand = false;
    }
    else if (resetType == "ForceRestart")
    {
        command = "xyz.openbmc_project.State.Host.Transition.ForceWarmReboot";
        hostCommand = true;
    }
    else if (resetType == "GracefulShutdown")
    {
        command = "xyz.openbmc_project.State.Host.Transition.Off";
        hostCommand = true;
    }
    else if (resetType == "GracefulRestart")
    {
        command =
            "xyz.openbmc_project.State.Host.Transition.GracefulWarmReboot";
        hostCommand = true;
    }
    else if (resetType == "PowerCycle")
    {
        command = "xyz.openbmc_project.State.Host.Transition.Reboot";
        hostCommand = true;
    }
    else if (resetType == "Nmi")
    {
        doNMI(asyncResp);
        return;
    }
    else
    {
        messages::actionParameterUnknown(asyncResp->res, "Reset", resetType);
        return;
    }

    if (hostCommand)
    {
        sdbusplus::asio::setProperty(
            *crow::connections::systemBus, "xyz.openbmc_project.State.Host",
            "/xyz/openbmc_project/state/host0",
            "xyz.openbmc_project.State.Host", "RequestedHostTransition",
            command,
            [asyncResp, resetType](const boost::system::error_code& ec,
                                   sdbusplus::message_t& sdbusErrMsg) {
            if (ec)
            {
                handleSystemActionResetError(ec, sdbusErrMsg, resetType,
                                             asyncResp->res);

                return;
            }
            messages::success(asyncResp->res);
            });
    }
    else
    {
        sdbusplus::asio::setProperty(
            *crow::connections::systemBus, "xyz.openbmc_project.State.Chassis",
            "/xyz/openbmc_project/state/chassis0",
            "xyz.openbmc_project.State.Chassis", "RequestedPowerTransition",
            command,
            [asyncResp, resetType](const boost::system::error_code& ec,
                                   sdbusplus::message_t& sdbusErrMsg) {
            if (ec)
            {
                handleSystemActionResetError(ec, sdbusErrMsg, resetType,
                                             asyncResp->res);
                return;
            }
            messages::success(asyncResp->res);
            });
    }
}

inline void handleComputerSystemHead(
    App& app, const crow::Request& req,
    const std::shared_ptr<bmcweb::AsyncResp>& asyncResp,
    const std::string& /*systemName*/)
{
    if (!redfish::setUpRedfishRoute(app, req, asyncResp))
    {
        return;
    }

    asyncResp->res.addHeader(
        boost::beast::http::field::link,
        "</redfish/v1/JsonSchemas/ComputerSystem/ComputerSystem.json>; rel=describedby");
}

// *********** NVIDIA ADDED CODE START ***********
inline void handleComputerSystemSettingsGet(
    App& app, const crow::Request& req,
    const std::shared_ptr<bmcweb::AsyncResp>& asyncResp)
{
    if (!redfish::setUpRedfishRoute(app, req, asyncResp))
    {
        return;
    }
    asyncResp->res.jsonValue["@odata.type"] =
        "#ComputerSystem.v1_17_0.ComputerSystem";
    asyncResp->res.jsonValue["Name"] = PLATFORMSYSTEMID " Pending Settings";
    asyncResp->res.jsonValue["Id"] = "Settings";
    asyncResp->res.jsonValue["@odata.id"] =
        "/redfish/v1/Systems/" PLATFORMSYSTEMID "/Settings";

    getBootOrder(asyncResp, true);
    getBootProperties(asyncResp, true);
    getUefiPropertySettingsHost(asyncResp);
    getAutomaticRetry(asyncResp, true);
}

inline void handleComputerSystemSettingsPatch(
    App& app, const crow::Request& req,
    const std::shared_ptr<bmcweb::AsyncResp>& asyncResp)
{
    if (!redfish::setUpRedfishRoute(app, req, asyncResp))
    {
        return;
    }

    std::optional<std::vector<std::string>> bootOrder;
    std::optional<std::string> bootEnable;
    std::optional<std::string> bootType;
    std::optional<std::string> bootSource;
    std::optional<std::string> uefiTargetBootSourceOverride;
    std::optional<std::string> bootNext;
    std::optional<std::string> httpBootUri;
    std::optional<std::string> bootAutomaticRetry;
    if (!json_util::readJsonPatch(
            req, asyncResp->res, "Boot/BootOrder", bootOrder,
            "Boot/UefiTargetBootSourceOverride", uefiTargetBootSourceOverride,
            "Boot/BootSourceOverrideTarget", bootSource,
            "Boot/BootSourceOverrideMode", bootType,
            "Boot/BootSourceOverrideEnabled", bootEnable, "Boot/BootNext",
            bootNext, "Boot/HttpBootUri", httpBootUri,
            "Boot/AutomaticRetryConfig", bootAutomaticRetry))
    {
        BMCWEB_LOG_DEBUG("handleComputerSystemSettingsPatch readJsonPatch error");
        return;
    }

    asyncResp->res.result(boost::beast::http::status::no_content);

    if (bootOrder)
    {
        setBootOrder(asyncResp, req, *bootOrder, true);
    }
    if (bootSource || bootType || bootEnable)
    {
        setBootProperties(asyncResp, bootSource, bootType, bootEnable);
    }
    if (uefiTargetBootSourceOverride)
    {
        setSettingsHostProperty(
            asyncResp, "xyz.openbmc_project.Control.Boot.UEFI",
            "TargetDevicePath", *uefiTargetBootSourceOverride);
    }
    if (bootNext)
    {
        setSettingsHostProperty(asyncResp,
                                "xyz.openbmc_project.Control.Boot.UEFI",
                                "TargetBootOption", *bootNext);
    }
    if (httpBootUri)
    {
        setSettingsHostProperty(asyncResp,
                                "xyz.openbmc_project.Control.Boot.UEFI",
                                "TargetURI", *httpBootUri);
    }
    if (bootAutomaticRetry)
    {
        setAutomaticRetry(asyncResp, *bootAutomaticRetry);
    }
}
// *********** NVIDIA ADDED CODE END ***********
inline void afterPortRequest(
    const std::shared_ptr<bmcweb::AsyncResp>& asyncResp,
    const boost::system::error_code& ec,
    const std::vector<std::tuple<std::string, std::string, bool>>& socketData)
{
    if (ec)
    {
        BMCWEB_LOG_ERROR("DBUS response error {}", ec);
        messages::internalError(asyncResp->res);
        return;
    }
    for (const auto& data : socketData)
    {
        const std::string& socketPath = get<0>(data);
        const std::string& protocolName = get<1>(data);
        bool isProtocolEnabled = get<2>(data);
        nlohmann::json& dataJson = asyncResp->res.jsonValue["SerialConsole"];
        dataJson[protocolName]["ServiceEnabled"] = isProtocolEnabled;
        // need to retrieve port number for
        // obmc-console-ssh service
        if (protocolName == "SSH")
        {
            getPortNumber(socketPath, [asyncResp, protocolName](
                                          const boost::system::error_code& ec1,
                                          int portNumber) {
                if (ec1)
                {
                    BMCWEB_LOG_ERROR("DBUS response error {}", ec1);
                    messages::internalError(asyncResp->res);
                    return;
                }
                nlohmann::json& dataJson1 =
                    asyncResp->res.jsonValue["SerialConsole"];
                dataJson1[protocolName]["Port"] = portNumber;
            });
        }
    }
}

inline void
    handleComputerSystemGet(crow::App& app, const crow::Request& req,
                            const std::shared_ptr<bmcweb::AsyncResp>& asyncResp,
                            const std::string& systemName)
{
    if (!redfish::setUpRedfishRoute(app, req, asyncResp))
    {
        return;
    }

    if constexpr (bmcwebEnableMultiHost)
    {
        // Option currently returns no systems.  TBD
        messages::resourceNotFound(asyncResp->res, "ComputerSystem",
                                   systemName);
        return;
    }

    if (systemName == "hypervisor")
    {
        handleHypervisorSystemGet(asyncResp);
        return;
    }

    if (systemName != PLATFORMSYSTEMID)
    {
        messages::resourceNotFound(asyncResp->res, "ComputerSystem",
                                   systemName);
        return;
    }
    asyncResp->res.addHeader(
        boost::beast::http::field::link,
        "</redfish/v1/JsonSchemas/ComputerSystem/ComputerSystem.json>; rel=describedby");
    asyncResp->res.jsonValue["@odata.type"] =
        "#ComputerSystem.v1_17_0.ComputerSystem";
    asyncResp->res.jsonValue["Name"] = PLATFORMSYSTEMID;
    asyncResp->res.jsonValue["Id"] = PLATFORMSYSTEMID;
    asyncResp->res.jsonValue["SystemType"] = "Physical";
    asyncResp->res.jsonValue["Description"] = PLATFORMSYSTEMDESCRIPTION;
#ifdef BMCWEB_ENABLE_HOST_OS_FEATURE
    asyncResp->res.jsonValue["ProcessorSummary"]["Count"] = 0;
#endif //#ifdef BMCWEB_ENABLE_HOST_OS_FEATURE
    if constexpr (bmcwebEnableProcMemStatus)
    {
        asyncResp->res.jsonValue["ProcessorSummary"]["Status"]["State"] =
            "Disabled";
        asyncResp->res.jsonValue["MemorySummary"]["Status"]["State"] =
            "Disabled";
    }
    asyncResp->res.jsonValue["MemorySummary"]["TotalSystemMemoryGiB"] =
        double(0);
    asyncResp->res.jsonValue["@odata.id"] = "/redfish/v1/Systems/" PLATFORMSYSTEMID;

    asyncResp->res.jsonValue["Processors"]["@odata.id"] =
        "/redfish/v1/Systems/" PLATFORMSYSTEMID "/Processors";
    asyncResp->res.jsonValue["Memory"]["@odata.id"] =
        "/redfish/v1/Systems/" PLATFORMSYSTEMID "/Memory";

#ifdef BMCWEB_ENABLE_NVIDIA_OEM_PROPERTIES
    ist_mode_utils::getIstMode(asyncResp);
#endif // BMCWEB_ENABLE_NVIDIA_OEM_PROPERTIES

#ifdef BMCWEB_ENABLE_HOST_OS_FEATURE
    asyncResp->res.jsonValue["Storage"]["@odata.id"] =
        "/redfish/v1/Systems/" PLATFORMSYSTEMID "/Storage";
#endif
#ifdef BMCWEB_ENABLE_FABRIC_ADAPTER
    asyncResp->res.jsonValue["FabricAdapters"]["@odata.id"] =
        "/redfish/v1/Systems/" PLATFORMSYSTEMID "/FabricAdapters";
#endif
#ifdef BMCWEB_ENABLE_HOST_OS_FEATURE
    asyncResp->res.jsonValue["Actions"]["#ComputerSystem.Reset"]["target"] =
        "/redfish/v1/Systems/" PLATFORMSYSTEMID "/Actions/ComputerSystem.Reset";
    asyncResp->res
        .jsonValue["Actions"]["#ComputerSystem.Reset"]["@Redfish.ActionInfo"] =
        "/redfish/v1/Systems/" PLATFORMSYSTEMID "/ResetActionInfo";
#endif

    asyncResp->res.jsonValue["LogServices"]["@odata.id"] =
        "/redfish/v1/Systems/" PLATFORMSYSTEMID "/LogServices";
#ifdef BMCWEB_ENABLE_BIOS
    asyncResp->res.jsonValue["Bios"]["@odata.id"] =
        "/redfish/v1/Systems/" PLATFORMSYSTEMID "/Bios";
#endif
    nlohmann::json::array_t managedBy;
    nlohmann::json& manager = managedBy.emplace_back();
    manager["@odata.id"] = "/redfish/v1/Managers/" PLATFORMBMCID;
    asyncResp->res.jsonValue["Links"]["ManagedBy"] = std::move(managedBy);
    asyncResp->res.jsonValue["Status"]["Health"] = "OK";
    asyncResp->res.jsonValue["Status"]["State"] = "Enabled";
#ifdef BMCWEB_ENABLE_NVIDIA_OEM_COMMON_PROPERTIES
<<<<<<< HEAD
	asyncResp->res.jsonValue["Oem"]["Nvidia"]["@odata.id"] =
        "/redfish/v1/Systems/" PLATFORMSYSTEMID "/Oem/Nvidia";
#endif
#ifdef BMCWEB_ENABLE_HOST_OS_FEATURE
    // Fill in SerialConsole info
    asyncResp->res.jsonValue["SerialConsole"]["MaxConcurrentSessions"] = 15;
    asyncResp->res.jsonValue["SerialConsole"]["IPMI"]["ServiceEnabled"] = true;

    asyncResp->res.jsonValue["SerialConsole"]["SSH"]["ServiceEnabled"] = true;
    asyncResp->res.jsonValue["SerialConsole"]["SSH"]["Port"] = 2200;
    asyncResp->res.jsonValue["SerialConsole"]["SSH"]["HotKeySequenceDisplay"] =
        "Press ~. to exit console";
=======
		asyncResp->res.jsonValue["Oem"]["Nvidia"]["@odata.id"] =
                "/redfish/v1/Systems/" PLATFORMSYSTEMID "/Oem/Nvidia";
#endif

#ifdef BMCWEB_ENABLE_HOST_ETH_IFACE
            asyncResp->res.jsonValue["EthernetInterfaces"] = {
                {"@odata.id", "/redfish/v1/Systems/" PLATFORMSYSTEMID
                              "/EthernetInterfaces"}};
#endif

#ifdef BMCWEB_ENABLE_HOST_OS_FEATURE
            asyncResp->res.jsonValue["SerialConsole"]["MaxConcurrentSessions"] =
                15;
            asyncResp->res
                .jsonValue["SerialConsole"]["IPMI"]["ServiceEnabled"] = true;

            // TODO (Gunnar): Should look for obmc-console-ssh@2200.service
            asyncResp->res.jsonValue["SerialConsole"]["SSH"]["ServiceEnabled"] =
                true;
            asyncResp->res.jsonValue["SerialConsole"]["SSH"]["Port"] = 2200;
            asyncResp->res
                .jsonValue["SerialConsole"]["SSH"]["HotKeySequenceDisplay"] =
                "Press ~. to exit console";
>>>>>>> e0d05ca6
#endif // BMCWEB_ENABLE_HOST_OS_FEATURE
    getPortStatusAndPath(std::span{protocolToDBusForSystems},
                         std::bind_front(afterPortRequest, asyncResp));

#ifdef BMCWEB_ENABLE_KVM
    // Fill in GraphicalConsole info
    asyncResp->res.jsonValue["GraphicalConsole"]["ServiceEnabled"] = true;
    asyncResp->res.jsonValue["GraphicalConsole"]["MaxConcurrentSessions"] = 4;
    asyncResp->res.jsonValue["GraphicalConsole"]["ConnectTypesSupported"] =
        nlohmann::json::array_t({"KVMIP"});

#endif // BMCWEB_ENABLE_KVM

    auto health = std::make_shared<HealthPopulate>(asyncResp);
    if constexpr (bmcwebEnableHealthPopulate)
    {
        constexpr std::array<std::string_view, 4> inventoryForSystems{
            "xyz.openbmc_project.Inventory.Item.Dimm",
            "xyz.openbmc_project.Inventory.Item.Cpu",
            "xyz.openbmc_project.Inventory.Item.Drive",
            "xyz.openbmc_project.Inventory.Item.StorageController"};

        dbus::utility::getSubTreePaths(
            "/", 0, inventoryForSystems,
            [health](const boost::system::error_code& ec,
                     const std::vector<std::string>& resp) {
            if (ec)
            {
                // no inventory
                return;
            }

            health->inventory = resp;
            });
        health->populate();
    }

    getMainChassisId(asyncResp,
                     [](const std::string& chassisId,
                        const std::shared_ptr<bmcweb::AsyncResp>& aRsp) {
        nlohmann::json::array_t chassisArray;
        nlohmann::json& chassis = chassisArray.emplace_back();
        chassis["@odata.id"] = boost::urls::format("/redfish/v1/Chassis/{}",
                                                   chassisId);
        aRsp->res.jsonValue["Links"]["Chassis"] = std::move(chassisArray);
    });

    getLocationIndicatorActive(asyncResp);
    // TODO (Gunnar): Remove IndicatorLED after enough time has passed
    getIndicatorLedState(asyncResp);
    getComputerSystem(asyncResp, health);
    getHostState(asyncResp);
#ifdef BMCWEB_ENABLE_HOST_OS_FEATURE
    getBootProperties(asyncResp);
    getBootProgress(asyncResp);
    getBootProgressLastStateTime(asyncResp);
    getBootOrder(asyncResp);
    getSecureBoot(asyncResp);
#endif // BMCWEB_ENABLE_HOST_OS_FEATURE
    getPCIeDeviceList(asyncResp, "PCIeDevices");
    getHostWatchdogTimer(asyncResp);
#ifdef BMCWEB_ENABLE_HOST_OS_FEATURE
    getPowerRestorePolicy(asyncResp);
    getStopBootOnFault(asyncResp);
    getAutomaticRetryPolicy(asyncResp);
#endif // BMCWEB_ENABLE_HOST_OS_FEATURE
    getLastResetTime(asyncResp);
#ifdef BMCWEB_ENABLE_REDFISH_PROVISIONING_FEATURE
    getProvisioningStatus(asyncResp);
#endif // BMCWEB_ENABLE_REDFISH_PROVISIONING_FEATURE
#ifdef BMCWEB_ENABLE_HOST_OS_FEATURE
    getTrustedModuleRequiredToBoot(asyncResp);
#endif // BMCWEB_ENABLE_HOST_OS_FEATURE
    getPowerMode(asyncResp);
    getIdlePowerSaver(asyncResp);
	populateFromEntityManger(asyncResp);
    getUefiPropertySettingsHost(asyncResp, true);
    asyncResp->res.jsonValue["Boot"]["BootOrderPropertySelection"] = "BootOrder";
    asyncResp->res.jsonValue["Boot"]["BootSourceOverrideEnabled@Redfish.AllowableValues"] = {"Once", "Continuous", "Disabled"};
#ifdef BMCWEB_ENABLE_DEBUG_INTERFACE
    handleDebugPolicyGet(asyncResp);
#endif
}

inline void handleComputerSystemPatch(
    crow::App& app, const crow::Request& req,
    const std::shared_ptr<bmcweb::AsyncResp>& asyncResp,
    const std::string& systemName)
{
    if (!redfish::setUpRedfishRoute(app, req, asyncResp))
    {
        return;
    }
    if constexpr (bmcwebEnableMultiHost)
    {
        // Option currently returns no systems.  TBD
        messages::resourceNotFound(asyncResp->res, "ComputerSystem",
                                   systemName);
        return;
    }
    if (systemName != PLATFORMSYSTEMID)
    {
        messages::resourceNotFound(asyncResp->res, "ComputerSystem",
                                   systemName);
        return;
    }

    asyncResp->res.addHeader(
        boost::beast::http::field::link,
        "</redfish/v1/JsonSchemas/ComputerSystem/ComputerSystem.json>; rel=describedby");
    
    std::optional<bool> istModeEnabled;
    std::optional<bool> locationIndicatorActive;
    std::optional<std::string> indicatorLed;
    std::optional<std::string> assetTag;
    std::optional<std::string> powerRestorePolicy;
    std::optional<std::string> powerMode;
    std::optional<bool> wdtEnable;
    std::optional<std::string> wdtTimeOutAction;
    std::optional<std::string> bootSource;
    std::optional<std::string> bootType;
    std::optional<std::string> bootEnable;
    std::optional<std::string> bootAutomaticRetry;
    std::optional<uint32_t> bootAutomaticRetryAttempts;
    std::optional<bool> bootTrustedModuleRequired;
    std::optional<std::string> stopBootOnFault;
    std::optional<bool> ipsEnable;
    std::optional<uint8_t> ipsEnterUtil;
    std::optional<uint64_t> ipsEnterTime;
    std::optional<uint8_t> ipsExitUtil;
    std::optional<uint64_t> ipsExitTime;
    std::optional<std::vector<std::string>> bootOrder;
    std::optional<std::string> biosVersion;
    std::optional<std::string> sku;
    std::optional<std::string> uuid;
    std::optional<std::string> serialNumber;
    std::optional<std::string> uefiTargetBootSourceOverride;
    std::optional<std::vector<std::string>> bootSourceOverrideEnabledAllowableValues;
    std::optional<std::vector<std::string>> bootSourceOverrideTargetAllowableValues;
    std::optional<std::string> bootNext;
    std::optional<std::string> bootOrderPropertySelection;
    std::optional<std::string> httpBootUri;
    std::optional<nlohmann::json> processorDebugCapabilities;


    // clang-format off
                if (!json_util::readJsonPatch(
                        req, asyncResp->res,
                        "IndicatorLED", indicatorLed,
                        "LocationIndicatorActive", locationIndicatorActive,
                        "AssetTag", assetTag,
#ifdef BMCWEB_ENABLE_HOST_OS_FEATURE
                        "PowerRestorePolicy", powerRestorePolicy,
#endif
                        "PowerMode", powerMode,
                        "HostWatchdogTimer/FunctionEnabled", wdtEnable,
                        "HostWatchdogTimer/TimeoutAction", wdtTimeOutAction,
                        "Boot/BootSourceOverrideTarget", bootSource,
                        "Boot/BootSourceOverrideMode", bootType,
                        "Boot/BootSourceOverrideEnabled", bootEnable,
                        "Boot/AutomaticRetryConfig", bootAutomaticRetry,
                        "Boot/AutomaticRetryAttempts", bootAutomaticRetryAttempts,
                        "Boot/TrustedModuleRequiredToBoot", bootTrustedModuleRequired,
                        "Boot/BootOrder", bootOrder,
                        "Boot/StopBootOnFault", stopBootOnFault,
                        "IdlePowerSaver/Enabled", ipsEnable,
                        "IdlePowerSaver/EnterUtilizationPercent", ipsEnterUtil,
                        "IdlePowerSaver/EnterDwellTimeSeconds", ipsEnterTime,
                        "IdlePowerSaver/ExitUtilizationPercent", ipsExitUtil,
                        "IdlePowerSaver/ExitDwellTimeSeconds", ipsExitTime,
                        "BiosVersion", biosVersion,
                        "SKU", sku,
                        "UUID", uuid,
                        "SerialNumber", serialNumber,
                        "Boot/UefiTargetBootSourceOverride",uefiTargetBootSourceOverride,
                        "Boot/BootSourceOverrideEnabled@Redfish.AllowableValues", bootSourceOverrideEnabledAllowableValues,
                        "Boot/BootSourceOverrideTarget@Redfish.AllowableValues", bootSourceOverrideTargetAllowableValues,
                        "Boot/BootNext", bootNext,
                        "Boot/BootOrderPropertySelection", bootOrderPropertySelection,
                        "Boot/HttpBootUri", httpBootUri,
                        "Oem/Nvidia/ProcessorDebugCapabilities", processorDebugCapabilities,
                        "Oem/Nvidia/ISTModeEnabled", istModeEnabled
                        ))
                {
                    return;
                }
    // clang-format on

    asyncResp->res.result(boost::beast::http::status::no_content);

#ifdef BMCWEB_ENABLE_NVIDIA_OEM_PROPERTIES
    // Update istMode
    if (istModeEnabled)
    {
        ist_mode_utils::setIstMode(asyncResp, req, *istModeEnabled);
    }
#endif // BMCWEB_ENABLE_NVIDIA_OEM_PROPERTIES

    if (assetTag)
    {
        setAssetTag(asyncResp, *assetTag);
    }

    if (wdtEnable || wdtTimeOutAction)
    {
        setWDTProperties(asyncResp, wdtEnable, wdtTimeOutAction);
    }

    if (bootAutomaticRetry)
    {
        setAutomaticRetry(asyncResp, *bootAutomaticRetry);
    }
    if (bootSource || bootType || bootEnable)
    {
        setBootProperties(asyncResp, bootSource, bootType, bootEnable);
    }
    if (bootAutomaticRetry)
    {
        setAutomaticRetry(asyncResp, *bootAutomaticRetry);
    }

    if (bootAutomaticRetryAttempts)
    {
        setAutomaticRetryAttempts(asyncResp,
                                  bootAutomaticRetryAttempts.value());
    }

    if (bootTrustedModuleRequired)
    {
        setTrustedModuleRequiredToBoot(asyncResp, *bootTrustedModuleRequired);
    }

    if (stopBootOnFault)
    {
        setStopBootOnFault(asyncResp, *stopBootOnFault);
    }

    if (locationIndicatorActive)
    {
        setLocationIndicatorActive(asyncResp, *locationIndicatorActive);
    }

    // TODO (Gunnar): Remove IndicatorLED after enough time has
    // passed
    if (indicatorLed)
    {
        setIndicatorLedState(asyncResp, *indicatorLed);
        asyncResp->res.addHeader(boost::beast::http::field::warning,
                                 "299 - \"IndicatorLED is deprecated. Use "
                                 "LocationIndicatorActive instead.\"");
    }
#ifdef BMCWEB_ENABLE_HOST_OS_FEATURE
    if (powerRestorePolicy)
    {
        setPowerRestorePolicy(asyncResp, *powerRestorePolicy);
    }
    if (bootOrder)
    {
        setBootOrder(asyncResp, req, *bootOrder);
    }
#endif
    if (powerMode)
    {
        setPowerMode(asyncResp, *powerMode);
    }

    if (ipsEnable || ipsEnterUtil || ipsEnterTime || ipsExitUtil || ipsExitTime)
    {
        setIdlePowerSaver(asyncResp, ipsEnable, ipsEnterUtil, ipsEnterTime,
                          ipsExitUtil, ipsExitTime);
    }

    if (bootSource || bootType || bootEnable)
    {
        setBootProperties(asyncResp, bootSource, bootType, bootEnable);
    }

    if (bootSourceOverrideTargetAllowableValues || sku || uuid || bootSourceOverrideEnabledAllowableValues  || biosVersion || serialNumber)
    {
        privilege_utils::isBiosPrivilege(
                req, [asyncResp, sku, uuid, bootSourceOverrideTargetAllowableValues]
        (const boost::system::error_code ec, const bool isBios) {
            if (ec || isBios == false)
            {
                messages::propertyNotWritable(asyncResp->res, "AllowableValues");
                return;
            }
            if (sku)
            {
                setEntityMangerProperty(asyncResp, "xyz.openbmc_project.Inventory.Decorator.Asset", "SKU", *sku);
            }
            if (uuid)
            {
                setEntityMangerProperty(asyncResp, "xyz.openbmc_project.Common.UUID", "UUID", *uuid);
            }
            if (bootSourceOverrideTargetAllowableValues)
            {
                std::vector<std::string> allowedSourcesList;
                for (const auto& source : *bootSourceOverrideTargetAllowableValues) 
                {
                    std::string bootSourceStr;
                    std::string bootModeStr;
                    assignBootParameters(asyncResp, source, bootSourceStr, bootModeStr);
                    allowedSourcesList.push_back(bootSourceStr);
                }
                
                setSettingsHostProperty(asyncResp, "xyz.openbmc_project.Control.Boot.Source", 
                                        "AllowedSources", allowedSourcesList);
            }
        });
    }
        
    if (uefiTargetBootSourceOverride)
    {
        setSettingsHostProperty(asyncResp, "xyz.openbmc_project.Control.Boot.UEFI",
                                "TargetDevicePath", *uefiTargetBootSourceOverride);
    }
    if (bootNext)
    {
        setSettingsHostProperty(asyncResp, "xyz.openbmc_project.Control.Boot.UEFI",
                                "TargetBootOption", *bootNext);
    }
    if (httpBootUri)
    {
        setSettingsHostProperty(asyncResp, "xyz.openbmc_project.Control.Boot.UEFI",
                                "TargetURI", *httpBootUri);
    }

#ifdef BMCWEB_ENABLE_DEBUG_INTERFACE
    if (processorDebugCapabilities)
    {
        handleDebugPolicyPatchReq(asyncResp, *processorDebugCapabilities);
    }
#endif
}

inline void handleSystemCollectionResetActionHead(
    crow::App& app, const crow::Request& req,
    const std::shared_ptr<bmcweb::AsyncResp>& asyncResp,
    const std::string& /*systemName*/)
{
    if (!redfish::setUpRedfishRoute(app, req, asyncResp))
    {
        return;
    }
    asyncResp->res.addHeader(
        boost::beast::http::field::link,
        "</redfish/v1/JsonSchemas/ActionInfo/ActionInfo.json>; rel=describedby");
}
inline void handleSystemCollectionResetActionGet(
    crow::App& app, const crow::Request& req,
    const std::shared_ptr<bmcweb::AsyncResp>& asyncResp,
    const std::string& systemName)
{
    if (!redfish::setUpRedfishRoute(app, req, asyncResp))
    {
        return;
    }
    if constexpr (bmcwebEnableMultiHost)
    {
        // Option currently returns no systems.  TBD
        messages::resourceNotFound(asyncResp->res, "ComputerSystem",
                                   systemName);
        return;
    }

    if (systemName == "hypervisor")
    {
        handleHypervisorResetActionGet(asyncResp);
        return;
    }

    if (systemName != PLATFORMSYSTEMID )
    {
        messages::resourceNotFound(asyncResp->res, "ComputerSystem",
                                   systemName);
        return;
    }

    asyncResp->res.addHeader(
        boost::beast::http::field::link,
        "</redfish/v1/JsonSchemas/ActionInfo/ActionInfo.json>; rel=describedby");

    asyncResp->res.jsonValue["@odata.id"] =
        "/redfish/v1/Systems/system/ResetActionInfo";
    asyncResp->res.jsonValue["@odata.type"] = "#ActionInfo.v1_1_2.ActionInfo";
    asyncResp->res.jsonValue["Name"] = "Reset Action Info";
    asyncResp->res.jsonValue["Id"] = "ResetActionInfo";

    nlohmann::json::array_t parameters;
    nlohmann::json::object_t parameter;

    parameter["Name"] = "ResetType";
    parameter["Required"] = true;
    parameter["DataType"] = "String";
    nlohmann::json::array_t allowableValues;
    allowableValues.emplace_back("On");
    allowableValues.emplace_back("ForceOff");
    allowableValues.emplace_back("ForceOn");
    allowableValues.emplace_back("ForceRestart");
    allowableValues.emplace_back("GracefulRestart");
    allowableValues.emplace_back("GracefulShutdown");
    allowableValues.emplace_back("PowerCycle");
    allowableValues.emplace_back("Nmi");
    parameter["AllowableValues"] = std::move(allowableValues);
    parameters.emplace_back(std::move(parameter));

    asyncResp->res.jsonValue["Parameters"] = std::move(parameters);

    crow::connections::systemBus->async_method_call(
        [asyncResp](const boost::system::error_code& ec,
                    const std::variant<bool>& resp) {
        if (ec)
        {
            BMCWEB_LOG_DEBUG("DBUS response error, {}", ec);
            return;
        }

        bool enabledNmi = std::get<bool>(resp);
        if (enabledNmi == true)
        {
            asyncResp->res.jsonValue["Parameters"][0]["AllowableValues"]
                .emplace_back("Nmi");
        }
    },
        "xyz.openbmc_project.Settings",
        "/xyz/openbmc_project/Control/ChassisCapabilities",
        "org.freedesktop.DBus.Properties", "Get",
        "xyz.openbmc_project.Control.ChassisCapabilities", "ChassisNMIEnabled");
}
/**
 * SystemResetActionInfo derived class for delivering Computer Systems
 * ResetType AllowableValues using ResetInfo schema.
 */
inline void requestRoutesSystems(App& app)
{
    BMCWEB_ROUTE(app, "/redfish/v1/Systems/")
        .privileges(redfish::privileges::headComputerSystemCollection)
        .methods(boost::beast::http::verb::head)(
            std::bind_front(handleComputerSystemCollectionHead, std::ref(app)));

    BMCWEB_ROUTE(app, "/redfish/v1/Systems/")
        .privileges(redfish::privileges::getComputerSystemCollection)
        .methods(boost::beast::http::verb::get)(
            std::bind_front(handleComputerSystemCollectionGet, std::ref(app)));

    BMCWEB_ROUTE(app, "/redfish/v1/Systems/<str>/")
        .privileges(redfish::privileges::headComputerSystem)
        .methods(boost::beast::http::verb::head)(
            std::bind_front(handleComputerSystemHead, std::ref(app)));

    BMCWEB_ROUTE(app, "/redfish/v1/Systems/<str>/")
        .privileges(redfish::privileges::getComputerSystem)
        .methods(boost::beast::http::verb::get)(
            std::bind_front(handleComputerSystemGet, std::ref(app)));

    BMCWEB_ROUTE(app, "/redfish/v1/Systems/<str>/")
        .privileges(redfish::privileges::patchComputerSystem)
        .methods(boost::beast::http::verb::patch)(
            std::bind_front(handleComputerSystemPatch, std::ref(app)));

    BMCWEB_ROUTE(app, "/redfish/v1/Systems/<str>/Actions/ComputerSystem.Reset/")
        .privileges(redfish::privileges::postComputerSystem)
        .methods(boost::beast::http::verb::post)(std::bind_front(
            handleComputerSystemResetActionPost, std::ref(app)));

    BMCWEB_ROUTE(app, "/redfish/v1/Systems/<str>/ResetActionInfo/")
        .privileges(redfish::privileges::headActionInfo)
        .methods(boost::beast::http::verb::head)(std::bind_front(
            handleSystemCollectionResetActionHead, std::ref(app)));
    BMCWEB_ROUTE(app, "/redfish/v1/Systems/<str>/ResetActionInfo/")
        .privileges(redfish::privileges::getActionInfo)
        .methods(boost::beast::http::verb::get)(std::bind_front(
            handleSystemCollectionResetActionGet, std::ref(app)));

    BMCWEB_ROUTE(app, "/redfish/v1/Systems/" PLATFORMSYSTEMID "/Settings/")
        .privileges(redfish::privileges::getComputerSystem)
        .methods(boost::beast::http::verb::get)(
            std::bind_front(handleComputerSystemSettingsGet, std::ref(app)));

    BMCWEB_ROUTE(app, "/redfish/v1/Systems/" PLATFORMSYSTEMID "/Settings/")
        .privileges(redfish::privileges::patchComputerSystem)
        .methods(boost::beast::http::verb::patch)(
            std::bind_front(handleComputerSystemSettingsPatch, std::ref(app)));
}
} // namespace redfish<|MERGE_RESOLUTION|>--- conflicted
+++ resolved
@@ -4062,7 +4062,6 @@
     asyncResp->res.jsonValue["Status"]["Health"] = "OK";
     asyncResp->res.jsonValue["Status"]["State"] = "Enabled";
 #ifdef BMCWEB_ENABLE_NVIDIA_OEM_COMMON_PROPERTIES
-<<<<<<< HEAD
 	asyncResp->res.jsonValue["Oem"]["Nvidia"]["@odata.id"] =
         "/redfish/v1/Systems/" PLATFORMSYSTEMID "/Oem/Nvidia";
 #endif
@@ -4075,32 +4074,14 @@
     asyncResp->res.jsonValue["SerialConsole"]["SSH"]["Port"] = 2200;
     asyncResp->res.jsonValue["SerialConsole"]["SSH"]["HotKeySequenceDisplay"] =
         "Press ~. to exit console";
-=======
-		asyncResp->res.jsonValue["Oem"]["Nvidia"]["@odata.id"] =
-                "/redfish/v1/Systems/" PLATFORMSYSTEMID "/Oem/Nvidia";
+#endif // BMCWEB_ENABLE_HOST_OS_FEATURE
+
+#ifdef BMCWEB_ENABLE_HOST_ETH_IFACE
+    asyncResp->res.jsonValue["EthernetInterfaces"] = {
+        {"@odata.id",
+         "/redfish/v1/Systems/" PLATFORMSYSTEMID "/EthernetInterfaces"}};
 #endif
 
-#ifdef BMCWEB_ENABLE_HOST_ETH_IFACE
-            asyncResp->res.jsonValue["EthernetInterfaces"] = {
-                {"@odata.id", "/redfish/v1/Systems/" PLATFORMSYSTEMID
-                              "/EthernetInterfaces"}};
-#endif
-
-#ifdef BMCWEB_ENABLE_HOST_OS_FEATURE
-            asyncResp->res.jsonValue["SerialConsole"]["MaxConcurrentSessions"] =
-                15;
-            asyncResp->res
-                .jsonValue["SerialConsole"]["IPMI"]["ServiceEnabled"] = true;
-
-            // TODO (Gunnar): Should look for obmc-console-ssh@2200.service
-            asyncResp->res.jsonValue["SerialConsole"]["SSH"]["ServiceEnabled"] =
-                true;
-            asyncResp->res.jsonValue["SerialConsole"]["SSH"]["Port"] = 2200;
-            asyncResp->res
-                .jsonValue["SerialConsole"]["SSH"]["HotKeySequenceDisplay"] =
-                "Press ~. to exit console";
->>>>>>> e0d05ca6
-#endif // BMCWEB_ENABLE_HOST_OS_FEATURE
     getPortStatusAndPath(std::span{protocolToDBusForSystems},
                          std::bind_front(afterPortRequest, asyncResp));
 
