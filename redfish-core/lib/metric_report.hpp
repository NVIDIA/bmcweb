--- conflicted
+++ resolved
@@ -163,27 +163,17 @@
     BMCWEB_ROUTE(app, "/redfish/v1/TelemetryService/MetricReports/")
         .privileges(redfish::privileges::getMetricReportCollection)
         .methods(boost::beast::http::verb::get)(
-<<<<<<< HEAD
             [](const crow::Request&,
                const std::shared_ptr<bmcweb::AsyncResp>& asyncResp) {
+        if (!redfish::setUpRedfishRoute(app, req, asyncResp))
+        {
+            return;
+        }
         asyncResp->res.jsonValue["@odata.type"] =
             "#MetricReportCollection.MetricReportCollection";
         asyncResp->res.jsonValue["@odata.id"] =
             "/redfish/v1/TelemetryService/MetricReports";
         asyncResp->res.jsonValue["Name"] = "Metric Report Collection";
-=======
-            [&app](const crow::Request& req,
-              const std::shared_ptr<bmcweb::AsyncResp>& asyncResp) {
-                if (!redfish::setUpRedfishRoute(app, req, asyncResp))
-                {
-                    return;
-                }
-            asyncResp->res.jsonValue["@odata.type"] =
-                "#MetricReportCollection.MetricReportCollection";
-            asyncResp->res.jsonValue["@odata.id"] =
-                "/redfish/v1/TelemetryService/MetricReports";
-            asyncResp->res.jsonValue["Name"] = "Metric Report Collection";
->>>>>>> 4697e0bc
 #ifdef BMCWEB_ENABLE_PLATFORM_METRICS
         addMetricReportMembers(asyncResp);
         return;
@@ -727,51 +717,11 @@
             return;
         }
 #ifdef BMCWEB_ENABLE_PLATFORM_METRICS
-        const uint64_t requestTimestamp = static_cast<uint64_t>(
-            std::chrono::duration_cast<std::chrono::milliseconds>(
-                std::chrono::steady_clock::now().time_since_epoch())
-                .count());
-        BMCWEB_LOG_DEBUG("Request submitted at{}", requestTimestamp);
-        getPlatforMetrics(asyncResp, id, requestTimestamp);
-        return;
-#else
-        const std::string reportPath = telemetry::getDbusReportPath(id);
-        crow::connections::systemBus->async_method_call(
-            [asyncResp, id, reportPath](const boost::system::error_code& ec) {
-            if (ec.value() == EBADR ||
-                ec == boost::system::errc::host_unreachable)
-            {
-                messages::resourceNotFound(asyncResp->res, "MetricReport", id);
-                return;
-            }
-            if (ec)
-            {
-                BMCWEB_LOG_ERROR("respHandler DBus error {}", ec);
-                messages::internalError(asyncResp->res);
-                return;
-            }
-
-            sdbusplus::asio::getProperty<telemetry::TimestampReadings>(
-                *crow::connections::systemBus, telemetry::service, reportPath,
-                telemetry::reportInterface, "Readings",
-                [asyncResp, id](const boost::system::error_code& ec2,
-                                const telemetry::TimestampReadings& ret) {
-                if (ec2)
-                {
-                    BMCWEB_LOG_ERROR("respHandler DBus error {}", ec2);
-                    messages::internalError(asyncResp->res);
-                    return;
-                }
-<<<<<<< HEAD
-
-                telemetry::fillReport(asyncResp->res.jsonValue, id, ret);
-=======
-#ifdef BMCWEB_ENABLE_PLATFORM_METRICS
                 const uint64_t requestTimestamp = static_cast<uint64_t>(
                     std::chrono::duration_cast<std::chrono::milliseconds>(
                         std::chrono::steady_clock::now().time_since_epoch())
                         .count());
-                BMCWEB_LOG_DEBUG << "Request submitted at" << requestTimestamp;
+                BMCWEB_LOG_DEBUG("Request submitted at {}", requestTimestamp);
 #ifdef BMCWEB_ENABLE_SHMEM_PLATFORM_METRICS
                 redfish::shmem::getShmemPlatformMetrics(asyncResp, id, requestTimestamp);
 #else
@@ -779,47 +729,35 @@
 #endif
                 return;
 #else
-                const std::string reportPath = telemetry::getDbusReportPath(id);
-                crow::connections::systemBus->async_method_call(
-                    [asyncResp, id,
-                     reportPath](const boost::system::error_code& ec) {
-                        if (ec.value() == EBADR ||
-                            ec == boost::system::errc::host_unreachable)
-                        {
-                            messages::resourceNotFound(asyncResp->res,
-                                                       "MetricReport", id);
-                            return;
-                        }
-                        if (ec)
-                        {
-                            BMCWEB_LOG_ERROR << "respHandler DBus error " << ec;
-                            messages::internalError(asyncResp->res);
-                            return;
-                        }
-
-                        sdbusplus::asio::getProperty<
-                            telemetry::TimestampReadings>(
-                            *crow::connections::systemBus, telemetry::service,
-                            reportPath, telemetry::reportInterface, "Readings",
-                            [asyncResp,
-                             id](const boost::system::error_code ec2,
-                                 const telemetry::TimestampReadings& ret) {
-                                if (ec2)
-                                {
-                                    BMCWEB_LOG_ERROR
-                                        << "respHandler DBus error " << ec2;
-                                    messages::internalError(asyncResp->res);
-                                    return;
-                                }
-
-                                telemetry::fillReport(asyncResp->res.jsonValue,
-                                                      id, ret);
-                            });
-                    },
-                    telemetry::service, reportPath, telemetry::reportInterface,
-                    "Update");
-#endif
->>>>>>> 4697e0bc
+        const std::string reportPath = telemetry::getDbusReportPath(id);
+        crow::connections::systemBus->async_method_call(
+            [asyncResp, id, reportPath](const boost::system::error_code& ec) {
+            if (ec.value() == EBADR ||
+                ec == boost::system::errc::host_unreachable)
+            {
+                messages::resourceNotFound(asyncResp->res, "MetricReport", id);
+                return;
+            }
+            if (ec)
+            {
+                BMCWEB_LOG_ERROR("respHandler DBus error {}", ec);
+                messages::internalError(asyncResp->res);
+                return;
+            }
+
+            sdbusplus::asio::getProperty<telemetry::TimestampReadings>(
+                *crow::connections::systemBus, telemetry::service, reportPath,
+                telemetry::reportInterface, "Readings",
+                [asyncResp, id](const boost::system::error_code& ec2,
+                                const telemetry::TimestampReadings& ret) {
+                if (ec2)
+                {
+                    BMCWEB_LOG_ERROR("respHandler DBus error {}", ec2);
+                    messages::internalError(asyncResp->res);
+                    return;
+                }
+
+                telemetry::fillReport(asyncResp->res.jsonValue, id, ret);
             });
         },
             telemetry::service, reportPath, telemetry::reportInterface,
