--- conflicted
+++ resolved
@@ -38,35 +38,35 @@
     uint32_t valueToSet, const boost::system::error_code& ec,
     bool powerCapEnable)
 {
-    if (ec)
-    {
-        messages::internalError(sensorsAsyncResp->asyncResp->res);
+            if (ec)
+            {
+                messages::internalError(sensorsAsyncResp->asyncResp->res);
         BMCWEB_LOG_ERROR("powerCapEnable Get handler: Dbus error {}", ec);
-        return;
-    }
-    if (!powerCapEnable)
-    {
-        messages::actionNotSupported(
-            sensorsAsyncResp->asyncResp->res,
-            "Setting LimitInWatts when PowerLimit feature is disabled");
-        BMCWEB_LOG_ERROR("PowerLimit feature is disabled ");
-        return;
-    }
-
-    sdbusplus::asio::setProperty(
-        *crow::connections::systemBus, "xyz.openbmc_project.Settings",
-        "/xyz/openbmc_project/control/host0/power_cap",
+                return;
+            }
+            if (!powerCapEnable)
+            {
+                messages::actionNotSupported(
+                    sensorsAsyncResp->asyncResp->res,
+                    "Setting LimitInWatts when PowerLimit feature is disabled");
+                BMCWEB_LOG_ERROR("PowerLimit feature is disabled ");
+                return;
+            }
+
+            sdbusplus::asio::setProperty(
+                *crow::connections::systemBus, "xyz.openbmc_project.Settings",
+                "/xyz/openbmc_project/control/host0/power_cap",
         "xyz.openbmc_project.Control.Power.Cap", "PowerCap", valueToSet,
-        [sensorsAsyncResp](const boost::system::error_code& ec2) {
-        if (ec2)
-        {
-            BMCWEB_LOG_DEBUG("Power Limit Set: Dbus error: {}", ec2);
-            messages::internalError(sensorsAsyncResp->asyncResp->res);
-            return;
-        }
-        sensorsAsyncResp->asyncResp->res.result(
-            boost::beast::http::status::no_content);
-    });
+                [sensorsAsyncResp](const boost::system::error_code& ec2) {
+                if (ec2)
+                {
+                    BMCWEB_LOG_DEBUG("Power Limit Set: Dbus error: {}", ec2);
+                    messages::internalError(sensorsAsyncResp->asyncResp->res);
+                    return;
+                }
+                sensorsAsyncResp->asyncResp->res.result(
+                    boost::beast::http::status::no_content);
+            });
 }
 
 inline void afterGetChassisPath(
@@ -75,20 +75,20 @@
     const std::optional<std::string>& chassisPath)
 {
     if (!chassisPath)
-    {
+        {
         BMCWEB_LOG_WARNING("Don't find valid chassis path ");
         messages::resourceNotFound(sensorsAsyncResp->asyncResp->res, "Chassis",
                                    sensorsAsyncResp->chassisId);
-        return;
-    }
+                return;
+            }
 
     if (powerControlCollections.size() != 1)
-    {
+            {
         BMCWEB_LOG_WARNING("Don't support multiple hosts at present ");
         messages::resourceNotFound(sensorsAsyncResp->asyncResp->res, "Power",
                                    "PowerControl");
-        return;
-    }
+                return;
+            }
 
     auto& item = powerControlCollections[0];
 
@@ -111,192 +111,13 @@
 
 inline void afterPowerCapSettingGet(
     const std::shared_ptr<SensorsAsyncResp>& sensorAsyncResp,
-    const boost::system::error_code& ec,
+                    const boost::system::error_code& ec,
     const dbus::utility::DBusPropertiesMap& properties)
 {
-    if (ec)
-    {
-        messages::internalError(sensorAsyncResp->asyncResp->res);
+                if (ec)
+                {
+                    messages::internalError(sensorAsyncResp->asyncResp->res);
         BMCWEB_LOG_ERROR("Power Limit GetAll handler: Dbus error {}", ec);
-        return;
-    }
-
-    nlohmann::json& tempArray =
-        sensorAsyncResp->asyncResp->res.jsonValue["PowerControl"];
-
-    // Put multiple "sensors" into a single PowerControl, 0,
-    // so only create the first one
-    if (tempArray.empty())
-    {
-        // Mandatory properties odata.id and MemberId
-        // A warning without a odata.type
-        nlohmann::json::object_t powerControl;
-        powerControl["@odata.type"] = "#Power.v1_0_0.PowerControl";
-        powerControl["@odata.id"] = "/redfish/v1/Chassis/" +
-                                    sensorAsyncResp->chassisId +
-                                    "/Power#/PowerControl/0";
-        powerControl["Name"] = "Chassis Power Control";
-        powerControl["MemberId"] = "0";
-        tempArray.emplace_back(std::move(powerControl));
-    }
-
-    nlohmann::json& sensorJson = tempArray.back();
-    bool enabled = false;
-    double powerCap = 0.0;
-    int64_t scale = 0;
-
-    for (const std::pair<std::string, dbus::utility::DbusVariantType>&
-             property : properties)
-    {
-        if (property.first == "Scale")
-        {
-            const int64_t* i = std::get_if<int64_t>(&property.second);
-
-            if (i != nullptr)
-            {
-                scale = *i;
-            }
-        }
-        else if (property.first == "PowerCap")
-        {
-            const double* d = std::get_if<double>(&property.second);
-            const int64_t* i = std::get_if<int64_t>(&property.second);
-            const uint32_t* u = std::get_if<uint32_t>(&property.second);
-
-            if (d != nullptr)
-            {
-                powerCap = *d;
-            }
-            else if (i != nullptr)
-            {
-                powerCap = static_cast<double>(*i);
-            }
-<<<<<<< HEAD
-
-            sdbusplus::asio::setProperty(
-                *crow::connections::systemBus, "xyz.openbmc_project.Settings",
-                "/xyz/openbmc_project/control/host0/power_cap",
-                "xyz.openbmc_project.Control.Power.Cap", "PowerCap", *value,
-                [sensorsAsyncResp](const boost::system::error_code& ec2) {
-                if (ec2)
-                {
-                    BMCWEB_LOG_DEBUG("Power Limit Set: Dbus error: {}", ec2);
-                    messages::internalError(sensorsAsyncResp->asyncResp->res);
-                    return;
-                }
-                sensorsAsyncResp->asyncResp->res.result(
-                    boost::beast::http::status::no_content);
-            });
-        });
-    };
-    redfish::chassis_utils::getValidChassisPath(sensorsAsyncResp->asyncResp,
-                                                sensorsAsyncResp->chassisId,
-                                                std::move(getChassisPath));
-}
-inline void requestRoutesPower(App& app)
-{
-    BMCWEB_ROUTE(app, "/redfish/v1/Chassis/<str>/Power/")
-        .privileges(redfish::privileges::getPower)
-        .methods(boost::beast::http::verb::get)(
-            [&app](const crow::Request& req,
-                   const std::shared_ptr<bmcweb::AsyncResp>& asyncResp,
-                   const std::string& chassisName) {
-        if (!redfish::setUpRedfishRoute(app, req, asyncResp))
-        {
-            return;
-        }
-        asyncResp->res.jsonValue["PowerControl"] = nlohmann::json::array();
-
-        auto sensorAsyncResp = std::make_shared<SensorsAsyncResp>(
-            asyncResp, chassisName, sensors::dbus::powerPaths,
-            sensors::node::power);
-
-        getChassisData(sensorAsyncResp);
-
-        // This callback verifies that the power limit is only provided
-        // for the chassis that implements the Chassis inventory item.
-        // This prevents things like power supplies providing the
-        // chassis power limit
-
-        using Mapper = dbus::utility::MapperGetSubTreePathsResponse;
-        auto chassisHandler =
-            [sensorAsyncResp](const boost::system::error_code& ec2,
-                              const Mapper& chassisPaths) {
-            if (ec2)
-=======
-            else if (u != nullptr)
->>>>>>> 8cb2c024
-            {
-                powerCap = *u;
-            }
-        }
-        else if (property.first == "PowerCapEnable")
-        {
-            const bool* b = std::get_if<bool>(&property.second);
-
-            if (b != nullptr)
-            {
-                enabled = *b;
-            }
-        }
-    }
-
-    // LimitException is Mandatory attribute as per OCP
-    // Baseline Profile – v1.0.0, so currently making it
-    // "NoAction" as default value to make it OCP Compliant.
-    sensorJson["PowerLimit"]["LimitException"] = "NoAction";
-
-    if (enabled)
-    {
-        // Redfish specification indicates PowerLimit should
-        // be null if the limit is not enabled.
-        sensorJson["PowerLimit"]["LimitInWatts"] = powerCap *
-                                                   std::pow(10, scale);
-    }
-}
-
-using Mapper = dbus::utility::MapperGetSubTreePathsResponse;
-inline void
-    afterGetChassis(const std::shared_ptr<SensorsAsyncResp>& sensorAsyncResp,
-                    const boost::system::error_code& ec2,
-                    const Mapper& chassisPaths)
-{
-    if (ec2)
-    {
-        BMCWEB_LOG_ERROR("Power Limit GetSubTreePaths handler Dbus error {}",
-                         ec2);
-        return;
-    }
-
-    bool found = false;
-    for (const std::string& chassis : chassisPaths)
-    {
-        size_t len = std::string::npos;
-        size_t lastPos = chassis.rfind('/');
-        if (lastPos == std::string::npos)
-        {
-            continue;
-        }
-
-        if (lastPos == chassis.size() - 1)
-        {
-            size_t end = lastPos;
-            lastPos = chassis.rfind('/', lastPos - 1);
-            if (lastPos == std::string::npos)
-            {
-                continue;
-            }
-
-<<<<<<< HEAD
-            auto valueHandler =
-                [sensorAsyncResp](
-                    const boost::system::error_code& ec,
-                    const dbus::utility::DBusPropertiesMap& properties) {
-                if (ec)
-                {
-                    messages::internalError(sensorAsyncResp->asyncResp->res);
-                    BMCWEB_LOG_ERROR(
-                        "Power Limit GetAll handler: Dbus error {}", ec);
                     return;
                 }
 
@@ -330,14 +151,12 @@
                 double powerCap = 0.0;
                 int64_t scale = 0;
 
-                for (const std::pair<std::string,
-                                     dbus::utility::DbusVariantType>& property :
-                     properties)
+    for (const std::pair<std::string, dbus::utility::DbusVariantType>&
+             property : properties)
                 {
                     if (property.first == "Scale")
                     {
-                        const int64_t* i =
-                            std::get_if<int64_t>(&property.second);
+            const int64_t* i = std::get_if<int64_t>(&property.second);
 
                         if (i != nullptr)
                         {
@@ -347,10 +166,8 @@
                     else if (property.first == "PowerCap")
                     {
                         const double* d = std::get_if<double>(&property.second);
-                        const int64_t* i =
-                            std::get_if<int64_t>(&property.second);
-                        const uint32_t* u =
-                            std::get_if<uint32_t>(&property.second);
+            const int64_t* i = std::get_if<int64_t>(&property.second);
+            const uint32_t* u = std::get_if<uint32_t>(&property.second);
 
                         if (d != nullptr)
                         {
@@ -385,49 +202,65 @@
                 {
                     // Redfish specification indicates PowerLimit should
                     // be null if the limit is not enabled.
-                    sensorJson["PowerLimit"]["LimitInWatts"] =
-                        powerCap * std::pow(10, scale);
-                }
-            };
+        sensorJson["PowerLimit"]["LimitInWatts"] = powerCap *
+                                                   std::pow(10, scale);
+    }
+}
+
+using Mapper = dbus::utility::MapperGetSubTreePathsResponse;
+inline void
+    afterGetChassis(const std::shared_ptr<SensorsAsyncResp>& sensorAsyncResp,
+                    const boost::system::error_code& ec2,
+                    const Mapper& chassisPaths)
+{
+    if (ec2)
+    {
+        BMCWEB_LOG_ERROR("Power Limit GetSubTreePaths handler Dbus error {}",
+                         ec2);
+        return;
+    }
+
+    bool found = false;
+    for (const std::string& chassis : chassisPaths)
+    {
+        size_t len = std::string::npos;
+        size_t lastPos = chassis.rfind('/');
+        if (lastPos == std::string::npos)
+        {
+            continue;
+        }
+
+        if (lastPos == chassis.size() - 1)
+        {
+            size_t end = lastPos;
+            lastPos = chassis.rfind('/', lastPos - 1);
+            if (lastPos == std::string::npos)
+            {
+                continue;
+            }
+
+            len = end - (lastPos + 1);
+        }
+
+        std::string interfaceChassisName = chassis.substr(lastPos + 1, len);
+        if (interfaceChassisName == sensorAsyncResp->chassisId)
+        {
+            found = true;
+            break;
+        }
+    }
+
+    if (!found)
+    {
+        BMCWEB_LOG_DEBUG("Power Limit not present for {}",
+                         sensorAsyncResp->chassisId);
+        return;
+                }
 
             sdbusplus::asio::getAllProperties(
                 *crow::connections::systemBus, "xyz.openbmc_project.Settings",
                 "/xyz/openbmc_project/control/host0/power_cap",
                 "xyz.openbmc_project.Control.Power.Cap",
-                std::move(valueHandler));
-        };
-
-        constexpr std::array<std::string_view, 2> interfaces = {
-            "xyz.openbmc_project.Inventory.Item.Board",
-            "xyz.openbmc_project.Inventory.Item.Chassis"};
-
-        dbus::utility::getSubTreePaths("/xyz/openbmc_project/inventory", 0,
-                                       interfaces, std::move(chassisHandler));
-    });
-=======
-            len = end - (lastPos + 1);
-        }
->>>>>>> 8cb2c024
-
-        std::string interfaceChassisName = chassis.substr(lastPos + 1, len);
-        if (interfaceChassisName == sensorAsyncResp->chassisId)
-        {
-            found = true;
-            break;
-        }
-    }
-
-    if (!found)
-    {
-        BMCWEB_LOG_DEBUG("Power Limit not present for {}",
-                         sensorAsyncResp->chassisId);
-        return;
-    }
-
-    sdbusplus::asio::getAllProperties(
-        *crow::connections::systemBus, "xyz.openbmc_project.Settings",
-        "/xyz/openbmc_project/control/host0/power_cap",
-        "xyz.openbmc_project.Control.Power.Cap",
         [sensorAsyncResp](const boost::system::error_code& ec,
                           const dbus::utility::DBusPropertiesMap& properties
 
@@ -456,9 +289,9 @@
     // This prevents things like power supplies providing the
     // chassis power limit
 
-    constexpr std::array<std::string_view, 2> interfaces = {
-        "xyz.openbmc_project.Inventory.Item.Board",
-        "xyz.openbmc_project.Inventory.Item.Chassis"};
+        constexpr std::array<std::string_view, 2> interfaces = {
+            "xyz.openbmc_project.Inventory.Item.Board",
+            "xyz.openbmc_project.Inventory.Item.Chassis"};
 
     dbus::utility::getSubTreePaths(
         "/xyz/openbmc_project/inventory", 0, interfaces,
@@ -467,41 +300,41 @@
 
 inline void
     handleChassisPowerPatch(App& app, const crow::Request& req,
-                            const std::shared_ptr<bmcweb::AsyncResp>& asyncResp,
+                   const std::shared_ptr<bmcweb::AsyncResp>& asyncResp,
                             const std::string& chassisName)
 {
-    if (!redfish::setUpRedfishRoute(app, req, asyncResp))
-    {
-        return;
-    }
-    auto sensorAsyncResp = std::make_shared<SensorsAsyncResp>(
-        asyncResp, chassisName, sensors::dbus::powerPaths,
-        sensors::node::power);
+        if (!redfish::setUpRedfishRoute(app, req, asyncResp))
+        {
+            return;
+        }
+        auto sensorAsyncResp = std::make_shared<SensorsAsyncResp>(
+            asyncResp, chassisName, sensors::dbus::powerPaths,
+            sensors::node::power);
 
     std::optional<std::vector<nlohmann::json::object_t>> voltageCollections;
     std::optional<std::vector<nlohmann::json::object_t>> powerCtlCollections;
 
-    if (!json_util::readJsonPatch(req, sensorAsyncResp->asyncResp->res,
-                                  "PowerControl", powerCtlCollections,
-                                  "Voltages", voltageCollections))
-    {
-        return;
-    }
-
-    if (powerCtlCollections)
-    {
+        if (!json_util::readJsonPatch(req, sensorAsyncResp->asyncResp->res,
+                                      "PowerControl", powerCtlCollections,
+                                      "Voltages", voltageCollections))
+        {
+            return;
+        }
+
+        if (powerCtlCollections)
+        {
         redfish::chassis_utils::getValidChassisPath(
             sensorAsyncResp->asyncResp, sensorAsyncResp->chassisId,
             std::bind_front(afterGetChassisPath, sensorAsyncResp,
                             *powerCtlCollections));
-    }
-    if (voltageCollections)
-    {
+        }
+        if (voltageCollections)
+        {
         std::unordered_map<std::string, std::vector<nlohmann::json::object_t>>
-            allCollections;
+                allCollections;
         allCollections.emplace("Voltages", std::move(*voltageCollections));
-        setSensorsOverride(sensorAsyncResp, allCollections);
-    }
+            setSensorsOverride(sensorAsyncResp, allCollections);
+        }
 }
 
 inline void requestRoutesPower(App& app)
@@ -511,25 +344,10 @@
         .methods(boost::beast::http::verb::get)(
             std::bind_front(handleChassisPowerGet, std::ref(app)));
 
-<<<<<<< HEAD
-        if (powerCtlCollections)
-        {
-            setPowerCapOverride(sensorAsyncResp, *powerCtlCollections);
-        }
-        if (voltageCollections)
-        {
-            std::unordered_map<std::string, std::vector<nlohmann::json>>
-                allCollections;
-            allCollections.emplace("Voltages", *std::move(voltageCollections));
-            setSensorsOverride(sensorAsyncResp, allCollections);
-        }
-    });
-=======
     BMCWEB_ROUTE(app, "/redfish/v1/Chassis/<str>/Power/")
         .privileges(redfish::privileges::patchPower)
         .methods(boost::beast::http::verb::patch)(
             std::bind_front(handleChassisPowerPatch, std::ref(app)));
->>>>>>> 8cb2c024
 }
 
 } // namespace redfish