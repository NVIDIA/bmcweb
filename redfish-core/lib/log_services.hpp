--- conflicted
+++ resolved
@@ -5254,7 +5254,6 @@
                         {
                             continue;
                         }
-<<<<<<< HEAD
 
                         const std::string& connectionName = connectionNames[0].first;
                         const std::vector<std::string>& interfaces2 =
@@ -5272,185 +5271,12 @@
                                     const boost::system::error_code ec,
                                     const std::string& chassisName) {
                                     if (ec)
-=======
-                        // Collections don't include the static data
-                        // added by SubRoute because it has a
-                        // duplicate entry for members
-                        asyncResp->res.jsonValue["@odata.type"] =
-                            "#LogEntryCollection.LogEntryCollection";
-                        asyncResp->res.jsonValue["@odata.id"] =
-                            "/redfish/v1/Chassis/" + chassisId +
-                            "/LogServices/XID/Entries";
-                        asyncResp->res.jsonValue["Name"] = "XID Log Entries";
-                        asyncResp->res.jsonValue["Description"] =
-                            "Collection of XID Log Entries";
-
-                        // DBus implementation of EventLog/Entries
-                        // Make call to Logging Service to find all
-                        // log entry objects
-                        crow::connections::systemBus->async_method_call(
-                            [asyncResp, chassisId(std::string(chassisId))](
-                                const boost::system::error_code ec2,
-                                const dbus::utility::ManagedObjectType& resp) {
-                                if (ec2)
-                                {
-                                    // TODO Handle for
-                                    // specific error
-                                    // code
-                                    BMCWEB_LOG_ERROR
-                                        << "getLogEntriesIfaceData resp_handler got error "
-                                        << ec2;
-                                    messages::internalError(asyncResp->res);
-                                    return;
-                                }
-                                nlohmann::json& entriesArray =
-                                    asyncResp->res.jsonValue["Members"];
-                                entriesArray = nlohmann::json::array();
-                                for (auto& objectPath : resp)
-                                {
-                                    const uint32_t* id = nullptr;
-                                    std::time_t timestamp{};
-                                    std::time_t updateTimestamp{};
-                                    const std::string* severity = nullptr;
-                                    const std::string* message = nullptr;
-                                    const std::string* filePath = nullptr;
-                                    bool resolved = false;
-                                    const std::string* resolution = nullptr;
-                                    const std::vector<std::string>*
-                                        additionalDataRaw = nullptr;
-                                    for (auto& interfaceMap : objectPath.second)
-                                    {
-                                        if (interfaceMap.first ==
-                                            "xyz.openbmc_project.Logging.Entry")
-                                        {
-                                            for (auto& propertyMap :
-                                                 interfaceMap.second)
-                                            {
-                                                if (propertyMap.first == "Id")
-                                                {
-                                                    id = std::get_if<uint32_t>(
-                                                        &propertyMap.second);
-                                                }
-                                                else if (propertyMap.first ==
-                                                         "Timestamp")
-                                                {
-                                                    const uint64_t*
-                                                        millisTimeStamp =
-                                                            std::get_if<
-                                                                uint64_t>(
-                                                                &propertyMap
-                                                                     .second);
-                                                    if (millisTimeStamp !=
-                                                        nullptr)
-                                                    {
-                                                        timestamp = redfish::
-                                                            time_utils::getTimestamp(
-                                                                *millisTimeStamp);
-                                                    }
-                                                }
-                                                else if (propertyMap.first ==
-                                                         "UpdateTimestamp")
-                                                {
-                                                    const uint64_t*
-                                                        millisTimeStamp =
-                                                            std::get_if<
-                                                                uint64_t>(
-                                                                &propertyMap
-                                                                     .second);
-                                                    if (millisTimeStamp !=
-                                                        nullptr)
-                                                    {
-                                                        updateTimestamp = redfish::
-                                                            time_utils::getTimestamp(
-                                                                *millisTimeStamp);
-                                                    }
-                                                }
-                                                else if (propertyMap.first ==
-                                                         "Severity")
-                                                {
-                                                    severity = std::get_if<
-                                                        std::string>(
-                                                        &propertyMap.second);
-                                                }
-                                                else if (propertyMap.first ==
-                                                         "Message")
-                                                {
-                                                    message = std::get_if<
-                                                        std::string>(
-                                                        &propertyMap.second);
-                                                }
-                                                else if (propertyMap.first ==
-                                                         "Resolved")
-                                                {
-                                                    const bool* resolveptr =
-                                                        std::get_if<bool>(
-                                                            &propertyMap
-                                                                 .second);
-                                                    if (resolveptr == nullptr)
-                                                    {
-                                                        messages::internalError(
-                                                            asyncResp->res);
-                                                        return;
-                                                    }
-                                                    resolved = *resolveptr;
-                                                }
-                                                else if (propertyMap.first ==
-                                                         "Resolution")
-                                                {
-                                                    resolution = std::get_if<
-                                                        std::string>(
-                                                        &propertyMap.second);
-                                                }
-                                                else if (propertyMap.first ==
-                                                         "AdditionalData")
-                                                {
-                                                    additionalDataRaw =
-                                                        std::get_if<std::vector<
-                                                            std::string>>(
-                                                            &propertyMap
-                                                                 .second);
-                                                }
-                                            }
-                                            if (id == nullptr ||
-                                                message == nullptr ||
-                                                severity == nullptr)
-                                            {
-                                                messages::internalError(
-                                                    asyncResp->res);
-                                                return;
-                                            }
-                                        }
-                                        else if (
-                                            interfaceMap.first ==
-                                            "xyz.openbmc_project.Common.FilePath")
-                                        {
-                                            for (auto& propertyMap :
-                                                 interfaceMap.second)
-                                            {
-                                                if (propertyMap.first == "Path")
-                                                {
-                                                    filePath = std::get_if<
-                                                        std::string>(
-                                                        &propertyMap.second);
-                                                }
-                                            }
-                                        }
-                                    }
-                                    // Object path
-                                    // without the
-                                    // xyz.openbmc_project.Logging.Entry
-                                    // interface, ignore
-                                    // and continue.
-                                    if (id == nullptr || message == nullptr ||
-                                        severity == nullptr)
->>>>>>> 645c44d6
                                     {
                                         BMCWEB_LOG_DEBUG
                                             << "DBus response error for PrettyName";
                                         messages::internalError(asyncResp->res);
                                         return;
                                     }
-<<<<<<< HEAD
 
                                     BMCWEB_LOG_DEBUG
                                             << "PrettyName: " << chassisName;
@@ -5645,7 +5471,7 @@
                                                                 "EventLog/Entries/",
                                                                 "v1_9_0", std::to_string(*id),
                                                                 "System Event Log Entry",
-                                                                crow::utility::getDateTimeStdtime(timestamp),
+                                                                redfish::time_utils::getDateTimeStdtime(timestamp),
                                                                 messageId, messageArgs, *resolution, resolved,
                                                                 *severity);
 
@@ -5677,9 +5503,9 @@
                                                             thisEntry["Severity"] =
                                                                 translateSeverityDbusToRedfish(*severity);
                                                             thisEntry["Created"] =
-                                                                crow::utility::getDateTimeStdtime(timestamp);
+                                                                redfish::time_utils::getDateTimeStdtime(timestamp);
                                                             thisEntry["Modified"] =
-                                                                crow::utility::getDateTimeStdtime(
+                                                                redfish::time_utils::getDateTimeStdtime(
                                                                     updateTimestamp);
                                                         }
                                                         if (filePath != nullptr)
@@ -5716,156 +5542,6 @@
                                 });
                             return;
                         }
-=======
-                                    entriesArray.push_back({});
-                                    nlohmann::json& thisEntry =
-                                        entriesArray.back();
-
-                                    // Determine if it's
-                                    // a message
-                                    // registry format
-                                    // or not.
-                                    bool isMessageRegistry = false;
-                                    std::string messageId;
-                                    std::string messageArgs;
-                                    std::string originOfCondition;
-                                    if (additionalDataRaw != nullptr)
-                                    {
-                                        AdditionalData additional(
-                                            *additionalDataRaw);
-                                        if (additional.count(
-                                                "REDFISH_MESSAGE_ID") > 0)
-                                        {
-                                            isMessageRegistry = true;
-                                            messageId = additional
-                                                ["REDFISH_MESSAGE_ID"];
-                                            BMCWEB_LOG_DEBUG << "MessageId: ["
-                                                             << messageId
-                                                             << "]";
-
-                                            if (additional.count(
-                                                    "REDFISH_MESSAGE_ARGS") > 0)
-                                            {
-                                                messageArgs = additional
-                                                    ["REDFISH_MESSAGE_ARGS"];
-                                            }
-                                        }
-                                        if (additional.count(
-                                                "REDFISH_ORIGIN_OF_CONDITION") >
-                                            0)
-                                        {
-                                            originOfCondition = additional
-                                                ["REDFISH_ORIGIN_OF_CONDITION"];
-                                        }
-                                    }
-
-                                    // MessageArgs
-                                    // string looks like
-                                    // this:
-                                    // "HGX_GPU_SXM_3
-                                    // DriverEventMessage,
-                                    // XID: 10" Check if
-                                    // chassisId and
-                                    // "XID" keyword are
-                                    // present in the
-                                    // messageArgs
-                                    if (messageArgs == "" ||
-                                        messageArgs.find(chassisId) ==
-                                            std::string::npos ||
-                                        messageArgs.find("XID") ==
-                                            std::string::npos)
-                                    {
-                                        entriesArray.erase(entriesArray.size() -
-                                                           1);
-                                        continue;
-                                    }
-
-                                    if (isMessageRegistry)
-                                    {
-                                        message_registries::
-                                            generateMessageRegistry(
-                                                thisEntry,
-                                                "/redfish/v1/Chassis/" +
-                                                    chassisId +
-                                                    "/LogServices/"
-                                                    "XID/Entries/",
-                                                "v1_9_0", std::to_string(*id),
-                                                "XID Log Entry",
-                                                redfish::time_utils::
-                                                    getDateTimeStdtime(
-                                                        timestamp),
-                                                messageId, messageArgs,
-                                                *resolution, resolved,
-                                                *severity);
-
-                                        origin_utils::
-                                            convertDbusObjectToOriginOfCondition(
-                                                originOfCondition, asyncResp,
-                                                std::to_string(*id));
-                                    }
-
-                                    // generateMessageRegistry
-                                    // will not create
-                                    // the entry if the
-                                    // messageId can't
-                                    // be found in
-                                    // message
-                                    // registries. So
-                                    // check the entry
-                                    // 'Id' anyway to
-                                    // cover that case.
-                                    if (thisEntry["Id"].size() == 0)
-                                    {
-                                        thisEntry["@odata.type"] =
-                                            "#LogEntry.v1_9_0.LogEntry";
-                                        thisEntry["@odata.id"] =
-                                            "/redfish/v1/Chassis/" + chassisId +
-                                            "/"
-                                            "LogServices/EventLog/Entries/" +
-                                            std::to_string(*id);
-                                        thisEntry["Name"] =
-                                            "XID Error Log Entry";
-                                        thisEntry["Id"] = std::to_string(*id);
-                                        thisEntry["Message"] = *message;
-                                        thisEntry["Resolved"] = resolved;
-                                        thisEntry["EntryType"] = "Event";
-                                        thisEntry["Severity"] =
-                                            translateSeverityDbusToRedfish(
-                                                *severity);
-                                        thisEntry["Created"] =
-                                            redfish::time_utils::
-                                                getDateTimeStdtime(timestamp);
-                                        thisEntry["Modified"] = redfish::
-                                            time_utils::getDateTimeStdtime(
-                                                updateTimestamp);
-                                    }
-
-                                    if (filePath != nullptr)
-                                    {
-                                        thisEntry["AdditionalDataURI"] =
-                                            "/redfish/v1/Systems/" PLATFORMSYSTEMID
-                                            "/LogServices/"
-                                            "EventLog/"
-                                            "Entries/" +
-                                            std::to_string(*id) + "/attachment";
-                                    }
-                                }
-                                std::sort(
-                                    entriesArray.begin(), entriesArray.end(),
-                                    [](const nlohmann::json& left,
-                                       const nlohmann::json& right) {
-                                        return (left["Id"] <= right["Id"]);
-                                    });
-                                asyncResp->res
-                                    .jsonValue["Members@odata.count"] =
-                                    entriesArray.size();
-                            },
-                            "xyz.openbmc_project.Logging",
-                            "/xyz/openbmc_project/logging",
-                            "org.freedesktop.DBus.ObjectManager",
-                            "GetManagedObjects");
-                        return;
->>>>>>> 645c44d6
                     }
                     messages::resourceNotFound(
                         asyncResp->res, "#Chassis.v1_15_0.Chassis", chassisId);
