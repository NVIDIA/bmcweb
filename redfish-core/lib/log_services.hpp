--- conflicted
+++ resolved
@@ -115,13 +115,9 @@
     const std::string& eventId, const std::string& deviceName, 
     const std::string& severity = "")
 {
-<<<<<<< HEAD
-    BMCWEB_LOG_DEBUG("Generating MessageRegitry for [{}]", messageId);
-=======
-    BMCWEB_LOG_DEBUG << "Generating MessageRegitry for [" << messageId << "]";
-    BMCWEB_LOG_DEBUG << "For Device " << deviceName;
-    BMCWEB_LOG_DEBUG << "For EventId" << eventId;
->>>>>>> 65fa2a5f
+    BMCWEB_LOG_DEBUG(
+        "Generating MessageRegitry for [{}] For Device {} For EventId {} ",
+        messageId, deviceName, eventId);
     const registries::Message* msg = registries::getMessage(messageId);
 
     if (msg == nullptr)
@@ -2633,6 +2629,7 @@
                 const std::string* severity = nullptr;
                 const std::string* message = nullptr;
                 const std::string* filePath = nullptr;
+                const std::string* eventId = nullptr;
                 bool resolved = false;
                 const std::string* notify = nullptr;
                 const std::string* resolution = nullptr;
@@ -2642,22 +2639,7 @@
                     if (interfaceMap.first ==
                         "xyz.openbmc_project.Logging.Entry")
                     {
-<<<<<<< HEAD
                         for (auto& propertyMap : interfaceMap.second)
-=======
-                        const uint32_t* id = nullptr;
-                        std::time_t timestamp{};
-                        std::time_t updateTimestamp{};
-                        const std::string* severity = nullptr;
-                        const std::string* message = nullptr;
-                        const std::string* filePath = nullptr;
-                        const std::string* eventId = nullptr;
-                        bool resolved = false;
-                        const std::string* resolution = nullptr;
-                        const std::vector<std::string>* additionalDataRaw =
-                            nullptr;
-                        for (auto& interfaceMap : objectPath.second)
->>>>>>> 65fa2a5f
                         {
                             if (propertyMap.first == "Id")
                             {
@@ -2669,82 +2651,9 @@
                                     std::get_if<uint64_t>(&propertyMap.second);
                                 if (millisTimeStamp != nullptr)
                                 {
-<<<<<<< HEAD
                                     timestamp =
                                         redfish::time_utils::getTimestamp(
                                             *millisTimeStamp);
-=======
-                                    if (propertyMap.first == "Id")
-                                    {
-                                        id = std::get_if<uint32_t>(
-                                            &propertyMap.second);
-                                    }
-                                    else if (propertyMap.first == "Timestamp")
-                                    {
-                                        const uint64_t* millisTimeStamp =
-                                            std::get_if<uint64_t>(
-                                                &propertyMap.second);
-                                        if (millisTimeStamp != nullptr)
-                                        {
-                                            timestamp = redfish::time_utils::
-                                                getTimestamp(*millisTimeStamp);
-                                        }
-                                    }
-                                    else if (propertyMap.first ==
-                                             "UpdateTimestamp")
-                                    {
-                                        const uint64_t* millisTimeStamp =
-                                            std::get_if<uint64_t>(
-                                                &propertyMap.second);
-                                        if (millisTimeStamp != nullptr)
-                                        {
-                                            updateTimestamp = redfish::
-                                                time_utils::getTimestamp(
-                                                    *millisTimeStamp);
-                                        }
-                                    }
-                                    else if (propertyMap.first == "Severity")
-                                    {
-                                        severity = std::get_if<std::string>(
-                                            &propertyMap.second);
-                                    }
-                                    else if (propertyMap.first == "Message")
-                                    {
-                                        message = std::get_if<std::string>(
-                                            &propertyMap.second);
-                                    }
-                                    else if (propertyMap.first == "Resolved")
-                                    {
-                                        const bool* resolveptr =
-                                            std::get_if<bool>(
-                                                &propertyMap.second);
-                                        if (resolveptr == nullptr)
-                                        {
-                                            messages::internalError(
-                                                asyncResp->res);
-                                            return;
-                                        }
-                                        resolved = *resolveptr;
-                                    }
-                                    else if (propertyMap.first == "Resolution")
-                                    {
-                                        resolution = std::get_if<std::string>(
-                                            &propertyMap.second);
-                                    }
-                                    else if (propertyMap.first ==
-                                             "AdditionalData")
-                                    {
-                                        additionalDataRaw = std::get_if<
-                                            std::vector<std::string>>(
-                                            &propertyMap.second);
-                                    }
-                                    else if (propertyMap.first ==
-                                             "EventId")
-                                    {
-                                        eventId = std::get_if<std::string>(
-                                            &propertyMap.second);
-                                    }
->>>>>>> 65fa2a5f
                                 }
                             }
                             else if (propertyMap.first == "UpdateTimestamp")
@@ -2801,6 +2710,11 @@
                                     return;
                                 }
                             }
+                            else if (propertyMap.first == "EventId")
+                            {
+                                eventId = std::get_if<std::string>(
+                                    &propertyMap.second);
+                            }
                         }
                         if (id == nullptr || message == nullptr ||
                             severity == nullptr)
@@ -2820,7 +2734,6 @@
                                     &propertyMap.second);
                             }
                         }
-<<<<<<< HEAD
                     }
                 }
                 // Object path without the
@@ -2846,67 +2759,10 @@
                         isMessageRegistry = true;
                         messageId = additional["REDFISH_MESSAGE_ID"];
                         BMCWEB_LOG_DEBUG("MessageId: [{}]", messageId);
-=======
-                        if (isMessageRegistry)
-                        {
-
-                            message_registries::generateMessageRegistry(
-                                thisEntry,
-                                "/redfish/v1/Systems/" PLATFORMSYSTEMID
-                                "/LogServices/"
-                                "EventLog/Entries/",
-                                "v1_13_0", std::to_string(*id),
-                                "System Event Log Entry",
-                                redfish::time_utils::getDateTimeStdtime(
-                                    timestamp),
-                                messageId, messageArgs, *resolution, resolved,
-                                *eventId, deviceName, *severity);
-#ifndef BMCWEB_DISABLE_HEALTH_ROLLUP
-                            origin_utils::convertDbusObjectToOriginOfCondition(
-                                originOfCondition, std::to_string(*id),
-                                asyncResp, thisEntry, deviceName);
-#endif // BMCWEB_DISABLE_HEALTH_ROLLUP
-                        }
->>>>>>> 65fa2a5f
 
                         if (additional.count("REDFISH_MESSAGE_ARGS") > 0)
                         {
-<<<<<<< HEAD
                             messageArgs = additional["REDFISH_MESSAGE_ARGS"];
-=======
-                            thisEntry["@odata.type"] =
-                                logEntryVersion;
-                            thisEntry["@odata.id"] =
-                                    getLogEntryDataId(std::to_string(*id));
-                            thisEntry["Name"] = "System Event Log Entry";
-                            thisEntry["Id"] = std::to_string(*id);
-                            thisEntry["Message"] = *message;
-                            thisEntry["Resolved"] = resolved;
-                            thisEntry["EntryType"] = "Event";
-                            thisEntry["Severity"] =
-                                translateSeverityDbusToRedfish(*severity);
-                            thisEntry["Created"] =
-                                redfish::time_utils::getDateTimeStdtime(
-                                    timestamp);
-                            thisEntry["Modified"] =
-                                redfish::time_utils::getDateTimeStdtime(
-                                    updateTimestamp);
-#ifdef BMCWEB_ENABLE_NVIDIA_OEM_PROPERTIES
-                            nlohmann::json oem =
-                            {
-                                {
-                                    "Oem", {
-                                        {"Nvidia", {
-                                            {"@odata.type", "#NvidiaLogEntry.v1_1_0.NvidiaLogEntry"},
-                                            {"Device", deviceName},
-                                            {"ErrorId", *eventId}}
-                                        }
-                                    }
-                                }
-                            };
-                            thisEntry.update(oem);
-#endif // BMCWEB_ENABLE_NVIDIA_OEM_PROPERTIES
->>>>>>> 65fa2a5f
                         }
                     }
                     if (additional.count("REDFISH_ORIGIN_OF_CONDITION") > 0)
@@ -2925,14 +2781,15 @@
                         thisEntry,
                         "/redfish/v1/Systems/" PLATFORMSYSTEMID "/LogServices/"
                         "EventLog/Entries/",
-                        "v1_9_0", std::to_string(*id), "System Event Log Entry",
+                        "v1_13_0", std::to_string(*id), "System Event Log Entry",
                         redfish::time_utils::getDateTimeStdtime(timestamp),
                         messageId, messageArgs, *resolution, resolved,
-                        *severity);
-
+                        *eventId, deviceName, *severity);
+#ifndef BMCWEB_DISABLE_HEALTH_ROLLUP
                     origin_utils::convertDbusObjectToOriginOfCondition(
                         originOfCondition, std::to_string(*id), asyncResp,
                         thisEntry, deviceName);
+#endif // BMCWEB_DISABLE_HEALTH_ROLLUP
                 }
 
                 // generateMessageRegistry will not create the entry if
@@ -2940,7 +2797,7 @@
                 // So check the entry 'Id' anyway to cover that case.
                 if (thisEntry["Id"].size() == 0)
                 {
-                    thisEntry["@odata.type"] = "#LogEntry.v1_9_0.LogEntry";
+                    thisEntry["@odata.type"] = "#LogEntry.v1_13_0.LogEntry";
                     thisEntry["@odata.id"] =
                         getLogEntryDataId(std::to_string(*id));
                     thisEntry["Name"] = "System Event Log Entry";
@@ -2955,12 +2812,22 @@
                     thisEntry["Modified"] =
                         redfish::time_utils::getDateTimeStdtime(
                             updateTimestamp);
+#ifdef BMCWEB_ENABLE_NVIDIA_OEM_PROPERTIES
+                    nlohmann::json oem = {
+                        {"Oem",
+                         {{"Nvidia",
+                           {{"@odata.type",
+                             "#NvidiaLogEntry.v1_1_0.NvidiaLogEntry"},
+                            {"Device", deviceName},
+                            {"ErrorId", *eventId}}}}}};
+                    thisEntry.update(oem);
+#endif // BMCWEB_ENABLE_NVIDIA_OEM_PROPERTIES
                     std::optional<bool> notifyAction =
                         getProviderNotifyAction(*notify);
                     if (notifyAction)
                     {
                         thisEntry["ServiceProviderNotified"] = *notifyAction;
-                    }                
+                    }
                 }
                 if (filePath != nullptr)
                 {
@@ -3030,6 +2897,7 @@
             const std::string* severity = nullptr;
             const std::string* message = nullptr;
             const std::string* filePath = nullptr;
+            const std::string* eventId = nullptr;
             bool resolved = false;
             const std::string* resolution = nullptr;
             const std::vector<std::string>* additionalDataRaw = nullptr;
@@ -3040,7 +2908,7 @@
                 timestamp, "UpdateTimestamp", updateTimestamp, "Severity",
                 severity, "Message", message, "Resolved", resolved,
                 "Resolution", resolution, "AdditionalData", additionalDataRaw, "Path", filePath,
-                "ServiceProviderNotify", notify);
+                "ServiceProviderNotify", notify, "EventId", eventId);
 
             if (!success)
             {
@@ -3063,93 +2931,7 @@
                     messageId = additional["REDFISH_MESSAGE_ID"];
                     BMCWEB_LOG_DEBUG("MessageId: [{}]", messageId);
 
-<<<<<<< HEAD
                     if (additional.count("REDFISH_MESSAGE_ARGS") > 0)
-=======
-                    const uint32_t* id = nullptr;
-                    std::time_t timestamp{};
-                    std::time_t updateTimestamp{};
-                    const std::string* severity = nullptr;
-                    const std::string* message = nullptr;
-                    const std::string* filePath = nullptr;
-                    const std::string* eventId = nullptr;
-                    bool resolved = false;
-                    const std::string* resolution = nullptr;
-                    const std::vector<std::string>* additionalDataRaw = nullptr;
-
-                    for (auto& propertyMap : resp)
-                    {
-                        if (propertyMap.first == "Id")
-                        {
-                            id = std::get_if<uint32_t>(&propertyMap.second);
-                        }
-                        else if (propertyMap.first == "Timestamp")
-                        {
-                            const uint64_t* millisTimeStamp =
-                                std::get_if<uint64_t>(&propertyMap.second);
-                            if (millisTimeStamp != nullptr)
-                            {
-                                timestamp = redfish::time_utils::getTimestamp(
-                                    *millisTimeStamp);
-                            }
-                        }
-                        else if (propertyMap.first == "UpdateTimestamp")
-                        {
-                            const uint64_t* millisTimeStamp =
-                                std::get_if<uint64_t>(&propertyMap.second);
-                            if (millisTimeStamp != nullptr)
-                            {
-                                updateTimestamp =
-                                    redfish::time_utils::getTimestamp(
-                                        *millisTimeStamp);
-                            }
-                        }
-                        else if (propertyMap.first == "Severity")
-                        {
-                            severity =
-                                std::get_if<std::string>(&propertyMap.second);
-                        }
-                        else if (propertyMap.first == "EventId")
-                        {
-                            eventId =
-                                std::get_if<std::string>(&propertyMap.second);
-                        }
-                        else if (propertyMap.first == "Message")
-                        {
-                            message =
-                                std::get_if<std::string>(&propertyMap.second);
-                        }
-                        else if (propertyMap.first == "Resolved")
-                        {
-                            const bool* resolveptr =
-                                std::get_if<bool>(&propertyMap.second);
-                            if (resolveptr == nullptr)
-                            {
-                                messages::internalError(asyncResp->res);
-                                return;
-                            }
-                            resolved = *resolveptr;
-                        }
-                        else if (propertyMap.first == "Resolution")
-                        {
-                            resolution =
-                                std::get_if<std::string>(&propertyMap.second);
-                        }
-                        else if (propertyMap.first == "AdditionalData")
-                        {
-                            additionalDataRaw =
-                                std::get_if<std::vector<std::string>>(
-                                    &propertyMap.second);
-                        }
-                        else if (propertyMap.first == "Path")
-                        {
-                            filePath =
-                                std::get_if<std::string>(&propertyMap.second);
-                        }
-                    }
-                    if (id == nullptr || message == nullptr ||
-                        severity == nullptr)
->>>>>>> 65fa2a5f
                     {
                         messageArgs = additional["REDFISH_MESSAGE_ARGS"];
                     }
@@ -3171,16 +2953,18 @@
                     asyncResp->res.jsonValue,
                     "/redfish/v1/Systems/" PLATFORMSYSTEMID "/LogServices/"
                     "EventLog/Entries/",
-                    "v1_9_0", std::to_string(*id), "System Event Log Entry",
-                    redfish::time_utils::getDateTimeStdtime(redfish::time_utils::getTimestamp(*timestamp)),
-                    messageId, messageArgs, *resolution, resolved, *severity);
-
+                    "v1_13_0", std::to_string(*id), "System Event Log Entry",
+                    redfish::time_utils::getDateTimeStdtime(
+                        redfish::time_utils::getTimestamp(*timestamp)),
+                    messageId, messageArgs, *resolution, resolved,
+                    *eventId, deviceName, *severity);
+#ifndef BMCWEB_DISABLE_HEALTH_ROLLUP
                 origin_utils::convertDbusObjectToOriginOfCondition(
                     originOfCondition, std::to_string(*id), asyncResp,
                     asyncResp->res.jsonValue, deviceName);
-            }
-
-<<<<<<< HEAD
+#endif // BMCWEB_DISABLE_HEALTH_ROLLUP
+            }
+
             // generateMessageRegistry will not create the entry if
             // the messageId can't be found in message registries.
             // So check the entry 'Id' anyway to cover that case.
@@ -3195,7 +2979,7 @@
                 }
 
                 asyncResp->res.jsonValue["@odata.type"] =
-                    "#LogEntry.v1_9_0.LogEntry";
+                    "#LogEntry.v1_13_0.LogEntry";
                 asyncResp->res.jsonValue["@odata.id"] =
                     "/redfish/v1/Systems/" PLATFORMSYSTEMID "/LogServices/"
                     "EventLog/"
@@ -3223,81 +3007,23 @@
                     redfish::time_utils::getDateTimeUintMs(*timestamp);
                 asyncResp->res.jsonValue["Modified"] =
                     redfish::time_utils::getDateTimeUintMs(*updateTimestamp);
+#ifdef BMCWEB_ENABLE_NVIDIA_OEM_PROPERTIES
+                nlohmann::json oem = {
+                    {"Oem",
+                     {{"Nvidia",
+                       {{"@odata.type",
+                         "#NvidiaLogEntry.v1_1_0.NvidiaLogEntry"},
+                        {"Device", deviceName},
+                        {"ErrorId", *eventId}}}}}};
+                asyncResp->res.jsonValue.update(oem);
+#endif // BMCWEB_ENABLE_NVIDIA_OEM_PROPERTIES
                 if (filePath != nullptr)
                 {
                     getLogEntryAdditionalDataURI(std::to_string(*id));
                 }
-        }
+            }
     });
 	    });
-=======
-                    if (isMessageRegistry)
-                    {
-                        message_registries::generateMessageRegistry(
-                            asyncResp->res.jsonValue,
-                            "/redfish/v1/Systems/" PLATFORMSYSTEMID
-                            "/LogServices/"
-                            "EventLog/Entries/",
-                            "v1_13_0", std::to_string(*id),
-                            "System Event Log Entry",
-                            redfish::time_utils::getDateTimeStdtime(timestamp),
-                            messageId, messageArgs, *resolution, resolved,
-                            *eventId, deviceName, *severity);
-#ifndef BMCWEB_DISABLE_HEALTH_ROLLUP
-                        origin_utils::convertDbusObjectToOriginOfCondition(
-                            originOfCondition, std::to_string(*id), asyncResp,
-                            asyncResp->res.jsonValue, deviceName);
-#endif // BMCWEB_DISABLE_HEALTH_ROLLUP
-                    }
-
-                    // generateMessageRegistry will not create the entry if
-                    // the messageId can't be found in message registries.
-                    // So check the entry 'Id' anyway to cover that case.
-                    if (asyncResp->res.jsonValue["Id"].size() == 0)
-                    {
-                        asyncResp->res.jsonValue["@odata.type"] =
-                            logEntryVersion;
-                        asyncResp->res.jsonValue["@odata.id"] =
-                            "/redfish/v1/Systems/" PLATFORMSYSTEMID
-                            "/LogServices/"
-                            "EventLog/"
-                            "Entries/" +
-                            std::to_string(*id);
-                        asyncResp->res.jsonValue["Name"] =
-                            "System Event Log Entry";
-                        asyncResp->res.jsonValue["Id"] = std::to_string(*id);
-                        asyncResp->res.jsonValue["Message"] = *message;
-                        asyncResp->res.jsonValue["Resolved"] = resolved;
-                        asyncResp->res.jsonValue["EntryType"] = "Event";
-                        asyncResp->res.jsonValue["Severity"] =
-                            translateSeverityDbusToRedfish(*severity);
-                        asyncResp->res.jsonValue["Created"] =
-                            redfish::time_utils::getDateTimeStdtime(timestamp);
-                        asyncResp->res.jsonValue["Modified"] =
-                            redfish::time_utils::getDateTimeStdtime(
-                                updateTimestamp);
-#ifdef BMCWEB_ENABLE_NVIDIA_OEM_PROPERTIES
-                        nlohmann::json oem =
-                        {
-                            {
-                                "Oem", {
-                                    {"Nvidia", {
-                                        {"@odata.type", "#NvidiaLogEntry.v1_1_0.NvidiaLogEntry"},
-                                        {"Device", deviceName},
-                                        {"ErrorId", *eventId}}
-                                    }
-                                }
-                            }
-                        };
-                        asyncResp->res.jsonValue.update(oem);
-#endif // BMCWEB_ENABLE_NVIDIA_OEM_PROPERTIES
-                    }
-                    if (filePath != nullptr)
-                    {
-                        asyncResp->res.jsonValue["AdditionalDataURI"] =
-                           getLogEntryAdditionalDataURI(std::to_string(*id));
->>>>>>> 65fa2a5f
-
 
     BMCWEB_ROUTE(app, "/redfish/v1/Systems/" PLATFORMSYSTEMID
                       "/LogServices/EventLog/Entries/<str>/")
@@ -3691,18 +3417,12 @@
         thisEntry["Modified"] =
             redfish::time_utils::getDateTimeStdtime(updateTimestamp);
 #ifdef BMCWEB_ENABLE_NVIDIA_OEM_PROPERTIES
-        nlohmann::json oem =
-        {
-            {
-                "Oem", {
-                    {"Nvidia", {
-                        {"@odata.type", "#NvidiaLogEntry.v1_1_0.NvidiaLogEntry"},
-                        {"Device", deviceName},
-                        {"ErrorId", *eventId}}
-                    }
-                }
-            }
-        };
+        nlohmann::json oem = {
+            {"Oem",
+             {{"Nvidia",
+               {{"@odata.type", "#NvidiaLogEntry.v1_1_0.NvidiaLogEntry"},
+                {"Device", deviceName},
+                {"ErrorId", *eventId}}}}}};
         thisEntry.update(oem);
 #endif // BMCWEB_ENABLE_NVIDIA_OEM_PROPERTIES
     }
@@ -5438,7 +5158,7 @@
                                    "/LogServices/Crashdump/Entries/" +
                                    logID + "/" + filename;
         nlohmann::json::object_t logEntry;
-        logEntry["@odata.type"] = "#LogEntry.v1_9_0.LogEntry";
+        logEntry["@odata.type"] = "#LogEntry.v1_13_0.LogEntry";
         logEntry["@odata.id"] = "/redfish/v1/Systems/" PLATFORMSYSTEMID
                                 "/LogServices/Crashdump/Entries/" +
                                 logID;
@@ -6952,6 +6672,7 @@
                             std::time_t timestamp{};
                             std::time_t updateTimestamp{};
                             const std::string* severity = nullptr;
+                            const std::string* eventId = nullptr;
                             const std::string* message = nullptr;
                             const std::string* filePath = nullptr;
                             bool resolved = false;
@@ -7063,6 +6784,13 @@
                                                     std::get_if<std::string>(
                                                         &propertyMap.second);
                                             }
+                                            else if (propertyMap.first ==
+                                                     "EventId")
+                                            {
+                                                eventId =
+                                                    std::get_if<std::string>(
+                                                        &propertyMap.second);
+                                            }
                                         }
                                         if (id == nullptr ||
                                             message == nullptr ||
@@ -7126,7 +6854,7 @@
                                                     "/redfish/v1/Systems/" PLATFORMSYSTEMID
                                                     "/LogServices/"
                                                     "EventLog/Entries/",
-                                                    "v1_9_0",
+                                                    "v1_13_0",
                                                     std::to_string(*id),
                                                     "System Event Log Entry",
                                                     redfish::time_utils::
@@ -7134,8 +6862,10 @@
                                                             timestamp),
                                                     messageId, messageArgs,
                                                     *resolution, resolved,
+                                                    *eventId, deviceName,
                                                     *severity);
 
+#ifndef BMCWEB_DISABLE_HEALTH_ROLLUP
                                             origin_utils::
                                                 convertDbusObjectToOriginOfCondition(
                                                     originOfCondition,
@@ -7143,6 +6873,7 @@
                                                     asyncResp, thisEntry,
                                                     deviceName);
                                         }
+#endif // BMCWEB_DISABLE_HEALTH_ROLLUP
 
                                         // generateMessageRegistry
                                         // will not
@@ -7161,7 +6892,7 @@
                                         if (thisEntry["Id"].size() == 0)
                                         {
                                             thisEntry["@odata.type"] =
-                                                "#LogEntry.v1_9_0.LogEntry";
+                                                "#LogEntry.v1_13_0.LogEntry";
                                             thisEntry["@odata.id"] =
                                                 "/redfish/v1/Systems/" PLATFORMSYSTEMID
                                                 "/LogServices/"
@@ -7185,6 +6916,16 @@
                                                 time_utils::getDateTimeStdtime(
                                                     updateTimestamp);
                                         }
+#ifdef BMCWEB_ENABLE_NVIDIA_OEM_PROPERTIES
+                                        nlohmann::json oem = {
+                                            {"Oem",
+                                             {{"Nvidia",
+                                               {{"@odata.type",
+                                                 "#NvidiaLogEntry.v1_1_0.NvidiaLogEntry"},
+                                                {"Device", deviceName},
+                                                {"ErrorId", *eventId}}}}}};
+                                        thisEntry.update(oem);
+#endif // BMCWEB_ENABLE_NVIDIA_OEM_PROPERTIES
                                         if (filePath != nullptr)
                                         {
                                             thisEntry["AdditionalDataURI"] =
@@ -7196,7 +6937,6 @@
                                             .jsonValue["Members@odata.count"] =
                                             entriesArray.size();
                                     }
-<<<<<<< HEAD
                                 }
                             }
                             std::sort(entriesArray.begin(), entriesArray.end(),
@@ -7223,472 +6963,6 @@
             "xyz.openbmc_project.ObjectMapper", "GetSubTree",
             "/xyz/openbmc_project/inventory", 0, interfaces);
     });
-=======
-
-                                    BMCWEB_LOG_DEBUG << "PrettyName: "
-                                                     << chassisName;
-                                    // Collections don't include the static data
-                                    // added by SubRoute because it has a
-                                    // duplicate entry for members
-                                    asyncResp->res.jsonValue["@odata.type"] =
-                                        "#LogEntryCollection.LogEntryCollection";
-                                    asyncResp->res.jsonValue["@odata.id"] =
-                                        "/redfish/v1/Chassis/" + chassisId +
-                                        "/LogServices/XID/Entries";
-                                    asyncResp->res.jsonValue["Name"] =
-                                        "XID Log Entries";
-                                    asyncResp->res.jsonValue["Description"] =
-                                        "Collection of XID Log Entries";
-                                    asyncResp->res
-                                        .jsonValue["Members@odata.count"] = 0;
-
-                                    BMCWEB_LOG_DEBUG
-                                        << "Namespace: " << chassisName
-                                        << "_XID";
-
-                                    // DBus implementation of EventLog/Entries
-                                    // Make call to Logging Service to find all
-                                    // log entry objects
-                                    crow::connections::
-                                        systemBus
-                                            ->async_method_call(
-                                                [asyncResp,
-                                                 chassisId(std::
-                                                               string(
-                                                                   chassisId))](const boost::
-                                                                                    system::error_code
-                                                                                        ec,
-                                                                                const GetManagedObjectsType& resp) {
-                                                    if (ec)
-                                                    {
-                                                        // TODO Handle for
-                                                        // specific error code
-                                                        BMCWEB_LOG_ERROR
-                                                            << "getLogEntriesIfaceData resp_handler got error "
-                                                            << ec.message();
-                                                        messages::internalError(
-                                                            asyncResp->res);
-                                                        return;
-                                                    }
-
-                                                    const uint32_t* id =
-                                                        nullptr;
-                                                    std::time_t timestamp{};
-                                                    std::time_t
-                                                        updateTimestamp{};
-                                                    const std::string*
-                                                        severity = nullptr;
-                                                    const std::string*
-                                                        eventId = nullptr;
-                                                    const std::string* message =
-                                                        nullptr;
-                                                    const std::string*
-                                                        filePath = nullptr;
-                                                    bool resolved = false;
-                                                    const std::string*
-                                                        resolution = nullptr;
-                                                    const std::vector<
-                                                        std::string>*
-                                                        additionalDataRaw =
-                                                            nullptr;
-
-                                                    nlohmann::json&
-                                                        entriesArray =
-                                                            asyncResp->res
-                                                                .jsonValue
-                                                                    ["Members"];
-                                                    entriesArray =
-                                                        nlohmann::json::array();
-
-                                                    for (auto& objectPath :
-                                                         resp)
-                                                    {
-                                                        nlohmann::json
-                                                            thisEntry =
-                                                                nlohmann::json::
-                                                                    object();
-
-                                                        for (auto&
-                                                                 interfaceMap :
-                                                             objectPath.second)
-                                                        {
-                                                            if (interfaceMap
-                                                                    .first ==
-                                                                "xyz.openbmc_project.Logging.Entry")
-                                                            {
-                                                                nlohmann::json thisEntry =
-                                                                    nlohmann::json::
-                                                                        object();
-
-                                                                for (
-                                                                    auto&
-                                                                        propertyMap :
-                                                                    interfaceMap
-                                                                        .second)
-                                                                {
-                                                                    if (propertyMap
-                                                                            .first ==
-                                                                        "Id")
-                                                                    {
-                                                                        id = std::get_if<
-                                                                            uint32_t>(
-                                                                            &propertyMap
-                                                                                 .second);
-                                                                    }
-                                                                    else if (
-                                                                        propertyMap
-                                                                            .first ==
-                                                                        "Timestamp")
-                                                                    {
-                                                                        const uint64_t* millisTimeStamp =
-                                                                            std::get_if<
-                                                                                uint64_t>(
-                                                                                &propertyMap
-                                                                                     .second);
-                                                                        if (millisTimeStamp !=
-                                                                            nullptr)
-                                                                        {
-                                                                            timestamp = redfish::
-                                                                                time_utils::getTimestamp(
-                                                                                    *millisTimeStamp);
-                                                                        }
-                                                                    }
-                                                                    else if (
-                                                                        propertyMap
-                                                                            .first ==
-                                                                        "UpdateTimestamp")
-                                                                    {
-                                                                        const uint64_t* millisTimeStamp =
-                                                                            std::get_if<
-                                                                                uint64_t>(
-                                                                                &propertyMap
-                                                                                     .second);
-                                                                        if (millisTimeStamp !=
-                                                                            nullptr)
-                                                                        {
-                                                                            updateTimestamp =
-                                                                                redfish::time_utils::
-                                                                                    getTimestamp(
-                                                                                        *millisTimeStamp);
-                                                                        }
-                                                                    }
-                                                                    else if (
-                                                                        propertyMap
-                                                                            .first ==
-                                                                        "Severity")
-                                                                    {
-                                                                        severity = std::get_if<
-                                                                            std::
-                                                                                string>(
-                                                                            &propertyMap
-                                                                                 .second);
-                                                                    }
-                                                                    else if (
-                                                                        propertyMap
-                                                                            .first ==
-                                                                        "EventId")
-                                                                    {
-                                                                        eventId = std::get_if<
-                                                                            std::
-                                                                                string>(
-                                                                            &propertyMap
-                                                                                 .second);
-                                                                    }
-                                                                    else if (
-                                                                        propertyMap
-                                                                            .first ==
-                                                                        "Message")
-                                                                    {
-                                                                        message = std::get_if<
-                                                                            std::
-                                                                                string>(
-                                                                            &propertyMap
-                                                                                 .second);
-                                                                    }
-                                                                    else if (
-                                                                        propertyMap
-                                                                            .first ==
-                                                                        "Resolved")
-                                                                    {
-                                                                        const bool* resolveptr =
-                                                                            std::get_if<
-                                                                                bool>(
-                                                                                &propertyMap
-                                                                                     .second);
-                                                                        if (resolveptr ==
-                                                                            nullptr)
-                                                                        {
-                                                                            messages::internalError(
-                                                                                asyncResp
-                                                                                    ->res);
-                                                                            return;
-                                                                        }
-                                                                        resolved =
-                                                                            *resolveptr;
-                                                                    }
-                                                                    else if (
-                                                                        propertyMap
-                                                                            .first ==
-                                                                        "Resolution")
-                                                                    {
-                                                                        resolution = std::get_if<
-                                                                            std::
-                                                                                string>(
-                                                                            &propertyMap
-                                                                                 .second);
-                                                                    }
-                                                                    else if (
-                                                                        propertyMap
-                                                                            .first ==
-                                                                        "AdditionalData")
-                                                                    {
-                                                                        additionalDataRaw =
-                                                                            std::get_if<
-                                                                                std::vector<
-                                                                                    std::
-                                                                                        string>>(
-                                                                                &propertyMap
-                                                                                     .second);
-                                                                    }
-                                                                    else if (
-                                                                        propertyMap
-                                                                            .first ==
-                                                                        "Path")
-                                                                    {
-                                                                        filePath = std::get_if<
-                                                                            std::
-                                                                                string>(
-                                                                            &propertyMap
-                                                                                 .second);
-                                                                    }
-                                                                }
-                                                                if (id ==
-                                                                        nullptr ||
-                                                                    message ==
-                                                                        nullptr ||
-                                                                    severity ==
-                                                                        nullptr)
-                                                                {
-                                                                    messages::internalError(
-                                                                        asyncResp
-                                                                            ->res);
-                                                                    return;
-                                                                }
-
-                                                                // Determine if
-                                                                // it's a
-                                                                // message
-                                                                // registry
-                                                                // format or
-                                                                // not.
-                                                                bool
-                                                                    isMessageRegistry =
-                                                                        false;
-                                                                std::string
-                                                                    messageId;
-                                                                std::string
-                                                                    messageArgs;
-                                                                std::string
-                                                                    originOfCondition;
-                                                                std::string
-                                                                    deviceName;
-                                                                if (additionalDataRaw !=
-                                                                    nullptr)
-                                                                {
-                                                                    AdditionalData
-                                                                        additional(
-                                                                            *additionalDataRaw);
-                                                                    if (additional
-                                                                            .count(
-                                                                                "REDFISH_MESSAGE_ID") >
-                                                                        0)
-                                                                    {
-                                                                        isMessageRegistry =
-                                                                            true;
-                                                                        messageId = additional
-                                                                            ["REDFISH_MESSAGE_ID"];
-                                                                        BMCWEB_LOG_DEBUG
-                                                                            << "MessageId: ["
-                                                                            << messageId
-                                                                            << "]";
-
-                                                                        if (additional
-                                                                                .count(
-                                                                                    "REDFISH_MESSAGE_ARGS") >
-                                                                            0)
-                                                                        {
-                                                                            messageArgs = additional
-                                                                                ["REDFISH_MESSAGE_ARGS"];
-                                                                        }
-                                                                    }
-                                                                    if (additional
-                                                                            .count(
-                                                                                "REDFISH_ORIGIN_OF_CONDITION") >
-                                                                        0)
-                                                                    {
-                                                                        originOfCondition =
-                                                                            additional
-                                                                                ["REDFISH_ORIGIN_OF_CONDITION"];
-                                                                    }
-                                                                    if (additional
-                                                                            .count(
-                                                                                "DEVICE_NAME") >
-                                                                        0)
-                                                                    {
-                                                                        deviceName = additional
-                                                                            ["DEVICE_NAME"];
-                                                                    }
-                                                                }
-                                                                if (isMessageRegistry)
-                                                                {
-                                                                    message_registries::generateMessageRegistry(
-                                                                        thisEntry,
-                                                                        "/redfish/v1/Systems/" PLATFORMSYSTEMID
-                                                                        "/LogServices/"
-                                                                        "EventLog/Entries/",
-                                                                        "v1_13_0",
-                                                                        std::to_string(
-                                                                            *id),
-                                                                        "System Event Log Entry",
-                                                                        redfish::time_utils::
-                                                                            getDateTimeStdtime(
-                                                                                timestamp),
-                                                                        messageId,
-                                                                        messageArgs,
-                                                                        *resolution,
-                                                                        resolved,
-                                                                        *eventId,
-                                                                        deviceName,
-                                                                        *severity);
-#ifndef BMCWEB_DISABLE_HEALTH_ROLLUP                                                                   
-                                                                    origin_utils::convertDbusObjectToOriginOfCondition(
-                                                                        originOfCondition,
-                                                                        std::to_string(
-                                                                            *id),
-                                                                        asyncResp,
-                                                                        thisEntry,
-                                                                        deviceName);
-#endif // BMCWEB_DISABLE_HEALTH_ROLLUP 
-                                                                }
-
-                                                                // generateMessageRegistry
-                                                                // will not
-                                                                // create the
-                                                                // entry if the
-                                                                // messageId
-                                                                // can't be
-                                                                // found in
-                                                                // message
-                                                                // registries.
-                                                                // So check the
-                                                                // entry 'Id'
-                                                                // anyway to
-                                                                // cover that
-                                                                // case.
-                                                                if (thisEntry["Id"]
-                                                                        .size() ==
-                                                                    0)
-                                                                {
-                                                                    thisEntry
-                                                                        ["@odata.type"] =
-                                                                            logEntryVersion;
-                                                                    thisEntry["@odata.id"] =
-                                                                        "/redfish/v1/Systems/" PLATFORMSYSTEMID
-                                                                        "/LogServices/"
-                                                                        "EventLog/"
-                                                                        "Entries/" +
-                                                                        std::to_string(
-                                                                            *id);
-                                                                    thisEntry
-                                                                        ["Name"] =
-                                                                            "System Event Log Entry";
-                                                                    thisEntry["Id"] =
-                                                                        std::to_string(
-                                                                            *id);
-                                                                    thisEntry
-                                                                        ["Message"] =
-                                                                            *message;
-                                                                    thisEntry
-                                                                        ["Resolved"] =
-                                                                            resolved;
-                                                                    thisEntry
-                                                                        ["EntryType"] =
-                                                                            "Event";
-                                                                    thisEntry["Severity"] =
-                                                                        translateSeverityDbusToRedfish(
-                                                                            *severity);
-                                                                    thisEntry["Created"] =
-                                                                        redfish::time_utils::
-                                                                            getDateTimeStdtime(
-                                                                                timestamp);
-                                                                    thisEntry["Modified"] =
-                                                                        redfish::time_utils::
-                                                                            getDateTimeStdtime(
-                                                                                updateTimestamp);
-#ifdef BMCWEB_ENABLE_NVIDIA_OEM_PROPERTIES
-                                                                    nlohmann::json oem =
-                                                                    {
-                                                                        {
-                                                                            "Oem", {
-                                                                                {"Nvidia", {
-                                                                                    {"@odata.type", "#NvidiaLogEntry.v1_1_0.NvidiaLogEntry"},
-                                                                                    {"Device", deviceName},
-                                                                                    {"ErrorId", *eventId}}
-                                                                                }
-                                                                            }
-                                                                        }
-                                                                    };
-                                                                    thisEntry.update(oem);
-#endif // BMCWEB_ENABLE_NVIDIA_OEM_PROPERTIES
-                                                                }
-                                                                if (filePath !=
-                                                                    nullptr)
-                                                                {
-                                                                    thisEntry["AdditionalDataURI"] =
-                                                                       getLogEntryAdditionalDataURI(
-                                                                                 std::to_string(*id));
-                                                                }
-                                                                entriesArray
-                                                                    .push_back(
-                                                                        thisEntry);
-                                                                asyncResp->res.jsonValue
-                                                                    ["Members@odata.count"] =
-                                                                    entriesArray
-                                                                        .size();
-                                                            }
-                                                        }
-                                                    }
-                                                    std::sort(
-                                                        entriesArray.begin(),
-                                                        entriesArray.end(),
-                                                        [](const nlohmann::json&
-                                                               left,
-                                                           const nlohmann::json&
-                                                               right) {
-                                                            return (
-                                                                left["Id"] <=
-                                                                right["Id"]);
-                                                        });
-                                                },
-                                                "xyz.openbmc_project.Logging",
-                                                "/xyz/openbmc_project/logging",
-                                                "xyz.openbmc_project.Logging.Namespace",
-                                                "GetAll", chassisName + "_XID",
-                                                "xyz.openbmc_project.Logging.Namespace.ResolvedFilterType.Both");
-                                    return;
-                                });
-                            return;
-                        }
-                    }
-                    messages::resourceNotFound(
-                        asyncResp->res, "#Chassis.v1_15_0.Chassis", chassisId);
-                },
-                "xyz.openbmc_project.ObjectMapper",
-                "/xyz/openbmc_project/object_mapper",
-                "xyz.openbmc_project.ObjectMapper", "GetSubTree",
-                "/xyz/openbmc_project/inventory", 0, interfaces);
-        });
->>>>>>> 65fa2a5f
 }
 #endif // BMCWEB_ENABLE_NVIDIA_OEM_LOGSERVICES
 
