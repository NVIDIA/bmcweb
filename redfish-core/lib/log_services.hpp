/*
// Copyright (c) 2018 Intel Corporation
//
// Licensed under the Apache License, Version 2.0 (the "License");
// you may not use this file except in compliance with the License.
// You may obtain a copy of the License at
//
//      http://www.apache.org/licenses/LICENSE-2.0
//
// Unless required by applicable law or agreed to in writing, software
// distributed under the License is distributed on an "AS IS" BASIS,
// WITHOUT WARRANTIES OR CONDITIONS OF ANY KIND, either express or implied.
// See the License for the specific language governing permissions and
// limitations under the License.
*/
#pragma once

#include "app.hpp"
#include "dbus_utility.hpp"
#include "debug_token.hpp"
#include "error_messages.hpp"
#include "generated/enums/log_entry.hpp"
#include "gzfile.hpp"
#include "http_utility.hpp"
#include "human_sort.hpp"
#include "query.hpp"
#include "registries.hpp"
#include "registries/base_message_registry.hpp"
#include "registries/openbmc_message_registry.hpp"
#include "registries/privilege_registry.hpp"
#include "task.hpp"
#include "utils/dbus_utils.hpp"
#include "utils/time_utils.hpp"

#include <systemd/sd-id128.h>
#include <systemd/sd-journal.h>
#include <tinyxml2.h>
#include <unistd.h>

#include <boost/algorithm/string/case_conv.hpp>
#include <boost/algorithm/string/classification.hpp>
#include <boost/algorithm/string/replace.hpp>
#include <boost/algorithm/string/split.hpp>
#include <boost/asio.hpp>
#include <boost/beast/http.hpp>
#include <boost/beast/http/verb.hpp>
#include <boost/container/flat_map.hpp>
#include <boost/process.hpp>
#include <boost/process/async.hpp>
#include <boost/process/child.hpp>
#include <boost/system/linux_error.hpp>
#include <boost/url/format.hpp>
#include <dbus_utility.hpp>
#include <error_messages.hpp>
#include <openbmc_dbus_rest.hpp>
#include <query.hpp>
#include <registries/privilege_registry.hpp>
#include <sdbusplus/asio/connection.hpp>
#include <sdbusplus/asio/property.hpp>
#include <sdbusplus/exception.hpp>
#include <sdbusplus/message.hpp>
#include <sdbusplus/message/native_types.hpp>
#include <sdbusplus/unpack_properties.hpp>
#include <utils/dbus_log_utils.hpp>
#include <utils/dbus_utils.hpp>
#include <utils/log_services_util.hpp>
#include <utils/origin_utils.hpp>
#include <utils/time_utils.hpp>

#include <array>
#include <charconv>
#include <chrono>
#include <cstddef>
#include <filesystem>
#include <iterator>
#include <optional>
#include <ranges>
#include <span>
#include <string>
#include <string_view>
#include <variant>
#include <vector>

namespace redfish
{

constexpr const char* crashdumpObject = "com.intel.crashdump";
constexpr const char* crashdumpPath = "/com/intel/crashdump";
constexpr const char* crashdumpInterface = "com.intel.crashdump";
constexpr const char* deleteAllInterface =
    "xyz.openbmc_project.Collection.DeleteAll";
constexpr const char* crashdumpOnDemandInterface =
    "com.intel.crashdump.OnDemand";
constexpr const char* crashdumpTelemetryInterface =
    "com.intel.crashdump.Telemetry";
constexpr const char* logEntryVersion = "#LogEntry.v1_13_0.LogEntry";

enum class DumpCreationProgress
{
    DUMP_CREATE_SUCCESS,
    DUMP_CREATE_FAILED,
    DUMP_CREATE_INPROGRESS
};

namespace message_registries
{

static void generateMessageRegistry(
    nlohmann::json& logEntry,
    const std::string& odataId, /* e.g. /redfish/v1/Systems/system/LogServices/"
                                  "EventLog/Entries/ */
    const std::string& odataTypeVer /* e.g. v1_13_0 */, const std::string& id,
    const std::string& name, const std::string& timestamp,
    const std::string& messageId, const std::string& messageArgs,
    const std::string& resolution, const bool& resolved,
    const std::string& eventId, const std::string& deviceName,
    const std::string& severity = "")
{
    BMCWEB_LOG_DEBUG(
        "Generating MessageRegitry for [{}] For Device {} For EventId {} ",
        messageId, deviceName, eventId);
    const registries::Message* msg = registries::getMessage(messageId);

    if (msg == nullptr)
    {
        BMCWEB_LOG_ERROR("Failed to lookup the message for MessageId[{}]",
                         messageId);
        return;
    }

    // Severity can be overwritten by caller. Using the one defined in the
    // message registries by default.
    std::string sev;
    if (severity.size() == 0)
    {
        sev = msg->messageSeverity;
    }
    else
    {
        sev = translateSeverityDbusToRedfish(severity);
    }

    // Convert messageArgs string for its json format used later.
    std::vector<std::string> fields;
    fields.reserve(msg->numberOfArgs);
    boost::split(fields, messageArgs, boost::is_any_of(","));

    // Trim leading and tailing whitespace of each arg.
    for (auto& f : fields)
    {
        boost::trim(f);
    }
    std::span<std::string> msgArgs;
    msgArgs = {&fields[0], fields.size()};

    std::string message = msg->message;
    int i = 0;
    for (auto& arg : msgArgs)
    {
        // Substituion
        std::string argStr = "%" + std::to_string(++i);
        size_t argPos = message.find(argStr);
        if (argPos != std::string::npos)
        {
            message.replace(argPos, argStr.length(), arg);
        }
    }

    logEntry = {{"@odata.id", odataId + id},
                {"@odata.type", "#LogEntry." + odataTypeVer + ".LogEntry"},
                {"Id", id},
                {"Name", name},
                {"EntryType", "Event"},
                {"Severity", sev},
                {"Created", timestamp},
                {"Message", message},
                {"MessageId", messageId},
                {"MessageArgs", msgArgs},
                {"Resolution", resolution},
                {"Resolved", resolved}};
#ifdef BMCWEB_ENABLE_NVIDIA_OEM_PROPERTIES
    nlohmann::json oem = {
        {"Oem",
         {{"Nvidia",
           {{"@odata.type", "#NvidiaLogEntry.v1_1_0.NvidiaLogEntry"},
            {"Device", deviceName},
            {"ErrorId", eventId}}}}}};
    logEntry.update(oem);
#endif // BMCWEB_ENABLE_NVIDIA_OEM_PROPERTIES
}

} // namespace message_registries

namespace fs = std::filesystem;

using GetManagedPropertyType =
    boost::container::flat_map<std::string, dbus::utility::DbusVariantType>;

using GetManagedObjectsType = boost::container::flat_map<
    sdbusplus::message::object_path,
    boost::container::flat_map<std::string, GetManagedPropertyType>>;

namespace fs = std::filesystem;

inline std::string translateSeverityDbusToRedfish(const std::string& s)
{
    if ((s == "xyz.openbmc_project.Logging.Entry.Level.Alert") ||
        (s == "xyz.openbmc_project.Logging.Entry.Level.Critical") ||
        (s == "xyz.openbmc_project.Logging.Entry.Level.Emergency") ||
        (s == "xyz.openbmc_project.Logging.Entry.Level.Error"))
    {
        return "Critical";
    }
    if ((s == "xyz.openbmc_project.Logging.Entry.Level.Debug") ||
        (s == "xyz.openbmc_project.Logging.Entry.Level.Informational") ||
        (s == "xyz.openbmc_project.Logging.Entry.Level.Notice"))
    {
        return "OK";
    }
    if (s == "xyz.openbmc_project.Logging.Entry.Level.Warning")
    {
        return "Warning";
    }
    return "";
}

inline std::optional<bool> getProviderNotifyAction(const std::string& notify)
{
    std::optional<bool> notifyAction;
    if (notify == "xyz.openbmc_project.Logging.Entry.Notify.Notify")
    {
        notifyAction = true;
    }
    else if (notify == "xyz.openbmc_project.Logging.Entry.Notify.Inhibit")
    {
        notifyAction = false;
    }

    return notifyAction;
}

inline std::string getDumpPath(std::string_view dumpType)
{
    std::string dbusDumpPath = "/xyz/openbmc_project/dump/";
    std::ranges::transform(dumpType, std::back_inserter(dbusDumpPath),
                           bmcweb::asciiToLower);

    return dbusDumpPath;
}

inline int getJournalMetadata(sd_journal* journal, std::string_view field,
                                     std::string_view& contents)
{
    const char* data = nullptr;
    size_t length = 0;
    int ret = 0;
    // Get the metadata from the requested field of the journal entry
    // NOLINTNEXTLINE(cppcoreguidelines-pro-type-reinterpret-cast)
    const void** dataVoid = reinterpret_cast<const void**>(&data);

    ret = sd_journal_get_data(journal, field.data(), dataVoid, &length);
    if (ret < 0)
    {
        return ret;
    }
    contents = std::string_view(data, length);
    // Only use the content after the "=" character.
    contents.remove_prefix(std::min(contents.find('=') + 1, contents.size()));
    return ret;
}

inline int getJournalMetadata(sd_journal* journal, std::string_view field,
                              const int& base, long int& contents)
{
    int ret = 0;
    std::string_view metadata;
    // Get the metadata from the requested field of the journal entry
    ret = getJournalMetadata(journal, field, metadata);
    if (ret < 0)
    {
        return ret;
    }
    contents = strtol(metadata.data(), nullptr, base);
    return ret;
}

inline bool getEntryTimestamp(sd_journal* journal, std::string& entryTimestamp)
{
    int ret = 0;
    uint64_t timestamp = 0;
    ret = sd_journal_get_realtime_usec(journal, &timestamp);
    if (ret < 0)
    {
        BMCWEB_LOG_ERROR("Failed to read entry timestamp: {}", strerror(-ret));
        return false;
    }
    entryTimestamp = redfish::time_utils::getDateTimeUintUs(timestamp);
    return true;
}

inline bool getUniqueEntryID(sd_journal* journal, std::string& entryID,
                                    const bool firstEntry = true)
{
    int ret = 0;
    static sd_id128_t prevBootID{};
    static uint64_t prevTs = 0;
    static int index = 0;
    if (firstEntry)
    {
        prevBootID = {};
        prevTs = 0;
    }

    // Get the entry timestamp
    uint64_t curTs = 0;
    sd_id128_t curBootID{};
    ret = sd_journal_get_monotonic_usec(journal, &curTs, &curBootID);
    if (ret < 0)
    {
        BMCWEB_LOG_ERROR("Failed to read entry timestamp: {}", strerror(-ret));
        return false;
    }
    // If the timestamp isn't unique on the same boot, increment the index
    bool sameBootIDs = sd_id128_equal(curBootID, prevBootID) != 0;
    if (sameBootIDs && (curTs == prevTs))
    {
        index++;
    }
    else
    {
        // Otherwise, reset it
        index = 0;
    }

    if (!sameBootIDs)
    {
        // Save the bootID
        prevBootID = curBootID;
    }
    // Save the timestamp
    prevTs = curTs;

    // make entryID as <bootID>_<timestamp>[_<index>]
    std::array<char, SD_ID128_STRING_MAX> bootIDStr{};
    sd_id128_to_string(curBootID, bootIDStr.data());
    entryID = std::format("{}_{}", bootIDStr.data(), curTs);
    if (index > 0)
    {
        entryID += "_" + std::to_string(index);
    }
    return true;
}

static bool getUniqueEntryID(const std::string& logEntry, std::string& entryID,
                             const bool firstEntry = true)
{
    static time_t prevTs = 0;
    static int index = 0;
    if (firstEntry)
    {
        prevTs = 0;
    }

    // Get the entry timestamp
    std::time_t curTs = 0;
    std::tm timeStruct = {};
    std::istringstream entryStream(logEntry);
    if (entryStream >> std::get_time(&timeStruct, "%Y-%m-%dT%H:%M:%S"))
    {
        curTs = std::mktime(&timeStruct);
    }
    // If the timestamp isn't unique, increment the index
    if (curTs == prevTs)
    {
        index++;
    }
    else
    {
        // Otherwise, reset it
        index = 0;
    }
    // Save the timestamp
    prevTs = curTs;

    entryID = std::to_string(curTs);
    if (index > 0)
    {
        entryID += "_" + std::to_string(index);
    }
    return true;
}

// Entry is formed like "BootID_timestamp" or "BootID_timestamp_index"
inline bool
    getTimestampFromID(const std::shared_ptr<bmcweb::AsyncResp>& asyncResp,
                       std::string_view entryIDStrView, sd_id128_t& bootID,
                       uint64_t& timestamp, uint64_t& index)
{
    // Convert the unique ID back to a bootID + timestamp to find the entry
    auto underscore1Pos = entryIDStrView.find('_');
    if (underscore1Pos == std::string_view::npos)
    {
        // EntryID has no bootID or timestamp
        messages::resourceNotFound(asyncResp->res, "LogEntry", entryIDStrView);
        return false;
    }

    // EntryID has bootID + timestamp

    // Convert entryIDViewString to BootID
    // NOTE: bootID string which needs to be null-terminated for
    // sd_id128_from_string()
    std::string bootIDStr(entryIDStrView.substr(0, underscore1Pos));
    if (sd_id128_from_string(bootIDStr.c_str(), &bootID) < 0)
    {
        messages::resourceNotFound(asyncResp->res, "LogEntry", entryIDStrView);
        return false;
    }

    // Get the timestamp from entryID
    entryIDStrView.remove_prefix(underscore1Pos + 1);

    auto [timestampEnd, tstampEc] = std::from_chars(
        entryIDStrView.begin(), entryIDStrView.end(), timestamp);
    if (tstampEc != std::errc())
    {
        messages::resourceNotFound(asyncResp->res, "LogEntry", entryIDStrView);
        return false;
    }
    entryIDStrView = std::string_view(
        timestampEnd,
        static_cast<size_t>(std::distance(timestampEnd, entryIDStrView.end())));
    if (entryIDStrView.empty())
    {
        index = 0U;
        return true;
    }
    // Timestamp might include optional index, if two events happened at the
    // same "time".
    if (entryIDStrView[0] != '_')
    {
        messages::resourceNotFound(asyncResp->res, "LogEntry", entryIDStrView);
        return false;
    }
    entryIDStrView.remove_prefix(1);
    auto [ptr, indexEc] = std::from_chars(entryIDStrView.begin(),
                                          entryIDStrView.end(), index);
    if (indexEc != std::errc() || ptr != entryIDStrView.end())
    {
        messages::resourceNotFound(asyncResp->res, "LogEntry", entryIDStrView);
        return false;
    }
    return true;
}

static bool
    getRedfishLogFiles(std::vector<std::filesystem::path>& redfishLogFiles)
{
    static const std::filesystem::path redfishLogDir = "/var/log";
    static const std::string redfishLogFilename = "redfish";

    // Loop through the directory looking for redfish log files
    for (const std::filesystem::directory_entry& dirEnt :
         std::filesystem::directory_iterator(redfishLogDir))
    {
        // If we find a redfish log file, save the path
        std::string filename = dirEnt.path().filename();
        if (filename.starts_with(redfishLogFilename))
        {
            redfishLogFiles.emplace_back(redfishLogDir / filename);
        }
    }
    // As the log files rotate, they are appended with a ".#" that is higher for
    // the older logs. Since we don't expect more than 10 log files, we
    // can just sort the list to get them in order from newest to oldest
    std::ranges::sort(redfishLogFiles);

    return !redfishLogFiles.empty();
}

inline std::vector<std::pair<std::string, std::variant<std::string, uint64_t>>>
    parseOEMAdditionalData(const std::string& oemData)
{
    // Parse OEM data for encoded format string
    // oemDiagnosticDataType = "key1=value1;key2=value2;key3=value3"
    std::vector<std::pair<std::string, std::variant<std::string, uint64_t>>>
        additionalData;
    std::vector<std::string> tokens;
    boost::split(tokens, oemData, boost::is_any_of(";"));
    if (!tokens.empty())
    {
        std::vector<std::string> subTokens;
        for (auto& token : tokens)
        {
            boost::split(subTokens, token, boost::is_any_of("="));
            // Include only <key,value> pair with '=' delimiter
            if (subTokens.size() == 2)
            {
                additionalData.emplace_back(
                    std::make_pair(subTokens[0], subTokens[1]));
            }
        }
    }
    return additionalData;
}

inline void
    deleteDbusLogEntry(const std::string& entryId,
                       const std::shared_ptr<bmcweb::AsyncResp>& asyncResp)
{
    auto respHandler = [asyncResp](const boost::system::error_code ec) {
        if (ec)
        {
            asyncResp->res.result(
                boost::beast::http::status::internal_server_error);
            return;
        }
        asyncResp->res.result(boost::beast::http::status::no_content);
    };
    crow::connections::systemBus->async_method_call(
        respHandler, "xyz.openbmc_project.Logging",
        "/xyz/openbmc_project/logging/entry/" + entryId,
        "xyz.openbmc_project.Object.Delete", "Delete");
}

inline bool isSelEntry(const std::string* message,
                       const std::vector<std::string>* additionalData)
{
    if ((message != nullptr) &&
        (*message == "xyz.openbmc_project.Logging.SEL.Error.Created"))
    {
        return true;
    }
    if (additionalData != nullptr)
    {
        AdditionalData additional(*additionalData);
        if (additional.count("namespace") > 0 &&
            additional["namespace"] == "SEL")
        {
            return true;
        }
    }
    return false;
}

inline void
    deleteDbusSELEntry(std::string& entryID,
                       const std::shared_ptr<bmcweb::AsyncResp>& asyncResp)
{
    crow::connections::systemBus->async_method_call(
        [asyncResp, entryID](const boost::system::error_code ec,
                             GetManagedPropertyType& resp) {
        if (ec.value() == EBADR)
        {
            messages::resourceNotFound(asyncResp->res, "SELLogEntry", entryID);

            return;
        }
        if (ec)
        {
            BMCWEB_LOG_ERROR("SELLogEntry (DBus) resp_handler got error {}",
                             ec);
            messages::internalError(asyncResp->res);
            return;
        }
        uint32_t* id = nullptr;
        std::string* message = nullptr;
        const std::vector<std::string>* additionalData = nullptr;

        for (auto& propertyMap : resp)
        {
            if (propertyMap.first == "Id")
            {
                id = std::get_if<uint32_t>(&propertyMap.second);
            }

            else if (propertyMap.first == "Message")
            {
                message = std::get_if<std::string>(&propertyMap.second);
            }
            else if (propertyMap.first == "AdditionalData")
            {
                additionalData =
                    std::get_if<std::vector<std::string>>(&propertyMap.second);
            }
        }
        if (id == nullptr || message == nullptr)
        {
            messages::internalError(asyncResp->res);
            return;
        }
        if (isSelEntry(message, additionalData))
        {
            deleteDbusLogEntry(entryID, asyncResp);
            return;
        }
        messages::resourceNotFound(asyncResp->res, "SELLogEntry", entryID);
        return;
    },
        "xyz.openbmc_project.Logging",
        "/xyz/openbmc_project/logging/entry/" + entryID,
        "org.freedesktop.DBus.Properties", "GetAll", "");
}

inline log_entry::OriginatorTypes
    mapDbusOriginatorTypeToRedfish(const std::string& originatorType)
{
    if (originatorType ==
        "xyz.openbmc_project.Common.OriginatedBy.OriginatorTypes.Client")
    {
        return log_entry::OriginatorTypes::Client;
    }
    if (originatorType ==
        "xyz.openbmc_project.Common.OriginatedBy.OriginatorTypes.Internal")
    {
        return log_entry::OriginatorTypes::Internal;
    }
    if (originatorType ==
        "xyz.openbmc_project.Common.OriginatedBy.OriginatorTypes.SupportingService")
    {
        return log_entry::OriginatorTypes::SupportingService;
    }
    return log_entry::OriginatorTypes::Invalid;
}

inline void parseDumpEntryFromDbusObject(
    const dbus::utility::ManagedObjectType::value_type& object,
    std::string& dumpStatus, uint64_t& size, uint64_t& timestampUs,
    std::string& faultLogDiagnosticDataType, std::string& sectionType,
    std::string& fruid, std::string& severity, std::string& nvipSignature,
    std::string& nvSeverity, std::string& nvSocketNumber,
    std::string& pcieVendorID, std::string& pcieDeviceID,
    std::string& pcieClassCode, std::string& pcieFunctionNumber,
    std::string& pcieDeviceNumber, std::string& pcieSegmentNumber,
    std::string& pcieDeviceBusNumber, std::string& pcieSecondaryBusNumber,
    std::string& pcieSlotNumber, std::string& originatorId,
    log_entry::OriginatorTypes& originatorType,
    const std::shared_ptr<bmcweb::AsyncResp>& asyncResp)
{
    for (const auto& interfaceMap : object.second)
    {
        if (interfaceMap.first == "xyz.openbmc_project.Common.Progress")
        {
            for (const auto& propertyMap : interfaceMap.second)
            {
                if (propertyMap.first == "Status")
                {
                    const auto* status =
                        std::get_if<std::string>(&propertyMap.second);
                    if (status == nullptr)
                    {
                        messages::internalError(asyncResp->res);
                        break;
                    }
                    dumpStatus = *status;
                }
            }
        }
        else if (interfaceMap.first == "xyz.openbmc_project.Dump.Entry")
        {
            for (const auto& propertyMap : interfaceMap.second)
            {
                if (propertyMap.first == "Size")
                {
                    const auto* sizePtr =
                        std::get_if<uint64_t>(&propertyMap.second);
                    if (sizePtr == nullptr)
                    {
                        messages::internalError(asyncResp->res);
                        break;
                    }
                    size = *sizePtr;
                    break;
                }
            }
        }
        else if (interfaceMap.first == "xyz.openbmc_project.FDR.Entry")
        {
            for (const auto& propertyMap : interfaceMap.second)
            {
                if (propertyMap.first == "Size")
                {
                    const auto* sizePtr =
                        std::get_if<uint64_t>(&propertyMap.second);
                    if (sizePtr == nullptr)
                    {
                        messages::internalError(asyncResp->res);
                        break;
                    }
                    size = *sizePtr;
                    break;
                }
            }
        }
        else if (interfaceMap.first == "xyz.openbmc_project.Time.EpochTime")
        {
            for (const auto& propertyMap : interfaceMap.second)
            {
                if (propertyMap.first == "Elapsed")
                {
                    const uint64_t* usecsTimeStamp =
                        std::get_if<uint64_t>(&propertyMap.second);
                    if (usecsTimeStamp == nullptr)
                    {
                        messages::internalError(asyncResp->res);
                        break;
                    }
                    timestampUs = *usecsTimeStamp;
                    break;
                }
            }
        }
        else if (interfaceMap.first ==
                 "xyz.openbmc_project.Dump.Entry.FaultLog")
        {
            const std::string* type = nullptr;
            const std::string* additionalTypeName = nullptr;
            for (auto& propertyMap : interfaceMap.second)
            {
                if (propertyMap.first == "Type")
                {
                    type = std::get_if<std::string>(&propertyMap.second);
                }
                else if (propertyMap.first == "AdditionalTypeName")
                {
                    additionalTypeName =
                        std::get_if<std::string>(&propertyMap.second);
                }
            }
            if (type != nullptr &&
                *type ==
                    "xyz.openbmc_project.Dump.Entry.FaultLog.FaultDataType.CPER")
            {
                if (additionalTypeName != nullptr)
                {
                    faultLogDiagnosticDataType = *additionalTypeName;
                }
            }
        }
        else if (interfaceMap.first ==
                 "xyz.openbmc_project.Dump.Entry.CPERDecode")
        {
            const std::string* sectionTypePtr = nullptr;
            const std::string* fruidPtr = nullptr;
            const std::string* severityPtr = nullptr;
            const std::string* nvipSignaturePtr = nullptr;
            const std::string* nvSeverityPtr = nullptr;
            const std::string* nvSocketNumberPtr = nullptr;
            const std::string* pcieVendorIDPtr = nullptr;
            const std::string* pcieDeviceIDPtr = nullptr;
            const std::string* pcieClassCodePtr = nullptr;
            const std::string* pcieFunctionNumberPtr = nullptr;
            const std::string* pcieDeviceNumberPtr = nullptr;
            const std::string* pcieSegmentNumberPtr = nullptr;
            const std::string* pcieDeviceBusNumberPtr = nullptr;
            const std::string* pcieSecondaryBusNumberPtr = nullptr;
            const std::string* pcieSlotNumberPtr = nullptr;

            for (auto& propertyMap : interfaceMap.second)
            {
                if (propertyMap.first == "FRU_ID")
                {
                    fruidPtr = std::get_if<std::string>(&propertyMap.second);
                }
                else if (propertyMap.first == "NV_IPSignature")
                {
                    nvipSignaturePtr =
                        std::get_if<std::string>(&propertyMap.second);
                }
                else if (propertyMap.first == "NV_Severity")
                {
                    nvSeverityPtr =
                        std::get_if<std::string>(&propertyMap.second);
                }
                else if (propertyMap.first == "NV_Socket_Number")
                {
                    nvSocketNumberPtr =
                        std::get_if<std::string>(&propertyMap.second);
                }
                else if (propertyMap.first == "PCIE_Class_Code")
                {
                    pcieClassCodePtr =
                        std::get_if<std::string>(&propertyMap.second);
                }
                else if (propertyMap.first == "PCIE_Device_Bus_Number")
                {
                    pcieDeviceBusNumberPtr =
                        std::get_if<std::string>(&propertyMap.second);
                }
                else if (propertyMap.first == "PCIE_Device_ID")
                {
                    pcieDeviceIDPtr =
                        std::get_if<std::string>(&propertyMap.second);
                }
                else if (propertyMap.first == "PCIE_Device_Number")
                {
                    pcieDeviceNumberPtr =
                        std::get_if<std::string>(&propertyMap.second);
                }
                else if (propertyMap.first == "PCIE_Function_Number")
                {
                    pcieFunctionNumberPtr =
                        std::get_if<std::string>(&propertyMap.second);
                }
                else if (propertyMap.first == "PCIE_Secondary_Bus_Number")
                {
                    pcieSecondaryBusNumberPtr =
                        std::get_if<std::string>(&propertyMap.second);
                }
                else if (propertyMap.first == "PCIE_Segment_Number")
                {
                    pcieSegmentNumberPtr =
                        std::get_if<std::string>(&propertyMap.second);
                }
                else if (propertyMap.first == "PCIE_Slot_Number")
                {
                    pcieSlotNumberPtr =
                        std::get_if<std::string>(&propertyMap.second);
                }
                else if (propertyMap.first == "PCIE_Vendor_ID")
                {
                    pcieVendorIDPtr =
                        std::get_if<std::string>(&propertyMap.second);
                }
                else if (propertyMap.first == "Section_Type")
                {
                    sectionTypePtr =
                        std::get_if<std::string>(&propertyMap.second);
                }
                else if (propertyMap.first == "Severity")
                {
                    severityPtr = std::get_if<std::string>(&propertyMap.second);
                }
            }

            if (fruidPtr != nullptr)
            {
                fruid = *fruidPtr;
            }

            if (sectionTypePtr != nullptr)
            {
                sectionType = *sectionTypePtr;
            }

            if (severityPtr != nullptr)
            {
                severity = convertEventSeverity(*severityPtr);
            }

            if (nvipSignaturePtr != nullptr)
            {
                nvipSignature = *nvipSignaturePtr;
            }

            if (nvSeverityPtr != nullptr)
            {
                nvSeverity = *nvSeverityPtr;
            }

            if (nvSocketNumberPtr != nullptr)
            {
                nvSocketNumber = *nvSocketNumberPtr;
            }

            if (pcieVendorIDPtr != nullptr)
            {
                pcieVendorID = *pcieVendorIDPtr;
            }

            if (pcieDeviceIDPtr != nullptr)
            {
                pcieDeviceID = *pcieDeviceIDPtr;
            }

            if (pcieClassCodePtr != nullptr)
            {
                pcieClassCode = *pcieClassCodePtr;
            }

            if (pcieFunctionNumberPtr != nullptr)
            {
                pcieFunctionNumber = *pcieFunctionNumberPtr;
            }

            if (pcieDeviceNumberPtr != nullptr)
            {
                pcieDeviceNumber = *pcieDeviceNumberPtr;
            }

            if (pcieSegmentNumberPtr != nullptr)
            {
                pcieSegmentNumber = *pcieSegmentNumberPtr;
            }

            if (pcieDeviceBusNumberPtr != nullptr)
            {
                pcieDeviceBusNumber = *pcieDeviceBusNumberPtr;
            }

            if (pcieSecondaryBusNumberPtr != nullptr)
            {
                pcieSecondaryBusNumber = *pcieSecondaryBusNumberPtr;
            }

            if (pcieSlotNumberPtr != nullptr)
            {
                pcieSlotNumber = *pcieSlotNumberPtr;
            }
        }
        else if (interfaceMap.first ==
                 "xyz.openbmc_project.Common.OriginatedBy")
        {
            for (const auto& propertyMap : interfaceMap.second)
            {
                if (propertyMap.first == "OriginatorId")
                {
                    const std::string* id =
                        std::get_if<std::string>(&propertyMap.second);
                    if (id == nullptr)
                    {
                        messages::internalError(asyncResp->res);
                        break;
                    }
                    originatorId = *id;
                }

                if (propertyMap.first == "OriginatorType")
                {
                    const std::string* type =
                        std::get_if<std::string>(&propertyMap.second);
                    if (type == nullptr)
                    {
                        messages::internalError(asyncResp->res);
                        break;
                    }

                    originatorType = mapDbusOriginatorTypeToRedfish(*type);
                    if (originatorType == log_entry::OriginatorTypes::Invalid)
                    {
                        messages::internalError(asyncResp->res);
                        break;
                    }
                }
            }
        }
    }
}

static std::string getDumpEntriesPath(const std::string& dumpType)
{
    std::string entriesPath;

    if (dumpType == "BMC")
    {
        entriesPath = "/redfish/v1/Managers/" PLATFORMBMCID
                      "/LogServices/Dump/Entries/";
    }
    else if (dumpType == "System")
    {
        entriesPath = "/redfish/v1/Systems/" PLATFORMSYSTEMID
                      "/LogServices/Dump/Entries/";
    }
    else if (dumpType == "FDR")
    {
        entriesPath = "/redfish/v1/Systems/" PLATFORMSYSTEMID
                      "/LogServices/FDR/Entries/";
    }
    else if (dumpType == "FaultLog")
    {
        entriesPath = "/redfish/v1/Systems/" PLATFORMSYSTEMID
                      "/LogServices/FaultLog/Entries/";
    }
    else
    {
        BMCWEB_LOG_ERROR("getDumpEntriesPath() invalid dump type: {}",
                         dumpType);
    }

    // Returns empty string on error
    return entriesPath;
}

inline void
    getDumpEntryCollection(const std::shared_ptr<bmcweb::AsyncResp>& asyncResp,
                           const std::string& dumpType)
{
    std::string entriesPath = getDumpEntriesPath(dumpType);
    if (entriesPath.empty())
    {
        messages::internalError(asyncResp->res);
        return;
    }

    sdbusplus::message::object_path path("/xyz/openbmc_project/dump");
    dbus::utility::getManagedObjects(
        "xyz.openbmc_project.Dump.Manager", path,
        [asyncResp, entriesPath,
         dumpType](const boost::system::error_code& ec,
                   const dbus::utility::ManagedObjectType& objects) {
        if (ec)
        {
            BMCWEB_LOG_ERROR("DumpEntry resp_handler got error {}", ec);
            messages::internalError(asyncResp->res);
            return;
        }

        // Remove ending slash
        std::string odataIdStr = entriesPath;
        if (!odataIdStr.empty())
        {
            odataIdStr.pop_back();
        }

        asyncResp->res.jsonValue["@odata.type"] =
            "#LogEntryCollection.LogEntryCollection";
        asyncResp->res.jsonValue["@odata.id"] = std::move(odataIdStr);
        asyncResp->res.jsonValue["Name"] = dumpType + " Dump Entries";
        asyncResp->res.jsonValue["Description"] = "Collection of " + dumpType +
                                                  " Dump Entries";

        nlohmann::json::array_t entriesArray;
        std::string dumpEntryPath = getDumpPath(dumpType) + "/entry/";

        dbus::utility::ManagedObjectType resp(objects);
        std::ranges::sort(resp, [](const auto& l, const auto& r) {
            return AlphanumLess<std::string>()(l.first.filename(),
                                               r.first.filename());
        });

        for (auto& object : resp)
        {
            if (object.first.str.find(dumpEntryPath) == std::string::npos)
            {
                continue;
            }
            uint64_t timestampUs = 0;
            uint64_t size = 0;
            std::string dumpStatus;
            std::string originatorId;
            log_entry::OriginatorTypes originatorType =
                log_entry::OriginatorTypes::Internal;
            nlohmann::json::object_t thisEntry;
            std::string faultLogDiagnosticDataType;
            std::string sectionType;
            std::string fruid;
            std::string severity;
            std::string nvipSignature;
            std::string nvSeverity;
            std::string nvSocketNumber;
            std::string pcieVendorID;
            std::string pcieDeviceID;
            std::string pcieClassCode;
            std::string pcieFunctionNumber;
            std::string pcieDeviceNumber;
            std::string pcieSegmentNumber;
            std::string pcieDeviceBusNumber;
            std::string pcieSecondaryBusNumber;
            std::string pcieSlotNumber;

            std::string entryID = object.first.filename();
            if (entryID.empty())
            {
                continue;
            }

            parseDumpEntryFromDbusObject(
                object, dumpStatus, size, timestampUs,
                faultLogDiagnosticDataType, sectionType, fruid, severity,
                nvipSignature, nvSeverity, nvSocketNumber, pcieVendorID,
                pcieDeviceID, pcieClassCode, pcieFunctionNumber,
                pcieDeviceNumber, pcieSegmentNumber, pcieDeviceBusNumber,
                pcieSecondaryBusNumber, pcieSlotNumber, originatorId,
                originatorType, asyncResp);

            if (dumpStatus !=
                    "xyz.openbmc_project.Common.Progress.OperationStatus.Completed" &&
                !dumpStatus.empty())
            {
                // Dump status is not Complete, no need to enumerate
                continue;
            }

            thisEntry["@odata.type"] = "#LogEntry.v1_15_0.LogEntry";
            thisEntry["@odata.id"] = entriesPath + entryID;
            thisEntry["Id"] = entryID;
            thisEntry["EntryType"] = "Event";
            thisEntry["Name"] = dumpType + " Dump Entry";
            thisEntry["Created"] =
                redfish::time_utils::getDateTimeUintUs(timestampUs);

            if (!originatorId.empty())
            {
                thisEntry["Originator"] = originatorId;
                thisEntry["OriginatorType"] = originatorType;
            }

            if (dumpType == "BMC")
            {
                thisEntry["DiagnosticDataType"] = "Manager";
                thisEntry["AdditionalDataURI"] = entriesPath + entryID +
                                                 "/attachment";
                thisEntry["AdditionalDataSizeBytes"] = size;
            }
            else if (dumpType == "System")
            {
                thisEntry["DiagnosticDataType"] = "OEM";
                thisEntry["OEMDiagnosticDataType"] = "System";
                thisEntry["AdditionalDataURI"] = entriesPath + entryID +
                                                 "/attachment";
                thisEntry["AdditionalDataSizeBytes"] = size;
            }
            else if (dumpType == "FaultLog")
            {
                thisEntry["DiagnosticDataType"] = faultLogDiagnosticDataType;
                thisEntry["AdditionalDataURI"] = entriesPath + entryID +
                                                 "/attachment";
                thisEntry["AdditionalDataSizeBytes"] = size;
                thisEntry["Severity"] = severity;
                // CPER Properties
                if (sectionType != "NA")
                {
                    thisEntry["CPER"]["Oem"]["SectionType"] = sectionType;
                }
                if (fruid != "NA")
                {
                    thisEntry["CPER"]["Oem"]["FruID"] = fruid;
                }
                if (severity != "NA")
                {
                    thisEntry["CPER"]["Oem"]["Severity"] = severity;
                }
                if (nvipSignature != "NA")
                {
                    thisEntry["CPER"]["Oem"]["NvIpSignature"] = nvipSignature;
                }
                if (nvSeverity != "NA")
                {
                    thisEntry["CPER"]["Oem"]["NvSeverity"] = nvSeverity;
                }
                else if (dumpType == "FDR")
                {
                    thisEntry["DiagnosticDataType"] = "OEM";
                    thisEntry["OEMDiagnosticDataType"] = "FDR";
                    thisEntry["AdditionalDataURI"] = entriesPath + entryID +
                                                     "/attachment";
                    thisEntry["AdditionalDataSizeBytes"] = size;
                }
                else if (dumpType == "FaultLog")
                {
                    thisEntry["DiagnosticDataType"] =
                        faultLogDiagnosticDataType;
                    thisEntry["AdditionalDataURI"] = entriesPath + entryID +
                                                     "/attachment";
                    thisEntry["AdditionalDataSizeBytes"] = size;
                    // CPER Properties
                    thisEntry["CPER"]["Oem"]["Nvidia"]["@odata.type"] =
                        "#NvidiaLogEntry.v1_0_0.CPER";
                    if (sectionType != "NA")
                    {
                        thisEntry["CPER"]["Oem"]["Nvidia"]["SectionType"] =
                            sectionType;
                    }
                    if (fruid != "NA")
                    {
                        thisEntry["CPER"]["Oem"]["Nvidia"]["FruID"] = fruid;
                    }
                    if (severity != "NA")
                    {
                        thisEntry["CPER"]["Oem"]["Nvidia"]["Severity"] =
                            severity;
                    }
                    if (nvipSignature != "NA")
                    {
                        thisEntry["CPER"]["Oem"]["Nvidia"]["NvIpSignature"] =
                            nvipSignature;
                    }
                    if (nvSeverity != "NA")
                    {
                        thisEntry["CPER"]["Oem"]["Nvidia"]["NvSeverity"] =
                            nvSeverity;
                    }
                    if (nvSocketNumber != "NA")
                    {
                        thisEntry["CPER"]["Oem"]["Nvidia"]["NvSocketNumber"] =
                            nvSocketNumber;
                    }
                    if (pcieVendorID != "NA")
                    {
                        thisEntry["CPER"]["Oem"]["Nvidia"]["PCIeVendorId"] =
                            pcieVendorID;
                    }
                    if (pcieDeviceID != "NA")
                    {
                        thisEntry["CPER"]["Oem"]["Nvidia"]["PCIeDeviceId"] =
                            pcieDeviceID;
                    }
                    if (pcieClassCode != "NA")
                    {
                        thisEntry["CPER"]["Oem"]["Nvidia"]["PCIeClassCode"] =
                            pcieClassCode;
                    }
                    if (pcieFunctionNumber != "NA")
                    {
                        thisEntry["CPER"]["Oem"]["Nvidia"]
                                 ["PCIeFunctionNumber"] = pcieFunctionNumber;
                    }
                    if (pcieDeviceNumber != "NA")
                    {
                        thisEntry["CPER"]["Oem"]["Nvidia"]["PCIeDeviceNumber"] =
                            pcieDeviceNumber;
                    }
                    if (pcieSegmentNumber != "NA")
                    {
                        thisEntry["CPER"]["Oem"]["Nvidia"]
                                 ["PCIeSegmentNumber"] = pcieSegmentNumber;
                    }
                    if (pcieDeviceBusNumber != "NA")
                    {
                        thisEntry["CPER"]["Oem"]["Nvidia"]
                                 ["PCIeDeviceBusNumber"] = pcieDeviceBusNumber;
                    }
                    if (pcieSecondaryBusNumber != "NA")
                    {
                        thisEntry["CPER"]["Oem"]["Nvidia"]
                                 ["PCIeSecondaryBusNumber"] =
                                     pcieSecondaryBusNumber;
                    }
                    if (pcieSlotNumber != "NA")
                    {
                        thisEntry["CPER"]["Oem"]["Nvidia"]["PCIeSlotNumber"] =
                            pcieSlotNumber;
                    }
                }
            }
            entriesArray.emplace_back(std::move(thisEntry));
        }
        asyncResp->res.jsonValue["Members@odata.count"] = entriesArray.size();
        asyncResp->res.jsonValue["Members"] = std::move(entriesArray);
    });
}

inline void
    getDumpEntryById(const std::shared_ptr<bmcweb::AsyncResp>& asyncResp,
                     const std::string& entryID, const std::string& dumpType)
{
    std::string entriesPath = getDumpEntriesPath(dumpType);
    if (entriesPath.empty())
    {
        messages::internalError(asyncResp->res);
        return;
    }

    sdbusplus::message::object_path path("/xyz/openbmc_project/dump");
    dbus::utility::getManagedObjects(
        "xyz.openbmc_project.Dump.Manager", path,
        [asyncResp, entryID, dumpType,
         entriesPath](const boost::system::error_code& ec,
                      const dbus::utility::ManagedObjectType& resp) {
        if (ec)
        {
            BMCWEB_LOG_ERROR("DumpEntry resp_handler got error {}", ec);
            messages::internalError(asyncResp->res);
            return;
        }

        bool foundDumpEntry = false;
        std::string dumpEntryPath = getDumpPath(dumpType) + "/entry/";

        for (const auto& objectPath : resp)
        {
            if (objectPath.first.str != dumpEntryPath + entryID)
            {
                continue;
            }

            foundDumpEntry = true;
            uint64_t timestampUs = 0;
            uint64_t size = 0;
            std::string dumpStatus;
            std::string faultLogDiagnosticDataType;
            std::string sectionType;
            std::string fruid;
            std::string severity;
            std::string nvipSignature;
            std::string nvSeverity;
            std::string nvSocketNumber;
            std::string pcieVendorID;
            std::string pcieDeviceID;
            std::string pcieClassCode;
            std::string pcieFunctionNumber;
            std::string pcieDeviceNumber;
            std::string pcieSegmentNumber;
            std::string pcieDeviceBusNumber;
            std::string pcieSecondaryBusNumber;
            std::string pcieSlotNumber;
            std::string originatorId;
            log_entry::OriginatorTypes originatorType =
                log_entry::OriginatorTypes::Internal;

            parseDumpEntryFromDbusObject(
                objectPath, dumpStatus, size, timestampUs,
                faultLogDiagnosticDataType, sectionType, fruid, severity,
                nvipSignature, nvSeverity, nvSocketNumber, pcieVendorID,
                pcieDeviceID, pcieClassCode, pcieFunctionNumber,
                pcieDeviceNumber, pcieSegmentNumber, pcieDeviceBusNumber,
                pcieSecondaryBusNumber, pcieSlotNumber, originatorId,
                originatorType, asyncResp);

            if (dumpStatus !=
                    "xyz.openbmc_project.Common.Progress.OperationStatus.Completed" &&
                !dumpStatus.empty())
            {
                // Dump status is not Complete
                // return not found until status is changed to Completed
                messages::resourceNotFound(asyncResp->res, dumpType + " dump",
                                           entryID);
                return;
            }

            asyncResp->res.jsonValue["@odata.type"] =
                "#LogEntry.v1_15_0.LogEntry";
            asyncResp->res.jsonValue["@odata.id"] = entriesPath + entryID;
            asyncResp->res.jsonValue["Id"] = entryID;
            asyncResp->res.jsonValue["EntryType"] = "Event";
            asyncResp->res.jsonValue["Name"] = dumpType + " Dump Entry";
            asyncResp->res.jsonValue["Created"] =
                redfish::time_utils::getDateTimeUintUs(timestampUs);

            if (!originatorId.empty())
            {
                asyncResp->res.jsonValue["Originator"] = originatorId;
                asyncResp->res.jsonValue["OriginatorType"] = originatorType;
            }

            asyncResp->res.jsonValue["AdditionalDataSizeBytes"] = size;
            asyncResp->res.jsonValue["Created"] =
                redfish::time_utils::getDateTimeUintUs(timestampUs);
            // Set schema defaults
            asyncResp->res.jsonValue["Message"] = "";
            asyncResp->res.jsonValue["Severity"] = "OK";

            if (dumpType == "BMC")
            {
                asyncResp->res.jsonValue["DiagnosticDataType"] = "Manager";
                asyncResp->res.jsonValue["AdditionalDataURI"] =
                    "/redfish/v1/Managers/" PLATFORMBMCID
                    "/LogServices/Dump/Entries/" +
                    entryID + "/attachment";
                asyncResp->res.jsonValue["AdditionalDataSizeBytes"] = size;
            }
            else if (dumpType == "System")
            {
                asyncResp->res.jsonValue["DiagnosticDataType"] = "OEM";
                asyncResp->res.jsonValue["OEMDiagnosticDataType"] = "System";
                asyncResp->res.jsonValue["AdditionalDataURI"] =
                    "/redfish/v1/Systems/" PLATFORMSYSTEMID
                    "/LogServices/Dump/Entries/" +
                    entryID + "/attachment";
            }
            else if (dumpType == "FaultLog")
            {
                asyncResp->res.jsonValue["DiagnosticDataType"] =
                    faultLogDiagnosticDataType;
                asyncResp->res.jsonValue["AdditionalDataURI"] =
                    "/redfish/v1/Systems/" PLATFORMSYSTEMID
                    "/LogServices/FaultLog/Entries/" +
                    entryID + "/attachment";
                if (sectionType != "NA")
                {
                    asyncResp->res.jsonValue["CPER"]["Oem"]["SectionType"] =
                        sectionType;
                }
                if (fruid != "NA")
                {
                    asyncResp->res.jsonValue["CPER"]["Oem"]["FruID"] = fruid;
                }
                if (severity != "NA")
                {
                    asyncResp->res.jsonValue["CPER"]["Oem"]["Severity"] =
                        severity;
                }
                if (nvipSignature != "NA")
                {
                    asyncResp->res.jsonValue["CPER"]["Oem"]["NvIpSignature"] =
                        nvipSignature;
                }
                else if (dumpType == "FDR")
                {
                    asyncResp->res.jsonValue["DiagnosticDataType"] = "OEM";
                    asyncResp->res.jsonValue["OEMDiagnosticDataType"] = "FDR";
                    asyncResp->res.jsonValue["AdditionalDataURI"] =
                        "/redfish/v1/Systems/" PLATFORMSYSTEMID
                        "/LogServices/FDR/Entries/" +
                        entryID + "/attachment";
                }
                else if (dumpType == "FaultLog")
                {
                    asyncResp->res.jsonValue["DiagnosticDataType"] =
                        faultLogDiagnosticDataType;
                    asyncResp->res.jsonValue["AdditionalDataURI"] =
                        "/redfish/v1/Systems/" PLATFORMSYSTEMID
                        "/LogServices/FaultLog/Entries/" +
                        entryID + "/attachment";
                    if (sectionType != "NA")
                    {
                        asyncResp->res.jsonValue["CPER"]["Oem"]["SectionType"] =
                            sectionType;
                    }
                    if (fruid != "NA")
                    {
                        asyncResp->res.jsonValue["CPER"]["Oem"]["FruID"] =
                            fruid;
                    }
                    if (severity != "NA")
                    {
                        asyncResp->res.jsonValue["CPER"]["Oem"]["Severity"] =
                            severity;
                    }
                    if (nvipSignature != "NA")
                    {
                        asyncResp->res
                            .jsonValue["CPER"]["Oem"]["NvIpSignature"] =
                            nvipSignature;
                    }
                    if (nvSeverity != "NA")
                    {
                        asyncResp->res.jsonValue["CPER"]["Oem"]["NvSeverity"] =
                            nvSeverity;
                    }
                    if (nvSocketNumber != "NA")
                    {
                        asyncResp->res
                            .jsonValue["CPER"]["Oem"]["NvSocketNumber"] =
                            nvSocketNumber;
                    }
                    if (pcieVendorID != "NA")
                    {
                        asyncResp->res.jsonValue["CPER"]["Oem"]
                                                ["PCIeVendorId"] = pcieVendorID;
                    }
                    if (pcieDeviceID != "NA")
                    {
                        asyncResp->res.jsonValue["CPER"]["Oem"]
                                                ["PCIeDeviceId"] = pcieDeviceID;
                    }
                    if (pcieClassCode != "NA")
                    {
                        asyncResp->res
                            .jsonValue["CPER"]["Oem"]["PCIeClassCode"] =
                            pcieClassCode;
                    }
                    if (pcieFunctionNumber != "NA")
                    {
                        asyncResp->res
                            .jsonValue["CPER"]["Oem"]["PCIeFunctionNumber"] =
                            pcieFunctionNumber;
                    }
                    if (pcieDeviceNumber != "NA")
                    {
                        asyncResp->res
                            .jsonValue["CPER"]["Oem"]["PCIeDeviceNumber"] =
                            pcieDeviceNumber;
                    }
                    if (pcieSegmentNumber != "NA")
                    {
                        asyncResp->res
                            .jsonValue["CPER"]["Oem"]["PCIeSegmentNumber"] =
                            pcieSegmentNumber;
                    }
                    if (pcieDeviceBusNumber != "NA")
                    {
                        asyncResp->res
                            .jsonValue["CPER"]["Oem"]["PCIeDeviceBusNumber"] =
                            pcieDeviceBusNumber;
                    }
                    if (pcieSecondaryBusNumber != "NA")
                    {
                        asyncResp->res.jsonValue["CPER"]["Oem"]
                                                ["PCIeSecondaryBusNumber"] =
                            pcieSecondaryBusNumber;
                    }
                    if (pcieSlotNumber != "NA")
                    {
                        asyncResp->res
                            .jsonValue["CPER"]["Oem"]["PCIeSlotNumber"] =
                            pcieSlotNumber;
                    }
                }
            }
        }

        if (!foundDumpEntry)
        {
            BMCWEB_LOG_ERROR("Can't find Dump Entry {}", entryID);
            messages::resourceNotFound(asyncResp->res, dumpType + " dump",
                                       entryID);
            return;
        }
    });
}

inline void deleteDumpEntry(const std::shared_ptr<bmcweb::AsyncResp>& asyncResp,
                            const std::string& entryID,
                            const std::string& dumpType)
{
    auto respHandler = [asyncResp,
                        entryID](const boost::system::error_code& ec) {
        BMCWEB_LOG_DEBUG("Dump Entry doDelete callback: Done");
        if (ec)
        {
            if (ec.value() == EBADR)
            {
                messages::resourceNotFound(asyncResp->res, "LogEntry", entryID);
                return;
            }
            BMCWEB_LOG_ERROR(
                "Dump (DBus) doDelete respHandler got error {} entryID={}", ec,
                entryID);
            messages::internalError(asyncResp->res);
            return;
        }
    };

    crow::connections::systemBus->async_method_call(
        respHandler, "xyz.openbmc_project.Dump.Manager",
        std::format("{}/entry/{}", getDumpPath(dumpType), entryID),
        "xyz.openbmc_project.Object.Delete", "Delete");
}
inline bool checkSizeLimit(int fd, crow::Response& res)
{
    long long int size = lseek(fd, 0, SEEK_END);
    if (size <= 0)
    {
        BMCWEB_LOG_ERROR("Failed to get size of file, lseek() returned {}",
                         size);
        messages::internalError(res);
        return false;
    }

    // Arbitrary max size of 20MB to accommodate BMC dumps
    constexpr long long int maxFileSize = 20LL * 1024LL * 1024LL;
    if (size > maxFileSize)
    {
        BMCWEB_LOG_ERROR("File size {} exceeds maximum allowed size of {}",
                         size, maxFileSize);
        messages::internalError(res);
        return false;
    }
    off_t rc = lseek(fd, 0, SEEK_SET);
    if (rc < 0)
    {
        BMCWEB_LOG_ERROR("Failed to reset file offset to 0");
        messages::internalError(res);
        return false;
    }
    return true;
}
inline void
    downloadEntryCallback(const std::shared_ptr<bmcweb::AsyncResp>& asyncResp,
                          const std::string& entryID,
                          const std::string& downloadEntryType,
                          const boost::system::error_code& ec,
                          const sdbusplus::message::unix_fd& unixfd)
{
    if (ec.value() == EBADR)
    {
        messages::resourceNotFound(asyncResp->res, "EntryAttachment", entryID);
        return;
    }
    if (ec)
    {
        BMCWEB_LOG_ERROR("DBUS response error: {}", ec);
        messages::internalError(asyncResp->res);
        return;
    }

    // Make sure we know how to process the retrieved entry attachment
    if ((downloadEntryType != "BMC") && (downloadEntryType != "System"))
    {
        BMCWEB_LOG_ERROR("downloadEntryCallback() invalid entry type: {}",
                         downloadEntryType);
        messages::internalError(asyncResp->res);
    }

    int fd = -1;
    fd = dup(unixfd);
    if (fd < 0)
    {
        BMCWEB_LOG_ERROR("Failed to open file");
        messages::internalError(asyncResp->res);
        return;
    }
    if (!checkSizeLimit(fd, asyncResp->res))
    {
        close(fd);
        return;
    }
    if (downloadEntryType == "System")
    {
        if (!asyncResp->res.openFd(fd, bmcweb::EncodingType::Base64))
        {
            messages::internalError(asyncResp->res);
            close(fd);
            return;
        }
        asyncResp->res.addHeader(
            boost::beast::http::field::content_transfer_encoding, "Base64");
        return;
    }
    if (!asyncResp->res.openFd(fd))
    {
        messages::internalError(asyncResp->res);
        close(fd);
        return;
    }
    asyncResp->res.addHeader(boost::beast::http::field::content_type,
                             "application/octet-stream");
}

inline void
    downloadDumpEntry(const std::shared_ptr<bmcweb::AsyncResp>& asyncResp,
                      const std::string& entryID, const std::string& dumpType)
{
    if (dumpType != "BMC")
    {
        BMCWEB_LOG_WARNING("Can't find Dump Entry {}", entryID);
        messages::resourceNotFound(asyncResp->res, dumpType + " dump", entryID);
        return;
    }

    std::string dumpEntryPath = std::format("{}/entry/{}",
                                            getDumpPath(dumpType), entryID);

    auto downloadDumpEntryHandler =
        [asyncResp, entryID,
         dumpType](const boost::system::error_code& ec,
                   const sdbusplus::message::unix_fd& unixfd) {
        downloadEntryCallback(asyncResp, entryID, dumpType, ec, unixfd);
    };

    crow::connections::systemBus->async_method_call(
        std::move(downloadDumpEntryHandler), "xyz.openbmc_project.Dump.Manager",
        dumpEntryPath, "xyz.openbmc_project.Dump.Entry", "GetFileHandle");
}

inline void
    downloadEventLogEntry(const std::shared_ptr<bmcweb::AsyncResp>& asyncResp,
                          const std::string& systemName,
                          const std::string& entryID,
                          const std::string& dumpType)
{
    if constexpr (bmcwebEnableMultiHost)
    {
        // Option currently returns no systems.  TBD
        messages::resourceNotFound(asyncResp->res, "ComputerSystem",
                                   systemName);
        return;
    }
    if (systemName != "system")
    {
        messages::resourceNotFound(asyncResp->res, "ComputerSystem",
                                   systemName);
        return;
    }

    std::string entryPath =
        sdbusplus::message::object_path("/xyz/openbmc_project/logging/entry") /
        entryID;

    auto downloadEventLogEntryHandler =
        [asyncResp, entryID,
         dumpType](const boost::system::error_code& ec,
                   const sdbusplus::message::unix_fd& unixfd) {
        downloadEntryCallback(asyncResp, entryID, dumpType, ec, unixfd);
    };

    crow::connections::systemBus->async_method_call(
        std::move(downloadEventLogEntryHandler), "xyz.openbmc_project.Logging",
        entryPath, "xyz.openbmc_project.Logging.Entry", "GetEntry");
}

inline DumpCreationProgress
    mapDbusStatusToDumpProgress(const std::string& status)
{
    if (status ==
            "xyz.openbmc_project.Common.Progress.OperationStatus.Failed" ||
        status == "xyz.openbmc_project.Common.Progress.OperationStatus.Aborted")
    {
        return DumpCreationProgress::DUMP_CREATE_FAILED;
    }
    if (status ==
        "xyz.openbmc_project.Common.Progress.OperationStatus.Completed")
    {
        return DumpCreationProgress::DUMP_CREATE_SUCCESS;
    }
    return DumpCreationProgress::DUMP_CREATE_INPROGRESS;
}

inline DumpCreationProgress
    getDumpCompletionStatus(const dbus::utility::DBusPropertiesMap& values)
{
    for (const auto& [key, val] : values)
    {
        if (key == "Status")
        {
            const std::string* value = std::get_if<std::string>(&val);
            if (value == nullptr)
            {
                BMCWEB_LOG_ERROR("Status property value is null");
                return DumpCreationProgress::DUMP_CREATE_FAILED;
            }
            return mapDbusStatusToDumpProgress(*value);
        }
    }
    return DumpCreationProgress::DUMP_CREATE_INPROGRESS;
}

inline std::string getDumpEntryPath(const std::string& dumpPath)
{
    if (dumpPath == "/xyz/openbmc_project/dump/bmc/entry")
    {
        return "/redfish/v1/Managers/" PLATFORMBMCID
               "/LogServices/Dump/Entries/";
    }
    if (dumpPath == "/xyz/openbmc_project/dump/system/entry")
    {
        return "/redfish/v1/Systems/" PLATFORMSYSTEMID
               "/LogServices/Dump/Entries/";
    }
    if (dumpPath == "/xyz/openbmc_project/dump/fdr/entry")
    {
        return "/redfish/v1/Systems/" PLATFORMSYSTEMID
               "/LogServices/FDR/Entries/";
    }
    return "";
}

inline void createDumpTaskCallback(
    task::Payload&& payload,
    const std::shared_ptr<bmcweb::AsyncResp>& asyncResp,
    const sdbusplus::message::object_path& createdObjPath)
{
    const std::string dumpPath = createdObjPath.parent_path().str;
    const std::string dumpId = createdObjPath.filename();

    std::string dumpEntryPath = getDumpEntryPath(dumpPath);

    if (dumpEntryPath.empty())
    {
        BMCWEB_LOG_ERROR("Invalid dump type received");
        messages::internalError(asyncResp->res);
        return;
    }

    crow::connections::systemBus->async_method_call(
        [asyncResp, payload = std::move(payload), createdObjPath,
         dumpEntryPath{std::move(dumpEntryPath)},
         dumpId](const boost::system::error_code& ec,
                 const std::string& introspectXml) {
        if (ec)
        {
            BMCWEB_LOG_ERROR("Introspect call failed with error: {}",
                             ec.message());
            messages::internalError(asyncResp->res);
            return;
        }

        // Check if the created dump object has implemented Progress
        // interface to track dump completion. If yes, fetch the "Status"
        // property of the interface, modify the task state accordingly.
        // Else, return task completed.
        tinyxml2::XMLDocument doc;

        doc.Parse(introspectXml.data(), introspectXml.size());
        tinyxml2::XMLNode* pRoot = doc.FirstChildElement("node");
        if (pRoot == nullptr)
        {
            BMCWEB_LOG_ERROR("XML document failed to parse");
            messages::internalError(asyncResp->res);
            return;
        }
        tinyxml2::XMLElement* interfaceNode =
            pRoot->FirstChildElement("interface");

        bool isProgressIntfPresent = false;
        while (interfaceNode != nullptr)
        {
            const char* thisInterfaceName = interfaceNode->Attribute("name");
            if (thisInterfaceName != nullptr)
            {
                if (thisInterfaceName ==
                    std::string_view("xyz.openbmc_project.Common.Progress"))
                {
                    interfaceNode =
                        interfaceNode->NextSiblingElement("interface");
                    continue;
                }
                isProgressIntfPresent = true;
                break;
            }
            interfaceNode = interfaceNode->NextSiblingElement("interface");
        }

        std::shared_ptr<task::TaskData> task = task::TaskData::createTask(
            [createdObjPath, dumpEntryPath, dumpId, isProgressIntfPresent](
                const boost::system::error_code& ec2, sdbusplus::message_t& msg,
                const std::shared_ptr<task::TaskData>& taskData) {
            if (ec2)
            {
                BMCWEB_LOG_ERROR("{}: Error in creating dump",
                                 createdObjPath.str);
                taskData->messages.emplace_back(messages::internalError());
                taskData->state = "Cancelled";
                return task::completed;
            }

            if (isProgressIntfPresent)
            {
                dbus::utility::DBusPropertiesMap values;
                std::string prop;
                msg.read(prop, values);

                DumpCreationProgress dumpStatus =
                    getDumpCompletionStatus(values);
                if (dumpStatus == DumpCreationProgress::DUMP_CREATE_FAILED)
                {
                    BMCWEB_LOG_ERROR("{}: Error in creating dump",
                                     createdObjPath.str);
                    taskData->state = "Cancelled";
                    nlohmann::json retMessage = messages::operationFailed();
                    taskData->messages.emplace_back(retMessage);
                    return task::completed;
                }

                if (dumpStatus == DumpCreationProgress::DUMP_CREATE_INPROGRESS)
                {
                    BMCWEB_LOG_DEBUG("{}: Dump creation task is in progress",
                                     createdObjPath.str);

                    auto valuesIter = std::find_if(
                        values.begin(), values.end(),
                        [](const std::pair<std::string,
                                           dbus::utility::DbusVariantType>&
                               property) -> bool {
                        return property.first == "Progress";
                    });

                    if (valuesIter != values.end())
                    {
                        const uint8_t* progress =
                            std::get_if<uint8_t>(&(valuesIter->second));
                        if (progress != nullptr)
                        {
                            taskData->percentComplete =
                                static_cast<int>(*progress);
                            taskData->messages.emplace_back(
                                messages::taskProgressChanged(
                                    std::to_string(taskData->index),
                                    static_cast<size_t>(*progress)));
                        }
                    }

                    return !task::completed;
                }
            }

            nlohmann::json retMessage = messages::success();
            taskData->messages.emplace_back(retMessage);

            boost::urls::url url = boost::urls::format("{}{}", dumpEntryPath,
                                                       dumpId);

            std::string headerLoc = "Location: ";
            headerLoc += url.buffer();

            taskData->payload->httpHeaders.emplace_back(std::move(headerLoc));

            BMCWEB_LOG_DEBUG("{}: Dump creation task completed",
                             createdObjPath.str);
            taskData->state = "Completed";
            taskData->percentComplete = 100;
            return task::completed;
        },
            "type='signal',interface='org.freedesktop.DBus.Properties',"
            "member='PropertiesChanged',path='" +
                createdObjPath.str + "'");

        // The task timer is set to max time limit within which the
        // requested dump will be collected.
        task->startTimer(std::chrono::minutes(45));
        task->populateResp(asyncResp->res);
        task->payload.emplace(payload);
    },
        "xyz.openbmc_project.Dump.Manager", createdObjPath,
        "org.freedesktop.DBus.Introspectable", "Introspect");
}

inline void createDump(const std::shared_ptr<bmcweb::AsyncResp>& asyncResp,
                       const crow::Request& req, const std::string& dumpType)
{
    std::string dumpPath = getDumpEntriesPath(dumpType);
    if (dumpPath.empty())
    {
        messages::internalError(asyncResp->res);
        return;
    }

    std::optional<std::string> diagnosticDataType;
    std::optional<std::string> oemDiagnosticDataType;
    std::vector<std::pair<std::string, std::variant<std::string, uint64_t>>>
        createDumpParamVec;

    if (!redfish::json_util::readJsonAction(
            req, asyncResp->res, "DiagnosticDataType", diagnosticDataType,
            "OEMDiagnosticDataType", oemDiagnosticDataType))
    {
        return;
    }

    if (dumpType == "System")
    {
        // Decode oemDiagnosticDataType string format
        createDumpParamVec = parseOEMAdditionalData(*oemDiagnosticDataType);

        if (!oemDiagnosticDataType || !diagnosticDataType)
        {
            BMCWEB_LOG_ERROR(
                "CreateDump action parameter 'DiagnosticDataType'/'OEMDiagnosticDataType' value not found!");
            messages::actionParameterMissing(
                asyncResp->res, "CollectDiagnosticData",
                "DiagnosticDataType & OEMDiagnosticDataType");
            return;
        }

        if (*diagnosticDataType != "OEM")
        {
            BMCWEB_LOG_ERROR("Wrong parameter values passed");
            messages::actionParameterValueError(
                asyncResp->res, "DiagnosticDataType",
                "LogService.CollectDiagnosticData");
            return;
        }
        dumpPath = "/redfish/v1/Systems/" PLATFORMSYSTEMID "/LogServices/Dump/";
    }
    else if (dumpType == "FDR")
    {
        // Decode oemDiagnosticDataType string format
        createDumpParamVec = parseOEMAdditionalData(*oemDiagnosticDataType);

        if (!oemDiagnosticDataType || !diagnosticDataType)
        {
            BMCWEB_LOG_ERROR(
                "CreateDump action parameter 'DiagnosticDataType'/'OEMDiagnosticDataType' value not found!");
            messages::actionParameterMissing(
                asyncResp->res, "CollectDiagnosticData",
                "DiagnosticDataType & OEMDiagnosticDataType");
            return;
        }

        if (*diagnosticDataType != "OEM")
        {
            BMCWEB_LOG_ERROR("Wrong parameter values passed");
            messages::actionParameterValueError(
                asyncResp->res, "DiagnosticDataType",
                "LogService.CollectDiagnosticData");
            return;
        }
        dumpPath = "/redfish/v1/Systems/" PLATFORMSYSTEMID "/LogServices/FDR/";
    }
    else if (dumpType == "BMC")
    {
        if (!diagnosticDataType)
        {
            BMCWEB_LOG_ERROR(
                "CreateDump action parameter 'DiagnosticDataType' not found!");
            messages::actionParameterMissing(
                asyncResp->res, "CollectDiagnosticData", "DiagnosticDataType");
            return;
        }
        if (*diagnosticDataType != "Manager")
        {
            BMCWEB_LOG_ERROR(
                "Wrong parameter value passed for 'DiagnosticDataType'");
            messages::actionParameterValueError(
                asyncResp->res, "DiagnosticDataType",
                "LogService.CollectDiagnosticData");
            return;
        }
        dumpPath = "/redfish/v1/Managers/" PLATFORMBMCID "/LogServices/Dump/";
    }
    else
    {
        BMCWEB_LOG_ERROR("CreateDump failed. Unknown dump type");
        messages::internalError(asyncResp->res);
        return;
    }

    if (req.session != nullptr)
    {
        createDumpParamVec.emplace_back(
            "xyz.openbmc_project.Dump.Create.CreateParameters.OriginatorId",
            req.session->clientIp);
        createDumpParamVec.emplace_back(
            "xyz.openbmc_project.Dump.Create.CreateParameters.OriginatorType",
            "xyz.openbmc_project.Common.OriginatedBy.OriginatorTypes.Client");
    }

    crow::connections::systemBus->async_method_call(
        [asyncResp, payload(task::Payload(req)), dumpPath,
         oemDiagnosticDataType](
            const boost::system::error_code ec,
            const sdbusplus::message::message& msg,
            const sdbusplus::message::object_path& objPath) mutable {
        if (ec)
        {
            BMCWEB_LOG_ERROR("CreateDump resp_handler got error {}", ec);
            const sd_bus_error* dbusError = msg.get_error();
            if (dbusError == nullptr)
            {
                messages::internalError(asyncResp->res);
                return;
            }

            BMCWEB_LOG_ERROR("CreateDump DBus error: {} and error msg: {}",
                             dbusError->name, dbusError->message);
            if (std::string_view(
                    "xyz.openbmc_project.Common.Error.NotAllowed") ==
                dbusError->name)
            {
                messages::resourceInStandby(asyncResp->res);
                return;
            }
            if (std::string_view(
                    "xyz.openbmc_project.Dump.Create.Error.Disabled") ==
                dbusError->name)
            {
                messages::serviceDisabled(asyncResp->res, dumpPath);
                return;
            }
            if (std::string_view(
                    "xyz.openbmc_project.Common.Error.Unavailable") ==
                dbusError->name)
            {
                messages::resourceInUse(asyncResp->res);
                return;
            }
            if (std::string_view(
                    "xyz.openbmc_project.Dump.Create.Error.QuotaExceeded") ==
                dbusError->name)
            {
                messages::createLimitReachedForResource(asyncResp->res);
                return;
            }
            if (std::string_view(
                    "xyz.openbmc_project.Common.Error.InvalidArgument") ==
                dbusError->name)
            {
                messages::propertyValueIncorrect(
                    asyncResp->res, "DiagnosticType", *oemDiagnosticDataType);
                return;
            }
            // Other Dbus errors such as:
            // xyz.openbmc_project.Common.Error.InvalidArgument &
            // org.freedesktop.DBus.Error.InvalidArgs are all related to
            // the dbus call that is made here in the bmcweb
            // implementation and has nothing to do with the client's
            // input in the request. Hence, returning internal error
            // back to the client.
            messages::internalError(asyncResp->res);
            return;
        }
        BMCWEB_LOG_DEBUG("Dump Created. Path: {}", objPath.str);
        createDumpTaskCallback(std::move(payload), asyncResp, objPath);
    },
        "xyz.openbmc_project.Dump.Manager", getDumpPath(dumpType),
        "xyz.openbmc_project.Dump.Create", "CreateDump", createDumpParamVec);
}

inline void clearDump(const std::shared_ptr<bmcweb::AsyncResp>& asyncResp,
                      const std::string& dumpType)
{
    crow::connections::systemBus->async_method_call(
        [asyncResp](const boost::system::error_code& ec) {
        if (ec)
        {
            BMCWEB_LOG_ERROR("clearDump resp_handler got error {}", ec);
            messages::internalError(asyncResp->res);
            return;
        }
    },
        "xyz.openbmc_project.Dump.Manager", getDumpPath(dumpType),
        "xyz.openbmc_project.Collection.DeleteAll", "DeleteAll");
}

inline void
    parseCrashdumpParameters(const dbus::utility::DBusPropertiesMap& params,
                             std::string& filename, std::string& timestamp,
                             std::string& logfile)
{
    const std::string* filenamePtr = nullptr;
    const std::string* timestampPtr = nullptr;
    const std::string* logfilePtr = nullptr;

    const bool success = sdbusplus::unpackPropertiesNoThrow(
        dbus_utils::UnpackErrorPrinter(), params, "Timestamp", timestampPtr,
        "Filename", filenamePtr, "Log", logfilePtr);

    if (!success)
    {
        return;
    }

    if (filenamePtr != nullptr)
    {
        filename = *filenamePtr;
    }

    if (timestampPtr != nullptr)
    {
        timestamp = *timestampPtr;
    }

    if (logfilePtr != nullptr)
    {
        logfile = *logfilePtr;
    }
}

inline void requestRoutesSystemLogServiceCollection(App& app)
{
    /**
     * Functions triggers appropriate requests on DBus
     */
    BMCWEB_ROUTE(app, "/redfish/v1/Systems/" PLATFORMSYSTEMID "/LogServices/")
        .privileges(redfish::privileges::getLogServiceCollection)
        .methods(boost::beast::http::verb::get)(
            [&app](const crow::Request& req,
                   const std::shared_ptr<bmcweb::AsyncResp>& asyncResp) {
        if (!redfish::setUpRedfishRoute(app, req, asyncResp))
        {
            return;
        }
        if constexpr (bmcwebEnableMultiHost)
        {
            // Option currently returns no systems.  TBD
            messages::resourceNotFound(asyncResp->res, "ComputerSystem",
                                       PLATFORMSYSTEMID);
            return;
        }

        // Collections don't include the static data added by SubRoute
        // because it has a duplicate entry for members
        asyncResp->res.jsonValue["@odata.type"] =
            "#LogServiceCollection.LogServiceCollection";
        asyncResp->res.jsonValue["@odata.id"] =
            "/redfish/v1/Systems/" PLATFORMSYSTEMID "/LogServices";
        asyncResp->res.jsonValue["Name"] = "System Log Services Collection";
        asyncResp->res.jsonValue["Description"] =
            "Collection of LogServices for this Computer System";
        nlohmann::json& logServiceArray = asyncResp->res.jsonValue["Members"];
        logServiceArray = nlohmann::json::array();
        nlohmann::json::object_t eventLog;
        eventLog["@odata.id"] = "/redfish/v1/Systems/" PLATFORMSYSTEMID
                                "/LogServices/EventLog";
        logServiceArray.push_back(std::move(eventLog));
#ifdef BMCWEB_ENABLE_HOST_OS_FEATURE
        nlohmann::json::object_t selLog;
        selLog["@odata.id"] = "/redfish/v1/Systems/" PLATFORMSYSTEMID
                              "/LogServices/SEL";
        logServiceArray.push_back(std::move(selLog));
#endif
#ifdef BMCWEB_ENABLE_REDFISH_DUMP_LOG
        nlohmann::json::object_t dumpLog;
        dumpLog["@odata.id"] = "/redfish/v1/Systems/" PLATFORMSYSTEMID
                               "/LogServices/Dump";
        logServiceArray.push_back(std::move(dumpLog));
#endif

#ifdef BMCWEB_ENABLE_REDFISH_FDR_DUMP_LOG
        nlohmann::json::object_t fdrLog;
        fdrLog["@odata.id"] = "/redfish/v1/Systems/" PLATFORMSYSTEMID
                              "/LogServices/FDR";
        logServiceArray.push_back(std::move(fdrLog));
#endif // BMCWEB_ENABLE_REDFISH_FDR_DUMP_LOG

#ifdef BMCWEB_ENABLE_REDFISH_SYSTEM_FAULTLOG_DUMP_LOG
        nlohmann::json::object_t faultLog;
        faultLog["@odata.id"] = "/redfish/v1/Systems/" PLATFORMSYSTEMID
                                "/LogServices/FaultLog";
        logServiceArray.push_back(std::move(faultLog));
#endif // BMCWEB_ENABLE_REDFISH_SYSTEM_FAULTLOG_DUMP_LOG

#ifdef BMCWEB_ENABLE_REDFISH_CPU_LOG
        nlohmann::json::object_t crashdump;
        crashdump["@odata.id"] = "/redfish/v1/Systems/" PLATFORMSYSTEMID
                                 "/LogServices/Crashdump";
        logServiceArray.push_back(std::move(crashdump));
#endif

#ifdef BMCWEB_ENABLE_REDFISH_HOST_LOGGER
        nlohmann::json::object_t hostlogger;
        hostlogger["@odata.id"] = "/redfish/v1/Systems/" PLATFORMSYSTEMID
                                  "/LogServices/HostLogger";
        logServiceArray.push_back(std::move(hostlogger));
#endif
        nlohmann::json::object_t debugToken;
        debugToken["@odata.id"] = "/redfish/v1/Systems/" PLATFORMSYSTEMID
                                  "/LogServices/DebugTokenService";
        logServiceArray.push_back(std::move(debugToken));

        asyncResp->res.jsonValue["Members@odata.count"] =
            logServiceArray.size();

        constexpr std::array<std::string_view, 1> interfaces = {
            "xyz.openbmc_project.State.Boot.PostCode"};
        dbus::utility::getSubTreePaths(
            "/", 0, interfaces,
            [asyncResp](const boost::system::error_code& ec,
                        const dbus::utility::MapperGetSubTreePathsResponse&
                            subtreePath) {
            if (ec)
            {
                BMCWEB_LOG_ERROR("{}", ec);
                return;
            }

            for (const auto& pathStr : subtreePath)
            {
                if (pathStr.find("PostCode") != std::string::npos)
                {
                    nlohmann::json& logServiceArrayLocal =
                        asyncResp->res.jsonValue["Members"];
                    logServiceArrayLocal.push_back(
                        {{"@odata.id", "/redfish/v1/Systems/" PLATFORMSYSTEMID
                                       "/LogServices/PostCodes"}});
                    asyncResp->res.jsonValue["Members@odata.count"] =
                        logServiceArrayLocal.size();
                    return;
                }
            }
        });
    });
}

inline void requestRoutesEventLogService(App& app)
{
    BMCWEB_ROUTE(app, "/redfish/v1/Systems/" PLATFORMSYSTEMID
                      "/LogServices/EventLog/")
        .privileges(redfish::privileges::getLogService)
        .methods(boost::beast::http::verb::get)(
            [&app](const crow::Request& req,
                   const std::shared_ptr<bmcweb::AsyncResp>& asyncResp) {
        if (!redfish::setUpRedfishRoute(app, req, asyncResp))
        {
            return;
        }
        asyncResp->res.jsonValue["@odata.id"] =
            "/redfish/v1/Systems/" PLATFORMSYSTEMID "/LogServices/EventLog";
        asyncResp->res.jsonValue["@odata.type"] =
            "#LogService.v1_2_0.LogService";
        asyncResp->res.jsonValue["Name"] = "Event Log Service";
        asyncResp->res.jsonValue["Description"] = "System Event Log Service";
        asyncResp->res.jsonValue["Id"] = "EventLog";
        asyncResp->res.jsonValue["OverWritePolicy"] = "WrapsWhenFull";

        std::pair<std::string, std::string> redfishDateTimeOffset =
            redfish::time_utils::getDateTimeOffsetNow();

        asyncResp->res.jsonValue["DateTime"] = redfishDateTimeOffset.first;
        asyncResp->res.jsonValue["DateTimeLocalOffset"] =
            redfishDateTimeOffset.second;

        // Call Phosphor-logging GetStats method to get
        // LatestEntryTimestamp and LatestEntryID
        crow::connections::systemBus->async_method_call(
            [asyncResp](const boost::system::error_code ec,
                        const std::tuple<uint32_t, uint64_t>& reqData) {
            if (ec)
            {
                BMCWEB_LOG_ERROR(
                    "Failed to get Data from xyz.openbmc_project.Logging GetStats: {}",
                    ec);
                messages::internalError(asyncResp->res);
                return;
            }
            auto lastTimeStamp =
                redfish::time_utils::getTimestamp(std::get<1>(reqData));
#ifdef BMCWEB_ENABLE_NVIDIA_OEM_PROPERTIES
            asyncResp->res.jsonValue["Oem"]["Nvidia"]["@odata.type"] =
                "#NvidiaLogService.v1_1_0.NvidiaLogService";
#else
            asyncResp->res.jsonValue["Oem"]["Nvidia"]["@odata.type"] =
                "#NvidiaLogService.v1_0_0.NvidiaLogService";
#endif /* BMCWEB_ENABLE_NVIDIA_OEM_PROPERTIES */
            asyncResp->res.jsonValue["Oem"]["Nvidia"]["LatestEntryID"] =
                std::to_string(std::get<0>(reqData));
            asyncResp->res.jsonValue["Oem"]["Nvidia"]["LatestEntryTimeStamp"] =
                redfish::time_utils::getDateTimeStdtime(lastTimeStamp);
        },
            "xyz.openbmc_project.Logging", "/xyz/openbmc_project/logging",
            "xyz.openbmc_project.Logging.Namespace", "GetStats", "all");

#ifdef BMCWEB_ENABLE_NVIDIA_OEM_PROPERTIES
        crow::connections::systemBus->async_method_call(
            [asyncResp](const boost::system::error_code ec,
                        std::variant<bool>& resp) {
            if (ec)
            {
                BMCWEB_LOG_ERROR(
                    "Failed to get Data from xyz.openbmc_project.Logging: {}",
                    ec);
                messages::internalError(asyncResp->res);
                return;
            }
            const bool* state = std::get_if<bool>(&resp);
            asyncResp->res.jsonValue["Oem"]["Nvidia"]
                                    ["AutoClearResolvedLogEnabled"] = *state;
        },
            "xyz.openbmc_project.Logging", "/xyz/openbmc_project/logging",
            "org.freedesktop.DBus.Properties", "Get",
            "xyz.openbmc_project.Logging.Namespace",
            "AutoClearResolvedLogEnabled");
#endif /* BMCWEB_ENABLE_NVIDIA_OEM_PROPERTIES */

        asyncResp->res.jsonValue["Entries"] = {
            {"@odata.id", "/redfish/v1/Systems/" PLATFORMSYSTEMID
                          "/LogServices/EventLog/Entries"}};
        asyncResp->res.jsonValue["Actions"]["#LogService.ClearLog"] = {

            {"target", "/redfish/v1/Systems/" PLATFORMSYSTEMID
                       "/LogServices/EventLog/Actions/LogService.ClearLog"}};
    });

#ifdef BMCWEB_ENABLE_NVIDIA_OEM_PROPERTIES
    BMCWEB_ROUTE(app, "/redfish/v1/Systems/" PLATFORMSYSTEMID
                      "/LogServices/EventLog/")
        .privileges(redfish::privileges::patchLogService)
        .methods(boost::beast::http::verb::patch)(
            [&app](const crow::Request& req,
                   const std::shared_ptr<bmcweb::AsyncResp>& asyncResp) {
        if (!redfish::setUpRedfishRoute(app, req, asyncResp))
        {
            return;
        }
        std::optional<nlohmann::json> oemObject;

        if (!json_util::readJsonPatch(req, asyncResp->res, "Oem", oemObject))
        {
            return;
        }

        std::optional<nlohmann::json> oemNvidiaObject;

        if (!json_util::readJson(*oemObject, asyncResp->res, "Nvidia",
                                 oemNvidiaObject))
        {
            return;
        }

        std::optional<bool> autoClearResolvedLogEnabled;

        if (!json_util::readJson(*oemNvidiaObject, asyncResp->res,
                                 "AutoClearResolvedLogEnabled",
                                 autoClearResolvedLogEnabled))
        {
            return;
        }
        BMCWEB_LOG_DEBUG("Set Log Purge Policy");

        if (autoClearResolvedLogEnabled)
        {
            crow::connections::systemBus->async_method_call(
                [asyncResp](const boost::system::error_code ec) {
                if (ec)
                {
                    BMCWEB_LOG_DEBUG("DBUS response error {}", ec);
                    messages::internalError(asyncResp->res);
                    return;
                }
            }, "xyz.openbmc_project.Logging", "/xyz/openbmc_project/logging",
                "org.freedesktop.DBus.Properties", "Set",
                "xyz.openbmc_project.Logging.Namespace",
                "AutoClearResolvedLogEnabled",
                dbus::utility::DbusVariantType(*autoClearResolvedLogEnabled));
        }
    });
#endif /* BMCWEB_ENABLE_NVIDIA_OEM_PROPERTIES */
}

inline void requestRoutesSELLogService(App& app)
{
    BMCWEB_ROUTE(app,
                 "/redfish/v1/Systems/" PLATFORMSYSTEMID "/LogServices/SEL/")
        .privileges(redfish::privileges::getLogService)
        .methods(boost::beast::http::verb::get)(
            [&app](const crow::Request& req,
                   const std::shared_ptr<bmcweb::AsyncResp>& asyncResp) {
        if (!redfish::setUpRedfishRoute(app, req, asyncResp))
        {
            return;
        }
        asyncResp->res.jsonValue["@odata.id"] =
            "/redfish/v1/Systems/" PLATFORMSYSTEMID "/LogServices/SEL";
        asyncResp->res.jsonValue["@odata.type"] =
            "#LogService.v1_1_0.LogService";
        asyncResp->res.jsonValue["Name"] = "SEL Log Service";
        asyncResp->res.jsonValue["Description"] = "IPMI SEL Service";
        asyncResp->res.jsonValue["Id"] = "SEL";
        asyncResp->res.jsonValue["OverWritePolicy"] = "WrapsWhenFull";

        std::pair<std::string, std::string> redfishDateTimeOffset =
            redfish::time_utils::getDateTimeOffsetNow();

        asyncResp->res.jsonValue["DateTime"] = redfishDateTimeOffset.first;
        asyncResp->res.jsonValue["DateTimeLocalOffset"] =
            redfishDateTimeOffset.second;

        asyncResp->res.jsonValue["Entries"] = {
            {"@odata.id", "/redfish/v1/Systems/" PLATFORMSYSTEMID
                          "/LogServices/SEL/Entries"}};
        asyncResp->res.jsonValue["Actions"]["#LogService.ClearLog"] = {

            {"target",
             "/redfish/v1/Systems/" PLATFORMSYSTEMID "/LogServices/SEL/"
             "Actions/LogService.ClearLog"}};
    });
}

inline void requestRoutesJournalEventLogClear(App& app)
{
    BMCWEB_ROUTE(app, "/redfish/v1/Systems/" PLATFORMSYSTEMID
                      "/LogServices/EventLog/Actions/"
                      "LogService.ClearLog/")
        .privileges({{"ConfigureComponents"}})
        .methods(boost::beast::http::verb::post)(
            [&app](const crow::Request& req,
                   const std::shared_ptr<bmcweb::AsyncResp>& asyncResp) {
        if (!redfish::setUpRedfishRoute(app, req, asyncResp))
        {
            return;
        }
        // Clear the EventLog by deleting the log files
        std::vector<std::filesystem::path> redfishLogFiles;
        if (getRedfishLogFiles(redfishLogFiles))
        {
            for (const std::filesystem::path& file : redfishLogFiles)
            {
                std::error_code ec;
                std::filesystem::remove(file, ec);
            }
        }

        // Reload rsyslog so it knows to start new log files
        crow::connections::systemBus->async_method_call(
            [asyncResp](const boost::system::error_code& ec) {
            if (ec)
            {
                BMCWEB_LOG_ERROR("Failed to reload rsyslog: {}", ec);
                messages::internalError(asyncResp->res);
                return;
            }

            messages::success(asyncResp->res);
        }, "org.freedesktop.systemd1", "/org/freedesktop/systemd1",
            "org.freedesktop.systemd1.Manager", "ReloadUnit", "rsyslog.service",
            "replace");
    });
}

enum class LogParseError
{
    success,
    parseFailed,
    messageIdNotInRegistry,
};

static LogParseError
    fillEventLogEntryJson(const std::string& logEntryID,
                          const std::string& logEntry,
                          nlohmann::json::object_t& logEntryJson)
{
    // The redfish log format is "<Timestamp> <MessageId>,<MessageArgs>"
    // First get the Timestamp
    size_t space = logEntry.find_first_of(' ');
    if (space == std::string::npos)
    {
        return LogParseError::parseFailed;
    }
    std::string timestamp = logEntry.substr(0, space);
    // Then get the log contents
    size_t entryStart = logEntry.find_first_not_of(' ', space);
    if (entryStart == std::string::npos)
    {
        return LogParseError::parseFailed;
    }
    std::string_view entry(logEntry);
    entry.remove_prefix(entryStart);
    // Use split to separate the entry into its fields
    std::vector<std::string> logEntryFields;
    bmcweb::split(logEntryFields, entry, ',');
    // We need at least a MessageId to be valid
    auto logEntryIter = logEntryFields.begin();
    if (logEntryIter == logEntryFields.end())
    {
        return LogParseError::parseFailed;
    }
    std::string& messageID = *logEntryIter;
    // Get the Message from the MessageRegistry
    const registries::Message* message = registries::getMessage(messageID);

    logEntryIter++;
    if (message == nullptr)
    {
        BMCWEB_LOG_WARNING("Log entry not found in registry: {}", logEntry);
        return LogParseError::messageIdNotInRegistry;
    }

    std::vector<std::string_view> messageArgs(logEntryIter,
                                              logEntryFields.end());
    messageArgs.resize(message->numberOfArgs);

    std::string msg = redfish::registries::fillMessageArgs(messageArgs,
                                                           message->message);
    if (msg.empty())
    {
        return LogParseError::parseFailed;
    }

    // Get the Created time from the timestamp. The log timestamp is in RFC3339
    // format which matches the Redfish format except for the fractional seconds
    // between the '.' and the '+', so just remove them.
    std::size_t dot = timestamp.find_first_of('.');
    std::size_t plus = timestamp.find_first_of('+');
    if (dot != std::string::npos && plus != std::string::npos)
    {
        timestamp.erase(dot, plus - dot);
    }

    // Fill in the log entry with the gathered data
    logEntryJson["@odata.type"] = logEntryVersion;
    logEntryJson["@odata.id"] = getLogEntryDataId(logEntryID);
    logEntryJson["Name"] = "System Event Log Entry";
    logEntryJson["Id"] = logEntryID;
    logEntryJson["Message"] = std::move(msg);
    logEntryJson["MessageId"] = std::move(messageID);
    logEntryJson["MessageArgs"] = messageArgs;
    logEntryJson["EntryType"] = "Event";
    logEntryJson["Severity"] = message->messageSeverity;
    logEntryJson["Created"] = std::move(timestamp);
    return LogParseError::success;
}

inline void requestRoutesJournalEventLogEntryCollection(App& app)
{
    BMCWEB_ROUTE(app, "/redfish/v1/Systems/" PLATFORMSYSTEMID
                      "/LogServices/EventLog/Entries/")
        .privileges(redfish::privileges::getLogEntryCollection)
        .methods(boost::beast::http::verb::get)(
            [&app](const crow::Request& req,
                   const std::shared_ptr<bmcweb::AsyncResp>& asyncResp) {
        query_param::QueryCapabilities capabilities = {
            .canDelegateTop = true,
            .canDelegateSkip = true,
        };
        query_param::Query delegatedQuery;
        if (!redfish::setUpRedfishRouteWithDelegation(
                app, req, asyncResp, delegatedQuery, capabilities))
        {
            return;
        }
        if constexpr (bmcwebEnableMultiHost)
        {
            // Option currently returns no systems.  TBD
            messages::resourceNotFound(asyncResp->res, "ComputerSystem",
                                       PLATFORMSYSTEMID);
            return;
        }

        size_t top = delegatedQuery.top.value_or(query_param::Query::maxTop);
        size_t skip = delegatedQuery.skip.value_or(0);

        // Collections don't include the static data added by SubRoute
        // because it has a duplicate entry for members
        asyncResp->res.jsonValue["@odata.type"] =
            "#LogEntryCollection.LogEntryCollection";
        asyncResp->res.jsonValue["@odata.id"] =
            "/redfish/v1/Systems/" PLATFORMSYSTEMID
            "/LogServices/EventLog/Entries";
        asyncResp->res.jsonValue["Name"] = "System Event Log Entries";
        asyncResp->res.jsonValue["Description"] =
            "Collection of System Event Log Entries";

        nlohmann::json& logEntryArray = asyncResp->res.jsonValue["Members"];
        logEntryArray = nlohmann::json::array();
        // Go through the log files and create a unique ID for each
        // entry
        std::vector<std::filesystem::path> redfishLogFiles;
        getRedfishLogFiles(redfishLogFiles);
        uint64_t entryCount = 0;
        std::string logEntry;

        // Oldest logs are in the last file, so start there and loop
        // backwards
        for (auto it = redfishLogFiles.rbegin(); it < redfishLogFiles.rend();
             it++)
        {
            std::ifstream logStream(*it);
            if (!logStream.is_open())
            {
                continue;
            }

            // Reset the unique ID on the first entry
            bool firstEntry = true;
            while (std::getline(logStream, logEntry))
            {
                std::string idStr;
                if (!getUniqueEntryID(logEntry, idStr, firstEntry))
                {
                    continue;
                }
                firstEntry = false;

                nlohmann::json::object_t bmcLogEntry;
                LogParseError status = fillEventLogEntryJson(idStr, logEntry,
                                                             bmcLogEntry);
                if (status == LogParseError::messageIdNotInRegistry)
                {
                    continue;
                }
                if (status != LogParseError::success)
                {
                    messages::internalError(asyncResp->res);
                    return;
                }

                entryCount++;
                // Handle paging using skip (number of entries to skip
                // from the start) and top (number of entries to
                // display)
                if (entryCount <= skip || entryCount > skip + top)
                {
                    continue;
                }

                logEntryArray.emplace_back(std::move(bmcLogEntry));
            }
        }
        asyncResp->res.jsonValue["Members@odata.count"] = entryCount;
        if (skip + top < entryCount)
        {
            asyncResp->res.jsonValue["Members@odata.nextLink"] =
                "/redfish/v1/Systems/" PLATFORMSYSTEMID
                "/LogServices/EventLog/Entries?$skip=" +
                std::to_string(skip + top);
        }
    });
}

inline void requestRoutesJournalEventLogEntry(App& app)
{
    BMCWEB_ROUTE(app, "/redfish/v1/Systems/" PLATFORMSYSTEMID
                      "/LogServices/EventLog/Entries/<str>/")
        .privileges(redfish::privileges::getLogEntry)
        .methods(boost::beast::http::verb::get)(
            [&app](const crow::Request& req,
                   const std::shared_ptr<bmcweb::AsyncResp>& asyncResp,
                   const std::string& param) {
        if (!redfish::setUpRedfishRoute(app, req, asyncResp))
        {
            return;
        }
        if constexpr (bmcwebEnableMultiHost)
        {
            // Option currently returns no systems.  TBD
            messages::resourceNotFound(asyncResp->res, "ComputerSystem",
                                       PLATFORMSYSTEMID);
            return;
        }

        const std::string& targetID = param;

        // Go through the log files and check the unique ID for each
        // entry to find the target entry
        std::vector<std::filesystem::path> redfishLogFiles;
        getRedfishLogFiles(redfishLogFiles);
        std::string logEntry;

        // Oldest logs are in the last file, so start there and loop
        // backwards
        for (auto it = redfishLogFiles.rbegin(); it < redfishLogFiles.rend();
             it++)
        {
            std::ifstream logStream(*it);
            if (!logStream.is_open())
            {
                continue;
            }

            // Reset the unique ID on the first entry
            bool firstEntry = true;
            while (std::getline(logStream, logEntry))
            {
                std::string idStr;
                if (!getUniqueEntryID(logEntry, idStr, firstEntry))
                {
                    continue;
                }
                firstEntry = false;

                if (idStr == targetID)
                {
                    nlohmann::json::object_t bmcLogEntry;
                    LogParseError status =
                        fillEventLogEntryJson(idStr, logEntry, bmcLogEntry);
                    if (status != LogParseError::success)
                    {
                        messages::internalError(asyncResp->res);
                        return;
                    }
                    asyncResp->res.jsonValue.update(bmcLogEntry);
                    return;
                }
            }
        }
        // Requested ID was not found
        messages::resourceMissingAtURI(
            asyncResp->res,
            boost::urls::format(
                "/redfish/v1/Systems/{}/LogServices/EventLog/Entries/{}",
                PLATFORMSYSTEMID, targetID));
    });
}

inline void requestRoutesDBusEventLogEntryCollection(App& app)
{
    BMCWEB_ROUTE(app, "/redfish/v1/Systems/" PLATFORMSYSTEMID
                      "/LogServices/EventLog/Entries/")
        .privileges(redfish::privileges::getLogEntryCollection)
        .methods(boost::beast::http::verb::get)(
            [&app](const crow::Request& req,
                   const std::shared_ptr<bmcweb::AsyncResp>& asyncResp) {
        if (!redfish::setUpRedfishRoute(app, req, asyncResp))
        {
            return;
        }
        if constexpr (bmcwebEnableMultiHost)
        {
            // Option currently returns no systems.  TBD
            messages::resourceNotFound(asyncResp->res, "ComputerSystem",
                                       PLATFORMSYSTEMID);
            return;
        }

        // Collections don't include the static data added by SubRoute
        // because it has a duplicate entry for members
        asyncResp->res.jsonValue["@odata.type"] =
            "#LogEntryCollection.LogEntryCollection";
        asyncResp->res.jsonValue["@odata.id"] =
            "/redfish/v1/Systems/" PLATFORMSYSTEMID
            "/LogServices/EventLog/Entries";
        asyncResp->res.jsonValue["Name"] = "System Event Log Entries";
        asyncResp->res.jsonValue["Description"] =
            "Collection of System Event Log Entries";

        // DBus implementation of EventLog/Entries
        // Make call to Logging Service to find all log entry objects
        sdbusplus::message::object_path path("/xyz/openbmc_project/logging");
        dbus::utility::getManagedObjects(
            "xyz.openbmc_project.Logging", path,
            [asyncResp](const boost::system::error_code& ec,
                        const dbus::utility::ManagedObjectType& resp) {
            if (ec)
            {
                // TODO Handle for specific error code
                BMCWEB_LOG_ERROR(
                    "getLogEntriesIfaceData resp_handler got error {}", ec);
                messages::internalError(asyncResp->res);
                return;
            }
            nlohmann::json& entriesArray = asyncResp->res.jsonValue["Members"];
            entriesArray = nlohmann::json::array();
            for (auto& objectPath : resp)
            {
                const uint32_t* id = nullptr;
                std::time_t timestamp{};
                std::time_t updateTimestamp{};
                const std::string* severity = nullptr;
                const std::string* message = nullptr;
                const std::string* filePath = nullptr;
                const std::string* eventId = nullptr;
                bool resolved = false;
                const std::string* notify = nullptr;
                const std::string* resolution = nullptr;
                const std::vector<std::string>* additionalDataRaw = nullptr;
                for (auto& interfaceMap : objectPath.second)
                {
                    if (interfaceMap.first ==
                        "xyz.openbmc_project.Logging.Entry")
                    {
                        for (auto& propertyMap : interfaceMap.second)
                        {
                            if (propertyMap.first == "Id")
                            {
                                id = std::get_if<uint32_t>(&propertyMap.second);
                            }
                            else if (propertyMap.first == "Timestamp")
                            {
                                const uint64_t* millisTimeStamp =
                                    std::get_if<uint64_t>(&propertyMap.second);
                                if (millisTimeStamp != nullptr)
                                {
                                    timestamp =
                                        redfish::time_utils::getTimestamp(
                                            *millisTimeStamp);
                                }
                            }
                            else if (propertyMap.first == "UpdateTimestamp")
                            {
                                const uint64_t* millisTimeStamp =
                                    std::get_if<uint64_t>(&propertyMap.second);
                                if (millisTimeStamp != nullptr)
                                {
                                    updateTimestamp =
                                        redfish::time_utils::getTimestamp(
                                            *millisTimeStamp);
                                }
                            }
                            else if (propertyMap.first == "Severity")
                            {
                                severity = std::get_if<std::string>(
                                    &propertyMap.second);
                            }
                            else if (propertyMap.first == "Message")
                            {
                                message = std::get_if<std::string>(
                                    &propertyMap.second);
                            }
                            else if (propertyMap.first == "Resolved")
                            {
                                const bool* resolveptr =
                                    std::get_if<bool>(&propertyMap.second);
                                if (resolveptr == nullptr)
                                {
                                    messages::internalError(asyncResp->res);
                                    return;
                                }
                                resolved = *resolveptr;
                            }
                            else if (propertyMap.first == "Resolution")
                            {
                                resolution = std::get_if<std::string>(
                                    &propertyMap.second);
                            }
                            else if (propertyMap.first == "AdditionalData")
                            {
                                additionalDataRaw =
                                    std::get_if<std::vector<std::string>>(
                                        &propertyMap.second);
                            }
                            else if (propertyMap.first ==
                                     "ServiceProviderNotify")
                            {
                                notify = std::get_if<std::string>(
                                    &propertyMap.second);
                                if (notify == nullptr)
                                {
                                    messages::internalError(asyncResp->res);
                                    return;
                                }
                            }
                            else if (propertyMap.first == "EventId")
                            {
                                eventId = std::get_if<std::string>(
                                    &propertyMap.second);
                            }
                        }
                        if (id == nullptr || message == nullptr ||
                            severity == nullptr)
                        {
                            messages::internalError(asyncResp->res);
                            return;
                        }
                    }
                    else if (interfaceMap.first ==
                             "xyz.openbmc_project.Common.FilePath")
                    {
                        for (auto& propertyMap : interfaceMap.second)
                        {
                            if (propertyMap.first == "Path")
                            {
                                filePath = std::get_if<std::string>(
                                    &propertyMap.second);
                            }
                        }
                    }
                }
                // Object path without the
                // xyz.openbmc_project.Logging.Entry interface, ignore
                // and continue.
                if (id == nullptr || message == nullptr || severity == nullptr)
                {
                    continue;
                }
                nlohmann::json thisEntry = nlohmann::json::object();

                // Determine if it's a message registry format or not.
                bool isMessageRegistry = false;
                std::string messageId;
                std::string messageArgs;
                std::string originOfCondition;
                std::string deviceName;
                if (additionalDataRaw != nullptr)
                {
                    AdditionalData additional(*additionalDataRaw);
                    if (additional.count("REDFISH_MESSAGE_ID") > 0)
                    {
                        isMessageRegistry = true;
                        messageId = additional["REDFISH_MESSAGE_ID"];
                        BMCWEB_LOG_DEBUG("MessageId: [{}]", messageId);

                        if (additional.count("REDFISH_MESSAGE_ARGS") > 0)
                        {
                            messageArgs = additional["REDFISH_MESSAGE_ARGS"];
                        }
                    }
                    if (additional.count("REDFISH_ORIGIN_OF_CONDITION") > 0)
                    {
                        originOfCondition =
                            additional["REDFISH_ORIGIN_OF_CONDITION"];
                    }
                    if (additional.count("DEVICE_NAME") > 0)
                    {
                        deviceName = additional["DEVICE_NAME"];
                    }
                }
                if (isMessageRegistry)
                {
                    message_registries::generateMessageRegistry(
                        thisEntry,
                        "/redfish/v1/Systems/" PLATFORMSYSTEMID "/LogServices/"
                        "EventLog/Entries/",
                        "v1_13_0", std::to_string(*id),
                        "System Event Log Entry",
                        redfish::time_utils::getDateTimeStdtime(timestamp),
                        messageId, messageArgs, *resolution, resolved,
                        (eventId == nullptr) ? "" : *eventId, deviceName,
                        *severity);
#ifndef BMCWEB_DISABLE_HEALTH_ROLLUP
                    origin_utils::convertDbusObjectToOriginOfCondition(
                        originOfCondition, std::to_string(*id), asyncResp,
                        thisEntry, deviceName);
#endif // BMCWEB_DISABLE_HEALTH_ROLLUP
                }

                // generateMessageRegistry will not create the entry if
                // the messageId can't be found in message registries.
                // So check the entry 'Id' anyway to cover that case.
                if (thisEntry["Id"].size() == 0)
                {
                    thisEntry["@odata.type"] = "#LogEntry.v1_13_0.LogEntry";
                    thisEntry["@odata.id"] =
                        getLogEntryDataId(std::to_string(*id));
                    thisEntry["Name"] = "System Event Log Entry";
                    thisEntry["Id"] = std::to_string(*id);
                    thisEntry["Message"] = *message;
                    thisEntry["Resolved"] = resolved;
                    thisEntry["EntryType"] = "Event";
                    thisEntry["Severity"] =
                        translateSeverityDbusToRedfish(*severity);
                    thisEntry["Created"] =
                        redfish::time_utils::getDateTimeStdtime(timestamp);
                    thisEntry["Modified"] =
                        redfish::time_utils::getDateTimeStdtime(
                            updateTimestamp);
#ifdef BMCWEB_ENABLE_NVIDIA_OEM_PROPERTIES
                    nlohmann::json oem = {
                        {"Oem",
                         {{"Nvidia",
                           {{"@odata.type",
                             "#NvidiaLogEntry.v1_1_0.NvidiaLogEntry"},
                            {"Device", deviceName},
                            {"ErrorId",
                             (eventId == nullptr) ? "" : *eventId}}}}}};
                    thisEntry.update(oem);
#endif // BMCWEB_ENABLE_NVIDIA_OEM_PROPERTIES
                    std::optional<bool> notifyAction =
                        getProviderNotifyAction(*notify);
                    if (notifyAction)
                    {
                        thisEntry["ServiceProviderNotified"] = *notifyAction;
                    }
                }
                if (filePath != nullptr)
                {
                    thisEntry["AdditionalDataURI"] =
                        getLogEntryAdditionalDataURI(std::to_string(*id));
                }
                entriesArray.push_back(thisEntry);
            }
            std::sort(
                entriesArray.begin(), entriesArray.end(),
                [](const nlohmann::json& left, const nlohmann::json& right) {
                return (left["Id"] <= right["Id"]);
            });
            asyncResp->res.jsonValue["Members@odata.count"] =
                entriesArray.size();
            asyncResp->res.jsonValue["Members"] = std::move(entriesArray);
        });
    });
}

inline void requestRoutesDBusEventLogEntry(App& app)
{
    BMCWEB_ROUTE(app, "/redfish/v1/Systems/" PLATFORMSYSTEMID
                      "/LogServices/EventLog/Entries/<str>/")
        .privileges(redfish::privileges::getLogEntry)
        .methods(boost::beast::http::verb::get)(
            [&app](const crow::Request& req,
                   const std::shared_ptr<bmcweb::AsyncResp>& asyncResp,
                   const std::string& param) {
        if (!redfish::setUpRedfishRoute(app, req, asyncResp))
        {
            return;
        }
        if constexpr (bmcwebEnableMultiHost)
        {
            // Option currently returns no systems.  TBD
            messages::resourceNotFound(asyncResp->res, "ComputerSystem",
                                       PLATFORMSYSTEMID);
            return;
        }

        std::string entryID = param;
        dbus::utility::escapePathForDbus(entryID);

        // DBus implementation of EventLog/Entries
        // Make call to Logging Service to find all log entry
        // objects
        sdbusplus::asio::getAllProperties(
            *crow::connections::systemBus, "xyz.openbmc_project.Logging",
            "/xyz/openbmc_project/logging/entry/" + entryID, "",
            [asyncResp, entryID](const boost::system::error_code& ec,
                                 const dbus::utility::DBusPropertiesMap& resp) {
            if (ec.value() == EBADR)
            {
                messages::resourceNotFound(asyncResp->res, "EventLogEntry",
                                           entryID);
                return;
            }
            if (ec)
            {
                BMCWEB_LOG_ERROR(
                    "EventLogEntry (DBus) resp_handler got error {}", ec);
                messages::internalError(asyncResp->res);
                return;
            }

            const uint32_t* id = nullptr;
            const uint64_t* timestamp = nullptr;
            const uint64_t* updateTimestamp = nullptr;
            const std::string* severity = nullptr;
            const std::string* message = nullptr;
            const std::string* filePath = nullptr;
            const std::string* eventId = nullptr;
            bool resolved = false;
            const std::string* resolution = nullptr;
            const std::vector<std::string>* additionalDataRaw = nullptr;
            const std::string* notify = nullptr;

            const bool success = sdbusplus::unpackPropertiesNoThrow(
                dbus_utils::UnpackErrorPrinter(), resp, "Id", id, "Timestamp",
                timestamp, "UpdateTimestamp", updateTimestamp, "Severity",
                severity, "Message", message, "Resolved", resolved,
                "Resolution", resolution, "AdditionalData", additionalDataRaw,
                "Path", filePath, "ServiceProviderNotify", notify, "EventId",
                eventId);

            if (!success)
            {
                messages::internalError(asyncResp->res);
                return;
            }

            // Determine if it's a message registry format or not.
            bool isMessageRegistry = false;
            std::string messageId;
            std::string messageArgs;
            std::string originOfCondition;
            std::string deviceName;
            if (additionalDataRaw != nullptr)
            {
                AdditionalData additional(*additionalDataRaw);
                if (additional.count("REDFISH_MESSAGE_ID") > 0)
                {
                    isMessageRegistry = true;
                    messageId = additional["REDFISH_MESSAGE_ID"];
                    BMCWEB_LOG_DEBUG("MessageId: [{}]", messageId);

                    if (additional.count("REDFISH_MESSAGE_ARGS") > 0)
                    {
                        messageArgs = additional["REDFISH_MESSAGE_ARGS"];
                    }
                }
                if (additional.count("REDFISH_ORIGIN_OF_CONDITION") > 0)
                {
                    originOfCondition =
                        additional["REDFISH_ORIGIN_OF_CONDITION"];
                }
                if (additional.count("DEVICE_NAME") > 0)
                {
                    deviceName = additional["DEVICE_NAME"];
                }
            }

            if (isMessageRegistry)
            {
                message_registries::generateMessageRegistry(
                    asyncResp->res.jsonValue,
                    "/redfish/v1/Systems/" PLATFORMSYSTEMID "/LogServices/"
                    "EventLog/Entries/",
                    "v1_13_0", std::to_string(*id), "System Event Log Entry",
                    redfish::time_utils::getDateTimeStdtime(
                        redfish::time_utils::getTimestamp(*timestamp)),
                    messageId, messageArgs, *resolution, resolved,
                    (eventId == nullptr) ? "" : *eventId, deviceName,
                    *severity);
#ifndef BMCWEB_DISABLE_HEALTH_ROLLUP
                origin_utils::convertDbusObjectToOriginOfCondition(
                    originOfCondition, std::to_string(*id), asyncResp,
                    asyncResp->res.jsonValue, deviceName);
#endif // BMCWEB_DISABLE_HEALTH_ROLLUP
            }

            // generateMessageRegistry will not create the entry if
            // the messageId can't be found in message registries.
            // So check the entry 'Id' anyway to cover that case.
            if (asyncResp->res.jsonValue["Id"].size() == 0)
            {
                if (id == nullptr || message == nullptr ||
                    severity == nullptr || timestamp == nullptr ||
                    updateTimestamp == nullptr || notify == nullptr)
                {
                    messages::internalError(asyncResp->res);
                    return;
                }

                asyncResp->res.jsonValue["@odata.type"] =
                    "#LogEntry.v1_13_0.LogEntry";
                asyncResp->res.jsonValue["@odata.id"] =
                    "/redfish/v1/Systems/" PLATFORMSYSTEMID "/LogServices/"
                    "EventLog/"
                    "Entries/" +
                    std::to_string(*id);
                asyncResp->res.jsonValue["Name"] = "System Event Log Entry";
                asyncResp->res.jsonValue["Id"] = std::to_string(*id);
                asyncResp->res.jsonValue["Message"] = *message;
                asyncResp->res.jsonValue["Resolved"] = resolved;
                std::optional<bool> notifyAction =
                    getProviderNotifyAction(*notify);
                if (notifyAction)
                {
                    asyncResp->res.jsonValue["ServiceProviderNotified"] =
                        *notifyAction;
                }
                if ((resolution != nullptr) && (!(*resolution).empty()))
                {
                    asyncResp->res.jsonValue["Resolution"] = *resolution;
                }
                asyncResp->res.jsonValue["EntryType"] = "Event";
                asyncResp->res.jsonValue["Severity"] =
                    translateSeverityDbusToRedfish(*severity);
                asyncResp->res.jsonValue["Created"] =
                    redfish::time_utils::getDateTimeUintMs(*timestamp);
                asyncResp->res.jsonValue["Modified"] =
                    redfish::time_utils::getDateTimeUintMs(*updateTimestamp);
#ifdef BMCWEB_ENABLE_NVIDIA_OEM_PROPERTIES
                nlohmann::json oem = {
                    {"Oem",
                     {{"Nvidia",
                       {{"@odata.type",
                         "#NvidiaLogEntry.v1_1_0.NvidiaLogEntry"},
                        {"Device", deviceName},
                        {"ErrorId", (eventId == nullptr) ? "" : *eventId}}}}}};
                asyncResp->res.jsonValue.update(oem);
#endif // BMCWEB_ENABLE_NVIDIA_OEM_PROPERTIES
                if (filePath != nullptr)
                {
                    getLogEntryAdditionalDataURI(std::to_string(*id));
                }
            }
        });
    });

    BMCWEB_ROUTE(app, "/redfish/v1/Systems/" PLATFORMSYSTEMID
                      "/LogServices/EventLog/Entries/<str>/")
        .privileges(redfish::privileges::patchLogEntry)
        .methods(boost::beast::http::verb::patch)(
            [&app](const crow::Request& req,
                   const std::shared_ptr<bmcweb::AsyncResp>& asyncResp,
                   const std::string& entryId) {
        if (!redfish::setUpRedfishRoute(app, req, asyncResp))
        {
            return;
        }
        if constexpr (bmcwebEnableMultiHost)
        {
            // Option currently returns no systems.  TBD
            messages::resourceNotFound(asyncResp->res, "ComputerSystem",
                                       PLATFORMSYSTEMID);
            return;
        }
        std::optional<bool> resolved;

        if (!json_util::readJsonPatch(req, asyncResp->res, "Resolved",
                                      resolved))
        {
            return;
        }
        BMCWEB_LOG_DEBUG("Set Resolved");

        setDbusProperty(asyncResp, "xyz.openbmc_project.Logging",
            "/xyz/openbmc_project/logging/entry/" + entryId,
                        "xyz.openbmc_project.Logging.Entry", "Resolved",
                        "Resolved", *resolved);
    });

    BMCWEB_ROUTE(app, "/redfish/v1/Systems/" PLATFORMSYSTEMID
                      "/LogServices/EventLog/Entries/<str>/")
        .privileges(redfish::privileges::deleteLogEntry)

        .methods(boost::beast::http::verb::delete_)(
            [&app](const crow::Request& req,
                   const std::shared_ptr<bmcweb::AsyncResp>& asyncResp,
                   const std::string& param) {
        if (!redfish::setUpRedfishRoute(app, req, asyncResp))
        {
            return;
        }
        if constexpr (bmcwebEnableMultiHost)
        {
            // Option currently returns no systems.  TBD
            messages::resourceNotFound(asyncResp->res, "ComputerSystem",
                                       PLATFORMSYSTEMID);
            return;
        }
        BMCWEB_LOG_DEBUG("Do delete single event entries.");

        std::string entryID = param;

        dbus::utility::escapePathForDbus(entryID);

        // Process response from Logging service.
        auto respHandler = [asyncResp,
                            entryID](const boost::system::error_code& ec) {
            BMCWEB_LOG_DEBUG("EventLogEntry (DBus) doDelete callback: Done");
            if (ec)
            {
                if (ec.value() == EBADR)
                {
                    messages::resourceNotFound(asyncResp->res, "LogEntry",
                                               entryID);
                    return;
                }
                // TODO Handle for specific error code
                BMCWEB_LOG_ERROR(
                    "EventLogEntry (DBus) doDelete respHandler got error {}",
                    ec);
                asyncResp->res.result(
                    boost::beast::http::status::internal_server_error);
                return;
            }

            asyncResp->res.result(boost::beast::http::status::ok);
        };

        // Make call to Logging service to request Delete Log
        crow::connections::systemBus->async_method_call(
            respHandler, "xyz.openbmc_project.Logging",
            "/xyz/openbmc_project/logging/entry/" + entryID,
            "xyz.openbmc_project.Object.Delete", "Delete");
    });
}


inline void populateRedfishSELEntry(GetManagedPropertyType& resp,
                                    nlohmann::json& thisEntry)
{
    uint32_t* id = nullptr;
    std::time_t timestamp{};
    std::time_t updateTimestamp{};
    std::string* severity = nullptr;
    std::string* eventId = nullptr;
    std::string* message = nullptr;
    std::vector<std::string>* additionalDataVectorString = nullptr;
    std::string generatorId;
    std::string messageId;
    bool resolved = false;
    bool isMessageRegistry = false;
    std::string sensorData;
    std::string deviceName;
    std::ostringstream hexCodeEventDir;
    std::string messageArgs;
    std::string originOfCondition;
    const std::string* resolution = nullptr;

    for (auto& propertyMap : resp)
    {
        if (propertyMap.first == "Id")
        {
            id = std::get_if<uint32_t>(&propertyMap.second);
        }
        else if (propertyMap.first == "Timestamp")
        {
            const uint64_t* millisTimeStamp =
                std::get_if<uint64_t>(&propertyMap.second);
            if (millisTimeStamp != nullptr)
            {
                timestamp = redfish::time_utils::getTimestamp(*millisTimeStamp);
            }
        }
        else if (propertyMap.first == "UpdateTimestamp")
        {
            const uint64_t* millisTimeStamp =
                std::get_if<uint64_t>(&propertyMap.second);
            if (millisTimeStamp != nullptr)
            {
                updateTimestamp =
                    redfish::time_utils::getTimestamp(*millisTimeStamp);
            }
        }
        else if (propertyMap.first == "Severity")
        {
            severity = std::get_if<std::string>(&propertyMap.second);
        }
        else if (propertyMap.first == "EventId")
        {
            eventId = std::get_if<std::string>(&propertyMap.second);
        }
        else if (propertyMap.first == "Message")
        {
            message = std::get_if<std::string>(&propertyMap.second);
        }
        else if (propertyMap.first == "Resolved")
        {
            bool* resolveptr = std::get_if<bool>(&propertyMap.second);
            if (resolveptr == nullptr)
            {
                throw std::runtime_error("Invalid SEL Entry");
                return;
            }
            resolved = *resolveptr;
        }
        else if (propertyMap.first == "Resolution")
        {
            resolution = std::get_if<std::string>(&propertyMap.second);
        }
        else if (propertyMap.first == "AdditionalData")
        {
            std::string eventDir;
            std::string recordType;
            additionalDataVectorString =
                std::get_if<std::vector<std::string>>(&propertyMap.second);
            if (additionalDataVectorString != nullptr)
            {
                AdditionalData additional(*additionalDataVectorString);
                if (additional.count("REDFISH_MESSAGE_ID") > 0)
                {
                    isMessageRegistry = true;
                    messageId = additional["REDFISH_MESSAGE_ID"];
                    BMCWEB_LOG_DEBUG("RedFish MessageId: [{}]", messageId);

                    if (additional.count("REDFISH_MESSAGE_ARGS") > 0)
                    {
                        messageArgs = additional["REDFISH_MESSAGE_ARGS"];
                    }
                }
                else
                {
                    if (additional.count("EVENT_DIR") > 0)
                    {
                        hexCodeEventDir << "0x" << std::setfill('0')
                                        << std::setw(2) << std::hex
                                        << std::stoi(additional["EVENT_DIR"]);
                    }
                    if (additional.count("GENERATOR_ID") > 0)
                    {
                        std::ostringstream hexCodeGeneratorId;
                        if (!additional["GENERATOR_ID"].empty())
                        {
                            hexCodeGeneratorId
                                << "0x" << std::setfill('0') << std::setw(4)
                                << std::hex
                                << std::stoi(additional["GENERATOR_ID"]);
                            generatorId = hexCodeGeneratorId.str();
                        }
                    }
                    if (additional.count("RECORD_TYPE") > 0)
                    {
                        recordType = additional["RECORD_TYPE"];
                    }
                    if (additional.count("SENSOR_DATA") > 0)
                    {
                        sensorData = additional["SENSOR_DATA"];
                        boost::algorithm::to_lower(sensorData);
                    }
                    // MessageId for SEL is of the form 0xNNaabbcc
                    // where 'NN' is the EventDir/EventType byte, aa is first
                    // byte sensor data, bb is second byte sensor data, cc is
                    // third byte sensor data
                    messageId = hexCodeEventDir.str() + sensorData;
                    BMCWEB_LOG_DEBUG("RedFish MessageId: [{}]", messageId);
                }
                if (additional.count("REDFISH_ORIGIN_OF_CONDITION") > 0)
                {
                    originOfCondition =
                        additional["REDFISH_ORIGIN_OF_CONDITION"];
                }
                if (additional.count("DEVICE_NAME") > 0)
                {
                    deviceName = additional["DEVICE_NAME"];
                }
            }
        }
    }
    if (id == nullptr || message == nullptr || severity == nullptr)
    {
        throw std::runtime_error("Invalid SEL Entry");
        return;
    }
    if (!isSelEntry(message, additionalDataVectorString))
    {
        return;
    }
    if (isMessageRegistry)
    {
        message_registries::generateMessageRegistry(
            thisEntry,
            "/redfish/v1/Systems/" PLATFORMSYSTEMID "/LogServices/"
            "SEL/Entries/",
            "v1_13_0", std::to_string(*id), "System Event Log Entry",
            redfish::time_utils::getDateTimeStdtime(timestamp), messageId,
            messageArgs, *resolution, resolved,
            (eventId == nullptr) ? "" : *eventId, deviceName, *severity);
        thisEntry["EntryType"] = "SEL";
    }

    // generateMessageRegistry will not create the entry if
    // the messageId can't be found in message registries.
    // So check the entry 'Id' anyway to cover that case.
    if (thisEntry["Id"].size() == 0)
    {
        thisEntry["@odata.type"] = logEntryVersion;
        thisEntry["@odata.id"] = "/redfish/v1/Systems/" PLATFORMSYSTEMID
                                 "/LogServices/SEL/"
                                 "Entries/" +
                                 std::to_string(*id);
        thisEntry["Name"] = "System Event Log Entry";
        thisEntry["Id"] = std::to_string(*id);
        if (!generatorId.empty())
        {
            thisEntry["GeneratorId"] = generatorId;
        }
        if (!messageId.empty())
        {
            thisEntry["MessageId"] = messageId;
        }
        thisEntry["Message"] = *message;
        thisEntry["Resolved"] = resolved;
        thisEntry["EntryType"] = "SEL";
        thisEntry["Severity"] = translateSeverityDbusToRedfish(*severity);
        thisEntry["Created"] =
            redfish::time_utils::getDateTimeStdtime(timestamp);
        thisEntry["Modified"] =
            redfish::time_utils::getDateTimeStdtime(updateTimestamp);
#ifdef BMCWEB_ENABLE_NVIDIA_OEM_PROPERTIES
        nlohmann::json oem = {
            {"Oem",
             {{"Nvidia",
               {{"@odata.type", "#NvidiaLogEntry.v1_1_0.NvidiaLogEntry"},
                {"Device", deviceName},
                {"ErrorId", (eventId == nullptr) ? "" : *eventId}}}}}};
        thisEntry.update(oem);
#endif // BMCWEB_ENABLE_NVIDIA_OEM_PROPERTIES
    }
}

inline void requestRoutesDBusSELLogEntryCollection(App& app)
{
    BMCWEB_ROUTE(app, "/redfish/v1/Systems/" PLATFORMSYSTEMID
                      "/LogServices/SEL/Entries/")
        .privileges(redfish::privileges::getLogEntryCollection)
        .methods(boost::beast::http::verb::get)(
            [&app](const crow::Request& req,
                   const std::shared_ptr<bmcweb::AsyncResp>& asyncResp) {
        if (!redfish::setUpRedfishRoute(app, req, asyncResp))
        {
            return;
        }
        // Collections don't include the static data added by
        // SubRoute because it has a duplicate entry for members
        asyncResp->res.jsonValue["@odata.type"] =
            "#LogEntryCollection.LogEntryCollection";
        asyncResp->res.jsonValue["@odata.id"] =
            "/redfish/v1/Systems/" PLATFORMSYSTEMID "/LogServices/SEL/Entries";
        asyncResp->res.jsonValue["Name"] = "System Event Log Entries";
        asyncResp->res.jsonValue["Description"] =
            "Collection of System Event Log Entries";

        // DBus implementation of SEL/Entries
        // Make call to Logging Service to find all log entry
        // objects
        crow::connections::systemBus->async_method_call(
            [asyncResp](const boost::system::error_code ec,
                        GetManagedObjectsType& resp) {
            if (ec)
            {
                // TODO Handle for specific error code
                BMCWEB_LOG_ERROR(
                    "getLogEntriesIfaceData resp_handler got error {}", ec);
                messages::internalError(asyncResp->res);
                return;
            }
            nlohmann::json& entriesArray = asyncResp->res.jsonValue["Members"];
            entriesArray = nlohmann::json::array();
            for (auto& objectPath : resp)
            {
                nlohmann::json thisEntry = nlohmann::json::object();
                for (auto& interfaceMap : objectPath.second)
                {
                    if (interfaceMap.first ==
                        "xyz.openbmc_project.Logging.Entry")
                    {
                        try
                        {
                            populateRedfishSELEntry(interfaceMap.second,
                                                    thisEntry);
                            if (!thisEntry.empty())
                            {
                                entriesArray.push_back(thisEntry);
                            }
                        }
                        catch ([[maybe_unused]] const std::runtime_error& e)
                        {
                            messages::internalError(asyncResp->res);
                            continue;
                        }
                    }
                }
            }
            std::sort(
                entriesArray.begin(), entriesArray.end(),
                [](const nlohmann::json& left, const nlohmann::json& right) {
                return (left["Id"] <= right["Id"]);
            });
            asyncResp->res.jsonValue["Members@odata.count"] =
                entriesArray.size();
        },
            "xyz.openbmc_project.Logging", "/xyz/openbmc_project/logging",
            "org.freedesktop.DBus.ObjectManager", "GetManagedObjects");
    });
}

inline void requestRoutesDBusSELLogEntry(App& app)
{
    BMCWEB_ROUTE(app, "/redfish/v1/Systems/" PLATFORMSYSTEMID
                      "/LogServices/SEL/Entries/<str>/")
        .privileges(redfish::privileges::getLogEntry)
        .methods(boost::beast::http::verb::get)(
            [&app](const crow::Request& req,
                   const std::shared_ptr<bmcweb::AsyncResp>& asyncResp,
                   const std::string& param)

    {
        if (!redfish::setUpRedfishRoute(app, req, asyncResp))
        {
            return;
        }
        std::string entryID = param;
        dbus::utility::escapePathForDbus(entryID);

        // DBus implementation of EventLog/Entries
        // Make call to Logging Service to find all log entry
        // objects
        crow::connections::systemBus->async_method_call(
            [asyncResp, entryID](const boost::system::error_code ec,
                                 GetManagedPropertyType& resp) {
            if (ec.value() == EBADR)
            {
                messages::resourceNotFound(asyncResp->res, "SELLogEntry",
                                           entryID);
                return;
            }
            if (ec)
            {
                BMCWEB_LOG_ERROR("SELLogEntry (DBus) resp_handler got error {}",
                                 ec);
                messages::internalError(asyncResp->res);
                return;
            }
            nlohmann::json& thisEntry = asyncResp->res.jsonValue;
            thisEntry = nlohmann::json::object();
            try
            {
                populateRedfishSELEntry(resp, thisEntry);
            }
            catch ([[maybe_unused]] const std::runtime_error& e)
            {
                messages::internalError(asyncResp->res);
                return;
            }
        },
            "xyz.openbmc_project.Logging",
            "/xyz/openbmc_project/logging/entry/" + entryID,
            "org.freedesktop.DBus.Properties", "GetAll", "");
    });

    BMCWEB_ROUTE(app, "/redfish/v1/Systems/" PLATFORMSYSTEMID
                      "/LogServices/SEL/Entries/<str>/")
        .privileges(redfish::privileges::deleteLogEntry)
        .methods(boost::beast::http::verb::delete_)(
            [&app](const crow::Request& req,
                   const std::shared_ptr<bmcweb::AsyncResp>& asyncResp,
                   const std::string& param) {
        if (!redfish::setUpRedfishRoute(app, req, asyncResp))
        {
            return;
        }
        std::string entryID = param;

        dbus::utility::escapePathForDbus(entryID);
        deleteDbusSELEntry(entryID, asyncResp);
    });
}

inline void requestRoutesDBusSELLogServiceActionsClear(App& app)
{
    /**
     * Function handles POST method request.
     * The Clear Log actions does not require any parameter.The action deletes
     * all entries found in the Entries collection for this Log Service.
     */

    BMCWEB_ROUTE(app, "/redfish/v1/Systems/" PLATFORMSYSTEMID
                      "/LogServices/SEL/Actions/"
                      "LogService.ClearLog/")
        .privileges(redfish::privileges::postLogService)
        .methods(boost::beast::http::verb::post)(
            [&app](const crow::Request& req,
                   const std::shared_ptr<bmcweb::AsyncResp>& asyncResp) {
        if (!redfish::setUpRedfishRoute(app, req, asyncResp))
        {
            return;
        }
        crow::connections::systemBus->async_method_call(
            [asyncResp](const boost::system::error_code ec,
                        GetManagedObjectsType& resp) {
            if (ec)
            {
                // TODO Handle for specific error code
                BMCWEB_LOG_ERROR(
                    "getLogEntriesIfaceData resp_handler got error {}", ec);
                messages::internalError(asyncResp->res);
                return;
            }

            for (auto& objectPath : resp)
            {
                uint32_t* id = nullptr;
                std::string* message = nullptr;
                const std::vector<std::string>* additionalData = nullptr;

                for (auto& interfaceMap : objectPath.second)
                {
                    if (interfaceMap.first ==
                        "xyz.openbmc_project.Logging.Entry")
                    {
                        for (auto& propertyMap : interfaceMap.second)
                        {
                            if (propertyMap.first == "Id")
                            {
                                id = std::get_if<uint32_t>(&propertyMap.second);
                            }
                            else if (propertyMap.first == "Message")
                            {
                                message = std::get_if<std::string>(
                                    &propertyMap.second);
                            }
                            else if (propertyMap.first == "AdditionalData")
                            {
                                additionalData =
                                    std::get_if<std::vector<std::string>>(
                                        &propertyMap.second);
                            }
                        }
                        if (id == nullptr || message == nullptr)
                        {
                            messages::internalError(asyncResp->res);
                            continue;
                        }
                        if (isSelEntry(message, additionalData))
                        {
                            std::string entryId = std::to_string(*id);
                            deleteDbusLogEntry(entryId, asyncResp);
                        }
                    }
                }
            }
        },
            "xyz.openbmc_project.Logging", "/xyz/openbmc_project/logging",
            "org.freedesktop.DBus.ObjectManager", "GetManagedObjects");
    });
}

constexpr const char* hostLoggerFolderPath = "/var/log/console";

inline bool
    getHostLoggerFiles(const std::string& hostLoggerFilePath,
                       std::vector<std::filesystem::path>& hostLoggerFiles)
{
    std::error_code ec;
    std::filesystem::directory_iterator logPath(hostLoggerFilePath, ec);
    if (ec)
    {
        BMCWEB_LOG_ERROR("{}", ec.message());
        return false;
    }
    for (const std::filesystem::directory_entry& it : logPath)
    {
        std::string filename = it.path().filename();
        // Prefix of each log files is "log". Find the file and save the
        // path
        if (boost::starts_with(filename, "log"))
        {
            hostLoggerFiles.emplace_back(it.path());
        }
    }
    // As the log files rotate, they are appended with a ".#" that is higher for
    // the older logs. Since we start from oldest logs, sort the name in
    // descending order.
    std::sort(hostLoggerFiles.rbegin(), hostLoggerFiles.rend(),
              AlphanumLess<std::string>());

    return true;
}

inline bool getHostLoggerEntries(
    const std::vector<std::filesystem::path>& hostLoggerFiles, uint64_t skip,
    uint64_t top, std::vector<std::string>& logEntries, size_t& logCount)
{
    GzFileReader logFile;

    // Go though all log files and expose host logs.
    for (const std::filesystem::path& it : hostLoggerFiles)
    {
        if (!logFile.gzGetLines(it.string(), skip, top, logEntries, logCount))
        {
            BMCWEB_LOG_ERROR("fail to expose host logs");
            return false;
        }
    }
    // Get lastMessage from constructor by getter
    std::string lastMessage = logFile.getLastMessage();
    if (!lastMessage.empty())
    {
        logCount++;
        if (logCount > skip && logCount <= (skip + top))
        {
            logEntries.push_back(lastMessage);
        }
    }
    return true;
}

inline void fillHostLoggerEntryJson(const std::string& logEntryID,
                                    const std::string& msg,
                                    nlohmann::json::object_t& logEntryJson)
{
    // Fill in the log entry with the gathered data.
    logEntryJson["@odata.type"] = logEntryVersion;
    logEntryJson["@odata.id"] = "/redfish/v1/Systems/" PLATFORMSYSTEMID
                                "/LogServices/HostLogger/Entries/" +
                                logEntryID;
    logEntryJson["Name"] = "Host Logger Entry";
    logEntryJson["Id"] = logEntryID;
    logEntryJson["Message"] = msg;
    logEntryJson["EntryType"] = "Oem";
    logEntryJson["Severity"] = "OK";
    logEntryJson["OemRecordFormat"] = "Host Logger Entry";
}

inline void requestRoutesSystemHostLogger(App& app)
{
    BMCWEB_ROUTE(app, "/redfish/v1/Systems/" PLATFORMSYSTEMID
                      "/LogServices/HostLogger/")
        .privileges(redfish::privileges::getLogService)
        .methods(boost::beast::http::verb::get)(
            [&app](const crow::Request& req,
                   const std::shared_ptr<bmcweb::AsyncResp>& asyncResp) {
        if (!redfish::setUpRedfishRoute(app, req, asyncResp))
        {
            return;
        }
        asyncResp->res.jsonValue["@odata.id"] =
            "/redfish/v1/Systems/" PLATFORMSYSTEMID "/LogServices/HostLogger";
        asyncResp->res.jsonValue["@odata.type"] =
            "#LogService.v1_1_0.LogService";
        asyncResp->res.jsonValue["Name"] = "Host Logger Service";
        asyncResp->res.jsonValue["Description"] = "Host Logger Service";
        asyncResp->res.jsonValue["Id"] = "HostLogger";
        asyncResp->res.jsonValue["Entries"] = {
            {"@odata.id", "/redfish/v1/Systems/" PLATFORMSYSTEMID
                          "/LogServices/HostLogger/Entries"}};
    });
}

inline void requestRoutesSystemHostLoggerCollection(App& app)
{
    BMCWEB_ROUTE(app, "/redfish/v1/Systems/" PLATFORMSYSTEMID
                      "/LogServices/HostLogger/Entries/")
        .privileges(redfish::privileges::getLogEntry)
        .methods(boost::beast::http::verb::get)(
            [&app](const crow::Request& req,
                   const std::shared_ptr<bmcweb::AsyncResp>& asyncResp) {
        query_param::QueryCapabilities capabilities = {
            .canDelegateTop = true,
            .canDelegateSkip = true,
        };
        query_param::Query delegatedQuery;
        if (!redfish::setUpRedfishRouteWithDelegation(
                app, req, asyncResp, delegatedQuery, capabilities))
        {
            return;
        }
        asyncResp->res.jsonValue["@odata.id"] =
            "/redfish/v1/Systems/" PLATFORMSYSTEMID
            "/LogServices/HostLogger/Entries";
        asyncResp->res.jsonValue["@odata.type"] =
            "#LogEntryCollection.LogEntryCollection";
        asyncResp->res.jsonValue["Name"] = "HostLogger Entries";
        asyncResp->res.jsonValue["Description"] =
            "Collection of HostLogger Entries";
        nlohmann::json& logEntryArray = asyncResp->res.jsonValue["Members"];
        logEntryArray = nlohmann::json::array();
        asyncResp->res.jsonValue["Members@odata.count"] = 0;

        std::vector<std::filesystem::path> hostLoggerFiles;
        if (!getHostLoggerFiles(hostLoggerFolderPath, hostLoggerFiles))
        {
            BMCWEB_LOG_ERROR("fail to get host log file path");
            return;
        }

        // If we weren't provided top and skip limits, use the
        // defaults.
        size_t skip = delegatedQuery.skip.value_or(0);
        size_t top = delegatedQuery.top.value_or(query_param::Query::maxTop);
        size_t logCount = 0;
        // This vector only store the entries we want to expose that
        // control by skip and top.
        std::vector<std::string> logEntries;
        if (!getHostLoggerEntries(hostLoggerFiles, skip, top, logEntries,
                                  logCount))
        {
            messages::internalError(asyncResp->res);
            return;
        }
        // If vector is empty, that means skip value larger than
        // total log count
        if (logEntries.empty())
        {
            asyncResp->res.jsonValue["Members@odata.count"] = logCount;
            return;
        }
        if (!logEntries.empty())
        {
            for (size_t i = 0; i < logEntries.size(); i++)
            {
                nlohmann::json::object_t hostLogEntry;
                fillHostLoggerEntryJson(std::to_string(skip + i), logEntries[i],
                                        hostLogEntry);
                logEntryArray.emplace_back(std::move(hostLogEntry));
            }

            asyncResp->res.jsonValue["Members@odata.count"] = logCount;
            if (skip + top < logCount)
            {
                asyncResp->res.jsonValue["Members@odata.nextLink"] =
                    "/redfish/v1/Systems/" PLATFORMSYSTEMID
                    "/LogServices/HostLogger/Entries?$skip=" +
                    std::to_string(skip + top);
            }
        }
    });
}

inline void requestRoutesSystemHostLoggerLogEntry(App& app)
{
    BMCWEB_ROUTE(app, "/redfish/v1/Systems/" PLATFORMSYSTEMID
                      "/LogServices/HostLogger/Entries/<str>/")
        .privileges(redfish::privileges::getLogEntry)
        .methods(boost::beast::http::verb::get)(
            [&app](const crow::Request& req,
                   const std::shared_ptr<bmcweb::AsyncResp>& asyncResp,
                   const std::string& param) {
        if (!redfish::setUpRedfishRoute(app, req, asyncResp))
        {
            return;
        }
        if constexpr (bmcwebEnableMultiHost)
        {
            // Option currently returns no systems.  TBD
            messages::resourceNotFound(asyncResp->res, "ComputerSystem",
                                       PLATFORMSYSTEMID);
            return;
        }
        const std::string& targetID = param;

        uint64_t idInt = 0;

        auto [ptr, ec] = std::from_chars(&*targetID.begin(), &*targetID.end(),
                                         idInt);
        if (ec == std::errc::invalid_argument ||
            ec == std::errc::result_out_of_range)
        {
            messages::resourceMissingAtURI(
                asyncResp->res,
                boost::urls::format(
                    "/redfish/v1/Systems/{}/LogServices/HostLogger/Entries/{}",
                    PLATFORMSYSTEMID, targetID));
        }

        std::vector<std::filesystem::path> hostLoggerFiles;
        if (!getHostLoggerFiles(hostLoggerFolderPath, hostLoggerFiles))
        {
            BMCWEB_LOG_DEBUG("Failed to get host log file path");
            return;
        }

        size_t logCount = 0;
        size_t top = 1;
        std::vector<std::string> logEntries;
        // We can get specific entry by skip and top. For example,
        // if we want to get nth entry, we can set skip = n-1 and
        // top = 1 to get that entry
        if (!getHostLoggerEntries(hostLoggerFiles, idInt, top, logEntries,
                                  logCount))
        {
            messages::internalError(asyncResp->res);
            return;
        }

        if (!logEntries.empty())
        {
            nlohmann::json::object_t hostLogEntry;
            fillHostLoggerEntryJson(targetID, logEntries[0], hostLogEntry);
            asyncResp->res.jsonValue.update(hostLogEntry);
            return;
        }

        // Requested ID was not found
        messages::resourceMissingAtURI(
            asyncResp->res,
            boost::urls::format(
                "/redfish/v1/Systems/{}/LogServices/HostLogger/Entries/{}",
                PLATFORMSYSTEMID, targetID));
    });
}

inline void handleBMCLogServicesCollectionGet(
    crow::App& app, const crow::Request& req,
    const std::shared_ptr<bmcweb::AsyncResp>& asyncResp)
{
    if (!redfish::setUpRedfishRoute(app, req, asyncResp))
    {
        return;
    }
    // Collections don't include the static data added by SubRoute
    // because it has a duplicate entry for members
    asyncResp->res.jsonValue["@odata.type"] =
        "#LogServiceCollection.LogServiceCollection";
    asyncResp->res.jsonValue["@odata.id"] =
        "/redfish/v1/Managers/" PLATFORMBMCID "/LogServices";
    asyncResp->res.jsonValue["Name"] = "Open BMC Log Services Collection";
    asyncResp->res.jsonValue["Description"] =
        "Collection of LogServices for this Manager";
    nlohmann::json& logServiceArray = asyncResp->res.jsonValue["Members"];
    logServiceArray = nlohmann::json::array();

#ifdef BMCWEB_ENABLE_REDFISH_BMC_JOURNAL
    logServiceArray.push_back(
        {{"@odata.id",
          "/redfish/v1/Managers/" PLATFORMBMCID "/LogServices/Journal"}});
#endif

    asyncResp->res.jsonValue["Members@odata.count"] = logServiceArray.size();

#ifdef BMCWEB_ENABLE_REDFISH_DUMP_LOG
    constexpr std::array<std::string_view, 1> interfaces = {
        "xyz.openbmc_project.Collection.DeleteAll"};
    dbus::utility::getSubTreePaths(
        "/xyz/openbmc_project/dump", 0, interfaces,
        [asyncResp](
            const boost::system::error_code& ec,
            const dbus::utility::MapperGetSubTreePathsResponse& subTreePaths) {
        if (ec)
        {
            BMCWEB_LOG_ERROR(
                "handleBMCLogServicesCollectionGet respHandler got error {}",
                ec);
            // Assume that getting an error simply means there are no dump
            // LogServices. Return without adding any error response.
            return;
        }

        nlohmann::json& logServiceArrayLocal =
            asyncResp->res.jsonValue["Members"];

        for (const std::string& path : subTreePaths)
        {
            if (path == "/xyz/openbmc_project/dump/bmc")
            {
                logServiceArrayLocal.push_back(
                    {{"@odata.id", "/redfish/v1/Managers/" PLATFORMBMCID
                                   "/LogServices/Dump"}});
            }
            else if (path == "/xyz/openbmc_project/dump/faultlog")
            {
#ifndef BMCWEB_ENABLE_REDFISH_SYSTEM_FAULTLOG_DUMP_LOG
                nlohmann::json::object_t member;
                member["@odata.id"] = "/redfish/v1/Managers/" PLATFORMBMCID
                                      "/LogServices/FaultLog";
                logServiceArrayLocal.emplace_back(std::move(member));
#endif
            }
        }

        asyncResp->res.jsonValue["Members@odata.count"] =
            logServiceArrayLocal.size();
    });
#endif
}

inline void requestRoutesBMCLogServiceCollection(App& app)
{
    BMCWEB_ROUTE(app, "/redfish/v1/Managers/" PLATFORMBMCID "/LogServices/")
        .privileges(redfish::privileges::getLogServiceCollection)
        .methods(boost::beast::http::verb::get)(
            std::bind_front(handleBMCLogServicesCollectionGet, std::ref(app)));
}

inline void requestRoutesBMCJournalLogService(App& app)
{
    BMCWEB_ROUTE(app,
                 "/redfish/v1/Managers/" PLATFORMBMCID "/LogServices/Journal/")
        .privileges(redfish::privileges::getLogService)
        .methods(boost::beast::http::verb::get)(
            [&app](const crow::Request& req,
                   const std::shared_ptr<bmcweb::AsyncResp>& asyncResp)

    {
        if (!redfish::setUpRedfishRoute(app, req, asyncResp))
        {
            return;
        }
        asyncResp->res.jsonValue["@odata.type"] =
            "#LogService.v1_2_0.LogService";
        asyncResp->res.jsonValue["@odata.id"] =
            "/redfish/v1/Managers/" PLATFORMBMCID "/LogServices/Journal";
        asyncResp->res.jsonValue["Name"] = "Open BMC Journal Log Service";
        asyncResp->res.jsonValue["Description"] = "BMC Journal Log Service";
        asyncResp->res.jsonValue["Id"] = "Journal";
        asyncResp->res.jsonValue["OverWritePolicy"] = "WrapsWhenFull";

        std::pair<std::string, std::string> redfishDateTimeOffset =
            redfish::time_utils::getDateTimeOffsetNow();
        asyncResp->res.jsonValue["DateTime"] = redfishDateTimeOffset.first;
        asyncResp->res.jsonValue["DateTimeLocalOffset"] =
            redfishDateTimeOffset.second;

        asyncResp->res.jsonValue["Entries"] = {
            {"@odata.id", "/redfish/v1/Managers/" PLATFORMBMCID
                          "/LogServices/Journal/Entries"}};
    });
}

static int
    fillBMCJournalLogEntryJson(const std::string& bmcJournalLogEntryID,
                               sd_journal* journal,
                               nlohmann::json::object_t& bmcJournalLogEntryJson)
{
    // Get the Log Entry contents
    int ret = 0;

    std::string message;
    std::string_view syslogID;
    ret = getJournalMetadata(journal, "SYSLOG_IDENTIFIER", syslogID);
    if (ret < 0)
    {
        BMCWEB_LOG_DEBUG("Failed to read SYSLOG_IDENTIFIER field: {}",
                         strerror(-ret));
    }
    if (!syslogID.empty())
    {
        message += std::string(syslogID) + ": ";
    }

    std::string_view msg;
    ret = getJournalMetadata(journal, "MESSAGE", msg);
    if (ret < 0)
    {
        BMCWEB_LOG_ERROR("Failed to read MESSAGE field: {}", strerror(-ret));
        return 1;
    }
    message += std::string(msg);

    // Get the severity from the PRIORITY field
    long int severity = 8; // Default to an invalid priority
    ret = getJournalMetadata(journal, "PRIORITY", 10, severity);
    if (ret < 0)
    {
        BMCWEB_LOG_DEBUG("Failed to read PRIORITY field: {}", strerror(-ret));
    }

    // Get the Created time from the timestamp
    std::string entryTimeStr;
    if (!getEntryTimestamp(journal, entryTimeStr))
    {
        return 1;
    }

    // Fill in the log entry with the gathered data
    bmcJournalLogEntryJson["@odata.type"] = logEntryVersion;
    bmcJournalLogEntryJson["@odata.id"] = "/redfish/v1/Managers/" PLATFORMBMCID
                                          "/LogServices/Journal/Entries/" +
                                          bmcJournalLogEntryID;
    bmcJournalLogEntryJson["Name"] = "BMC Journal Entry";
    bmcJournalLogEntryJson["Id"] = bmcJournalLogEntryID;
    bmcJournalLogEntryJson["Message"] = std::move(message);
    bmcJournalLogEntryJson["EntryType"] = "Oem";
    log_entry::EventSeverity severityEnum = log_entry::EventSeverity::OK;
    if (severity <= 2)
    {
        severityEnum = log_entry::EventSeverity::Critical;
    }
    else if (severity <= 4)
    {
        severityEnum = log_entry::EventSeverity::Warning;
    }

    bmcJournalLogEntryJson["Severity"] = severityEnum;
    bmcJournalLogEntryJson["OemRecordFormat"] = "BMC Journal Entry";
    bmcJournalLogEntryJson["Created"] = std::move(entryTimeStr);
    return 0;
}

inline void requestRoutesBMCJournalLogEntryCollection(App& app)
{
    BMCWEB_ROUTE(app, "/redfish/v1/Managers/" PLATFORMBMCID
                      "/LogServices/Journal/Entries/")
        .privileges(redfish::privileges::getLogEntryCollection)
        .methods(boost::beast::http::verb::get)(
            [&app](const crow::Request& req,
                   const std::shared_ptr<bmcweb::AsyncResp>& asyncResp) {
        query_param::QueryCapabilities capabilities = {
            .canDelegateTop = true,
            .canDelegateSkip = true,
        };
        query_param::Query delegatedQuery;
        if (!redfish::setUpRedfishRouteWithDelegation(
                app, req, asyncResp, delegatedQuery, capabilities))
        {
            return;
        }

        size_t skip = delegatedQuery.skip.value_or(0);
        size_t top = delegatedQuery.top.value_or(query_param::Query::maxTop);

        // Collections don't include the static data added by
        // SubRoute because it has a duplicate entry for members
        asyncResp->res.jsonValue["@odata.type"] =
            "#LogEntryCollection.LogEntryCollection";
        asyncResp->res.jsonValue["@odata.id"] =
            "/redfish/v1/Managers/" PLATFORMBMCID
            "/LogServices/Journal/Entries";
        asyncResp->res.jsonValue["Name"] = "Open BMC Journal Entries";
        asyncResp->res.jsonValue["Description"] =
            "Collection of BMC Journal Entries";
        nlohmann::json& logEntryArray = asyncResp->res.jsonValue["Members"];
        logEntryArray = nlohmann::json::array();

        // Go through the journal and use the timestamp to create a
        // unique ID for each entry
        sd_journal* journalTmp = nullptr;
        int ret = sd_journal_open(&journalTmp, SD_JOURNAL_LOCAL_ONLY);
        if (ret < 0)
        {
            BMCWEB_LOG_ERROR("failed to open journal: {}", strerror(-ret));
            messages::internalError(asyncResp->res);
            return;
        }
        std::unique_ptr<sd_journal, decltype(&sd_journal_close)> journal(
            journalTmp, sd_journal_close);
        journalTmp = nullptr;
        uint64_t entryCount = 0;
        // Reset the unique ID on the first entry
        bool firstEntry = true;
        SD_JOURNAL_FOREACH(journal.get())
        {
            entryCount++;
            // Handle paging using skip (number of entries to skip
            // from the start) and top (number of entries to
            // display)
            if (entryCount <= skip || entryCount > skip + top)
            {
                continue;
            }

            std::string idStr;
            if (!getUniqueEntryID(journal.get(), idStr, firstEntry))
            {
                continue;
            }
            firstEntry = false;

            nlohmann::json::object_t bmcJournalLogEntry;
            if (fillBMCJournalLogEntryJson(idStr, journal.get(),
                                           bmcJournalLogEntry) != 0)
            {
                messages::internalError(asyncResp->res);
                return;
            }
            logEntryArray.emplace_back(std::move(bmcJournalLogEntry));
        }
        asyncResp->res.jsonValue["Members@odata.count"] = entryCount;
        if (skip + top < entryCount)
        {
            asyncResp->res.jsonValue["Members@odata.nextLink"] =
                "/redfish/v1/Managers/" PLATFORMBMCID
                "/LogServices/Journal/Entries?$skip=" +
                std::to_string(skip + top);
        }
    });
}

inline void requestRoutesBMCJournalLogEntry(App& app)
{
    BMCWEB_ROUTE(app, "/redfish/v1/Managers/" PLATFORMBMCID
                      "/LogServices/Journal/Entries/<str>/")
        .privileges(redfish::privileges::getLogEntry)
        .methods(boost::beast::http::verb::get)(
            [&app](const crow::Request& req,
                   const std::shared_ptr<bmcweb::AsyncResp>& asyncResp,
                   const std::string& entryID) {
        if (!redfish::setUpRedfishRoute(app, req, asyncResp))
        {
            return;
        }
        // Convert the unique ID back to a timestamp to find the entry
        sd_id128_t bootID{};
        uint64_t ts = 0;
        uint64_t index = 0;
        if (!getTimestampFromID(asyncResp, entryID, bootID, ts, index))
        {
            messages::resourceMissingAtURI(
                asyncResp->res,
                boost::urls::format(
                    "/redfish/v1/Systems/{}/LogServices/Journal/Entries/{}",
                    PLATFORMSYSTEMID, entryID));
            return;
        }

        sd_journal* journalTmp = nullptr;
        int ret = sd_journal_open(&journalTmp, SD_JOURNAL_LOCAL_ONLY);
        if (ret < 0)
        {
            BMCWEB_LOG_ERROR("failed to open journal: {}", strerror(-ret));
            messages::internalError(asyncResp->res);
            return;
        }
        std::unique_ptr<sd_journal, decltype(&sd_journal_close)> journal(
            journalTmp, sd_journal_close);
        journalTmp = nullptr;
        // Go to the timestamp in the log and move to the entry at
        // the index tracking the unique ID
        std::string idStr;
        bool firstEntry = true;
        ret = sd_journal_seek_monotonic_usec(journal.get(), bootID, ts);
        if (ret < 0)
        {
            BMCWEB_LOG_ERROR("failed to seek to an entry in journal{}",
                             strerror(-ret));
            messages::internalError(asyncResp->res);
            return;
        }
        for (uint64_t i = 0; i <= index; i++)
        {
            sd_journal_next(journal.get());
            if (!getUniqueEntryID(journal.get(), idStr, firstEntry))
            {
                messages::internalError(asyncResp->res);
                return;
            }
            firstEntry = false;
        }
        // Confirm that the entry ID matches what was requested
        if (idStr != entryID)
        {
            messages::resourceMissingAtURI(
                asyncResp->res,
                boost::urls::format(
                    "/redfish/v1/Systems/{}/LogServices/Journal/Entries/{}",
                    PLATFORMSYSTEMID, entryID));
            return;
        }

        nlohmann::json::object_t bmcJournalLogEntry;
        if (fillBMCJournalLogEntryJson(entryID, journal.get(),
                                       bmcJournalLogEntry) != 0)
        {
            messages::internalError(asyncResp->res);
            return;
        }
        asyncResp->res.jsonValue.update(bmcJournalLogEntry);
    });
}

inline void
    getDumpServiceInfo(const std::shared_ptr<bmcweb::AsyncResp>& asyncResp,
                       const std::string& dumpType)
{
    std::string dumpPath;
    std::string overWritePolicy;
    bool collectDiagnosticDataSupported = false;

    if (dumpType == "BMC")
    {
        dumpPath = "/redfish/v1/Managers/" PLATFORMBMCID "/LogServices/Dump";
        overWritePolicy = "WrapsWhenFull";
        collectDiagnosticDataSupported = true;
    }
    else if (dumpType == "FaultLog")
    {
        dumpPath = "/redfish/v1/Managers/" PLATFORMBMCID
                   "/LogServices/FaultLog";
        overWritePolicy = "Unknown";
        collectDiagnosticDataSupported = false;
    }
    else if (dumpType == "System")
    {
        dumpPath = "/redfish/v1/Systems/" PLATFORMSYSTEMID "/LogServices/Dump";
        overWritePolicy = "WrapsWhenFull";
        collectDiagnosticDataSupported = true;
    }
    else
    {
        BMCWEB_LOG_ERROR("getDumpServiceInfo() invalid dump type: {}",
                         dumpType);
        messages::internalError(asyncResp->res);
        return;
    }

    asyncResp->res.jsonValue["@odata.id"] = dumpPath;
    asyncResp->res.jsonValue["@odata.type"] = "#LogService.v1_2_0.LogService";
    asyncResp->res.jsonValue["Name"] = "Dump LogService";
    asyncResp->res.jsonValue["Description"] = dumpType + " Dump LogService";
    asyncResp->res.jsonValue["Id"] = std::filesystem::path(dumpPath).filename();
    asyncResp->res.jsonValue["OverWritePolicy"] = std::move(overWritePolicy);

    std::pair<std::string, std::string> redfishDateTimeOffset =
        redfish::time_utils::getDateTimeOffsetNow();
    asyncResp->res.jsonValue["DateTime"] = redfishDateTimeOffset.first;
    asyncResp->res.jsonValue["DateTimeLocalOffset"] =
        redfishDateTimeOffset.second;

    asyncResp->res.jsonValue["Entries"]["@odata.id"] = dumpPath + "/Entries";

#ifdef BMCWEB_ENABLE_NVIDIA_RETIMER_DEBUGMODE
    sdbusplus::asio::getProperty<bool>(
        *crow::connections::systemBus, "xyz.openbmc_project.Dump.Manager",
        "/xyz/openbmc_project/dump/retimer",
        "xyz.openbmc_project.Dump.DebugMode", "DebugMode",
        [asyncResp](const boost::system::error_code ec,
                    const bool DebugModeEnabled) {
        if (ec)
        {
            BMCWEB_LOG_ERROR(
                "DBUS response error for RetimerDebugModeEnabled {}", ec);
            messages::internalError(asyncResp->res);
            return;
        }
        asyncResp->res.jsonValue["Oem"]["Nvidia"]["@odata.type"] =
            "#NvidiaLogService.v1_2_0.NvidiaLogService";
        asyncResp->res.jsonValue["Oem"]["Nvidia"]["RetimerDebugModeEnabled"] =
            DebugModeEnabled;
    });
#endif // BMCWEB_ENABLE_NVIDIA_RETIMER_DEBUGMODE
    if (collectDiagnosticDataSupported)
    {
        asyncResp->res.jsonValue["Actions"]["#LogService.CollectDiagnosticData"]
                                ["target"] =
            dumpPath + "/Actions/LogService.CollectDiagnosticData";
        asyncResp->res.jsonValue["Actions"]["#LogService.CollectDiagnosticData"]
                                ["@Redfish.ActionInfo"] =
            dumpPath + "/CollectDiagnosticDataActionInfo";
    }

    constexpr std::array<std::string_view, 1> interfaces = {deleteAllInterface};
    dbus::utility::getSubTreePaths(
        "/xyz/openbmc_project/dump", 0, interfaces,
        [asyncResp, dumpType, dumpPath](
            const boost::system::error_code& ec,
            const dbus::utility::MapperGetSubTreePathsResponse& subTreePaths) {
        if (ec)
        {
            BMCWEB_LOG_ERROR("getDumpServiceInfo respHandler got error {}", ec);
            // Assume that getting an error simply means there are
            // no dump LogServices. Return without adding any error
            // response.
            return;
        }
        std::string dbusDumpPath = getDumpPath(dumpType);
        for (const std::string& path : subTreePaths)
        {
            if (path == dbusDumpPath)
            {
                asyncResp->res
                    .jsonValue["Actions"]["#LogService.ClearLog"]["target"] =
                    dumpPath + "/Actions/LogService.ClearLog";
                break;
            }
        }
    });
}

inline void handleLogServicesDumpServiceGet(
    crow::App& app, const std::string& dumpType, const crow::Request& req,
    const std::shared_ptr<bmcweb::AsyncResp>& asyncResp)
{
    if (!redfish::setUpRedfishRoute(app, req, asyncResp))
    {
        return;
    }
    getDumpServiceInfo(asyncResp, dumpType);
}

inline void handleLogServicesDumpServiceComputerSystemGet(
    crow::App& app, const crow::Request& req,
    const std::shared_ptr<bmcweb::AsyncResp>& asyncResp)
{
    if (!redfish::setUpRedfishRoute(app, req, asyncResp))
    {
        return;
    }
    getDumpServiceInfo(asyncResp, "System");
}

inline void handleLogServicesDumpServiceComputerSystemPatch(
    crow::App& app, const crow::Request& req,
    const std::shared_ptr<bmcweb::AsyncResp>& asyncResp)
{
    if (!redfish::setUpRedfishRoute(app, req, asyncResp))
    {
        return;
    }

    std::optional<nlohmann::json> oemObject;
    if (!json_util::readJsonPatch(req, asyncResp->res, "Oem", oemObject))
    {
        return;
    }

    std::optional<nlohmann::json> oemNvidiaObject;
    if (!json_util::readJson(*oemObject, asyncResp->res, "Nvidia",
                             oemNvidiaObject))
    {
        return;
    }

    std::optional<bool> retimerDebugModeEnabled;
    if (!json_util::readJson(*oemNvidiaObject, asyncResp->res,
                             "RetimerDebugModeEnabled",
                             retimerDebugModeEnabled))
    {
        return;
    }

    sdbusplus::asio::setProperty(
        *crow::connections::systemBus, "xyz.openbmc_project.Dump.Manager",
        "/xyz/openbmc_project/dump/retimer",
        "xyz.openbmc_project.Dump.DebugMode", "DebugMode",
        *retimerDebugModeEnabled,
        [asyncResp](const boost::system::error_code ec) {
        if (ec)
        {
            BMCWEB_LOG_ERROR("DBUS response error DebugMode setProperty {}",
                             ec);
            messages::internalError(asyncResp->res);
            return;
        }
    });
    messages::success(asyncResp->res);
    return;
}

inline void handleLogServicesDumpEntriesCollectionGet(
    crow::App& app, const std::string& dumpType, const crow::Request& req,
    const std::shared_ptr<bmcweb::AsyncResp>& asyncResp)
{
    if (!redfish::setUpRedfishRoute(app, req, asyncResp))
    {
        return;
    }
    getDumpEntryCollection(asyncResp, dumpType);
}

inline void handleLogServicesDumpEntriesCollectionComputerSystemGet(
    crow::App& app, const crow::Request& req,
    const std::shared_ptr<bmcweb::AsyncResp>& asyncResp)
{
    if (!redfish::setUpRedfishRoute(app, req, asyncResp))
    {
        return;
    }
    getDumpEntryCollection(asyncResp, "System");
}

inline void handleLogServicesDumpEntryGet(
    crow::App& app, const std::string& dumpType, const crow::Request& req,
    const std::shared_ptr<bmcweb::AsyncResp>& asyncResp,
    const std::string& dumpId)
{
    if (!redfish::setUpRedfishRoute(app, req, asyncResp))
    {
        return;
    }
    getDumpEntryById(asyncResp, dumpId, dumpType);
}

inline void handleLogServicesDumpEntryComputerSystemGet(
    crow::App& app, const crow::Request& req,
    const std::shared_ptr<bmcweb::AsyncResp>& asyncResp,
    const std::string& dumpId)
{
    if (!redfish::setUpRedfishRoute(app, req, asyncResp))
    {
        return;
    }
    getDumpEntryById(asyncResp, dumpId, "System");
}

inline void handleLogServicesDumpEntryDelete(
    crow::App& app, const std::string& dumpType, const crow::Request& req,
    const std::shared_ptr<bmcweb::AsyncResp>& asyncResp,
    const std::string& dumpId)
{
    if (!redfish::setUpRedfishRoute(app, req, asyncResp))
    {
        return;
    }
    deleteDumpEntry(asyncResp, dumpId, dumpType);
}

inline void handleLogServicesDumpEntryComputerSystemDelete(
    crow::App& app, const crow::Request& req,
    const std::shared_ptr<bmcweb::AsyncResp>& asyncResp,
    const std::string& dumpId)
{
    if (!redfish::setUpRedfishRoute(app, req, asyncResp))
    {
        return;
    }
    deleteDumpEntry(asyncResp, dumpId, "System");
}

inline void handleLogServicesDumpEntryDownloadGet(
    crow::App& app, const std::string& dumpType, const crow::Request& req,
    const std::shared_ptr<bmcweb::AsyncResp>& asyncResp,
    const std::string& dumpId)
{
    if (!redfish::setUpRedfishRoute(app, req, asyncResp))
    {
        return;
    }
    downloadDumpEntry(asyncResp, dumpId, dumpType);
}

inline void handleDBusEventLogEntryDownloadGet(
    crow::App& app, const std::string& dumpType, const crow::Request& req,
    const std::shared_ptr<bmcweb::AsyncResp>& asyncResp,
    const std::string& systemName, const std::string& entryID)
{
    if (!redfish::setUpRedfishRoute(app, req, asyncResp))
    {
        return;
    }
    if (!http_helpers::isContentTypeAllowed(
            req.getHeaderValue("Accept"),
            http_helpers::ContentType::OctetStream, true))
    {
        asyncResp->res.result(boost::beast::http::status::bad_request);
        return;
    }
    downloadEventLogEntry(asyncResp, systemName, entryID, dumpType);
}

inline void handleLogServicesDumpCollectDiagnosticDataPost(
    crow::App& app, const std::string& dumpType, const crow::Request& req,
    const std::shared_ptr<bmcweb::AsyncResp>& asyncResp)
{
    if (!redfish::setUpRedfishRoute(app, req, asyncResp))
    {
        return;
    }
    createDump(asyncResp, req, dumpType);
}

inline void handleLogServicesDumpCollectDiagnosticDataComputerSystemPost(
    crow::App& app, const crow::Request& req,
    const std::shared_ptr<bmcweb::AsyncResp>& asyncResp)
{
    if (!redfish::setUpRedfishRoute(app, req, asyncResp))
    {
        return;
    }

    if constexpr (bmcwebEnableMultiHost)
    {
        // Option currently returns no systems.  TBD
        messages::resourceNotFound(asyncResp->res, "ComputerSystem",
                                   PLATFORMSYSTEMID);
        return;
    }
    createDump(asyncResp, req, "System");
}

inline void handleLogServicesDumpClearLogPost(
    crow::App& app, const std::string& dumpType, const crow::Request& req,
    const std::shared_ptr<bmcweb::AsyncResp>& asyncResp)
{
    if (!redfish::setUpRedfishRoute(app, req, asyncResp))
    {
        return;
    }
    clearDump(asyncResp, dumpType);
}

inline void handleLogServicesDumpClearLogComputerSystemPost(
    crow::App& app, const crow::Request& req,
    const std::shared_ptr<bmcweb::AsyncResp>& asyncResp)
{
    if (!redfish::setUpRedfishRoute(app, req, asyncResp))
    {
        return;
    }
    if constexpr (bmcwebEnableMultiHost)
    {
        // Option currently returns no systems.  TBD
        messages::resourceNotFound(asyncResp->res, "ComputerSystem",
                                   PLATFORMSYSTEMID);
        return;
    }
    clearDump(asyncResp, "System");
}

inline void requestRoutesBMCDumpService(App& app)
{
    BMCWEB_ROUTE(app,
                 "/redfish/v1/Managers/" PLATFORMBMCID "/LogServices/Dump/")
        .privileges(redfish::privileges::getLogService)
        .methods(boost::beast::http::verb::get)(std::bind_front(
            handleLogServicesDumpServiceGet, std::ref(app), "BMC"));
}

inline void requestRoutesBMCDumpServiceActionInfo(App& app)
{
    BMCWEB_ROUTE(app, "/redfish/v1/Managers/" PLATFORMBMCID
                      "/LogServices/Dump/CollectDiagnosticDataActionInfo/")
        .privileges(redfish::privileges::getActionInfo)
        .methods(boost::beast::http::verb::get)(
            [&app](const crow::Request& req,
                   const std::shared_ptr<bmcweb::AsyncResp>& asyncResp) {
        if (!redfish::setUpRedfishRoute(app, req, asyncResp))
        {
            return;
        }

        asyncResp->res.jsonValue["@odata.type"] =
            "#ActionInfo.v1_2_0.ActionInfo";
        asyncResp->res.jsonValue["@odata.id"] =
            "/redfish/v1/Managers/" PLATFORMBMCID
            "/LogServices/Dump/CollectDiagnosticDataActionInfo";
        asyncResp->res.jsonValue["Name"] =
            "CollectDiagnosticDataActionInfo Action Info";
        asyncResp->res.jsonValue["Id"] = "CollectDiagnosticDataActionInfo";

        nlohmann::json::object_t parameter_diagnosticDataType;
        parameter_diagnosticDataType["Name"] = "DiagnosticDataType";
        parameter_diagnosticDataType["Required"] = true;
        parameter_diagnosticDataType["DataType"] = "String";

        nlohmann::json::array_t diagnosticDataType_allowableValues;
        diagnosticDataType_allowableValues.push_back("BMC");
        parameter_diagnosticDataType["AllowableValues"] =
            std::move(diagnosticDataType_allowableValues);

        nlohmann::json::array_t parameters;
        parameters.push_back(std::move(parameter_diagnosticDataType));

        asyncResp->res.jsonValue["Parameters"] = std::move(parameters);
    });
}

inline void requestRoutesBMCDumpEntryCollection(App& app)
{
    BMCWEB_ROUTE(app, "/redfish/v1/Managers/" PLATFORMBMCID
                      "/LogServices/Dump/Entries/")
        .privileges(redfish::privileges::getLogEntryCollection)
        .methods(boost::beast::http::verb::get)(std::bind_front(
            handleLogServicesDumpEntriesCollectionGet, std::ref(app), "BMC"));
}

inline void requestRoutesBMCDumpEntry(App& app)
{
    BMCWEB_ROUTE(app, "/redfish/v1/Managers/" PLATFORMBMCID
                      "/LogServices/Dump/Entries/<str>/")
        .privileges(redfish::privileges::getLogEntry)
        .methods(boost::beast::http::verb::get)(std::bind_front(
            handleLogServicesDumpEntryGet, std::ref(app), "BMC"));

    BMCWEB_ROUTE(app, "/redfish/v1/Managers/" PLATFORMBMCID
                      "/LogServices/Dump/Entries/<str>/")
        .privileges(redfish::privileges::deleteLogEntry)
        .methods(boost::beast::http::verb::delete_)(std::bind_front(
            handleLogServicesDumpEntryDelete, std::ref(app), "BMC"));
}

inline void requestRoutesBMCDumpEntryDownload(App& app)
{
    BMCWEB_ROUTE(
        app,
        "/redfish/v1/Managers/bmc/LogServices/Dump/Entries/<str>/attachment/")
        .privileges(redfish::privileges::getLogEntry)
        .methods(boost::beast::http::verb::get)(std::bind_front(
            handleLogServicesDumpEntryDownloadGet, std::ref(app), "BMC"));
}

inline void requestRoutesBMCDumpCreate(App& app)
{
    BMCWEB_ROUTE(app,
                 "/redfish/v1/Managers/" PLATFORMBMCID
                 "/LogServices/Dump/Actions/LogService.CollectDiagnosticData/")
        .privileges(redfish::privileges::postLogService)
        .methods(boost::beast::http::verb::post)(
            std::bind_front(handleLogServicesDumpCollectDiagnosticDataPost,
                            std::ref(app), "BMC"));
}

inline void requestRoutesBMCDumpClear(App& app)
{
    BMCWEB_ROUTE(app, "/redfish/v1/Managers/" PLATFORMBMCID
                      "/LogServices/Dump/Actions/LogService.ClearLog/")
        .privileges(redfish::privileges::postLogService)
        .methods(boost::beast::http::verb::post)(std::bind_front(
            handleLogServicesDumpClearLogPost, std::ref(app), "BMC"));
}

inline void requestRoutesDBusEventLogEntryDownload(App& app)
{
    BMCWEB_ROUTE(
        app,
        "/redfish/v1/Systems/<str>/LogServices/EventLog/Entries/<str>/attachment/")
        .privileges(redfish::privileges::getLogEntry)
        .methods(boost::beast::http::verb::get)(std::bind_front(
            handleDBusEventLogEntryDownloadGet, std::ref(app), "System"));
}

inline void requestRoutesFaultLogDumpService(App& app)
{
    BMCWEB_ROUTE(app, "/redfish/v1/Managers/" PLATFORMSYSTEMID
                      "/LogServices/FaultLog/")
        .privileges(redfish::privileges::getLogService)
        .methods(boost::beast::http::verb::get)(std::bind_front(
            handleLogServicesDumpServiceGet, std::ref(app), "FaultLog"));
}

inline void requestRoutesFaultLogDumpEntryCollection(App& app)
{
    BMCWEB_ROUTE(app, "/redfish/v1/Managers/" PLATFORMSYSTEMID
                      "/LogServices/FaultLog/Entries/")
        .privileges(redfish::privileges::getLogEntryCollection)
        .methods(boost::beast::http::verb::get)(
            std::bind_front(handleLogServicesDumpEntriesCollectionGet,
                            std::ref(app), "FaultLog"));
}

inline void requestRoutesFaultLogDumpEntry(App& app)
{
    BMCWEB_ROUTE(app, "/redfish/v1/Managers/" PLATFORMBMCID
                      "/LogServices/FaultLog/Entries/<str>/")
        .privileges(redfish::privileges::getLogEntry)
        .methods(boost::beast::http::verb::get)(std::bind_front(
            handleLogServicesDumpEntryGet, std::ref(app), "FaultLog"));

    BMCWEB_ROUTE(app, "/redfish/v1/Managers/" PLATFORMBMCID
                      "/LogServices/FaultLog/Entries/<str>/")
        .privileges(redfish::privileges::deleteLogEntry)
        .methods(boost::beast::http::verb::delete_)(std::bind_front(
            handleLogServicesDumpEntryDelete, std::ref(app), "FaultLog"));
}

inline void requestRoutesFaultLogDumpClear(App& app)
{
    BMCWEB_ROUTE(app, "/redfish/v1/Managers/" PLATFORMBMCID
                      "/LogServices/FaultLog/Actions/LogService.ClearLog/")
        .privileges(redfish::privileges::postLogService)
        .methods(boost::beast::http::verb::post)(std::bind_front(
            handleLogServicesDumpClearLogPost, std::ref(app), "FaultLog"));
}

inline void requestRoutesSystemDumpService(App& app)
{
    BMCWEB_ROUTE(app,
                 "/redfish/v1/Systems/" PLATFORMSYSTEMID "/LogServices/Dump/")
        .privileges(redfish::privileges::getLogService)
        .methods(boost::beast::http::verb::get)(std::bind_front(
            handleLogServicesDumpServiceComputerSystemGet, std::ref(app)));
    BMCWEB_ROUTE(app,
                 "/redfish/v1/Systems/" PLATFORMSYSTEMID "/LogServices/Dump/")
        .privileges(redfish::privileges::patchLogService)
        .methods(boost::beast::http::verb::patch)(std::bind_front(
            handleLogServicesDumpServiceComputerSystemPatch, std::ref(app)));
}

inline void requestRoutesSystemDumpServiceActionInfo(App& app)
{
    BMCWEB_ROUTE(app, "/redfish/v1/Systems/" PLATFORMSYSTEMID
                      "/LogServices/Dump/CollectDiagnosticDataActionInfo/")
        .privileges(redfish::privileges::getActionInfo)
        .methods(boost::beast::http::verb::get)(
            [&app](const crow::Request& req,
                   const std::shared_ptr<bmcweb::AsyncResp>& asyncResp) {
        if (!redfish::setUpRedfishRoute(app, req, asyncResp))
        {
            return;
        }

        asyncResp->res.jsonValue["@odata.type"] =
            "#ActionInfo.v1_2_0.ActionInfo";
        asyncResp->res.jsonValue["@odata.id"] =
            "/redfish/v1/Systems/" PLATFORMSYSTEMID
            "/LogServices/Dump/CollectDiagnosticDataActionInfo";
        asyncResp->res.jsonValue["Name"] =
            "CollectDiagnosticDataActionInfo Action Info";
        asyncResp->res.jsonValue["Id"] = "CollectDiagnosticDataActionInfo";

        nlohmann::json::object_t parameter_diagnosticDataType;
        parameter_diagnosticDataType["Name"] = "DiagnosticDataType";
        parameter_diagnosticDataType["Required"] = true;
        parameter_diagnosticDataType["DataType"] = "String";

        nlohmann::json::array_t diagnosticDataType_allowableValues;
        diagnosticDataType_allowableValues.push_back("OEM");
        parameter_diagnosticDataType["AllowableValues"] =
            std::move(diagnosticDataType_allowableValues);

        nlohmann::json::object_t parameter_OEMDiagnosticDataType;
        parameter_OEMDiagnosticDataType["Name"] = "OEMDiagnosticDataType";
        parameter_OEMDiagnosticDataType["Required"] = true;
        parameter_OEMDiagnosticDataType["DataType"] = "String";

        nlohmann::json::array_t OEMDiagnosticDataType_allowableValues;
        OEMDiagnosticDataType_allowableValues.push_back(
            "DiagnosticType=SelfTest");
        OEMDiagnosticDataType_allowableValues.push_back("DiagnosticType=FPGA");
        OEMDiagnosticDataType_allowableValues.push_back("DiagnosticType=EROT");
        OEMDiagnosticDataType_allowableValues.push_back(
            "DiagnosticType=RetLTSSM");
        OEMDiagnosticDataType_allowableValues.push_back(
            "DiagnosticType=RetRegister");
        parameter_OEMDiagnosticDataType["AllowableValues"] =
            std::move(OEMDiagnosticDataType_allowableValues);

        nlohmann::json::array_t parameters;
        parameters.push_back(std::move(parameter_diagnosticDataType));
        parameters.push_back(std::move(parameter_OEMDiagnosticDataType));

        asyncResp->res.jsonValue["Parameters"] = std::move(parameters);
    });
}

inline void requestRoutesSystemDumpEntryCollection(App& app)
{
    BMCWEB_ROUTE(app, "/redfish/v1/Systems/" PLATFORMSYSTEMID
                      "/LogServices/Dump/Entries/")
        .privileges(redfish::privileges::getLogEntryCollection)
        .methods(boost::beast::http::verb::get)(std::bind_front(
            handleLogServicesDumpEntriesCollectionComputerSystemGet,
            std::ref(app)));
}

inline void requestRoutesSystemDumpEntry(App& app)
{
    BMCWEB_ROUTE(app, "/redfish/v1/Systems/" PLATFORMSYSTEMID
                      "/LogServices/Dump/Entries/<str>/")
        .privileges(redfish::privileges::getLogEntry)
        .methods(boost::beast::http::verb::get)(std::bind_front(
            handleLogServicesDumpEntryComputerSystemGet, std::ref(app)));

    BMCWEB_ROUTE(app, "/redfish/v1/Systems/" PLATFORMSYSTEMID
                      "/LogServices/Dump/Entries/<str>/")
        .privileges(redfish::privileges::deleteLogEntry)
        .methods(boost::beast::http::verb::delete_)(std::bind_front(
            handleLogServicesDumpEntryComputerSystemDelete, std::ref(app)));
}

inline void requestRoutesSystemDumpCreate(App& app)
{
    BMCWEB_ROUTE(app,
                 "/redfish/v1/Systems/" PLATFORMSYSTEMID
                 "/LogServices/Dump/Actions/LogService.CollectDiagnosticData/")
        .privileges(redfish::privileges::postLogService)
        .methods(boost::beast::http::verb::post)(std::bind_front(
            handleLogServicesDumpCollectDiagnosticDataComputerSystemPost,
            std::ref(app)));
}

inline void requestRoutesSystemDumpClear(App& app)
{
    BMCWEB_ROUTE(app, "/redfish/v1/Systems/" PLATFORMSYSTEMID
                      "/LogServices/Dump/Actions/LogService.ClearLog/")
        .privileges(redfish::privileges::postLogService)
        .methods(boost::beast::http::verb::post)(std::bind_front(
            handleLogServicesDumpClearLogComputerSystemPost, std::ref(app)));
}

inline void requestRoutesSystemFaultLogService(App& app)
{
    BMCWEB_ROUTE(app, "/redfish/v1/Systems/" PLATFORMSYSTEMID
                      "/LogServices/FaultLog/")
        .privileges(redfish::privileges::getLogService)
        .methods(boost::beast::http::verb::get)(
            [&app](const crow::Request& req,
                   const std::shared_ptr<bmcweb::AsyncResp>& asyncResp)

    {
        if (!redfish::setUpRedfishRoute(app, req, asyncResp))
        {
            return;
        }
        asyncResp->res.jsonValue["@odata.id"] =
            "/redfish/v1/Systems/" PLATFORMSYSTEMID "/LogServices/FaultLog";
        asyncResp->res.jsonValue["@odata.type"] =
            "#LogService.v1_2_0.LogService";
        asyncResp->res.jsonValue["Name"] = "FaultLog LogService";
        asyncResp->res.jsonValue["Description"] = "System FaultLog LogService";
        asyncResp->res.jsonValue["Id"] = "FaultLog";
        asyncResp->res.jsonValue["OverWritePolicy"] = "WrapsWhenFull";

        std::pair<std::string, std::string> redfishDateTimeOffset =
            redfish::time_utils::getDateTimeOffsetNow();
        asyncResp->res.jsonValue["DateTime"] = redfishDateTimeOffset.first;
        asyncResp->res.jsonValue["DateTimeLocalOffset"] =
            redfishDateTimeOffset.second;

        asyncResp->res.jsonValue["Entries"] = {
            {"@odata.id", "/redfish/v1/Systems/" PLATFORMSYSTEMID
                          "/LogServices/FaultLog/Entries"}};
        asyncResp->res.jsonValue["Actions"] = {
            {"#LogService.ClearLog",
             {{"target",
               "/redfish/v1/Systems/" PLATFORMSYSTEMID
               "/LogServices/FaultLog/Actions/LogService.ClearLog"}}}};
    });
}

inline void requestRoutesSystemFaultLogEntryCollection(App& app)
{
    /**
     * Functions triggers appropriate requests on DBus
     */
    BMCWEB_ROUTE(app, "/redfish/v1/Systems/" PLATFORMSYSTEMID
                      "/LogServices/FaultLog/Entries/")
        .privileges(redfish::privileges::getLogEntryCollection)
        .methods(boost::beast::http::verb::get)(
            [&app](const crow::Request& req,
                   const std::shared_ptr<bmcweb::AsyncResp>& asyncResp) {
        if (!redfish::setUpRedfishRoute(app, req, asyncResp))
        {
            return;
        }
        asyncResp->res.jsonValue["@odata.type"] =
            "#LogEntryCollection.LogEntryCollection";
        asyncResp->res.jsonValue["@odata.id"] =
            "/redfish/v1/Systems/" PLATFORMSYSTEMID
            "/LogServices/FaultLog/Entries";
        asyncResp->res.jsonValue["Name"] = "System FaultLog Entries";
        asyncResp->res.jsonValue["Description"] =
            "Collection of System FaultLog Entries";

        getDumpEntryCollection(asyncResp, "FaultLog");
    });
}

inline void requestRoutesSystemFaultLogEntry(App& app)
{
    BMCWEB_ROUTE(app, "/redfish/v1/Systems/" PLATFORMSYSTEMID
                      "/LogServices/FaultLog/Entries/<str>/")
        .privileges(redfish::privileges::getLogEntry)

        .methods(boost::beast::http::verb::get)(
            [&app](const crow::Request& req,
                   const std::shared_ptr<bmcweb::AsyncResp>& asyncResp,
                   const std::string& param) {
        if (!redfish::setUpRedfishRoute(app, req, asyncResp))
        {
            return;
        }
        getDumpEntryById(asyncResp, param, "FaultLog");
    });

    BMCWEB_ROUTE(app, "/redfish/v1/Systems/" PLATFORMSYSTEMID
                      "/LogServices/FaultLog/Entries/<str>/")
        .privileges(redfish::privileges::deleteLogEntry)
        .methods(boost::beast::http::verb::delete_)(
            [](const crow::Request&,
               const std::shared_ptr<bmcweb::AsyncResp>& asyncResp,
               const std::string& param) {
        deleteDumpEntry(asyncResp, param, "FaultLog");
    });
}

inline void requestRoutesSystemFaultLogClear(App& app)
{
    BMCWEB_ROUTE(app, "/redfish/v1/Systems/" PLATFORMSYSTEMID
                      "/LogServices/FaultLog/Actions/LogService.ClearLog/")
        .privileges(redfish::privileges::postLogService)
        .methods(boost::beast::http::verb::post)(
            [&app](const crow::Request& req,
                   const std::shared_ptr<bmcweb::AsyncResp>& asyncResp)

    {
        if (!redfish::setUpRedfishRoute(app, req, asyncResp))
        {
            return;
        }
        clearDump(asyncResp, "FaultLog");
    });
}

inline void getFDRServiceState(const std::shared_ptr<bmcweb::AsyncResp>& aResp)
{
    constexpr const char* serviceName = "org.freedesktop.systemd1";
    // change fdrServiceObjectPath accoridng to FDR service name
    constexpr const char* fdrServiceObjectPath =
        "/org/freedesktop/systemd1/unit/nvidia_2dfdr_2eservice";
    constexpr const char* interfaceName = "org.freedesktop.systemd1.Unit";
    constexpr const char* property = "SubState";

    sdbusplus::asio::getProperty<std::string>(
        *crow::connections::systemBus, serviceName, fdrServiceObjectPath,
        interfaceName, property,
        [aResp](const boost::system::error_code ec,
                const std::string& serviceState) {
        if (ec)
        {
            BMCWEB_LOG_ERROR("DBUS response error {}", ec);
            messages::internalError(aResp->res);
            return;
        }

        BMCWEB_LOG_DEBUG("serviceState : {}", serviceState);

        if (serviceState == "running")
        {
            aResp->res.jsonValue["ServiceEnabled"] = "True";
        }
        else
        {
            aResp->res.jsonValue["ServiceEnabled"] = "False";
        }
    });
}

inline void
    handleFDRServiceGet(crow::App& app, const crow::Request& req,
                        const std::shared_ptr<bmcweb::AsyncResp>& asyncResp)
{
    if (!redfish::setUpRedfishRoute(app, req, asyncResp))
    {
        return;
    }

    asyncResp->res.jsonValue["@odata.id"] =
        "/redfish/v1/Systems/" PLATFORMSYSTEMID "/LogServices/FDR";
    asyncResp->res.jsonValue["@odata.type"] = "#LogService.v1_2_0.LogService";
    asyncResp->res.jsonValue["Name"] = "FDR LogService";
    asyncResp->res.jsonValue["Description"] = "System FDR LogService";
    asyncResp->res.jsonValue["Id"] = "FDR";
    asyncResp->res.jsonValue["OverWritePolicy"] = "Unknown";

    std::pair<std::string, std::string> redfishDateTimeOffset =
        redfish::time_utils::getDateTimeOffsetNow();
    asyncResp->res.jsonValue["DateTime"] = redfishDateTimeOffset.first;
    asyncResp->res.jsonValue["DateTimeLocalOffset"] =
        redfishDateTimeOffset.second;
    asyncResp->res.jsonValue["Entries"] = {
        {"@odata.id",
         "/redfish/v1/Systems/" PLATFORMSYSTEMID "/LogServices/FDR/Entries"}};
    asyncResp->res.jsonValue["Actions"]["#LogService.ClearLog"] = {
        {"target", "/redfish/v1/Systems/" PLATFORMSYSTEMID
                   "/LogServices/FDR/Actions/LogService.ClearLog"}};
    asyncResp->res.jsonValue["Actions"]["#LogService.CollectDiagnosticData"] = {
        {"target",
         "/redfish/v1/Systems/" PLATFORMSYSTEMID
         "/LogServices/FDR/Actions/LogService.CollectDiagnosticData"}};

    getFDRServiceState(asyncResp);
}

inline void
    handleFDRServicePatch(crow::App& app, const crow::Request& req,
                          const std::shared_ptr<bmcweb::AsyncResp>& asyncResp)
{
    if (!redfish::setUpRedfishRoute(app, req, asyncResp))
    {
        return;
    }

    std::optional<bool> enabled;

    if (!json_util::readJsonPatch(req, asyncResp->res, "ServiceEnabled",
                                  enabled))
    {
        BMCWEB_LOG_ERROR("Failed to get ServiceEnabled property");
        return;
    }

    if (!enabled.has_value())
    {
        BMCWEB_LOG_ERROR("No value for ServiceEnabled property");
        return;
    }

    BMCWEB_LOG_DEBUG("enabled = {}", *enabled);

    constexpr const char* serviceName = "org.freedesktop.systemd1";
    constexpr const char* objectPath = "/org/freedesktop/systemd1";
    constexpr const char* interfaceName = "org.freedesktop.systemd1.Manager";
    constexpr const char* startService = "StartUnit";
    constexpr const char* stopService = "StopUnit";
    constexpr const char* enableService = "EnableUnitFiles";
    constexpr const char* disableService = "DisableUnitFiles";
    // change fdrServiceName accoridng to FDR service name
    constexpr const char* fdrServiceName = "nvidia-fdr.service";

    if (*enabled)
    {
        // Try to enable service persistently
        constexpr bool runtime = false;
        constexpr bool force = false;

        crow::connections::systemBus->async_method_call(
            [asyncResp](const boost::system::error_code ec) {
            if (ec)
            {
                BMCWEB_LOG_DEBUG("DBUS response error {}", ec);
                messages::internalError(asyncResp->res);
                return;
            }
        }, serviceName, objectPath, interfaceName, enableService,
            std::array<std::string, 1>{fdrServiceName}, runtime, force);

        // Try to start service
        constexpr const char* mode = "replace";

        crow::connections::systemBus->async_method_call(
            [asyncResp](const boost::system::error_code ec) {
            if (ec)
            {
                BMCWEB_LOG_DEBUG("DBUS response error {}", ec);
                messages::internalError(asyncResp->res);
                return;
            }
        }, serviceName, objectPath, interfaceName, startService, fdrServiceName,
            mode);
    }
    else
    {
        // Try to stop service
        constexpr const char* mode = "replace";

        crow::connections::systemBus->async_method_call(
            [asyncResp](const boost::system::error_code ec) {
            if (ec)
            {
                BMCWEB_LOG_DEBUG("DBUS response error {}", ec);
                messages::internalError(asyncResp->res);
                return;
            }
        }, serviceName, objectPath, interfaceName, stopService, fdrServiceName,
            mode);

        // Try to disable service persistently
        constexpr bool runtime = false;

        crow::connections::systemBus->async_method_call(
            [asyncResp](const boost::system::error_code ec) {
            if (ec)
            {
                BMCWEB_LOG_DEBUG("DBUS response error {}", ec);
                messages::internalError(asyncResp->res);
                return;
            }
        }, serviceName, objectPath, interfaceName, disableService,
            std::array<std::string, 1>{fdrServiceName}, runtime);
    }
}

inline void requestRoutesSystemFDRService(App& app)
{
    BMCWEB_ROUTE(app,
                 "/redfish/v1/Systems/" PLATFORMSYSTEMID "/LogServices/FDR/")
        .privileges(redfish::privileges::getLogService)
        .methods(boost::beast::http::verb::get)(
            std::bind_front(handleFDRServiceGet, std::ref(app)));

    BMCWEB_ROUTE(app,
                 "/redfish/v1/Systems/" PLATFORMSYSTEMID "/LogServices/FDR/")
        .privileges(redfish::privileges::patchLogService)
        .methods(boost::beast::http::verb::patch)(
            std::bind_front(handleFDRServicePatch, std::ref(app)));
}

inline void requestRoutesSystemFDREntryCollection(App& app)
{
    /**
     * Functions triggers appropriate requests on DBus
     */
    BMCWEB_ROUTE(app, "/redfish/v1/Systems/" PLATFORMSYSTEMID
                      "/LogServices/FDR/Entries/")
        .privileges(redfish::privileges::getLogEntryCollection)
        .methods(boost::beast::http::verb::get)(
            [&app](const crow::Request& req,
                   const std::shared_ptr<bmcweb::AsyncResp>& asyncResp) {
        if (!redfish::setUpRedfishRoute(app, req, asyncResp))
        {
            return;
        }

        asyncResp->res.jsonValue["@odata.type"] =
            "#LogEntryCollection.LogEntryCollection";
        asyncResp->res.jsonValue["@odata.id"] =
            "/redfish/v1/Systems/" PLATFORMSYSTEMID "/LogServices/FDR/Entries";
        asyncResp->res.jsonValue["Name"] = "System FDR Entries";
        asyncResp->res.jsonValue["Description"] =
            "Collection of System FDR Entries";

        getDumpEntryCollection(asyncResp, "FDR");
    });
}

inline void requestRoutesSystemFDREntry(App& app)
{
    BMCWEB_ROUTE(app, "/redfish/v1/Systems/" PLATFORMSYSTEMID
                      "/LogServices/FDR/Entries/<str>/")
        .privileges(redfish::privileges::getLogEntry)
        .methods(boost::beast::http::verb::get)(
            [&app](const crow::Request& req,
                   const std::shared_ptr<bmcweb::AsyncResp>& asyncResp,
                   const std::string& param) {
        if (!redfish::setUpRedfishRoute(app, req, asyncResp))
        {
            return;
        }

        getDumpEntryById(asyncResp, param, "FDR");
    });

    BMCWEB_ROUTE(app, "/redfish/v1/Systems/" PLATFORMSYSTEMID
                      "/LogServices/FDR/Entries/<str>/")
        .privileges(redfish::privileges::deleteLogEntry)
        .methods(boost::beast::http::verb::delete_)(
            [&app](const crow::Request& req,
                   const std::shared_ptr<bmcweb::AsyncResp>& asyncResp,
                   const std::string& param) {
        if (!redfish::setUpRedfishRoute(app, req, asyncResp))
        {
            return;
        }
        deleteDumpEntry(asyncResp, param, "FDR");
    });
}

inline void requestRoutesSystemFDRCreate(App& app)
{
    BMCWEB_ROUTE(app,
                 "/redfish/v1/Systems/" PLATFORMSYSTEMID
                 "/LogServices/FDR/Actions/LogService.CollectDiagnosticData/")
        .privileges(redfish::privileges::postLogService)
        .methods(boost::beast::http::verb::post)(
            std::bind_front(handleLogServicesDumpCollectDiagnosticDataPost,
                            std::ref(app), "FDR"));
}

void inline requestRoutesSystemFDRClear(App& app)
{
    BMCWEB_ROUTE(app, "/redfish/v1/Systems/" PLATFORMSYSTEMID
                      "/LogServices/FDR/Actions/LogService.ClearLog/")
        .privileges(redfish::privileges::postLogService)
        .methods(boost::beast::http::verb::post)(
            [&app](const crow::Request& req,
                   const std::shared_ptr<bmcweb::AsyncResp>& asyncResp) {
        if (!redfish::setUpRedfishRoute(app, req, asyncResp))
        {
            return;
        }

<<<<<<< HEAD
        std::vector<std::pair<std::string, std::string>> createDumpParamVec;

        createDumpParamVec.emplace_back(
            std::make_pair("DiagnosticType", "FDR"));
        createDumpParamVec.emplace_back(std::make_pair("Action", "Clean"));
=======
                    std::vector<std::pair<std::string,
                        std::variant<std::string, uint64_t>>> createDumpParamVec;

                    createDumpParamVec.emplace_back("DiagnosticType", "FDR");
                    createDumpParamVec.emplace_back("Action", "Clean");
>>>>>>> 507f598a

        crow::connections::systemBus->async_method_call(
            [asyncResp](
                const boost::system::error_code ec,
                const sdbusplus::message::message& msg,
                const sdbusplus::message::object_path& objPath) mutable {
            (void)msg;
            (void)objPath;

            if (ec)
            {
                messages::internalError(asyncResp->res);
                return;
            }
            messages::success(asyncResp->res);
        },
            "xyz.openbmc_project.Dump.Manager", "/xyz/openbmc_project/dump/fdr",
            "xyz.openbmc_project.Dump.Create", "CreateDump",
            createDumpParamVec);
    });
}

inline void requestRoutesCrashdumpService(App& app)
{
    // Note: Deviated from redfish privilege registry for GET & HEAD
    // method for security reasons.
    /**
     * Functions triggers appropriate requests on DBus
     */
    BMCWEB_ROUTE(app, "/redfish/v1/Systems/" PLATFORMSYSTEMID
                      "/LogServices/Crashdump/")
        // This is incorrect, should be:
        //.privileges(redfish::privileges::getLogService)
        .privileges({{"ConfigureManager"}})
        .methods(boost::beast::http::verb::get)(
            [&app](const crow::Request& req,
                   const std::shared_ptr<bmcweb::AsyncResp>& asyncResp) {
        if (!redfish::setUpRedfishRoute(app, req, asyncResp))
        {
            return;
        }
        if constexpr (bmcwebEnableMultiHost)
        {
            // Option currently returns no systems.  TBD
            messages::resourceNotFound(asyncResp->res, "ComputerSystem",
                                       PLATFORMSYSTEMID);
            return;
        }

        // Copy over the static data to include the entries added by
        // SubRoute
        asyncResp->res.jsonValue["@odata.id"] =
            "/redfish/v1/Systems/" PLATFORMSYSTEMID "/LogServices/Crashdump";
        asyncResp->res.jsonValue["@odata.type"] =
            "#LogService.v1_2_0.LogService";
        asyncResp->res.jsonValue["Name"] = "Open BMC Oem Crashdump Service";
        asyncResp->res.jsonValue["Description"] = "Oem Crashdump Service";
        asyncResp->res.jsonValue["Id"] = "Crashdump";
        asyncResp->res.jsonValue["OverWritePolicy"] = "WrapsWhenFull";
        asyncResp->res.jsonValue["MaxNumberOfRecords"] = 3;

        std::pair<std::string, std::string> redfishDateTimeOffset =
            redfish::time_utils::getDateTimeOffsetNow();
        asyncResp->res.jsonValue["DateTime"] = redfishDateTimeOffset.first;
        asyncResp->res.jsonValue["DateTimeLocalOffset"] =
            redfishDateTimeOffset.second;

        asyncResp->res.jsonValue["Entries"] = {
            {"@odata.id", "/redfish/v1/Systems/" PLATFORMSYSTEMID
                          "/LogServices/Crashdump/Entries"}};
        asyncResp->res.jsonValue["Actions"] = {
            {"#LogService.ClearLog",
             {{"target",
               "/redfish/v1/Systems/" PLATFORMSYSTEMID
               "/LogServices/Crashdump/Actions/LogService.ClearLog"}}},
            {"#LogService.CollectDiagnosticData",
             {{"target",
               "/redfish/v1/Systems/" PLATFORMSYSTEMID
               "/LogServices/Crashdump/Actions/LogService.CollectDiagnosticData"}}}};
    });
}

void inline requestRoutesCrashdumpClear(App& app)
{
    BMCWEB_ROUTE(app, "/redfish/v1/Systems/" PLATFORMSYSTEMID
                      "/LogServices/Crashdump/Actions/LogService.ClearLog/")
        // This is incorrect, should be:
        //.privileges(redfish::privileges::postLogService)
        .privileges({{"ConfigureComponents"}})
        .methods(boost::beast::http::verb::post)(
            [&app](const crow::Request& req,
                   const std::shared_ptr<bmcweb::AsyncResp>& asyncResp) {
        if (!redfish::setUpRedfishRoute(app, req, asyncResp))
        {
            return;
        }
        if constexpr (bmcwebEnableMultiHost)
        {
            // Option currently returns no systems.  TBD
            messages::resourceNotFound(asyncResp->res, "ComputerSystem",
                                       PLATFORMSYSTEMID);
            return;
        }
        crow::connections::systemBus->async_method_call(
            [asyncResp](const boost::system::error_code& ec,
                        const std::string&) {
            if (ec)
            {
                messages::internalError(asyncResp->res);
                return;
            }
            messages::success(asyncResp->res);
        },
            crashdumpObject, crashdumpPath, deleteAllInterface, "DeleteAll");
    });
}

static void
    logCrashdumpEntry(const std::shared_ptr<bmcweb::AsyncResp>& asyncResp,
                      const std::string& logID, nlohmann::json& logEntryJson)
{
    auto getStoredLogCallback =
        [asyncResp, logID,
         &logEntryJson](const boost::system::error_code& ec,
                        const dbus::utility::DBusPropertiesMap& params) {
        if (ec)
        {
            BMCWEB_LOG_DEBUG("failed to get log ec: {}", ec.message());
            if (ec.value() ==
                boost::system::linux_error::bad_request_descriptor)
            {
                messages::resourceNotFound(asyncResp->res, "LogEntry", logID);
            }
            else
            {
                messages::internalError(asyncResp->res);
            }
            return;
        }

        std::string timestamp{};
        std::string filename{};
        std::string logfile{};
        parseCrashdumpParameters(params, filename, timestamp, logfile);

        if (filename.empty() || timestamp.empty())
        {
            messages::resourceMissingAtURI(
                asyncResp->res,
                boost::urls::format(
                    "/redfish/v1/Systems/{}/LogServices/Crashdump/Entries/{}/{}",
                    PLATFORMSYSTEMID, logID, filename));
            return;
        }

        std::string crashdumpURI = "/redfish/v1/Systems/" PLATFORMSYSTEMID
                                   "/LogServices/Crashdump/Entries/" +
                                   logID + "/" + filename;
        nlohmann::json::object_t logEntry;
        logEntry["@odata.type"] = "#LogEntry.v1_13_0.LogEntry";
        logEntry["@odata.id"] = "/redfish/v1/Systems/" PLATFORMSYSTEMID
                                "/LogServices/Crashdump/Entries/" +
                                logID;
        logEntry["Name"] = "CPU Crashdump";
        logEntry["Id"] = logID;
        logEntry["EntryType"] = "Oem";
        logEntry["AdditionalDataURI"] = std::move(crashdumpURI);
        logEntry["DiagnosticDataType"] = "OEM";
        logEntry["OEMDiagnosticDataType"] = "PECICrashdump";
        logEntry["Created"] = std::move(timestamp);

        // If logEntryJson references an array of LogEntry resources
        // ('Members' list), then push this as a new entry,
        // otherwise set it directly
        if (logEntryJson.is_array())
        {
            logEntryJson.push_back(logEntry);
            asyncResp->res.jsonValue["Members@odata.count"] =
                logEntryJson.size();
        }
        else
        {
            logEntryJson.update(logEntry);
        }
    };
    sdbusplus::asio::getAllProperties(
        *crow::connections::systemBus, crashdumpObject,
        crashdumpPath + std::string("/") + logID, crashdumpInterface,
        std::move(getStoredLogCallback));
}

inline void requestRoutesCrashdumpEntryCollection(App& app)
{
    // Note: Deviated from redfish privilege registry for GET & HEAD
    // method for security reasons.
    /**
     * Functions triggers appropriate requests on DBus
     */
    BMCWEB_ROUTE(app, "/redfish/v1/Systems/" PLATFORMSYSTEMID
                      "/LogServices/Crashdump/Entries/")
        // This is incorrect, should be.
        //.privileges(redfish::privileges::postLogEntryCollection)
        .privileges({{"ConfigureComponents"}})
        .methods(boost::beast::http::verb::get)(
            [&app](const crow::Request& req,
                   const std::shared_ptr<bmcweb::AsyncResp>& asyncResp) {
        if (!redfish::setUpRedfishRoute(app, req, asyncResp))
        {
            return;
        }
        if constexpr (bmcwebEnableMultiHost)
        {
            // Option currently returns no systems.  TBD
            messages::resourceNotFound(asyncResp->res, "ComputerSystem",
                                       PLATFORMSYSTEMID);
            return;
        }

        constexpr std::array<std::string_view, 1> interfaces = {
            crashdumpInterface};
        dbus::utility::getSubTreePaths(
            "/", 0, interfaces,
            [asyncResp](const boost::system::error_code& ec,
                        const std::vector<std::string>& resp) {
            if (ec)
            {
                if (ec.value() !=
                    boost::system::errc::no_such_file_or_directory)
                {
                    BMCWEB_LOG_DEBUG("failed to get entries ec: {}",
                                     ec.message());
                    messages::internalError(asyncResp->res);
                    return;
                }
            }
            asyncResp->res.jsonValue["@odata.type"] =
                "#LogEntryCollection.LogEntryCollection";
            asyncResp->res.jsonValue["@odata.id"] =
                "/redfish/v1/Systems/" PLATFORMSYSTEMID
                "/LogServices/Crashdump/Entries";
            asyncResp->res.jsonValue["Name"] = "Open BMC Crashdump Entries";
            asyncResp->res.jsonValue["Description"] =
                "Collection of Crashdump Entries";
            asyncResp->res.jsonValue["Members"] = nlohmann::json::array();
            asyncResp->res.jsonValue["Members@odata.count"] = 0;

            for (const std::string& path : resp)
            {
                const sdbusplus::message::object_path objPath(path);
                // Get the log ID
                std::string logID = objPath.filename();
                if (logID.empty())
                {
                    continue;
                }
                // Add the log entry to the array
                logCrashdumpEntry(asyncResp, logID,
                                  asyncResp->res.jsonValue["Members"]);
            }
        });
    });
}

inline void requestRoutesCrashdumpEntry(App& app)
{
    // Note: Deviated from redfish privilege registry for GET & HEAD
    // method for security reasons.

    BMCWEB_ROUTE(app, "/redfish/v1/Systems/" PLATFORMSYSTEMID
                      "/LogServices/Crashdump/Entries/<str>/")
        // this is incorrect, should be
        // .privileges(redfish::privileges::getLogEntry)
        .privileges({{"ConfigureComponents"}})
        .methods(boost::beast::http::verb::get)(
            [&app](const crow::Request& req,
                   const std::shared_ptr<bmcweb::AsyncResp>& asyncResp,
                   const std::string& param) {
        if (!redfish::setUpRedfishRoute(app, req, asyncResp))
        {
            return;
        }
        if constexpr (bmcwebEnableMultiHost)
        {
            // Option currently returns no systems.  TBD
            messages::resourceNotFound(asyncResp->res, "ComputerSystem",
                                       PLATFORMSYSTEMID);
            return;
        }
        const std::string& logID = param;
        logCrashdumpEntry(asyncResp, logID, asyncResp->res.jsonValue);
    });
}

inline void requestRoutesCrashdumpFile(App& app)
{
    // Note: Deviated from redfish privilege registry for GET & HEAD
    // method for security reasons.
    BMCWEB_ROUTE(app, "/redfish/v1/Systems/" PLATFORMSYSTEMID
                      "/LogServices/Crashdump/Entries/<str>/<str>/")
        .privileges(redfish::privileges::getLogEntry)
        .methods(boost::beast::http::verb::get)(
            [&app](const crow::Request& req,
                   const std::shared_ptr<bmcweb::AsyncResp>& asyncResp,
                   const std::string& logID, const std::string& fileName) {
        // Do not call getRedfishRoute here since the crashdump file
        // is not a Redfish resource.
        if (!redfish::setUpRedfishRoute(app, req, asyncResp))
        {
            return;
        }
        if constexpr (bmcwebEnableMultiHost)
        {
            // Option currently returns no systems.  TBD
            messages::resourceNotFound(asyncResp->res, "ComputerSystem",
                                       PLATFORMSYSTEMID);
            return;
        }

        auto getStoredLogCallback =
            [asyncResp, logID, fileName, url(boost::urls::url(req.url()))](
                const boost::system::error_code& ec,
                const std::vector<
                    std::pair<std::string, dbus::utility::DbusVariantType>>&
                    resp) {
            if (ec)
            {
                BMCWEB_LOG_DEBUG("failed to get log ec: {}", ec.message());
                messages::internalError(asyncResp->res);
                return;
            }

            std::string dbusFilename{};
            std::string dbusTimestamp{};
            std::string dbusFilepath{};

            parseCrashdumpParameters(resp, dbusFilename, dbusTimestamp,
                                     dbusFilepath);

            if (dbusFilename.empty() || dbusTimestamp.empty() ||
                dbusFilepath.empty())
            {
                messages::resourceMissingAtURI(
                    asyncResp->res,
                    boost::urls::format(
                        "/redfish/v1/Systems/{}/LogServices/Crashdump/Entries/{}/{}",
                        PLATFORMSYSTEMID, logID, fileName));
                return;
            }

            // Verify the file name parameter is correct
            if (fileName != dbusFilename)
            {
                messages::resourceMissingAtURI(
                    asyncResp->res,
                    boost::urls::format(
                        "/redfish/v1/Systems/{}/LogServices/Crashdump/Entries/{}/{}",
                        PLATFORMSYSTEMID, logID, fileName));

                return;
            }

            if (!asyncResp->res.openFile(dbusFilepath))
            {
                messages::resourceMissingAtURI(
                    asyncResp->res,
                    boost::urls::format(
                        "/redfish/v1/Systems/{}/LogServices/Crashdump/Entries/{}/{}",
                        PLATFORMSYSTEMID, logID, fileName));

                return;
            }

            // Configure this to be a file download when accessed
            // from a browser
            asyncResp->res.addHeader(
                boost::beast::http::field::content_disposition, "attachment");
        };
        sdbusplus::asio::getAllProperties(
            *crow::connections::systemBus, crashdumpObject,
            crashdumpPath + std::string("/") + logID, crashdumpInterface,
            std::move(getStoredLogCallback));
    });
}

enum class OEMDiagnosticType
{
    onDemand,
    telemetry,
    invalid,
};

inline OEMDiagnosticType getOEMDiagnosticType(std::string_view oemDiagStr)
{
    if (oemDiagStr == "OnDemand")
    {
        return OEMDiagnosticType::onDemand;
    }
    if (oemDiagStr == "Telemetry")
    {
        return OEMDiagnosticType::telemetry;
    }

    return OEMDiagnosticType::invalid;
}

inline void requestRoutesCrashdumpCollect(App& app)
{
    // Note: Deviated from redfish privilege registry for GET & HEAD
    // method for security reasons.
    BMCWEB_ROUTE(
        app, "/redfish/v1/Systems/" PLATFORMSYSTEMID
             "/LogServices/Crashdump/Actions/LogService.CollectDiagnosticData/")
        // The below is incorrect;  Should be ConfigureManager
        //.privileges(redfish::privileges::postLogService)
        .privileges({{"ConfigureComponents"}})
        .methods(boost::beast::http::verb::post)(
            [&app](const crow::Request& req,
                   const std::shared_ptr<bmcweb::AsyncResp>& asyncResp) {
        if (!redfish::setUpRedfishRoute(app, req, asyncResp))
        {
            return;
        }

        if constexpr (bmcwebEnableMultiHost)
        {
            // Option currently returns no systems.  TBD
            messages::resourceNotFound(asyncResp->res, "ComputerSystem",
                                       PLATFORMSYSTEMID);
            return;
        }

        std::string diagnosticDataType;
        std::string oemDiagnosticDataType;
        if (!redfish::json_util::readJsonAction(
                req, asyncResp->res, "DiagnosticDataType", diagnosticDataType,
                "OEMDiagnosticDataType", oemDiagnosticDataType))
        {
            return;
        }

        if (diagnosticDataType != "OEM")
        {
            BMCWEB_LOG_ERROR(
                "Only OEM DiagnosticDataType supported for Crashdump");
            messages::actionParameterValueFormatError(
                asyncResp->res, diagnosticDataType, "DiagnosticDataType",
                "CollectDiagnosticData");
            return;
        }

        OEMDiagnosticType oemDiagType =
            getOEMDiagnosticType(oemDiagnosticDataType);

        std::string iface;
        std::string method;
        std::string taskMatchStr;
        if (oemDiagType == OEMDiagnosticType::onDemand)
        {
            iface = crashdumpOnDemandInterface;
            method = "GenerateOnDemandLog";
            taskMatchStr = "type='signal',"
                           "interface='org.freedesktop.DBus.Properties',"
                           "member='PropertiesChanged',"
                           "arg0namespace='com.intel.crashdump'";
        }
        else if (oemDiagType == OEMDiagnosticType::telemetry)
        {
            iface = crashdumpTelemetryInterface;
            method = "GenerateTelemetryLog";
            taskMatchStr = "type='signal',"
                           "interface='org.freedesktop.DBus.Properties',"
                           "member='PropertiesChanged',"
                           "arg0namespace='com.intel.crashdump'";
        }
        else
        {
            BMCWEB_LOG_ERROR("Unsupported OEMDiagnosticDataType: {}",
                             oemDiagnosticDataType);
            messages::actionParameterValueFormatError(
                asyncResp->res, oemDiagnosticDataType, "OEMDiagnosticDataType",
                "CollectDiagnosticData");
            return;
        }

        auto collectCrashdumpCallback =
            [asyncResp, payload(task::Payload(req)),
             taskMatchStr](const boost::system::error_code& ec,
                           const std::string&) mutable {
            if (ec)
            {
                if (ec.value() == boost::system::errc::operation_not_supported)
                {
                    messages::resourceInStandby(asyncResp->res);
                }
                else if (ec.value() ==
                         boost::system::errc::device_or_resource_busy)
                {
                    messages::serviceTemporarilyUnavailable(asyncResp->res,
                                                            "60");
                }
                else
                {
                    messages::internalError(asyncResp->res);
                }
                return;
            }
            std::shared_ptr<task::TaskData> task = task::TaskData::createTask(
                [](const boost::system::error_code& ec2, sdbusplus::message_t&,
                   const std::shared_ptr<task::TaskData>& taskData) {
                if (!ec2)
                {
                    taskData->messages.emplace_back(messages::taskCompletedOK(
                        std::to_string(taskData->index)));
                    taskData->state = "Completed";
                }
                return task::completed;
            },
                taskMatchStr);

            task->startTimer(std::chrono::minutes(5));
            task->populateResp(asyncResp->res);
            task->payload.emplace(std::move(payload));
        };

        crow::connections::systemBus->async_method_call(
            std::move(collectCrashdumpCallback), crashdumpObject, crashdumpPath,
            iface, method);
    });
}

/**
 * DBusLogServiceActionsClear class supports POST method for ClearLog action.
 */
inline void requestRoutesDBusLogServiceActionsClear(App& app)
{
    /**
     * Function handles POST method request.
     * The Clear Log actions does not require any parameter.The action deletes
     * all entries found in the Entries collection for this Log Service.
     */

    BMCWEB_ROUTE(app, "/redfish/v1/Systems/" PLATFORMSYSTEMID
                      "/LogServices/EventLog/Actions/LogService.ClearLog/")
        .privileges(redfish::privileges::postLogService)
        .methods(boost::beast::http::verb::post)(
            [&app](const crow::Request& req,
                   const std::shared_ptr<bmcweb::AsyncResp>& asyncResp) {
        if (!redfish::setUpRedfishRoute(app, req, asyncResp))
        {
            return;
        }
        if constexpr (bmcwebEnableMultiHost)
        {
            // Option currently returns no systems.  TBD
            messages::resourceNotFound(asyncResp->res, "ComputerSystem",
                                       PLATFORMSYSTEMID);
            return;
        }
        BMCWEB_LOG_DEBUG("Do delete all entries.");

        // Process response from Logging service.
        auto respHandler = [asyncResp](const boost::system::error_code& ec) {
            BMCWEB_LOG_DEBUG("doClearLog resp_handler callback: Done");
            if (ec)
            {
                // TODO Handle for specific error code
                BMCWEB_LOG_ERROR("doClearLog resp_handler got error {}", ec);
                asyncResp->res.result(
                    boost::beast::http::status::internal_server_error);
                return;
            }

            asyncResp->res.result(boost::beast::http::status::no_content);
        };

        // Make call to Logging service to request Clear Log
        crow::connections::systemBus->async_method_call(
            respHandler, "xyz.openbmc_project.Logging",
            "/xyz/openbmc_project/logging",
            "xyz.openbmc_project.Collection.DeleteAll", "DeleteAll");
    });
}

#ifdef BMCWEB_ENABLE_MFG_TEST_API
static std::shared_ptr<task::TaskData> mfgTestTask;
static std::shared_ptr<boost::process::child> mfgTestProc;
static std::vector<char> mfgTestProcOutput(128, 0);
static std::vector<std::string> scriptExecOutputFiles;

/**
 * @brief Copy script output file to the predefined location.
 *
 * @param[in]  postCodeID     Post Code ID
 * @param[out] currentValue   Current value
 * @param[out] index          Index value
 *
 * @return int -1 if an error occurred, filename index in
 * scriptExecOutputFiles vector otherwise.
 */
static int copyMfgTestOutputFile(std::string& path)
{
    static const std::string redfishLogDir = "/var/log/";
    static const std::string mfgTestPrefix = "mfgtest-";
    std::error_code ec;

    bool fileExists = std::filesystem::exists(path, ec);
    if (ec)
    {
        BMCWEB_LOG_ERROR("File access error: {}", ec);
    }
    else if (!fileExists)
    {
        BMCWEB_LOG_ERROR("{} does not exist", path);
    }
    else
    {
        std::string filename = mfgTestPrefix +
                               std::to_string(scriptExecOutputFiles.size());
        std::string targetPath = redfishLogDir + filename;
        BMCWEB_LOG_DEBUG("Copying output to {}", targetPath);
        std::filesystem::copy(path, targetPath, ec);
        if (ec)
        {
            BMCWEB_LOG_ERROR("File copy error: {}", ec);
        }
        else
        {
            scriptExecOutputFiles.push_back(targetPath);
            return static_cast<int>(scriptExecOutputFiles.size()) - 1;
        }
    }

    return -1;
}

/**
 * @brief On-exit callback for the manufacturing script subprocess
 *
 * @param[in]  exitCode     Exit code of the script subprocess
 * @param[in]  ec           Optional system error code
 *
 */
static void mfgTestProcExitHandler(int exitCode, const std::error_code& ec)
{
    auto& t = mfgTestTask;
    if (ec)
    {
        BMCWEB_LOG_ERROR("Error executing script: {}", ec);
        t->state = "Aborted";
        t->messages.emplace_back(messages::internalError());
    }
    else
    {
        BMCWEB_LOG_DEBUG("Script exit code: {}", exitCode);
        if (exitCode == 0)
        {
            std::string output(mfgTestProcOutput.data());
            int id = copyMfgTestOutputFile(output);
            if (id != -1)
            {
                std::string path = "/redfish/v1/Systems/" PLATFORMSYSTEMID
                                   "/LogServices/EventLog/DiagnosticData/" +
                                   std::to_string(id);
                std::string location = "Location: " + path + "/attachment";
                t->payload->httpHeaders.emplace_back(std::move(location));
                t->state = "Completed";
                t->percentComplete = 100;
                t->messages.emplace_back(
                    messages::taskCompletedOK(std::to_string(t->index)));
            }
            else
            {
                t->state = "Exception";
                BMCWEB_LOG_ERROR(
                    "CopyMfgTestOutputFile failed with Output file error");
                t->messages.emplace_back(
                    messages::taskAborted(std::to_string(t->index)));
            }
        }
        else
        {
            t->state = "Exception";
            BMCWEB_LOG_ERROR("Mfg Script failed with exit code: {}", exitCode);
            t->messages.emplace_back(
                messages::taskAborted(std::to_string(t->index)));
        }
    }
    mfgTestProc = nullptr;
    mfgTestTask = nullptr;
    std::fill(mfgTestProcOutput.begin(), mfgTestProcOutput.end(), 0);
};

inline void requestRoutesEventLogDiagnosticDataCollect(App& app)
{
    BMCWEB_ROUTE(
        app, "/redfish/v1/Systems/" PLATFORMSYSTEMID
             "/LogServices/EventLog/Actions/LogService.CollectDiagnosticData/")
        .privileges(redfish::privileges::postLogService)
        .methods(boost::beast::http::verb::post)(
            [&app](const crow::Request& req,
                   const std::shared_ptr<bmcweb::AsyncResp>& asyncResp) {
        if (!redfish::setUpRedfishRoute(app, req, asyncResp))
        {
            return;
        }
        std::string diagnosticDataType;
        std::string oemDiagnosticDataType;
        if (!redfish::json_util::readJsonAction(
                req, asyncResp->res, "DiagnosticDataType", diagnosticDataType,
                "OEMDiagnosticDataType", oemDiagnosticDataType))
        {
            return;
        }

        if (diagnosticDataType != "OEM")
        {
            BMCWEB_LOG_ERROR(
                "Only OEM DiagnosticDataType supported for EventLog");
            messages::actionParameterValueFormatError(
                asyncResp->res, diagnosticDataType, "DiagnosticDataType",
                "CollectDiagnosticData");
            return;
        }

        if (oemDiagnosticDataType == "Manufacturing")
        {
            if (mfgTestTask == nullptr)
            {
                mfgTestTask = task::TaskData::createTask(
                    [](boost::system::error_code, sdbusplus::message::message&,
                       const std::shared_ptr<task::TaskData>& taskData) {
                    mfgTestProc = nullptr;
                    mfgTestTask = nullptr;
                    if (taskData->percentComplete != 100)
                    {
                        taskData->state = "Exception";
                        taskData->messages.emplace_back(messages::taskAborted(
                            std::to_string(taskData->index)));
                    }
                    return task::completed;
                },
                    "0");
                mfgTestTask->payload.emplace(req);
                mfgTestTask->startTimer(std::chrono::seconds(mfgTestTimeout));
                try
                {
                    mfgTestProc = std::make_shared<boost::process::child>(
                        "/usr/bin/mfg-script-exec.sh",
                        "/usr/share/mfg-script-exec/config.yml",
                        boost::process::std_out >
                            boost::asio::buffer(mfgTestProcOutput),
                        crow::connections::systemBus->get_io_context(),
                        boost::process::on_exit = mfgTestProcExitHandler);
                }
                catch (const std::runtime_error& e)
                {
                    mfgTestTask->state = "Exception";
                    BMCWEB_LOG_ERROR(
                        "Manufacturing script failed with error: {}", e.what());
                    mfgTestTask->messages.emplace_back(messages::taskAborted(
                        std::to_string(mfgTestTask->index)));
                    mfgTestProc = nullptr;
                }
                mfgTestTask->populateResp(asyncResp->res);
                if (mfgTestProc == nullptr)
                {
                    mfgTestTask = nullptr;
                }
            }
            else
            {
                mfgTestTask->populateResp(asyncResp->res);
            }
        }
        else
        {
            BMCWEB_LOG_ERROR("Unsupported OEMDiagnosticDataType: {}",
                             oemDiagnosticDataType);
            messages::actionParameterValueFormatError(
                asyncResp->res, oemDiagnosticDataType, "OEMDiagnosticDataType",
                "CollectDiagnosticData");
            return;
        }
    });
}

inline void requestRoutesEventLogDiagnosticDataEntry(App& app)
{
    BMCWEB_ROUTE(app, "/redfish/v1/Systems/" PLATFORMSYSTEMID
                      "/LogServices/EventLog/DiagnosticData/<uint>/attachment")
        .privileges(redfish::privileges::getLogEntry)
        .methods(boost::beast::http::verb::get)(
            [](const crow::Request&,
               const std::shared_ptr<bmcweb::AsyncResp>& asyncResp,
               const uint32_t id) {
        auto files = scriptExecOutputFiles.size();
        if (files == 0 || id > files - 1)
        {
            messages::resourceMissingAtURI(
                asyncResp->res,
                boost::urls::format(
                    "/redfish/v1/Systems/{}/LogServices/EventLog/DiagnosticData/{}/attachment",
                    PLATFORMSYSTEMID, std::to_string(id)));
            return;
        }
        std::ifstream file(scriptExecOutputFiles[id]);
        if (!file.good())
        {
            messages::resourceMissingAtURI(
                asyncResp->res,
                boost::urls::format(
                    "/redfish/v1/Systems/{}/LogServices/EventLog/DiagnosticData/{}/attachment",
                    PLATFORMSYSTEMID, std::to_string(id)));
            return;
        }
        std::stringstream ss;
        ss << file.rdbuf();
        auto output = ss.str();

        asyncResp->res.addHeader("Content-Type", "application/octet-stream");
        asyncResp->res.addHeader("Content-Transfer-Encoding", "Binary");
        asyncResp->res.body() = std::move(output);
    });
}
#endif /* BMCWEB_ENABLE_MFG_TEST_API */

/****************************************************
 * Redfish PostCode interfaces
 * using DBUS interface: getPostCodesTS
 ******************************************************/
inline void requestRoutesPostCodesLogService(App& app)
{
    BMCWEB_ROUTE(app, "/redfish/v1/Systems/" PLATFORMSYSTEMID
                      "/LogServices/PostCodes/")
        .privileges(redfish::privileges::getLogService)
        .methods(boost::beast::http::verb::get)(
            [&app](const crow::Request& req,
                   const std::shared_ptr<bmcweb::AsyncResp>& asyncResp) {
        if (!redfish::setUpRedfishRoute(app, req, asyncResp))
        {
            return;
        }
        if constexpr (bmcwebEnableMultiHost)
        {
            // Option currently returns no systems.  TBD
            messages::resourceNotFound(asyncResp->res, "ComputerSystem",
                                       PLATFORMSYSTEMID);
            return;
        }

        asyncResp->res.jsonValue["@odata.id"] =
            "/redfish/v1/Systems/" PLATFORMSYSTEMID "/LogServices/PostCodes";
        asyncResp->res.jsonValue["@odata.type"] =
            "#LogService.v1_2_0.LogService";
        asyncResp->res.jsonValue["Name"] = "POST Code Log Service";
        asyncResp->res.jsonValue["Description"] = "POST Code Log Service";
        asyncResp->res.jsonValue["Id"] = "PostCodes";
        asyncResp->res.jsonValue["OverWritePolicy"] = "WrapsWhenFull";
        asyncResp->res.jsonValue["Entries"]["@odata.id"] =
            "/redfish/v1/Systems/" PLATFORMSYSTEMID
            "/LogServices/PostCodes/Entries";

        std::pair<std::string, std::string> redfishDateTimeOffset =
            redfish::time_utils::getDateTimeOffsetNow();
        asyncResp->res.jsonValue["DateTime"] = redfishDateTimeOffset.first;
        asyncResp->res.jsonValue["DateTimeLocalOffset"] =
            redfishDateTimeOffset.second;

        asyncResp->res.jsonValue["Actions"]["#LogService.ClearLog"] = {
            {"target", "/redfish/v1/Systems/" PLATFORMSYSTEMID
                       "/LogServices/PostCodes/Actions/LogService.ClearLog"}};
    });
}

inline void requestRoutesPostCodesClear(App& app)
{
    BMCWEB_ROUTE(app, "/redfish/v1/Systems/" PLATFORMSYSTEMID
                      "/LogServices/PostCodes/Actions/LogService.ClearLog/")
        // The following privilege is incorrect;  It should be ConfigureManager
        //.privileges(redfish::privileges::postLogService)
        .privileges({{"ConfigureComponents"}})
        .methods(boost::beast::http::verb::post)(
            [&app](const crow::Request& req,
                   const std::shared_ptr<bmcweb::AsyncResp>& asyncResp) {
        if (!redfish::setUpRedfishRoute(app, req, asyncResp))
        {
            return;
        }
        if constexpr (bmcwebEnableMultiHost)
        {
            // Option currently returns no systems.  TBD
            messages::resourceNotFound(asyncResp->res, "ComputerSystem",
                                       PLATFORMSYSTEMID);
            return;
        }
        BMCWEB_LOG_DEBUG("Do delete all postcodes entries.");

        // Make call to post-code service to request clear all
        crow::connections::systemBus->async_method_call(
            [asyncResp](const boost::system::error_code& ec) {
            if (ec)
            {
                // TODO Handle for specific error code
                BMCWEB_LOG_ERROR("doClearPostCodes resp_handler got error {}",
                                 ec);
                asyncResp->res.result(
                    boost::beast::http::status::internal_server_error);
                messages::internalError(asyncResp->res);
                return;
            }
            messages::success(asyncResp->res);
        }, "xyz.openbmc_project.State.Boot.PostCode0",
            "/xyz/openbmc_project/State/Boot/PostCode0",
            "xyz.openbmc_project.Collection.DeleteAll", "DeleteAll");
    });
}

/**
 * @brief Parse post code ID and get the current value and index value
 *        eg: postCodeID=B1-2, currentValue=1, index=2
 *
 * @param[in]  postCodeID     Post Code ID
 * @param[out] currentValue   Current value
 * @param[out] index          Index value
 *
 * @return bool true if the parsing is successful, false the parsing fails
 */
inline bool parsePostCode(const std::string& postCodeID, uint64_t& currentValue,
                          uint16_t& index)
{
    std::vector<std::string> split;
    bmcweb::split(split, postCodeID, '-');
    if (split.size() != 2 || split[0].length() < 2 || split[0].front() != 'B')
    {
        return false;
    }

    auto start = std::next(split[0].begin());
    auto end = split[0].end();
    auto [ptrIndex, ecIndex] = std::from_chars(&*start, &*end, index);

    if (ptrIndex != &*end || ecIndex != std::errc())
    {
        return false;
    }

    start = split[1].begin();
    end = split[1].end();

    auto [ptrValue, ecValue] = std::from_chars(&*start, &*end, currentValue);

    return ptrValue == &*end && ecValue == std::errc();
}

static bool fillPostCodeEntry(
    const std::shared_ptr<bmcweb::AsyncResp>& aResp,
    const boost::container::flat_map<
        uint64_t, std::tuple<uint64_t, std::vector<uint8_t>>>& postcode,
    const uint16_t bootIndex, const uint64_t codeIndex = 0,
    const uint64_t skip = 0, const uint64_t top = 0)
{
    // Get the Message from the MessageRegistry
    const registries::Message* message =
        registries::getMessage("OpenBMC.0.2.BIOSPOSTCode");

    uint64_t currentCodeIndex = 0;
    uint64_t firstCodeTimeUs = 0;
    for (const std::pair<uint64_t, std::tuple<uint64_t, std::vector<uint8_t>>>&
             code : postcode)
    {
        currentCodeIndex++;
        std::string postcodeEntryID =
            "B" + std::to_string(bootIndex) + "-" +
            std::to_string(currentCodeIndex); // 1 based index in EntryID string

        uint64_t usecSinceEpoch = code.first;
        uint64_t usTimeOffset = 0;

        if (1 == currentCodeIndex)
        { // already incremented
            firstCodeTimeUs = code.first;
        }
        else
        {
            usTimeOffset = code.first - firstCodeTimeUs;
        }

        // skip if no specific codeIndex is specified and currentCodeIndex does
        // not fall between top and skip
        if ((codeIndex == 0) &&
            (currentCodeIndex <= skip || currentCodeIndex > top))
        {
            continue;
        }

        // skip if a specific codeIndex is specified and does not match the
        // currentIndex
        if ((codeIndex > 0) && (currentCodeIndex != codeIndex))
        {
            // This is done for simplicity. 1st entry is needed to calculate
            // time offset. To improve efficiency, one can get to the entry
            // directly (possibly with flatmap's nth method)
            continue;
        }

        // currentCodeIndex is within top and skip or equal to specified code
        // index

        // Get the Created time from the timestamp
        std::string entryTimeStr;
        entryTimeStr = redfish::time_utils::getDateTimeUintUs(usecSinceEpoch);

        // assemble messageArgs: BootIndex, TimeOffset(100us), PostCode(hex)
        std::ostringstream hexCode;
        hexCode << "0x";
#ifdef BMCWEB_ARRAY_BOOT_PROGRESS
        for (auto itr : std::get<1>(code.second))
        {
            hexCode << std::setfill('0') << std::setw(2) << std::hex
                    << static_cast<int>(itr);
        }
#else
        hexCode << std::setfill('0') << std::setw(2) << std::hex
                << std::get<0>(code.second);
#endif
        std::ostringstream timeOffsetStr;
        // Set Fixed -Point Notation
        timeOffsetStr << std::fixed;
        // Set precision to 4 digits
        timeOffsetStr << std::setprecision(4);
        // Add double to stream
        timeOffsetStr << static_cast<double>(usTimeOffset) / 1000 / 1000;

        std::string bootIndexStr = std::to_string(bootIndex);
        std::string timeOffsetString = timeOffsetStr.str();
        std::string hexCodeStr = hexCode.str();

        std::array<std::string_view, 3> messageArgs = {
            bootIndexStr, timeOffsetString, hexCodeStr};

        std::string msg =
            redfish::registries::fillMessageArgs(messageArgs, message->message);
        if (msg.empty())
        {
            messages::internalError(aResp->res);
            return false;
        }

        // Get Severity template from message registry
        std::string severity;
        if (message != nullptr)
        {
            severity = message->messageSeverity;
        }

        // Format entry
        nlohmann::json::object_t bmcLogEntry;
        bmcLogEntry["@odata.type"] = logEntryVersion;
        bmcLogEntry["@odata.id"] = "/redfish/v1/Systems/" PLATFORMSYSTEMID
                                   "/LogServices/PostCodes/Entries/" +
                                   postcodeEntryID;
        bmcLogEntry["Name"] = "POST Code Log Entry";
        bmcLogEntry["Id"] = postcodeEntryID;
        bmcLogEntry["Message"] = std::move(msg);
        bmcLogEntry["MessageId"] = "OpenBMC.0.2.BIOSPOSTCode";
        bmcLogEntry["MessageArgs"] = messageArgs;
        bmcLogEntry["EntryType"] = "Event";
        bmcLogEntry["Severity"] = std::move(severity);
        bmcLogEntry["Created"] = entryTimeStr;
        if (!std::get<std::vector<uint8_t>>(code.second).empty())
        {
            bmcLogEntry["AdditionalDataURI"] =
                "/redfish/v1/Systems/" PLATFORMSYSTEMID
                "/LogServices/PostCodes/Entries/" +
                postcodeEntryID + "/attachment";
        }

        // codeIndex is only specified when querying single entry, return only
        // that entry in this case
        if (codeIndex != 0)
        {
            aResp->res.jsonValue.update(bmcLogEntry);
            return true;
        }

        nlohmann::json& logEntryArray = aResp->res.jsonValue["Members"];
        logEntryArray.push_back(std::move(bmcLogEntry));
    }

    // Return value is always false when querying multiple entries
    return false;
}

static void getPostCodeForEntry(const std::shared_ptr<bmcweb::AsyncResp>& aResp,
                                const std::string& entryId)
{
    uint16_t bootIndex = 0;
    uint64_t codeIndex = 0;

    if (!parsePostCode(entryId, codeIndex, bootIndex))
    {
        // Requested ID was not found
        messages::resourceNotFound(aResp->res, "LogEntry", entryId);
        return;
    }

    if (bootIndex == 0 || codeIndex == 0)
    {
        // 0 is an invalid index
        messages::resourceNotFound(aResp->res, "LogEntry", entryId);
        return;
    }
    crow::connections::systemBus->async_method_call(
        [aResp, entryId, bootIndex,
         codeIndex](const boost::system::error_code ec,
                    const boost::container::flat_map<
                        uint64_t, std::tuple<uint64_t, std::vector<uint8_t>>>&
                        postcode) {
        if (ec)
        {
            BMCWEB_LOG_DEBUG("DBUS POST CODE PostCode response error");
            messages::internalError(aResp->res);
            return;
        }

        // skip the empty postcode boots
        if (postcode.empty())
        {
            messages::resourceNotFound(aResp->res, "LogEntry", entryId);
            return;
        }

        aResp->res.jsonValue["Members@odata.count"] =
            aResp->res.jsonValue["Members"].size();
        if (!fillPostCodeEntry(aResp, postcode, bootIndex, codeIndex))
        {
            messages::resourceNotFound(aResp->res, "LogEntry", entryId);
            return;
        }
    },
        "xyz.openbmc_project.State.Boot.PostCode0",
        "/xyz/openbmc_project/State/Boot/PostCode0",
        "xyz.openbmc_project.State.Boot.PostCode", "GetPostCodesWithTimeStamp",
        bootIndex);
}

static void
    getPostCodeForBoot(const std::shared_ptr<bmcweb::AsyncResp>& asyncResp,
                       const uint16_t bootIndex, const uint16_t bootCount,
                       const uint64_t entryCount, const uint64_t skip,
                       const uint64_t top)
{
    crow::connections::systemBus->async_method_call(
        [asyncResp, bootIndex, bootCount, entryCount, skip,
         top](const boost::system::error_code& ec,
              const boost::container::flat_map<
                  uint64_t, std::tuple<uint64_t, std::vector<uint8_t>>>&
                  postcode) {
        if (ec)
        {
            BMCWEB_LOG_DEBUG("DBUS POST CODE PostCode response error");
            messages::internalError(asyncResp->res);
            return;
        }

        uint64_t endCount = entryCount;
        if (!postcode.empty())
        {
            endCount = entryCount + postcode.size();

            if ((skip < endCount) && ((top + skip) > entryCount))
            {
                uint64_t thisBootSkip = std::max(static_cast<uint64_t>(skip),
                                                 entryCount) -
                                        entryCount;
                uint64_t thisBootTop =
                    std::min(static_cast<uint64_t>(top + skip), endCount) -
                    entryCount;

                fillPostCodeEntry(asyncResp, postcode, bootIndex, 0,
                                  thisBootSkip, thisBootTop);
            }
            asyncResp->res.jsonValue["Members@odata.count"] = endCount;
        }

        // continue to previous bootIndex
        if (bootIndex < bootCount)
        {
            getPostCodeForBoot(asyncResp, static_cast<uint16_t>(bootIndex + 1),
                               bootCount, endCount, skip, top);
        }
        else
        {
            asyncResp->res.jsonValue["Members@odata.nextLink"] =
                "/redfish/v1/Systems/" PLATFORMSYSTEMID
                "/LogServices/PostCodes/Entries?$skip=" +
                std::to_string(skip + top);
        }
    },
        "xyz.openbmc_project.State.Boot.PostCode0",
        "/xyz/openbmc_project/State/Boot/PostCode0",
        "xyz.openbmc_project.State.Boot.PostCode", "GetPostCodesWithTimeStamp",
        bootIndex);
}

static void
    getCurrentBootNumber(const std::shared_ptr<bmcweb::AsyncResp>& asyncResp,
                         size_t skip, size_t top)
{
    uint64_t entryCount = 0;
    sdbusplus::asio::getProperty<uint16_t>(
        *crow::connections::systemBus,
        "xyz.openbmc_project.State.Boot.PostCode0",
        "/xyz/openbmc_project/State/Boot/PostCode0",
        "xyz.openbmc_project.State.Boot.PostCode", "CurrentBootCycleCount",
        [asyncResp, entryCount, skip, top](const boost::system::error_code& ec,
                                           const uint16_t bootCount) {
        if (ec)
        {
            BMCWEB_LOG_DEBUG("DBUS response error {}", ec);
            messages::internalError(asyncResp->res);
            return;
        }
        getPostCodeForBoot(asyncResp, 1, bootCount, entryCount, skip, top);
    });
}

inline void requestRoutesPostCodesEntryCollection(App& app)
{
    BMCWEB_ROUTE(app, "/redfish/v1/Systems/" PLATFORMSYSTEMID
                      "/LogServices/PostCodes/Entries/")
        .privileges(redfish::privileges::getLogEntryCollection)
        .methods(boost::beast::http::verb::get)(
            [&app](const crow::Request& req,
                   const std::shared_ptr<bmcweb::AsyncResp>& asyncResp) {
        query_param::QueryCapabilities capabilities = {
            .canDelegateTop = true,
            .canDelegateSkip = true,
        };
        query_param::Query delegatedQuery;
        if (!redfish::setUpRedfishRouteWithDelegation(
                app, req, asyncResp, delegatedQuery, capabilities))
        {
            return;
        }
        if constexpr (bmcwebEnableMultiHost)
        {
            // Option currently returns no systems.  TBD
            messages::resourceNotFound(asyncResp->res, "ComputerSystem",
                                       PLATFORMSYSTEMID);
            return;
        }
        asyncResp->res.jsonValue["@odata.type"] =
            "#LogEntryCollection.LogEntryCollection";
        asyncResp->res.jsonValue["@odata.id"] =
            "/redfish/v1/Systems/" PLATFORMSYSTEMID
            "/LogServices/PostCodes/Entries";
        asyncResp->res.jsonValue["Name"] = "BIOS POST Code Log Entries";
        asyncResp->res.jsonValue["Description"] =
            "Collection of POST Code Log Entries";
        asyncResp->res.jsonValue["Members"] = nlohmann::json::array();
        asyncResp->res.jsonValue["Members@odata.count"] = 0;

        size_t skip = delegatedQuery.skip.value_or(0);
        size_t top = delegatedQuery.top.value_or(query_param::Query::maxTop);
        getCurrentBootNumber(asyncResp, skip, top);
    });
}

inline void requestRoutesPostCodesEntryAdditionalData(App& app)
{
    BMCWEB_ROUTE(app, "/redfish/v1/Systems/" PLATFORMSYSTEMID
                      "/LogServices/PostCodes/Entries/<str>/attachment/")
        .privileges(redfish::privileges::getLogEntry)
        .methods(boost::beast::http::verb::get)(
            [&app](const crow::Request& req,
                   const std::shared_ptr<bmcweb::AsyncResp>& asyncResp,
                   const std::string& postCodeID) {
        if (!redfish::setUpRedfishRoute(app, req, asyncResp))
        {
            return;
        }
        if (!http_helpers::isContentTypeAllowed(
                req.getHeaderValue("Accept"),
                http_helpers::ContentType::OctetStream, true))
        {
            asyncResp->res.result(boost::beast::http::status::bad_request);
            return;
        }
        if constexpr (bmcwebEnableMultiHost)
        {
            // Option currently returns no systems.  TBD
            messages::resourceNotFound(asyncResp->res, "ComputerSystem",
                                       PLATFORMSYSTEMID);
            return;
        }

        uint64_t currentValue = 0;
        uint16_t index = 0;
        if (!parsePostCode(postCodeID, currentValue, index))
        {
            messages::resourceNotFound(asyncResp->res, "LogEntry", postCodeID);
            return;
        }

        crow::connections::systemBus->async_method_call(
            [asyncResp, postCodeID, currentValue](
                const boost::system::error_code& ec,
                const std::vector<std::tuple<uint64_t, std::vector<uint8_t>>>&
                    postcodes) {
            if (ec.value() == EBADR)
            {
                messages::resourceNotFound(asyncResp->res, "LogEntry",
                                           postCodeID);
                return;
            }
            if (ec)
            {
                BMCWEB_LOG_DEBUG("DBUS response error {}", ec);
                messages::internalError(asyncResp->res);
                return;
            }

            size_t value = static_cast<size_t>(currentValue) - 1;
            if (value == std::string::npos || postcodes.size() < currentValue)
            {
                BMCWEB_LOG_WARNING("Wrong currentValue value");
                messages::resourceNotFound(asyncResp->res, "LogEntry",
                                           postCodeID);
                return;
            }

            auto& [tID, c] = postcodes[value];
            if (c.empty())
            {
                BMCWEB_LOG_WARNING("No found post code data");
                messages::resourceNotFound(asyncResp->res, "LogEntry",
                                           postCodeID);
                return;
            }
            // NOLINTNEXTLINE(cppcoreguidelines-pro-type-reinterpret-cast)
            const char* d = reinterpret_cast<const char*>(c.data());
            std::string_view strData(d, c.size());

            asyncResp->res.addHeader("Content-Type",
                                     "application/octet-stream");
            asyncResp->res.addHeader(
                boost::beast::http::field::content_transfer_encoding, "Base64");
            asyncResp->res.write(crow::utility::base64encode(strData));
        },
            "xyz.openbmc_project.State.Boot.PostCode0",
            "/xyz/openbmc_project/State/Boot/PostCode0",
            "xyz.openbmc_project.State.Boot.PostCode", "GetPostCodes", index);
    });
}

inline void requestRoutesPostCodesEntry(App& app)
{
    BMCWEB_ROUTE(app, "/redfish/v1/Systems/" PLATFORMSYSTEMID
                      "/LogServices/PostCodes/Entries/<str>/")
        .privileges(redfish::privileges::getLogEntry)
        .methods(boost::beast::http::verb::get)(
            [&app](const crow::Request& req,
                   const std::shared_ptr<bmcweb::AsyncResp>& asyncResp,
                   const std::string& targetID) {
        if (!redfish::setUpRedfishRoute(app, req, asyncResp))
        {
            return;
        }
        if constexpr (bmcwebEnableMultiHost)
        {
            // Option currently returns no systems.  TBD
            messages::resourceNotFound(asyncResp->res, "ComputerSystem",
                                       PLATFORMSYSTEMID);
            return;
        }
        getPostCodeForEntry(asyncResp, targetID);
    });
}

inline void requestRoutesChassisLogServiceCollection(App& app)
{
    /**
     * Functions triggers appropriate requests on DBus
     */
    BMCWEB_ROUTE(app, "/redfish/v1/Chassis/<str>/LogServices/")
        .privileges(redfish::privileges::getLogServiceCollection)
        .methods(boost::beast::http::verb::get)(
            [&app](const crow::Request& req,
                   const std::shared_ptr<bmcweb::AsyncResp>& asyncResp,
                   const std::string& chassisId)

    {
        if (!redfish::setUpRedfishRoute(app, req, asyncResp))
        {
            return;
        }
        const std::array<const char*, 2> interfaces = {
            "xyz.openbmc_project.Inventory.Item.Board",
            "xyz.openbmc_project.Inventory.Item.Chassis"};

        crow::connections::systemBus->async_method_call(
            [asyncResp, chassisId(std::string(chassisId))](
                const boost::system::error_code ec,
                const crow::openbmc_mapper::GetSubTreeType& subtree) {
            if (ec)
            {
                messages::internalError(asyncResp->res);
                return;
            }
            // Iterate over all retrieved ObjectPaths.
            for (const std::pair<std::string,
                                 std::vector<std::pair<
                                     std::string, std::vector<std::string>>>>&
                     object : subtree)
            {
                const std::string& path = object.first;

                sdbusplus::message::object_path objPath(path);
                if (objPath.filename() != chassisId)
                {
                    continue;
                }
                // Collections don't include the static data added
                // by SubRoute because it has a duplicate entry for
                // members
                asyncResp->res.jsonValue["@odata.type"] =
                    "#LogServiceCollection.LogServiceCollection";
                asyncResp->res.jsonValue["@odata.id"] =
                    "/redfish/v1/Chassis/" + chassisId + "/LogServices";
                asyncResp->res.jsonValue["Name"] =
                    "System Log Services Collection";
                asyncResp->res.jsonValue["Description"] =
                    "Collection of LogServices for this Computer System";
                nlohmann::json& logServiceArray =
                    asyncResp->res.jsonValue["Members"];
                logServiceArray = nlohmann::json::array();
#ifdef BMCWEB_ENABLE_NVIDIA_OEM_LOGSERVICES
                if (chassisId.find("GPU") != std::string::npos ||
                    chassisId.find("NVSwitch") != std::string::npos)
                {
                    logServiceArray.push_back(
                        {{"@odata.id", "/redfish/v1/Chassis/" + chassisId +
                                           "/LogServices/XID"}});
                }
#endif // BMCWEB_ENABLE_NVIDIA_OEM_LOGSERVICES
                asyncResp->res.jsonValue["Members@odata.count"] =
                    logServiceArray.size();
                return;
            }
            // Couldn't find an object with that name.  return an
            // error
            messages::resourceNotFound(asyncResp->res,
                                       "#Chassis.v1_17_0.Chassis", chassisId);
        },
            "xyz.openbmc_project.ObjectMapper",
            "/xyz/openbmc_project/object_mapper",
            "xyz.openbmc_project.ObjectMapper", "GetSubTree",
            "/xyz/openbmc_project/inventory", 0, interfaces);
    });
}

#ifdef BMCWEB_ENABLE_NVIDIA_OEM_LOGSERVICES
inline void requestRoutesChassisXIDLogService(App& app)
{
    BMCWEB_ROUTE(app, "/redfish/v1/Chassis/<str>/LogServices/XID/")
        .privileges(redfish::privileges::getLogService)
        .methods(boost::beast::http::verb::get)(
            [](const crow::Request&,
               const std::shared_ptr<bmcweb::AsyncResp>& asyncResp,
               const std::string& chassisId) {
        const std::array<const char*, 2> interfaces = {
            "xyz.openbmc_project.Inventory.Item.Board",
            "xyz.openbmc_project.Inventory.Item.Chassis"};
        crow::connections::systemBus->async_method_call(
            [asyncResp, chassisId(std::string(chassisId))](
                const boost::system::error_code ec,
                const crow::openbmc_mapper::GetSubTreeType& subtree) {
            if (ec)
            {
                messages::internalError(asyncResp->res);
                return;
            }
            // Iterate over all retrieved ObjectPaths.
            for (const std::pair<std::string,
                                 std::vector<std::pair<
                                     std::string, std::vector<std::string>>>>&
                     object : subtree)
            {
                const std::string& path = object.first;
                const std::vector<
                    std::pair<std::string, std::vector<std::string>>>&
                    connectionNames = object.second;

                const std::string& connectionName = connectionNames[0].first;

                sdbusplus::message::object_path objPath(path);
                if (objPath.filename() != chassisId)
                {
                    continue;
                }
                asyncResp->res.jsonValue["@odata.id"] =
                    "/redfish/v1/Chassis/" + chassisId + "/LogServices/XID";
                asyncResp->res.jsonValue["@odata.type"] =
                    "#LogService.v1_1_0.LogService";
                asyncResp->res.jsonValue["Name"] = "XID Log Service";
                asyncResp->res.jsonValue["Description"] = "XID Log Service";
                asyncResp->res.jsonValue["Id"] = "XID";
                asyncResp->res.jsonValue["OverWritePolicy"] = "WrapsWhenFull";

                std::pair<std::string, std::string> redfishDateTimeOffset =
                    redfish::time_utils::getDateTimeOffsetNow();

                asyncResp->res.jsonValue["DateTime"] =
                    redfishDateTimeOffset.first;
                asyncResp->res.jsonValue["DateTimeLocalOffset"] =
                    redfishDateTimeOffset.second;

                const std::string inventoryItemInterface =
                    "xyz.openbmc_project.Inventory.Item";

                sdbusplus::asio::getProperty<std::string>(
                    *crow::connections::systemBus, connectionName, path,
                    inventoryItemInterface, "PrettyName",
                    [asyncResp, chassisId(std::string(chassisId))](
                        const boost::system::error_code ec,
                        const std::string& chassisName) {
                    if (ec)
                    {
                        BMCWEB_LOG_DEBUG("DBus response error for PrettyName");
                        messages::internalError(asyncResp->res);
                        return;
                    }
                    // Call Phosphor-logging GetStats method to get
                    // LatestEntryTimestamp and LatestEntryID
                    crow::connections::systemBus->async_method_call(
                        [asyncResp](
                            const boost::system::error_code ec,
                            const std::tuple<uint32_t, uint64_t>& reqData) {
                        if (ec)
                        {
                            BMCWEB_LOG_ERROR(
                                "Failed to get Data from xyz.openbmc_project.Logging GetStats: {}",
                                ec);
                            messages::internalError(asyncResp->res);
                            return;
                        }
                        auto lastTimeStamp = redfish::time_utils::getTimestamp(
                            std::get<1>(reqData));
                        asyncResp->res
                            .jsonValue["Oem"]["Nvidia"]["@odata.type"] =
                            "#NvidiaLogService.v1_0_0.NvidiaLogService";
                        asyncResp->res
                            .jsonValue["Oem"]["Nvidia"]["LatestEntryID"] =
                            std::to_string(std::get<0>(reqData));
                        asyncResp->res.jsonValue["Oem"]["Nvidia"]
                                                ["LatestEntryTimeStamp"] =
                            redfish::time_utils::getDateTimeStdtime(
                                lastTimeStamp);
                    },
                        "xyz.openbmc_project.Logging",
                        "/xyz/openbmc_project/logging",
                        "xyz.openbmc_project.Logging.Namespace", "GetStats",
                        chassisName + "_XID");
                });

                asyncResp->res.jsonValue["Entries"] = {
                    {"@odata.id", "/redfish/v1/Chassis/" + chassisId +
                                      "/LogServices/XID/Entries"}};
                return;
            }
            // Couldn't find an object with that name.  return an
            // error
            messages::resourceNotFound(asyncResp->res,
                                       "#Chassis.v1_17_0.Chassis", chassisId);
        },
            "xyz.openbmc_project.ObjectMapper",
            "/xyz/openbmc_project/object_mapper",
            "xyz.openbmc_project.ObjectMapper", "GetSubTree",
            "/xyz/openbmc_project/inventory", 0, interfaces);
    });
}

inline void requestRoutesChassisXIDLogEntryCollection(App& app)
{
    BMCWEB_ROUTE(app, "/redfish/v1/Chassis/<str>/LogServices/XID/Entries/")
        .privileges(redfish::privileges::getLogEntryCollection)
        .methods(boost::beast::http::verb::get)(
            [](const crow::Request&,
               const std::shared_ptr<bmcweb::AsyncResp>& asyncResp,
               const std::string& chassisId) {
        const std::array<const char*, 2> interfaces = {
            "xyz.openbmc_project.Inventory.Item.Board",
            "xyz.openbmc_project.Inventory.Item.Chassis"};

        crow::connections::systemBus->async_method_call(
            [asyncResp, chassisId(std::string(chassisId))](
                const boost::system::error_code ec,
                const crow::openbmc_mapper::GetSubTreeType& subtree) {
            if (ec)
            {
                messages::internalError(asyncResp->res);
                return;
            }
            // Iterate over all retrieved ObjectPaths.
            for (const std::pair<std::string,
                                 std::vector<std::pair<
                                     std::string, std::vector<std::string>>>>&
                     object : subtree)
            {
                const std::string& path = object.first;
                const std::vector<
                    std::pair<std::string, std::vector<std::string>>>&
                    connectionNames = object.second;

                sdbusplus::message::object_path objPath(path);
                if (objPath.filename() != chassisId)
                {
                    continue;
                }

                const std::string& connectionName = connectionNames[0].first;
                const std::vector<std::string>& interfaces2 =
                    connectionNames[0].second;

                const std::string inventoryItemInterface =
                    "xyz.openbmc_project.Inventory.Item";
                if (std::find(interfaces2.begin(), interfaces2.end(),
                              inventoryItemInterface) != interfaces2.end())
                {
                    sdbusplus::asio::getProperty<std::string>(
                        *crow::connections::systemBus, connectionName, path,
                        inventoryItemInterface, "PrettyName",
                        [asyncResp, chassisId(std::string(chassisId))](
                            const boost::system::error_code ec,
                            const std::string& chassisName) {
                        if (ec)
                        {
                            BMCWEB_LOG_DEBUG(
                                "DBus response error for PrettyName");
                            messages::internalError(asyncResp->res);
                            return;
                        }

                        BMCWEB_LOG_DEBUG("PrettyName: {}", chassisName);
                        // Collections don't include the static data
                        // added by SubRoute because it has a
                        // duplicate entry for members
                        asyncResp->res.jsonValue["@odata.type"] =
                            "#LogEntryCollection.LogEntryCollection";
                        asyncResp->res.jsonValue["@odata.id"] =
                            "/redfish/v1/Chassis/" + chassisId +
                            "/LogServices/XID/Entries";
                        asyncResp->res.jsonValue["Name"] = "XID Log Entries";
                        asyncResp->res.jsonValue["Description"] =
                            "Collection of XID Log Entries";
                        asyncResp->res.jsonValue["Members@odata.count"] = 0;

                        BMCWEB_LOG_DEBUG("Namespace: {}_XID", chassisName);

                        // DBus implementation of EventLog/Entries
                        // Make call to Logging Service to find all
                        // log entry objects
                        crow::connections::systemBus->async_method_call(
                            [asyncResp, chassisId(std::string(chassisId))](
                                const boost::system::error_code ec,
                                const GetManagedObjectsType& resp) {
                            if (ec)
                            {
                                // TODO Handle for
                                // specific error code
                                BMCWEB_LOG_ERROR(
                                    "getLogEntriesIfaceData resp_handler got error {}",
                                    ec.message());
                                messages::internalError(asyncResp->res);
                                return;
                            }

                            const uint32_t* id = nullptr;
                            std::time_t timestamp{};
                            std::time_t updateTimestamp{};
                            const std::string* severity = nullptr;
                            const std::string* eventId = nullptr;
                            const std::string* message = nullptr;
                            const std::string* filePath = nullptr;
                            bool resolved = false;
                            const std::string* resolution = nullptr;
                            const std::vector<std::string>* additionalDataRaw =
                                nullptr;

                            nlohmann::json& entriesArray =
                                asyncResp->res.jsonValue["Members"];
                            entriesArray = nlohmann::json::array();

                            for (auto& objectPath : resp)
                            {
                                nlohmann::json thisEntry =
                                    nlohmann::json::object();

                                for (auto& interfaceMap : objectPath.second)
                                {
                                    if (interfaceMap.first ==
                                        "xyz.openbmc_project.Logging.Entry")
                                    {
                                        nlohmann::json thisEntry =
                                            nlohmann::json::object();

                                        for (auto& propertyMap :
                                             interfaceMap.second)
                                        {
                                            if (propertyMap.first == "Id")
                                            {
                                                id = std::get_if<uint32_t>(
                                                    &propertyMap.second);
                                            }
                                            else if (propertyMap.first ==
                                                     "Timestamp")
                                            {
                                                const uint64_t*
                                                    millisTimeStamp =
                                                        std::get_if<uint64_t>(
                                                            &propertyMap
                                                                 .second);
                                                if (millisTimeStamp != nullptr)
                                                {
                                                    timestamp = redfish::
                                                        time_utils::getTimestamp(
                                                            *millisTimeStamp);
                                                }
                                            }
                                            else if (propertyMap.first ==
                                                     "UpdateTimestamp")
                                            {
                                                const uint64_t*
                                                    millisTimeStamp =
                                                        std::get_if<uint64_t>(
                                                            &propertyMap
                                                                 .second);
                                                if (millisTimeStamp != nullptr)
                                                {
                                                    updateTimestamp = redfish::
                                                        time_utils::getTimestamp(
                                                            *millisTimeStamp);
                                                }
                                            }
                                            else if (propertyMap.first ==
                                                     "Severity")
                                            {
                                                severity =
                                                    std::get_if<std::string>(
                                                        &propertyMap.second);
                                            }
                                            else if (propertyMap.first ==
                                                     "Message")
                                            {
                                                message =
                                                    std::get_if<std::string>(
                                                        &propertyMap.second);
                                            }
                                            else if (propertyMap.first ==
                                                     "Resolved")
                                            {
                                                const bool* resolveptr =
                                                    std::get_if<bool>(
                                                        &propertyMap.second);
                                                if (resolveptr == nullptr)
                                                {
                                                    messages::internalError(
                                                        asyncResp->res);
                                                    return;
                                                }
                                                resolved = *resolveptr;
                                            }
                                            else if (propertyMap.first ==
                                                     "Resolution")
                                            {
                                                resolution =
                                                    std::get_if<std::string>(
                                                        &propertyMap.second);
                                            }
                                            else if (propertyMap.first ==
                                                     "AdditionalData")
                                            {
                                                additionalDataRaw = std::get_if<
                                                    std::vector<std::string>>(
                                                    &propertyMap.second);
                                            }
                                            else if (propertyMap.first ==
                                                     "Path")
                                            {
                                                filePath =
                                                    std::get_if<std::string>(
                                                        &propertyMap.second);
                                            }
                                            else if (propertyMap.first ==
                                                     "EventId")
                                            {
                                                eventId =
                                                    std::get_if<std::string>(
                                                        &propertyMap.second);
                                            }
                                        }
                                        if (id == nullptr ||
                                            message == nullptr ||
                                            severity == nullptr)
                                        {
                                            messages::internalError(
                                                asyncResp->res);
                                            return;
                                        }

                                        // Determine if
                                        // it's a
                                        // message
                                        // registry
                                        // format or
                                        // not.
                                        bool isMessageRegistry = false;
                                        std::string messageId;
                                        std::string messageArgs;
                                        std::string originOfCondition;
                                        std::string deviceName;
                                        if (additionalDataRaw != nullptr)
                                        {
                                            AdditionalData additional(
                                                *additionalDataRaw);
                                            if (additional.count(
                                                    "REDFISH_MESSAGE_ID") > 0)
                                            {
                                                isMessageRegistry = true;
                                                messageId = additional
                                                    ["REDFISH_MESSAGE_ID"];
                                                BMCWEB_LOG_DEBUG(
                                                    "MessageId: [{}]",
                                                    messageId);

                                                if (additional.count(
                                                        "REDFISH_MESSAGE_ARGS") >
                                                    0)
                                                {
                                                    messageArgs = additional
                                                        ["REDFISH_MESSAGE_ARGS"];
                                                }
                                            }
                                            if (additional.count(
                                                    "REDFISH_ORIGIN_OF_CONDITION") >
                                                0)
                                            {
                                                originOfCondition = additional
                                                    ["REDFISH_ORIGIN_OF_CONDITION"];
                                            }
                                            if (additional.count(
                                                    "DEVICE_NAME") > 0)
                                            {
                                                deviceName =
                                                    additional["DEVICE_NAME"];
                                            }
                                        }
                                        if (isMessageRegistry)
                                        {
                                            message_registries::
                                                generateMessageRegistry(
                                                    thisEntry,
                                                    "/redfish/v1/Systems/" PLATFORMSYSTEMID
                                                    "/LogServices/"
                                                    "EventLog/Entries/",
                                                    "v1_13_0",
                                                    std::to_string(*id),
                                                    "System Event Log Entry",
                                                    redfish::time_utils::
                                                        getDateTimeStdtime(
                                                            timestamp),
                                                    messageId, messageArgs,
                                                    *resolution, resolved,
                                                    (eventId == nullptr)
                                                        ? ""
                                                        : *eventId,
                                                    deviceName, *severity);

#ifndef BMCWEB_DISABLE_HEALTH_ROLLUP
                                            origin_utils::
                                                convertDbusObjectToOriginOfCondition(
                                                    originOfCondition,
                                                    std::to_string(*id),
                                                    asyncResp, thisEntry,
                                                    deviceName);
                                        }
#endif // BMCWEB_DISABLE_HEALTH_ROLLUP

                                        // generateMessageRegistry
                                        // will not
                                        // create the
                                        // entry if the
                                        // messageId
                                        // can't be
                                        // found in
                                        // message
                                        // registries.
                                        // So check the
                                        // entry 'Id'
                                        // anyway to
                                        // cover that
                                        // case.
                                        if (thisEntry["Id"].size() == 0)
                                        {
                                            thisEntry["@odata.type"] =
                                                "#LogEntry.v1_13_0.LogEntry";
                                            thisEntry["@odata.id"] =
                                                "/redfish/v1/Systems/" PLATFORMSYSTEMID
                                                "/LogServices/"
                                                "EventLog/"
                                                "Entries/" +
                                                std::to_string(*id);
                                            thisEntry["Name"] =
                                                "System Event Log Entry";
                                            thisEntry["Id"] =
                                                std::to_string(*id);
                                            thisEntry["Message"] = *message;
                                            thisEntry["Resolved"] = resolved;
                                            thisEntry["EntryType"] = "Event";
                                            thisEntry["Severity"] =
                                                translateSeverityDbusToRedfish(
                                                    *severity);
                                            thisEntry["Created"] = redfish::
                                                time_utils::getDateTimeStdtime(
                                                    timestamp);
                                            thisEntry["Modified"] = redfish::
                                                time_utils::getDateTimeStdtime(
                                                    updateTimestamp);
                                        }
#ifdef BMCWEB_ENABLE_NVIDIA_OEM_PROPERTIES
                                        nlohmann::json oem = {
                                            {"Oem",
                                             {{"Nvidia",
                                               {{"@odata.type",
                                                 "#NvidiaLogEntry.v1_1_0.NvidiaLogEntry"},
                                                {"Device", deviceName},
                                                {"ErrorId",
                                                 (eventId == nullptr)
                                                     ? ""
                                                     : *eventId}}}}}};
                                        thisEntry.update(oem);
#endif // BMCWEB_ENABLE_NVIDIA_OEM_PROPERTIES
                                        if (filePath != nullptr)
                                        {
                                            thisEntry["AdditionalDataURI"] =
                                                getLogEntryAdditionalDataURI(
                                                    std::to_string(*id));
                                        }
                                        entriesArray.push_back(thisEntry);
                                        asyncResp->res
                                            .jsonValue["Members@odata.count"] =
                                            entriesArray.size();
                                    }
                                }
                            }
                            std::sort(entriesArray.begin(), entriesArray.end(),
                                      [](const nlohmann::json& left,
                                         const nlohmann::json& right) {
                                return (left["Id"] <= right["Id"]);
                            });
                        },
                            "xyz.openbmc_project.Logging",
                            "/xyz/openbmc_project/logging",
                            "xyz.openbmc_project.Logging.Namespace", "GetAll",
                            chassisName + "_XID",
                            "xyz.openbmc_project.Logging.Namespace.ResolvedFilterType.Both");
                        return;
                    });
                    return;
                }
            }
            messages::resourceNotFound(asyncResp->res,
                                       "#Chassis.v1_15_0.Chassis", chassisId);
        },
            "xyz.openbmc_project.ObjectMapper",
            "/xyz/openbmc_project/object_mapper",
            "xyz.openbmc_project.ObjectMapper", "GetSubTree",
            "/xyz/openbmc_project/inventory", 0, interfaces);
    });
}
#endif // BMCWEB_ENABLE_NVIDIA_OEM_LOGSERVICES

// vector containing debug token-related functionalities'
// (GetDebugTokenRequest, GetDebugTokenStatus) output data
static std::vector<std::tuple<std::string, std::string>> debugTokenData;
static constexpr const uint32_t debugTokenTaskTimeoutSec{60};

inline void requestRoutesDebugToken(App& app)
{
    BMCWEB_ROUTE(app, "/redfish/v1/Systems/" PLATFORMSYSTEMID
                      "/LogServices/DebugTokenService")
        .privileges(redfish::privileges::getLogEntry)
        .methods(boost::beast::http::verb::get)(
            [&app](const crow::Request& req,
                   const std::shared_ptr<bmcweb::AsyncResp>& asyncResp) {
        if (!redfish::setUpRedfishRoute(app, req, asyncResp))
        {
            return;
        }
        asyncResp->res.jsonValue["@odata.id"] =
            "/redfish/v1/Systems/" PLATFORMSYSTEMID
            "/LogServices/DebugTokenService";
        asyncResp->res.jsonValue["@odata.type"] =
            "#LogService.v1_2_0.LogService";
        asyncResp->res.jsonValue["Name"] = "Debug Token Service";
        asyncResp->res.jsonValue["Description"] = "Debug Token Service";
        asyncResp->res.jsonValue["Id"] = "DebugTokenService";

        std::pair<std::string, std::string> redfishDateTimeOffset =
            redfish::time_utils::getDateTimeOffsetNow();
        asyncResp->res.jsonValue["DateTime"] = redfishDateTimeOffset.first;
        asyncResp->res.jsonValue["DateTimeLocalOffset"] =
            redfishDateTimeOffset.second;
        asyncResp->res.jsonValue["Entries"] = {
            {"@odata.id", "/redfish/v1/Systems/" PLATFORMSYSTEMID
                "/LogServices/DebugTokenService/Entries"}};
        asyncResp->res.jsonValue["Actions"] = {
            {"#LogService.CollectDiagnosticData",
             {{"target",
               "/redfish/v1/Systems/" PLATFORMSYSTEMID
               "/LogServices/DebugTokenService/LogService.CollectDiagnosticData"}}}};
    });
}

inline void requestRoutesDebugTokenServiceEntryCollection(App& app)
{
    BMCWEB_ROUTE(app, "/redfish/v1/Systems/" PLATFORMSYSTEMID
                      "/LogServices/DebugTokenService/Entries/")
        .privileges(redfish::privileges::getLogEntryCollection)
        .methods(boost::beast::http::verb::get)(
            [&app](const crow::Request& req,
               const std::shared_ptr<bmcweb::AsyncResp>& asyncResp) {
                if (!redfish::setUpRedfishRoute(app, req, asyncResp))
                {
                    return;
                }
                asyncResp->res.jsonValue["@odata.type"] =
                    "#LogEntryCollection.LogEntryCollection";
                asyncResp->res.jsonValue["@odata.id"] =
                    "/redfish/v1/Systems/" PLATFORMSYSTEMID
                    "/LogServices/DebugTokenService/Entries";
                asyncResp->res.jsonValue["Name"] = "Debug Token Service Entries";
                asyncResp->res.jsonValue["Description"] =
                    "Collection of Debug Token Service Entries";
                asyncResp->res.jsonValue["Members@odata.count"] = debugTokenData.size();

                nlohmann::json& entriesArray = asyncResp->res.jsonValue["Members"];
                entriesArray = nlohmann::json::array();
                auto entryID = 0;
                for (auto& objects : debugTokenData)
                {
                    nlohmann::json::object_t thisEntry;

                    thisEntry["@odata.type"] = "#LogEntry.v1_15_0.LogEntry";
                    thisEntry["@odata.id"] =
                            "/redfish/v1/Systems/" PLATFORMSYSTEMID
                            "/LogServices/DebugTokenService/Entries/" +
                            std::to_string(entryID);
                    thisEntry["Id"] = std::to_string(entryID);
                    thisEntry["EntryType"] = "Oem";
                    thisEntry["Name"] = "Debug Token Entry";
                    thisEntry["DiagnosticDataType"] = "OEM";
                    thisEntry["OEMDiagnosticDataType"] = std::get<0>(objects);
                    thisEntry["AdditionalDataSizeBytes"] = std::get<1>(objects).length();
                    thisEntry["AdditionalDataURI"] =
                            "/redfish/v1/Systems/" PLATFORMSYSTEMID
                            "/LogServices/DebugTokenService/Entries/" +
                            std::to_string(entryID) + "/attachment";
                    entriesArray.push_back(std::move(thisEntry));
                    entryID++;
                }
            });
}

inline void requestRoutesDebugTokenServiceEntry(App& app)
{
    BMCWEB_ROUTE(app, "/redfish/v1/Systems/" PLATFORMSYSTEMID
                      "/LogServices/DebugTokenService/Entries/<str>/")
        .privileges(redfish::privileges::getLogEntry)
        .methods(boost::beast::http::verb::get)(
            [&app](const crow::Request& req,
                   const std::shared_ptr<bmcweb::AsyncResp>& asyncResp,
                   const std::string& idstr) {
                    if (!redfish::setUpRedfishRoute(app, req, asyncResp))
                    {
                        return;
                    }
                    std::string_view accept = req.getHeaderValue("Accept");
                    if (!accept.empty() &&
                        !http_helpers::isContentTypeAllowed(
                        req.getHeaderValue("Accept"),
                        http_helpers::ContentType::OctetStream, true))
                    {
                        asyncResp->res.result(boost::beast::http::status::bad_request);
                        return;
                    }

                    uint32_t id = static_cast<uint32_t>(stoi(idstr));
                    auto dataCount = debugTokenData.size();
                    if (dataCount == 0 || id > dataCount - 1)
                    {
                        messages::resourceMissingAtURI(
                            asyncResp->res,
                            boost::urls::format(
                            "/redfish/v1/Systems/{}/LogServices/DebugTokenService/Entries/{}",
                            PLATFORMSYSTEMID, std::to_string(id)));
                            asyncResp->res.result(
                            boost::beast::http::status::not_found);
                        return;
                    }
                    asyncResp->res.jsonValue["@odata.type"] =
                        "#LogEntry.v1_15_0.LogEntry";
                    asyncResp->res.jsonValue["@odata.id"] =
                        "/redfish/v1/Systems/" PLATFORMSYSTEMID
                        "/LogServices/DebugTokenService/Entries/" +
                        std::to_string(id);
                    asyncResp->res.jsonValue["Id"] = std::to_string(id);
                    asyncResp->res.jsonValue["EntryType"] = "Oem";
                    asyncResp->res.jsonValue["Name"] = "Debug Token Entry";
                    asyncResp->res.jsonValue["DiagnosticDataType"] = "OEM";
                    asyncResp->res.jsonValue["OEMDiagnosticDataType"] =
                        std::get<0>(debugTokenData.at(id));
                    asyncResp->res.jsonValue["AdditionalDataSizeBytes"] =
                        std::get<1>(debugTokenData.at(id)).length();
                    asyncResp->res.jsonValue["AdditionalDataURI"] =
                        "/redfish/v1/Systems/" PLATFORMSYSTEMID
                        "/LogServices/DebugTokenService/Entries/" +
                        std::to_string(id) + "/attachment";
                });
}

inline void requestRoutesDebugTokenServiceDiagnosticDataCollect(App& app)
{
<<<<<<< HEAD
    BMCWEB_ROUTE(
        app, "/redfish/v1/Systems/" PLATFORMSYSTEMID
             "/LogServices/DebugTokenService/LogService.CollectDiagnosticData")
        .privileges(redfish::privileges::getLogEntry)
=======
    BMCWEB_ROUTE(app, "/redfish/v1/Systems/" PLATFORMSYSTEMID
                      "/LogServices/DebugTokenService/LogService.CollectDiagnosticData")
        .privileges(redfish::privileges::postLogService)
>>>>>>> 507f598a
        .methods(boost::beast::http::verb::post)(
            [&app](const crow::Request& req,
                   const std::shared_ptr<bmcweb::AsyncResp>& asyncResp) {
        if (!redfish::setUpRedfishRoute(app, req, asyncResp))
        {
            return;
        }
        std::string diagnosticDataType;
        std::string oemDiagnosticDataType;
        if (!redfish::json_util::readJsonAction(
                req, asyncResp->res, "DiagnosticDataType", diagnosticDataType,
                "OEMDiagnosticDataType", oemDiagnosticDataType))
        {
            return;
        }
        if (diagnosticDataType != "OEM")
        {
            BMCWEB_LOG_ERROR("Only OEM DiagnosticDataType supported "
                             "for DebugTokenService");
            messages::actionParameterValueFormatError(
                asyncResp->res, diagnosticDataType, "DiagnosticDataType",
                "CollectDiagnosticData");
            return;
        }

        int index = 0;
        std::string matchString;
        if (oemDiagnosticDataType == "DebugTokenStatus")
        {
            matchString = "0";
        }
        else
        {
            index = redfish::debug_token::getMeasurementIndex(
                oemDiagnosticDataType);
            if (index < 0)
            {
                BMCWEB_LOG_ERROR("Unsupported OEMDiagnosticDataType: {}",
                                 oemDiagnosticDataType);
                messages::actionParameterValueFormatError(
                    asyncResp->res, oemDiagnosticDataType,
                    "OEMDiagnosticDataType", "CollectDiagnosticData");
                return;
            }
            matchString =
                "type='signal',interface='org.freedesktop.DBus.Properties',"
                "member='PropertiesChanged',"
                "path_namespace='/xyz/openbmc_project/SPDM'";
        }

        static std::unique_ptr<debug_token::OperationHandler> op;
        if (op)
        {
            messages::serviceTemporarilyUnavailable(asyncResp->res, "20");
            return;
        }

        std::shared_ptr<task::TaskData> task = task::TaskData::createTask(
            [](boost::system::error_code ec, sdbusplus::message_t& msg,
               const std::shared_ptr<task::TaskData>& taskData) {
            bool completed = true;
            if (ec)
            {
                BMCWEB_LOG_ERROR("Debug token operation task error: {}",
                                 ec.message());
                if (ec != boost::asio::error::operation_aborted)
                {
                    taskData->messages.emplace_back(
                        messages::resourceErrorsDetectedFormatError(
                            "Debug token task", ec.message()));
                }
                op.reset();
            }
            else if (op)
            {
                completed = op->update(msg);
                taskData->extendTimer(std::chrono::seconds(20));
            }
            return completed ? task::completed : !task::completed;
        },
            matchString);

        auto resultHandler =
            [oemDiagnosticDataType,
             task](const std::shared_ptr<
                   std::vector<debug_token::DebugTokenEndpoint>>& endpoints) {
            std::string result;
            int totalEpCount = 0;
            int validEpCount = 0;
            if (op && endpoints)
            {
                op->getResult(result);
                totalEpCount = static_cast<int>(endpoints->size());
                for (const auto& ep : *endpoints)
                {
                    const auto& state = std::get<3>(ep);
                    if (oemDiagnosticDataType == "DebugTokenStatus")
                    {
                        if (state == debug_token::EndpointState::StatusAcquired)
                        {
                            ++validEpCount;
                        }
                    }
                    else
                    {
                        if (state ==
                                debug_token::EndpointState::RequestAcquired ||
                            state == debug_token::EndpointState::TokenInstalled)
                        {
                            ++validEpCount;
                        }
                    }
                    const auto& mctpEp = std::get<0>(ep);
                    const auto spdmObject = mctpEp.getSpdmObject();
                    const auto deviceName =
                        sdbusplus::message::object_path(spdmObject).filename();
                    std::string stateDesc;
                    switch (state)
                    {
                        case debug_token::EndpointState::StatusAcquired:
                            task->messages.emplace_back(
                                messages::debugTokenStatusSuccess(deviceName));
                            break;
                        case debug_token::EndpointState::TokenInstalled:
                            stateDesc = "Debug token already installed";
                            task->messages.emplace_back(
                                messages::resourceErrorsDetectedFormatError(
                                    deviceName, stateDesc));
                            break;
                        case debug_token::EndpointState::RequestAcquired:
                            task->messages.emplace_back(
                                messages::debugTokenRequestSuccess(deviceName));
                            break;
                        case debug_token::EndpointState::Error:
                            stateDesc = "Error";
                            task->messages.emplace_back(
                                messages::resourceErrorsDetectedFormatError(
                                    deviceName, stateDesc));
                            break;
                        default:
                            stateDesc = "Invalid state";
                            task->messages.emplace_back(
                                messages::resourceErrorsDetectedFormatError(
                                    spdmObject, stateDesc));
                            break;
                    }
                }
            }
            if (result.size() != 0)
            {
                debugTokenData.emplace_back(make_tuple(oemDiagnosticDataType, result));
                std::string path = "/redfish/v1/Systems/" PLATFORMSYSTEMID
                                   "/LogServices/DebugTokenService/"
                                   "Entries/" +
                                   std::to_string(debugTokenData.size() - 1) +
                                   "/attachment";
                std::string location = "Location: " + path;
                task->payload->httpHeaders.emplace_back(std::move(location));
            }
            if (validEpCount == 0 || totalEpCount == 0)
            {
                task->state = "Stopping";
                task->messages.emplace_back(
                    messages::taskAborted(std::to_string(task->index)));
            }
            else
            {
                if (validEpCount == totalEpCount)
                {
                    task->state = "Completed";
                    task->messages.emplace_back(
                        messages::taskCompletedOK(std::to_string(task->index)));
                }
                else
                {
                    task->state = "Exception";
                    task->messages.emplace_back(messages::taskCompletedWarning(
                        std::to_string(task->index)));
                }
                task->percentComplete = 100 * validEpCount / totalEpCount;
            }
            task->timer.cancel();
            task->finishTask();
            task->sendTaskEvent(task->state, task->index);
            boost::asio::post(crow::connections::systemBus->get_io_context(),
                              [task] {
                task->match.reset();
                op.reset();
            });
        };
        auto errorHandler = [task](bool critical, const std::string& desc,
                                   const std::string& error) {
            task->messages.emplace_back(
                messages::resourceErrorsDetectedFormatError(desc, error));
            if (critical)
            {
                task->state = "Stopping";
                task->messages.emplace_back(
                    messages::taskAborted(std::to_string(task->index)));
                task->timer.cancel();
                task->finishTask();
                task->sendTaskEvent(task->state, task->index);
                boost::asio::post(
                    crow::connections::systemBus->get_io_context(), [task] {
                    task->match.reset();
                    op.reset();
                });
            }
        };

        if (oemDiagnosticDataType == "DebugTokenStatus")
        {
            op = std::make_unique<debug_token::StatusQueryHandler>(
                resultHandler, errorHandler);
        }
        else
        {
            op = std::make_unique<debug_token::RequestHandler>(
                resultHandler, errorHandler, index);
        }
        task->payload.emplace(req);
        task->populateResp(asyncResp->res);
        task->startTimer(std::chrono::seconds(debugTokenTaskTimeoutSec));
    });
}

inline void requestRoutesDebugTokenServiceDiagnosticDataEntryDownload(App& app)
{
    BMCWEB_ROUTE(app, "/redfish/v1/Systems/" PLATFORMSYSTEMID
                      "/LogServices/DebugTokenService"
                      "/Entries/<str>/attachment")
        .privileges(redfish::privileges::getLogEntry)
        .methods(boost::beast::http::verb::get)(
            [&app](const crow::Request& req,
                   const std::shared_ptr<bmcweb::AsyncResp>& asyncResp,
                   const std::string& idstr) {
        if (!redfish::setUpRedfishRoute(app, req, asyncResp))
        {
            return;
        }
        std::string_view accept = req.getHeaderValue("Accept");
        if (!accept.empty() &&
            !http_helpers::isContentTypeAllowed(
                req.getHeaderValue("Accept"),
                http_helpers::ContentType::OctetStream, true))
        {
            asyncResp->res.result(boost::beast::http::status::bad_request);
            return;
        }

        uint32_t id = static_cast<uint32_t>(stoi(idstr));

        auto dataCount = debugTokenData.size();
        if (dataCount == 0 || id > dataCount - 1)
        {
            messages::resourceMissingAtURI(
                asyncResp->res,
                boost::urls::format(
                    "/redfish/v1/Systems/{}/LogServices/DebugTokenService/Entries/{}/attachment",
                    PLATFORMSYSTEMID, std::to_string(id)));
            asyncResp->res.result(boost::beast::http::status::not_found);
            return;
        }

        asyncResp->res.addHeader("Content-Type", "application/octet-stream");
        asyncResp->res.addHeader("Content-Transfer-Encoding", "Binary");
<<<<<<< HEAD
        std::string data = debugTokenData[id];
        asyncResp->res.write(std::move(data));
=======
        asyncResp->res.body() = std::get<1>(debugTokenData[id]);
>>>>>>> 507f598a
    });
}

} // namespace redfish<|MERGE_RESOLUTION|>--- conflicted
+++ resolved
@@ -5317,19 +5317,11 @@
             return;
         }
 
-<<<<<<< HEAD
-        std::vector<std::pair<std::string, std::string>> createDumpParamVec;
-
-        createDumpParamVec.emplace_back(
-            std::make_pair("DiagnosticType", "FDR"));
-        createDumpParamVec.emplace_back(std::make_pair("Action", "Clean"));
-=======
-                    std::vector<std::pair<std::string,
-                        std::variant<std::string, uint64_t>>> createDumpParamVec;
-
-                    createDumpParamVec.emplace_back("DiagnosticType", "FDR");
-                    createDumpParamVec.emplace_back("Action", "Clean");
->>>>>>> 507f598a
+        std::vector<std::pair<std::string, std::variant<std::string, uint64_t>>>
+            createDumpParamVec;
+
+        createDumpParamVec.emplace_back("DiagnosticType", "FDR");
+        createDumpParamVec.emplace_back("Action", "Clean");
 
         crow::connections::systemBus->async_method_call(
             [asyncResp](
@@ -7464,16 +7456,10 @@
 
 inline void requestRoutesDebugTokenServiceDiagnosticDataCollect(App& app)
 {
-<<<<<<< HEAD
     BMCWEB_ROUTE(
         app, "/redfish/v1/Systems/" PLATFORMSYSTEMID
              "/LogServices/DebugTokenService/LogService.CollectDiagnosticData")
-        .privileges(redfish::privileges::getLogEntry)
-=======
-    BMCWEB_ROUTE(app, "/redfish/v1/Systems/" PLATFORMSYSTEMID
-                      "/LogServices/DebugTokenService/LogService.CollectDiagnosticData")
         .privileges(redfish::privileges::postLogService)
->>>>>>> 507f598a
         .methods(boost::beast::http::verb::post)(
             [&app](const crow::Request& req,
                    const std::shared_ptr<bmcweb::AsyncResp>& asyncResp) {
@@ -7740,12 +7726,8 @@
 
         asyncResp->res.addHeader("Content-Type", "application/octet-stream");
         asyncResp->res.addHeader("Content-Transfer-Encoding", "Binary");
-<<<<<<< HEAD
-        std::string data = debugTokenData[id];
+        std::string data = std::get<1>(debugTokenData[id]);
         asyncResp->res.write(std::move(data));
-=======
-        asyncResp->res.body() = std::get<1>(debugTokenData[id]);
->>>>>>> 507f598a
     });
 }
 
