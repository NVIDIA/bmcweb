/*
// Copyright (c) 2018 Intel Corporation
//
// Licensed under the Apache License, Version 2.0 (the "License");
// you may not use this file except in compliance with the License.
// You may obtain a copy of the License at
//
//      http://www.apache.org/licenses/LICENSE-2.0
//
// Unless required by applicable law or agreed to in writing, software
// distributed under the License is distributed on an "AS IS" BASIS,
// WITHOUT WARRANTIES OR CONDITIONS OF ANY KIND, either express or implied.
// See the License for the specific language governing permissions and
// limitations under the License.
*/
#pragma once

#include "app.hpp"
#include "dbus_utility.hpp"
#include "debug_token.hpp"
#include "error_messages.hpp"
#include "generated/enums/log_entry.hpp"
#include "gzfile.hpp"
#include "http_utility.hpp"
#include "human_sort.hpp"
#include "nvidia_messages.hpp"
#include "query.hpp"
#include "registries.hpp"
#include "registries/base_message_registry.hpp"
#include "registries/openbmc_message_registry.hpp"
#include "registries/privilege_registry.hpp"
#include "task.hpp"
#include "task_messages.hpp"
#include "utils/dbus_utils.hpp"
#include "utils/json_utils.hpp"
#include "utils/time_utils.hpp"

#include <systemd/sd-id128.h>
#include <systemd/sd-journal.h>
#include <tinyxml2.h>
#include <unistd.h>

#include <boost/algorithm/string/case_conv.hpp>
#include <boost/algorithm/string/classification.hpp>
#include <boost/algorithm/string/replace.hpp>
#include <boost/algorithm/string/split.hpp>
#include <boost/asio.hpp>
#include <boost/beast/http.hpp>
#include <boost/beast/http/verb.hpp>
#include <boost/container/flat_map.hpp>
#include <boost/process.hpp>
#include <boost/process/async.hpp>
#include <boost/process/child.hpp>
#include <boost/system/linux_error.hpp>
#include <boost/url/format.hpp>
#include <dbus_utility.hpp>
#include <error_messages.hpp>
#include <openbmc_dbus_rest.hpp>
#include <query.hpp>
#include <registries/privilege_registry.hpp>
#include <sdbusplus/asio/connection.hpp>
#include <sdbusplus/asio/property.hpp>
#include <sdbusplus/exception.hpp>
#include <sdbusplus/message.hpp>
#include <sdbusplus/message/native_types.hpp>
#include <sdbusplus/unpack_properties.hpp>
#include <utils/dbus_log_utils.hpp>
#include <utils/dbus_utils.hpp>
#include <utils/log_services_util.hpp>
#include <utils/origin_utils.hpp>
#include <utils/time_utils.hpp>

#include <array>
#include <charconv>
#include <chrono>
#include <cstddef>
#include <filesystem>
#include <iterator>
#include <optional>
#include <ranges>
#include <span>
#include <string>
#include <string_view>
#include <variant>
#include <vector>

namespace redfish
{

constexpr const char* crashdumpObject = "com.intel.crashdump";
constexpr const char* crashdumpPath = "/com/intel/crashdump";
constexpr const char* crashdumpInterface = "com.intel.crashdump";
constexpr const char* deleteAllInterface =
    "xyz.openbmc_project.Collection.DeleteAll";
constexpr const char* crashdumpOnDemandInterface =
    "com.intel.crashdump.OnDemand";
constexpr const char* crashdumpTelemetryInterface =
    "com.intel.crashdump.Telemetry";
constexpr const char* logEntryVersion = "#LogEntry.v1_13_0.LogEntry";

enum class DumpCreationProgress
{
    DUMP_CREATE_SUCCESS,
    DUMP_CREATE_FAILED,
    DUMP_CREATE_INPROGRESS
};

namespace message_registries
{

static void generateMessageRegistry(
    nlohmann::json& logEntry,
    const std::string& odataId, /* e.g. /redfish/v1/Systems/system/LogServices/"
                                  "EventLog/Entries/ */
    const std::string& odataTypeVer /* e.g. v1_13_0 */, const std::string& id,
    const std::string& name, const std::string& timestamp,
    const std::string& messageId, const std::string& messageArgs,
    const std::string& resolution, const bool& resolved,
    const std::string& eventId, const std::string& deviceName,
    const std::string& severity = "")
{
    BMCWEB_LOG_DEBUG(
        "Generating MessageRegitry for [{}] For Device {} For EventId {} ",
        messageId, deviceName, eventId);
    const registries::Message* msg = registries::getMessage(messageId);

    if (msg == nullptr)
    {
        BMCWEB_LOG_ERROR("Failed to lookup the message for MessageId[{}]",
                         messageId);
        return;
    }

    // Severity & Resolution can be overwritten by caller. Using the one defined
    // in the message registries by default.
    std::string sev;
    if (severity.size() == 0)
    {
        sev = msg->messageSeverity;
    }
    else
    {
        sev = translateSeverityDbusToRedfish(severity);
    }

    std::string res(resolution);
    if (res.size() == 0)
    {
        res = msg->resolution;
    }

    // Convert messageArgs string for its json format used later.
    std::vector<std::string> fields;
    fields.reserve(msg->numberOfArgs);
    boost::split(fields, messageArgs, boost::is_any_of(","));

    // Trim leading and tailing whitespace of each arg.
    for (auto& f : fields)
    {
        boost::trim(f);
    }
    std::span<std::string> msgArgs;
    msgArgs = {&fields[0], fields.size()};

    std::string message = msg->message;
    int i = 0;
    for (auto& arg : msgArgs)
    {
        // Substituion
        std::string argStr = "%" + std::to_string(++i);
        size_t argPos = message.find(argStr);
        if (argPos != std::string::npos)
        {
            message.replace(argPos, argStr.length(), arg);
        }
    }

    logEntry = {{"@odata.id", odataId + id},
                {"@odata.type", "#LogEntry." + odataTypeVer + ".LogEntry"},
                {"Id", id},
                {"Name", name},
                {"EntryType", "Event"},
                {"Severity", sev},
                {"Created", timestamp},
                {"Message", message},
                {"MessageId", messageId},
                {"MessageArgs", msgArgs},
                {"Resolution", res},
                {"Resolved", resolved}};
#ifdef BMCWEB_ENABLE_NVIDIA_OEM_PROPERTIES
    if (!eventId.empty() || !deviceName.empty())
    {
        nlohmann::json oem = {
            {"Oem",
             {{"Nvidia",
               {{"@odata.type", "#NvidiaLogEntry.v1_1_0.NvidiaLogEntry"}}}}}};
        if (!deviceName.empty())
        {
            oem["Oem"]["Nvidia"]["Device"] = deviceName;
        }
        if (!eventId.empty())
        {
            oem["Oem"]["Nvidia"]["ErrorId"] = eventId;
        }
        logEntry.update(oem);
    }
#endif // BMCWEB_ENABLE_NVIDIA_OEM_PROPERTIES
}

} // namespace message_registries

namespace fs = std::filesystem;

using GetManagedPropertyType =
    boost::container::flat_map<std::string, dbus::utility::DbusVariantType>;

using GetManagedObjectsType = boost::container::flat_map<
    sdbusplus::message::object_path,
    boost::container::flat_map<std::string, GetManagedPropertyType>>;

namespace fs = std::filesystem;

inline std::string translateSeverityDbusToRedfish(const std::string& s)
{
    if ((s == "xyz.openbmc_project.Logging.Entry.Level.Alert") ||
        (s == "xyz.openbmc_project.Logging.Entry.Level.Critical") ||
        (s == "xyz.openbmc_project.Logging.Entry.Level.Emergency") ||
        (s == "xyz.openbmc_project.Logging.Entry.Level.Error"))
    {
        return "Critical";
    }
    if ((s == "xyz.openbmc_project.Logging.Entry.Level.Debug") ||
        (s == "xyz.openbmc_project.Logging.Entry.Level.Informational") ||
        (s == "xyz.openbmc_project.Logging.Entry.Level.Notice"))
    {
        return "OK";
    }
    if (s == "xyz.openbmc_project.Logging.Entry.Level.Warning")
    {
        return "Warning";
    }
    return "";
}

inline std::optional<bool> getProviderNotifyAction(const std::string& notify)
{
    std::optional<bool> notifyAction;
    if (notify == "xyz.openbmc_project.Logging.Entry.Notify.Notify")
    {
        notifyAction = true;
    }
    else if (notify == "xyz.openbmc_project.Logging.Entry.Notify.Inhibit")
    {
        notifyAction = false;
    }

    return notifyAction;
}

inline std::string getDumpPath(std::string_view dumpType)
{
    std::string dbusDumpPath = "/xyz/openbmc_project/dump/";
    std::ranges::transform(dumpType, std::back_inserter(dbusDumpPath),
                           bmcweb::asciiToLower);

    return dbusDumpPath;
}

inline int getJournalMetadata(sd_journal* journal, std::string_view field,
                              std::string_view& contents)
{
    const char* data = nullptr;
    size_t length = 0;
    int ret = 0;
    // Get the metadata from the requested field of the journal entry
    // NOLINTNEXTLINE(cppcoreguidelines-pro-type-reinterpret-cast)
    const void** dataVoid = reinterpret_cast<const void**>(&data);

    ret = sd_journal_get_data(journal, field.data(), dataVoid, &length);
    if (ret < 0)
    {
        return ret;
    }
    contents = std::string_view(data, length);
    // Only use the content after the "=" character.
    contents.remove_prefix(std::min(contents.find('=') + 1, contents.size()));
    return ret;
}

inline int getJournalMetadata(sd_journal* journal, std::string_view field,
                              const int& base, long int& contents)
{
    int ret = 0;
    std::string_view metadata;
    // Get the metadata from the requested field of the journal entry
    ret = getJournalMetadata(journal, field, metadata);
    if (ret < 0)
    {
        return ret;
    }
    contents = strtol(metadata.data(), nullptr, base);
    return ret;
}

inline bool getEntryTimestamp(sd_journal* journal, std::string& entryTimestamp)
{
    int ret = 0;
    uint64_t timestamp = 0;
    ret = sd_journal_get_realtime_usec(journal, &timestamp);
    if (ret < 0)
    {
        BMCWEB_LOG_ERROR("Failed to read entry timestamp: {}", strerror(-ret));
        return false;
    }
    entryTimestamp = redfish::time_utils::getDateTimeUintUs(timestamp);
    return true;
}

inline bool getUniqueEntryID(sd_journal* journal, std::string& entryID,
                             const bool firstEntry = true)
{
    int ret = 0;
    static sd_id128_t prevBootID{};
    static uint64_t prevTs = 0;
    static int index = 0;
    if (firstEntry)
    {
        prevBootID = {};
        prevTs = 0;
    }

    // Get the entry timestamp
    uint64_t curTs = 0;
    sd_id128_t curBootID{};
    ret = sd_journal_get_monotonic_usec(journal, &curTs, &curBootID);
    if (ret < 0)
    {
        BMCWEB_LOG_ERROR("Failed to read entry timestamp: {}", strerror(-ret));
        return false;
    }
    // If the timestamp isn't unique on the same boot, increment the index
    bool sameBootIDs = sd_id128_equal(curBootID, prevBootID) != 0;
    if (sameBootIDs && (curTs == prevTs))
    {
        index++;
    }
    else
    {
        // Otherwise, reset it
        index = 0;
    }

    if (!sameBootIDs)
    {
        // Save the bootID
        prevBootID = curBootID;
    }
    // Save the timestamp
    prevTs = curTs;

    // make entryID as <bootID>_<timestamp>[_<index>]
    std::array<char, SD_ID128_STRING_MAX> bootIDStr{};
    sd_id128_to_string(curBootID, bootIDStr.data());
    entryID = std::format("{}_{}", bootIDStr.data(), curTs);
    if (index > 0)
    {
        entryID += "_" + std::to_string(index);
    }
    return true;
}

static bool getUniqueEntryID(const std::string& logEntry, std::string& entryID,
                             const bool firstEntry = true)
{
    static time_t prevTs = 0;
    static int index = 0;
    if (firstEntry)
    {
        prevTs = 0;
    }

    // Get the entry timestamp
    std::time_t curTs = 0;
    std::tm timeStruct = {};
    std::istringstream entryStream(logEntry);
    if (entryStream >> std::get_time(&timeStruct, "%Y-%m-%dT%H:%M:%S"))
    {
        curTs = std::mktime(&timeStruct);
    }
    // If the timestamp isn't unique, increment the index
    if (curTs == prevTs)
    {
        index++;
    }
    else
    {
        // Otherwise, reset it
        index = 0;
    }
    // Save the timestamp
    prevTs = curTs;

    entryID = std::to_string(curTs);
    if (index > 0)
    {
        entryID += "_" + std::to_string(index);
    }
    return true;
}

// Entry is formed like "BootID_timestamp" or "BootID_timestamp_index"
inline bool
    getTimestampFromID(const std::shared_ptr<bmcweb::AsyncResp>& asyncResp,
                       std::string_view entryIDStrView, sd_id128_t& bootID,
                       uint64_t& timestamp, uint64_t& index)
{
    // Convert the unique ID back to a bootID + timestamp to find the entry
    auto underscore1Pos = entryIDStrView.find('_');
    if (underscore1Pos == std::string_view::npos)
    {
        // EntryID has no bootID or timestamp
        messages::resourceNotFound(asyncResp->res, "LogEntry", entryIDStrView);
        return false;
    }

    // EntryID has bootID + timestamp

    // Convert entryIDViewString to BootID
    // NOTE: bootID string which needs to be null-terminated for
    // sd_id128_from_string()
    std::string bootIDStr(entryIDStrView.substr(0, underscore1Pos));
    if (sd_id128_from_string(bootIDStr.c_str(), &bootID) < 0)
    {
        messages::resourceNotFound(asyncResp->res, "LogEntry", entryIDStrView);
        return false;
    }

    // Get the timestamp from entryID
    entryIDStrView.remove_prefix(underscore1Pos + 1);

    auto [timestampEnd, tstampEc] = std::from_chars(
        entryIDStrView.begin(), entryIDStrView.end(), timestamp);
    if (tstampEc != std::errc())
    {
        messages::resourceNotFound(asyncResp->res, "LogEntry", entryIDStrView);
        return false;
    }
    entryIDStrView = std::string_view(
        timestampEnd,
        static_cast<size_t>(std::distance(timestampEnd, entryIDStrView.end())));
    if (entryIDStrView.empty())
    {
        index = 0U;
        return true;
    }
    // Timestamp might include optional index, if two events happened at the
    // same "time".
    if (entryIDStrView[0] != '_')
    {
        messages::resourceNotFound(asyncResp->res, "LogEntry", entryIDStrView);
        return false;
    }
    entryIDStrView.remove_prefix(1);
    auto [ptr, indexEc] = std::from_chars(entryIDStrView.begin(),
                                          entryIDStrView.end(), index);
    if (indexEc != std::errc() || ptr != entryIDStrView.end())
    {
        messages::resourceNotFound(asyncResp->res, "LogEntry", entryIDStrView);
        return false;
    }
    return true;
}

static bool
    getRedfishLogFiles(std::vector<std::filesystem::path>& redfishLogFiles)
{
    static const std::filesystem::path redfishLogDir = "/var/log";
    static const std::string redfishLogFilename = "redfish";

    // Loop through the directory looking for redfish log files
    for (const std::filesystem::directory_entry& dirEnt :
         std::filesystem::directory_iterator(redfishLogDir))
    {
        // If we find a redfish log file, save the path
        std::string filename = dirEnt.path().filename();
        if (filename.starts_with(redfishLogFilename))
        {
            redfishLogFiles.emplace_back(redfishLogDir / filename);
        }
    }
    // As the log files rotate, they are appended with a ".#" that is higher for
    // the older logs. Since we don't expect more than 10 log files, we
    // can just sort the list to get them in order from newest to oldest
    std::ranges::sort(redfishLogFiles);

    return !redfishLogFiles.empty();
}

inline std::vector<std::pair<std::string, std::variant<std::string, uint64_t>>>
    parseOEMAdditionalData(const std::string& oemData)
{
    // Parse OEM data for encoded format string
    // oemDiagnosticDataType = "key1=value1;key2=value2;key3=value3"
    std::vector<std::pair<std::string, std::variant<std::string, uint64_t>>>
        additionalData;
    std::vector<std::string> tokens;
    boost::split(tokens, oemData, boost::is_any_of(";"));
    if (!tokens.empty())
    {
        std::vector<std::string> subTokens;
        for (auto& token : tokens)
        {
            boost::split(subTokens, token, boost::is_any_of("="));
            // Include only <key,value> pair with '=' delimiter
            if (subTokens.size() == 2)
            {
                additionalData.emplace_back(
                    std::make_pair(subTokens[0], subTokens[1]));
            }
        }
    }
    return additionalData;
}

inline void
    deleteDbusLogEntry(const std::string& entryId,
                       const std::shared_ptr<bmcweb::AsyncResp>& asyncResp)
{
    auto respHandler = [asyncResp](const boost::system::error_code ec) {
        if (ec)
        {
            asyncResp->res.result(
                boost::beast::http::status::internal_server_error);
            return;
        }
        asyncResp->res.result(boost::beast::http::status::no_content);
    };
    crow::connections::systemBus->async_method_call(
        respHandler, "xyz.openbmc_project.Logging",
        "/xyz/openbmc_project/logging/entry/" + entryId,
        "xyz.openbmc_project.Object.Delete", "Delete");
}

inline bool isSelEntry(const std::string* message,
                       const std::vector<std::string>* additionalData)
{
    if ((message != nullptr) &&
        (*message == "xyz.openbmc_project.Logging.SEL.Error.Created"))
    {
        return true;
    }
    if (additionalData != nullptr)
    {
        AdditionalData additional(*additionalData);
        if (additional.count("namespace") > 0 &&
            additional["namespace"] == "SEL")
        {
            return true;
        }
    }
    return false;
}

inline void
    deleteDbusSELEntry(std::string& entryID,
                       const std::shared_ptr<bmcweb::AsyncResp>& asyncResp)
{
    crow::connections::systemBus->async_method_call(
        [asyncResp, entryID](const boost::system::error_code ec,
                             GetManagedPropertyType& resp) {
        if (ec.value() == EBADR)
        {
            messages::resourceNotFound(asyncResp->res, "SELLogEntry", entryID);

            return;
        }
        if (ec)
        {
            BMCWEB_LOG_ERROR("SELLogEntry (DBus) resp_handler got error {}",
                             ec);
            messages::internalError(asyncResp->res);
            return;
        }
        uint32_t* id = nullptr;
        std::string* message = nullptr;
        const std::vector<std::string>* additionalData = nullptr;

        for (auto& propertyMap : resp)
        {
            if (propertyMap.first == "Id")
            {
                id = std::get_if<uint32_t>(&propertyMap.second);
            }

            else if (propertyMap.first == "Message")
            {
                message = std::get_if<std::string>(&propertyMap.second);
            }
            else if (propertyMap.first == "AdditionalData")
            {
                additionalData =
                    std::get_if<std::vector<std::string>>(&propertyMap.second);
            }
        }
        if (id == nullptr || message == nullptr)
        {
            messages::internalError(asyncResp->res);
            return;
        }
        if (isSelEntry(message, additionalData))
        {
            deleteDbusLogEntry(entryID, asyncResp);
            return;
        }
        messages::resourceNotFound(asyncResp->res, "SELLogEntry", entryID);
        return;
    },
        "xyz.openbmc_project.Logging",
        "/xyz/openbmc_project/logging/entry/" + entryID,
        "org.freedesktop.DBus.Properties", "GetAll", "");
}

inline log_entry::OriginatorTypes
    mapDbusOriginatorTypeToRedfish(const std::string& originatorType)
{
    if (originatorType ==
        "xyz.openbmc_project.Common.OriginatedBy.OriginatorTypes.Client")
    {
        return log_entry::OriginatorTypes::Client;
    }
    if (originatorType ==
        "xyz.openbmc_project.Common.OriginatedBy.OriginatorTypes.Internal")
    {
        return log_entry::OriginatorTypes::Internal;
    }
    if (originatorType ==
        "xyz.openbmc_project.Common.OriginatedBy.OriginatorTypes.SupportingService")
    {
        return log_entry::OriginatorTypes::SupportingService;
    }
    return log_entry::OriginatorTypes::Invalid;
}

inline void parseDumpEntryFromDbusObject(
    const dbus::utility::ManagedObjectType::value_type& object,
    std::string& dumpStatus, uint64_t& size, uint64_t& timestampUs,
    std::string& faultLogDiagnosticDataType, std::string& notificationType,
    std::string& sectionType, std::string& fruid, std::string& severity,
    std::string& nvipSignature, std::string& nvSeverity,
    std::string& nvSocketNumber, std::string& pcieVendorID,
    std::string& pcieDeviceID, std::string& pcieClassCode,
    std::string& pcieFunctionNumber, std::string& pcieDeviceNumber,
    std::string& pcieSegmentNumber, std::string& pcieDeviceBusNumber,
    std::string& pcieSecondaryBusNumber, std::string& pcieSlotNumber,
    std::string& originatorId, log_entry::OriginatorTypes& originatorType,
    const std::shared_ptr<bmcweb::AsyncResp>& asyncResp)
{
    for (const auto& interfaceMap : object.second)
    {
        if (interfaceMap.first == "xyz.openbmc_project.Common.Progress")
        {
            for (const auto& propertyMap : interfaceMap.second)
            {
                if (propertyMap.first == "Status")
                {
                    const auto* status =
                        std::get_if<std::string>(&propertyMap.second);
                    if (status == nullptr)
                    {
                        messages::internalError(asyncResp->res);
                        break;
                    }
                    dumpStatus = *status;
                }
            }
        }
        else if (interfaceMap.first == "xyz.openbmc_project.Dump.Entry")
        {
            for (const auto& propertyMap : interfaceMap.second)
            {
                if (propertyMap.first == "Size")
                {
                    const auto* sizePtr =
                        std::get_if<uint64_t>(&propertyMap.second);
                    if (sizePtr == nullptr)
                    {
                        messages::internalError(asyncResp->res);
                        break;
                    }
                    size = *sizePtr;
                    break;
                }
            }
        }
        else if (interfaceMap.first == "xyz.openbmc_project.FDR.Entry")
        {
            for (const auto& propertyMap : interfaceMap.second)
            {
                if (propertyMap.first == "Size")
                {
                    const auto* sizePtr =
                        std::get_if<uint64_t>(&propertyMap.second);
                    if (sizePtr == nullptr)
                    {
                        messages::internalError(asyncResp->res);
                        break;
                    }
                    size = *sizePtr;
                    break;
                }
            }
        }
        else if (interfaceMap.first == "xyz.openbmc_project.Time.EpochTime")
        {
            for (const auto& propertyMap : interfaceMap.second)
            {
                if (propertyMap.first == "Elapsed")
                {
                    const uint64_t* usecsTimeStamp =
                        std::get_if<uint64_t>(&propertyMap.second);
                    if (usecsTimeStamp == nullptr)
                    {
                        messages::internalError(asyncResp->res);
                        break;
                    }
                    timestampUs = *usecsTimeStamp;
                    break;
                }
            }
        }
        else if (interfaceMap.first ==
                 "xyz.openbmc_project.Dump.Entry.FaultLog")
        {
            const std::string* type = nullptr;
            const std::string* additionalTypeName = nullptr;
            for (auto& propertyMap : interfaceMap.second)
            {
                if (propertyMap.first == "Type")
                {
                    type = std::get_if<std::string>(&propertyMap.second);
                }
                else if (propertyMap.first == "AdditionalTypeName")
                {
                    additionalTypeName =
                        std::get_if<std::string>(&propertyMap.second);
                }
            }
            if (type != nullptr &&
                *type ==
                    "xyz.openbmc_project.Common.FaultLogType.FaultLogTypes.CPER")
            {
                if (additionalTypeName != nullptr)
                {
                    faultLogDiagnosticDataType = *additionalTypeName;
                }
            }
        }
        else if (interfaceMap.first ==
                 "xyz.openbmc_project.Dump.Entry.CPERDecode")
        {
            const std::string* notificationTypePtr = nullptr;
            const std::string* sectionTypePtr = nullptr;
            const std::string* fruidPtr = nullptr;
            const std::string* severityPtr = nullptr;
            const std::string* nvipSignaturePtr = nullptr;
            const std::string* nvSeverityPtr = nullptr;
            const std::string* nvSocketNumberPtr = nullptr;
            const std::string* pcieVendorIDPtr = nullptr;
            const std::string* pcieDeviceIDPtr = nullptr;
            const std::string* pcieClassCodePtr = nullptr;
            const std::string* pcieFunctionNumberPtr = nullptr;
            const std::string* pcieDeviceNumberPtr = nullptr;
            const std::string* pcieSegmentNumberPtr = nullptr;
            const std::string* pcieDeviceBusNumberPtr = nullptr;
            const std::string* pcieSecondaryBusNumberPtr = nullptr;
            const std::string* pcieSlotNumberPtr = nullptr;

            for (auto& propertyMap : interfaceMap.second)
            {
                if (propertyMap.first == "FRU_ID")
                {
                    fruidPtr = std::get_if<std::string>(&propertyMap.second);
                }
                else if (propertyMap.first == "NV_IPSignature")
                {
                    nvipSignaturePtr =
                        std::get_if<std::string>(&propertyMap.second);
                }
                else if (propertyMap.first == "NV_Severity")
                {
                    nvSeverityPtr =
                        std::get_if<std::string>(&propertyMap.second);
                }
                else if (propertyMap.first == "NV_Socket_Number")
                {
                    nvSocketNumberPtr =
                        std::get_if<std::string>(&propertyMap.second);
                }
                else if (propertyMap.first == "PCIE_Class_Code")
                {
                    pcieClassCodePtr =
                        std::get_if<std::string>(&propertyMap.second);
                }
                else if (propertyMap.first == "PCIE_Device_Bus_Number")
                {
                    pcieDeviceBusNumberPtr =
                        std::get_if<std::string>(&propertyMap.second);
                }
                else if (propertyMap.first == "PCIE_Device_ID")
                {
                    pcieDeviceIDPtr =
                        std::get_if<std::string>(&propertyMap.second);
                }
                else if (propertyMap.first == "PCIE_Device_Number")
                {
                    pcieDeviceNumberPtr =
                        std::get_if<std::string>(&propertyMap.second);
                }
                else if (propertyMap.first == "PCIE_Function_Number")
                {
                    pcieFunctionNumberPtr =
                        std::get_if<std::string>(&propertyMap.second);
                }
                else if (propertyMap.first == "PCIE_Secondary_Bus_Number")
                {
                    pcieSecondaryBusNumberPtr =
                        std::get_if<std::string>(&propertyMap.second);
                }
                else if (propertyMap.first == "PCIE_Segment_Number")
                {
                    pcieSegmentNumberPtr =
                        std::get_if<std::string>(&propertyMap.second);
                }
                else if (propertyMap.first == "PCIE_Slot_Number")
                {
                    pcieSlotNumberPtr =
                        std::get_if<std::string>(&propertyMap.second);
                }
                else if (propertyMap.first == "PCIE_Vendor_ID")
                {
                    pcieVendorIDPtr =
                        std::get_if<std::string>(&propertyMap.second);
                }
                else if (propertyMap.first == "Section_Type")
                {
                    sectionTypePtr =
                        std::get_if<std::string>(&propertyMap.second);
                }
                else if (propertyMap.first == "Notification_Type")
                {
                    notificationTypePtr =
                        std::get_if<std::string>(&propertyMap.second);
                }
                else if (propertyMap.first == "Severity")
                {
                    severityPtr = std::get_if<std::string>(&propertyMap.second);
                }
            }

            if (fruidPtr != nullptr)
            {
                fruid = *fruidPtr;
            }

            if (notificationTypePtr != nullptr)
            {
                notificationType = *notificationTypePtr;
            }

            if (sectionTypePtr != nullptr)
            {
                sectionType = *sectionTypePtr;
            }

            if (severityPtr != nullptr)
            {
                severity = *severityPtr;
            }

            if (nvipSignaturePtr != nullptr)
            {
                nvipSignature = *nvipSignaturePtr;
            }

            if (nvSeverityPtr != nullptr)
            {
                nvSeverity = *nvSeverityPtr;
            }

            if (nvSocketNumberPtr != nullptr)
            {
                nvSocketNumber = *nvSocketNumberPtr;
            }

            if (pcieVendorIDPtr != nullptr)
            {
                pcieVendorID = *pcieVendorIDPtr;
            }

            if (pcieDeviceIDPtr != nullptr)
            {
                pcieDeviceID = *pcieDeviceIDPtr;
            }

            if (pcieClassCodePtr != nullptr)
            {
                pcieClassCode = *pcieClassCodePtr;
            }

            if (pcieFunctionNumberPtr != nullptr)
            {
                pcieFunctionNumber = *pcieFunctionNumberPtr;
            }

            if (pcieDeviceNumberPtr != nullptr)
            {
                pcieDeviceNumber = *pcieDeviceNumberPtr;
            }

            if (pcieSegmentNumberPtr != nullptr)
            {
                pcieSegmentNumber = *pcieSegmentNumberPtr;
            }

            if (pcieDeviceBusNumberPtr != nullptr)
            {
                pcieDeviceBusNumber = *pcieDeviceBusNumberPtr;
            }

            if (pcieSecondaryBusNumberPtr != nullptr)
            {
                pcieSecondaryBusNumber = *pcieSecondaryBusNumberPtr;
            }

            if (pcieSlotNumberPtr != nullptr)
            {
                pcieSlotNumber = *pcieSlotNumberPtr;
            }
        }
        else if (interfaceMap.first ==
                 "xyz.openbmc_project.Common.OriginatedBy")
        {
            for (const auto& propertyMap : interfaceMap.second)
            {
                if (propertyMap.first == "OriginatorId")
                {
                    const std::string* id =
                        std::get_if<std::string>(&propertyMap.second);
                    if (id == nullptr)
                    {
                        messages::internalError(asyncResp->res);
                        break;
                    }
                    originatorId = *id;
                }

                if (propertyMap.first == "OriginatorType")
                {
                    const std::string* type =
                        std::get_if<std::string>(&propertyMap.second);
                    if (type == nullptr)
                    {
                        messages::internalError(asyncResp->res);
                        break;
                    }

                    originatorType = mapDbusOriginatorTypeToRedfish(*type);
                    if (originatorType == log_entry::OriginatorTypes::Invalid)
                    {
                        messages::internalError(asyncResp->res);
                        break;
                    }
                }
            }
        }
    }
}

static std::string getDumpEntriesPath(const std::string& dumpType)
{
    std::string entriesPath;

    if (dumpType == "BMC")
    {
        entriesPath =
            std::format("/redfish/v1/Managers/{}/LogServices/Dump/Entries/",
                        BMCWEB_REDFISH_MANAGER_URI_NAME);
    }
    else if (dumpType == "System")
    {
        entriesPath =
            std::format("/redfish/v1/Systems/{}/LogServices/Dump/Entries/",
                        BMCWEB_REDFISH_SYSTEM_URI_NAME);
    }
    else if (dumpType == "FDR")
    {
        entriesPath = "/redfish/v1/Systems/" +
                      std::string(BMCWEB_REDFISH_SYSTEM_URI_NAME) +
                      "/LogServices/FDR/Entries/";
    }
    else if (dumpType == "FaultLog")
    {
        entriesPath =
            std::format("/redfish/v1/Systems/{}/LogServices/FaultLog/Entries/",
                        BMCWEB_REDFISH_SYSTEM_URI_NAME);
    }
    else
    {
        BMCWEB_LOG_ERROR("getDumpEntriesPath() invalid dump type: {}",
                         dumpType);
    }

    // Returns empty string on error
    return entriesPath;
}

inline void
    getDumpEntryCollection(const std::shared_ptr<bmcweb::AsyncResp>& asyncResp,
                           const std::string& dumpType)
{
    std::string entriesPath = getDumpEntriesPath(dumpType);
    if (entriesPath.empty())
    {
        messages::internalError(asyncResp->res);
        return;
    }

    sdbusplus::message::object_path path("/xyz/openbmc_project/dump");
    dbus::utility::getManagedObjects(
        "xyz.openbmc_project.Dump.Manager", path,
        [asyncResp, entriesPath,
         dumpType](const boost::system::error_code& ec,
                   const dbus::utility::ManagedObjectType& objects) {
        if (ec)
        {
            BMCWEB_LOG_ERROR("DumpEntry resp_handler got error {}", ec);
            messages::internalError(asyncResp->res);
            return;
        }

        // Remove ending slash
        std::string odataIdStr = entriesPath;
        if (!odataIdStr.empty())
        {
            odataIdStr.pop_back();
        }

        asyncResp->res.jsonValue["@odata.type"] =
            "#LogEntryCollection.LogEntryCollection";
        asyncResp->res.jsonValue["@odata.id"] = std::move(odataIdStr);
        asyncResp->res.jsonValue["Name"] = dumpType + " Dump Entries";
        asyncResp->res.jsonValue["Description"] = "Collection of " + dumpType +
                                                  " Dump Entries";

        nlohmann::json::array_t entriesArray;
        std::string dumpEntryPath = getDumpPath(dumpType) + "/entry/";

        dbus::utility::ManagedObjectType resp(objects);
        std::ranges::sort(resp, [](const auto& l, const auto& r) {
            return AlphanumLess<std::string>()(l.first.filename(),
                                               r.first.filename());
        });

        for (auto& object : resp)
        {
            if (object.first.str.find(dumpEntryPath) == std::string::npos)
            {
                continue;
            }
            uint64_t timestampUs = 0;
            uint64_t size = 0;
            std::string dumpStatus;
            std::string originatorId;
            log_entry::OriginatorTypes originatorType =
                log_entry::OriginatorTypes::Internal;
            nlohmann::json::object_t thisEntry;
            std::string faultLogDiagnosticDataType;
            std::string notificationType;
            std::string sectionType;
            std::string fruid;
            std::string severity;
            std::string nvipSignature;
            std::string nvSeverity;
            std::string nvSocketNumber;
            std::string pcieVendorID;
            std::string pcieDeviceID;
            std::string pcieClassCode;
            std::string pcieFunctionNumber;
            std::string pcieDeviceNumber;
            std::string pcieSegmentNumber;
            std::string pcieDeviceBusNumber;
            std::string pcieSecondaryBusNumber;
            std::string pcieSlotNumber;

            std::string entryID = object.first.filename();
            if (entryID.empty())
            {
                continue;
            }

            parseDumpEntryFromDbusObject(
                object, dumpStatus, size, timestampUs,
                faultLogDiagnosticDataType, notificationType, sectionType,
                fruid, severity, nvipSignature, nvSeverity, nvSocketNumber,
                pcieVendorID, pcieDeviceID, pcieClassCode, pcieFunctionNumber,
                pcieDeviceNumber, pcieSegmentNumber, pcieDeviceBusNumber,
                pcieSecondaryBusNumber, pcieSlotNumber, originatorId,
                originatorType, asyncResp);

            if (dumpStatus !=
                    "xyz.openbmc_project.Common.Progress.OperationStatus.Completed" &&
                !dumpStatus.empty())
            {
                // Dump status is not Complete, no need to enumerate
                continue;
            }

            thisEntry["@odata.type"] = "#LogEntry.v1_15_0.LogEntry";
            thisEntry["@odata.id"] = entriesPath + entryID;
            thisEntry["Id"] = entryID;
            thisEntry["EntryType"] = "Event";
            thisEntry["Name"] = dumpType + " Dump Entry";
            thisEntry["Created"] =
                redfish::time_utils::getDateTimeUintUs(timestampUs);

            if (!originatorId.empty())
            {
                thisEntry["Originator"] = originatorId;
                thisEntry["OriginatorType"] = originatorType;
            }

            if (dumpType == "BMC")
            {
                thisEntry["DiagnosticDataType"] = "Manager";
                thisEntry["AdditionalDataURI"] = entriesPath + entryID +
                                                 "/attachment";
                thisEntry["AdditionalDataSizeBytes"] = size;
            }
            else if (dumpType == "System")
            {
                thisEntry["DiagnosticDataType"] = "OEM";
                thisEntry["OEMDiagnosticDataType"] = "System";
                thisEntry["AdditionalDataURI"] = entriesPath + entryID +
                                                 "/attachment";
                thisEntry["AdditionalDataSizeBytes"] = size;
            }
            else if (dumpType == "FDR")
            {
                thisEntry["DiagnosticDataType"] = "OEM";
                thisEntry["OEMDiagnosticDataType"] = "FDR";
                thisEntry["AdditionalDataURI"] = boost::urls::format(
                    "{}{}/attachment", entriesPath, entryID);
                thisEntry["AdditionalDataSizeBytes"] = size;
            }
            else if (dumpType == "FaultLog")
            {
                thisEntry["DiagnosticDataType"] = faultLogDiagnosticDataType;
                thisEntry["AdditionalDataURI"] = entriesPath + entryID +
                                                 "/attachment";
                thisEntry["AdditionalDataSizeBytes"] = size;

                std::string messageId = "Platform.1.0.PlatformError";
                thisEntry["MessageId"] = messageId;

                const registries::Message* msg =
                    registries::getMessage(messageId);
                if (msg != nullptr)
                {
                    thisEntry["Message"] = msg->message;
                    thisEntry["Severity"] = msg->messageSeverity;
                    thisEntry["Resolution"] = msg->resolution;
                }

                // CPER Properties
                if (notificationType != "NA")
                {
                    thisEntry["CPER"]["NotificationType"] = notificationType;
                }
                // CPER Oem properties
                if (sectionType != "NA")
                {
                    thisEntry["CPER"]["Oem"]["Nvidia"]["SectionType"] =
                        sectionType;
                }
                if (fruid != "NA")
                {
                    thisEntry["CPER"]["Oem"]["Nvidia"]["FruID"] = fruid;
                }
                if (severity != "NA")
                {
                    thisEntry["CPER"]["Oem"]["Nvidia"]["Severity"] = severity;
                }
                if (nvipSignature != "NA")
                {
                    thisEntry["CPER"]["Oem"]["Nvidia"]["NvIpSignature"] =
                        nvipSignature;
                }
                if (nvSeverity != "NA")
                {
                    thisEntry["CPER"]["Oem"]["Nvidia"]["NvSeverity"] =
                        nvSeverity;
                }
                if (nvSocketNumber != "NA")
                {
                    thisEntry["CPER"]["Oem"]["Nvidia"]["NvSocketNumber"] =
                        nvSocketNumber;
                }
                if (pcieVendorID != "NA")
                {
                    thisEntry["CPER"]["Oem"]["Nvidia"]["PCIeVendorId"] =
                        pcieVendorID;
                }
                if (pcieDeviceID != "NA")
                {
                    thisEntry["CPER"]["Oem"]["Nvidia"]["PCIeDeviceId"] =
                        pcieDeviceID;
                }
                if (pcieClassCode != "NA")
                {
                    thisEntry["CPER"]["Oem"]["Nvidia"]["PCIeClassCode"] =
                        pcieClassCode;
                }
                if (pcieFunctionNumber != "NA")
                {
                    thisEntry["CPER"]["Oem"]["Nvidia"]["PCIeFunctionNumber"] =
                        pcieFunctionNumber;
                }
                if (pcieDeviceNumber != "NA")
                {
                    thisEntry["CPER"]["Oem"]["Nvidia"]["PCIeDeviceNumber"] =
                        pcieDeviceNumber;
                }
                if (pcieSegmentNumber != "NA")
                {
                    thisEntry["CPER"]["Oem"]["Nvidia"]["PCIeSegmentNumber"] =
                        pcieSegmentNumber;
                }
                if (pcieDeviceBusNumber != "NA")
                {
                    thisEntry["CPER"]["Oem"]["Nvidia"]["PCIeDeviceBusNumber"] =
                        pcieDeviceBusNumber;
                }
                if (pcieSecondaryBusNumber != "NA")
                {
                    thisEntry["CPER"]["Oem"]["Nvidia"]
                             ["PCIeSecondaryBusNumber"] =
                                 pcieSecondaryBusNumber;
                }
                if (pcieSlotNumber != "NA")
                {
                    thisEntry["CPER"]["Oem"]["Nvidia"]["PCIeSlotNumber"] =
                        pcieSlotNumber;
                }
            }
            entriesArray.emplace_back(std::move(thisEntry));
        }
        asyncResp->res.jsonValue["Members@odata.count"] = entriesArray.size();
        asyncResp->res.jsonValue["Members"] = std::move(entriesArray);
    });
}

inline void
    getDumpEntryById(const std::shared_ptr<bmcweb::AsyncResp>& asyncResp,
                     const std::string& entryID, const std::string& dumpType)
{
    std::string entriesPath = getDumpEntriesPath(dumpType);
    if (entriesPath.empty())
    {
        messages::internalError(asyncResp->res);
        return;
    }

    sdbusplus::message::object_path path("/xyz/openbmc_project/dump");
    dbus::utility::getManagedObjects(
        "xyz.openbmc_project.Dump.Manager", path,
        [asyncResp, entryID, dumpType,
         entriesPath](const boost::system::error_code& ec,
                      const dbus::utility::ManagedObjectType& resp) {
        if (ec)
        {
            BMCWEB_LOG_ERROR("DumpEntry resp_handler got error {}", ec);
            messages::internalError(asyncResp->res);
            return;
        }

        bool foundDumpEntry = false;
        std::string dumpEntryPath = getDumpPath(dumpType) + "/entry/";

        for (const auto& objectPath : resp)
        {
            if (objectPath.first.str != dumpEntryPath + entryID)
            {
                continue;
            }

            foundDumpEntry = true;
            uint64_t timestampUs = 0;
            uint64_t size = 0;
            std::string dumpStatus;
            std::string faultLogDiagnosticDataType;
            std::string notificationType;
            std::string sectionType;
            std::string fruid;
            std::string severity;
            std::string nvipSignature;
            std::string nvSeverity;
            std::string nvSocketNumber;
            std::string pcieVendorID;
            std::string pcieDeviceID;
            std::string pcieClassCode;
            std::string pcieFunctionNumber;
            std::string pcieDeviceNumber;
            std::string pcieSegmentNumber;
            std::string pcieDeviceBusNumber;
            std::string pcieSecondaryBusNumber;
            std::string pcieSlotNumber;
            std::string originatorId;
            log_entry::OriginatorTypes originatorType =
                log_entry::OriginatorTypes::Internal;

            parseDumpEntryFromDbusObject(
                objectPath, dumpStatus, size, timestampUs,
                faultLogDiagnosticDataType, notificationType, sectionType,
                fruid, severity, nvipSignature, nvSeverity, nvSocketNumber,
                pcieVendorID, pcieDeviceID, pcieClassCode, pcieFunctionNumber,
                pcieDeviceNumber, pcieSegmentNumber, pcieDeviceBusNumber,
                pcieSecondaryBusNumber, pcieSlotNumber, originatorId,
                originatorType, asyncResp);

            if (dumpStatus !=
                    "xyz.openbmc_project.Common.Progress.OperationStatus.Completed" &&
                !dumpStatus.empty())
            {
                // Dump status is not Complete
                // return not found until status is changed to Completed
                messages::resourceNotFound(asyncResp->res, dumpType + " dump",
                                           entryID);
                return;
            }

            asyncResp->res.jsonValue["@odata.type"] =
                "#LogEntry.v1_15_0.LogEntry";
            asyncResp->res.jsonValue["@odata.id"] = entriesPath + entryID;
            asyncResp->res.jsonValue["Id"] = entryID;
            asyncResp->res.jsonValue["EntryType"] = "Event";
            asyncResp->res.jsonValue["Name"] = dumpType + " Dump Entry";
            asyncResp->res.jsonValue["Created"] =
                redfish::time_utils::getDateTimeUintUs(timestampUs);

            if (!originatorId.empty())
            {
                asyncResp->res.jsonValue["Originator"] = originatorId;
                asyncResp->res.jsonValue["OriginatorType"] = originatorType;
            }

            asyncResp->res.jsonValue["AdditionalDataSizeBytes"] = size;
            asyncResp->res.jsonValue["Created"] =
                redfish::time_utils::getDateTimeUintUs(timestampUs);

            // Set schema defaults
            asyncResp->res.jsonValue["Message"] = "";
            asyncResp->res.jsonValue["Severity"] = "OK";

            if (dumpType == "BMC")
            {
                asyncResp->res.jsonValue["DiagnosticDataType"] = "Manager";
                asyncResp->res.jsonValue["AdditionalDataURI"] =
                    "/redfish/v1/Managers/" +
                    std::string(BMCWEB_REDFISH_MANAGER_URI_NAME) +
                    "/LogServices/Dump/Entries/" + entryID + "/attachment";
                asyncResp->res.jsonValue["AdditionalDataSizeBytes"] = size;
            }
            else if (dumpType == "System")
            {
                asyncResp->res.jsonValue["DiagnosticDataType"] = "OEM";
                asyncResp->res.jsonValue["OEMDiagnosticDataType"] = "System";
                asyncResp->res.jsonValue["AdditionalDataURI"] =
                    "/redfish/v1/Systems/" +
                    std::string(BMCWEB_REDFISH_SYSTEM_URI_NAME) +
                    "/LogServices/Dump/Entries/" + entryID + "/attachment";
                asyncResp->res.jsonValue["AdditionalDataSizeBytes"] = size;
            }
            else if (dumpType == "FDR")
            {
                asyncResp->res.jsonValue["DiagnosticDataType"] = "OEM";
                asyncResp->res.jsonValue["OEMDiagnosticDataType"] = "FDR";
                asyncResp->res.jsonValue["AdditionalDataURI"] =
                    "/redfish/v1/Systems/" +
                    std::string(BMCWEB_REDFISH_SYSTEM_URI_NAME) +
                    "/LogServices/FDR/Entries/" + entryID + "/attachment";
                asyncResp->res.jsonValue["AdditionalDataSizeBytes"] = size;
            }
            else if (dumpType == "FaultLog")
            {
                asyncResp->res.jsonValue["DiagnosticDataType"] =
                    faultLogDiagnosticDataType;
                asyncResp->res.jsonValue["AdditionalDataURI"] =
                    "/redfish/v1/Systems/" +
                    std::string(BMCWEB_REDFISH_SYSTEM_URI_NAME) +
                    "/LogServices/FaultLog/Entries/" + entryID + "/attachment";

                std::string messageId = "Platform.1.0.PlatformError";
                asyncResp->res.jsonValue["MessageId"] = messageId;

                const registries::Message* msg =
                    registries::getMessage(messageId);
                if (msg != nullptr)
                {
                    asyncResp->res.jsonValue["Message"] = msg->message;
                    asyncResp->res.jsonValue["Severity"] = msg->messageSeverity;
                    asyncResp->res.jsonValue["Resolution"] = msg->resolution;
                }

                // CPER Properties
                if (notificationType != "NA")
                {
                    asyncResp->res.jsonValue["CPER"]["NotificationType"] =
                        notificationType;
                }
                // CPER Oem properties
                if (sectionType != "NA")
                {
                    asyncResp->res.jsonValue["CPER"]["Oem"]["Nvidia"]
                                            ["SectionType"] = sectionType;
                }
                if (fruid != "NA")
                {
                    asyncResp->res.jsonValue["CPER"]["Oem"]["Nvidia"]["FruID"] =
                        fruid;
                }
                if (severity != "NA")
                {
                    asyncResp->res.jsonValue["CPER"]["Oem"]["Nvidia"]
                                            ["Severity"] = severity;
                }
                if (nvipSignature != "NA")
                {
                    asyncResp->res.jsonValue["CPER"]["Oem"]["Nvidia"]
                                            ["NvIpSignature"] = nvipSignature;
                }
                if (nvSeverity != "NA")
                {
                    asyncResp->res.jsonValue["CPER"]["Oem"]["Nvidia"]
                                            ["NvSeverity"] = nvSeverity;
                }
                if (nvSocketNumber != "NA")
                {
                    asyncResp->res.jsonValue["CPER"]["Oem"]["Nvidia"]
                                            ["NvSocketNumber"] = nvSocketNumber;
                }
                if (pcieVendorID != "NA")
                {
                    asyncResp->res.jsonValue["CPER"]["Oem"]["Nvidia"]
                                            ["PCIeVendorId"] = pcieVendorID;
                }
                if (pcieDeviceID != "NA")
                {
                    asyncResp->res.jsonValue["CPER"]["Oem"]["Nvidia"]
                                            ["PCIeDeviceId"] = pcieDeviceID;
                }
                if (pcieClassCode != "NA")
                {
                    asyncResp->res.jsonValue["CPER"]["Oem"]["Nvidia"]
                                            ["PCIeClassCode"] = pcieClassCode;
                }
                if (pcieFunctionNumber != "NA")
                {
                    asyncResp->res.jsonValue["CPER"]["Oem"]["Nvidia"]
                                            ["PCIeFunctionNumber"] =
                        pcieFunctionNumber;
                }
                if (pcieDeviceNumber != "NA")
                {
                    asyncResp->res.jsonValue["CPER"]["Oem"]["Nvidia"]
                                            ["PCIeDeviceNumber"] =
                        pcieDeviceNumber;
                }
                if (pcieSegmentNumber != "NA")
                {
                    asyncResp->res.jsonValue["CPER"]["Oem"]["Nvidia"]
                                            ["PCIeSegmentNumber"] =
                        pcieSegmentNumber;
                }
                if (pcieDeviceBusNumber != "NA")
                {
                    asyncResp->res.jsonValue["CPER"]["Oem"]["Nvidia"]
                                            ["PCIeDeviceBusNumber"] =
                        pcieDeviceBusNumber;
                }
                if (pcieSecondaryBusNumber != "NA")
                {
                    asyncResp->res.jsonValue["CPER"]["Oem"]["Nvidia"]
                                            ["PCIeSecondaryBusNumber"] =
                        pcieSecondaryBusNumber;
                }
                if (pcieSlotNumber != "NA")
                {
                    asyncResp->res.jsonValue["CPER"]["Oem"]["Nvidia"]
                                            ["PCIeSlotNumber"] = pcieSlotNumber;
                }
<<<<<<< HEAD
                if (nvSeverity != "NA")
                {
                    asyncResp->res.jsonValue["CPER"]["Oem"]["NvSeverity"] =
                        nvSeverity;
                }
                if (nvSocketNumber != "NA")
                {
                    asyncResp->res.jsonValue["CPER"]["Oem"]["NvSocketNumber"] =
                        nvSocketNumber;
                }
                if (pcieVendorID != "NA")
                {
                    asyncResp->res.jsonValue["CPER"]["Oem"]["PCIeVendorId"] =
                        pcieVendorID;
                }
                if (pcieDeviceID != "NA")
                {
                    asyncResp->res.jsonValue["CPER"]["Oem"]["PCIeDeviceId"] =
                        pcieDeviceID;
                }
                if (pcieClassCode != "NA")
                {
                    asyncResp->res.jsonValue["CPER"]["Oem"]["PCIeClassCode"] =
                        pcieClassCode;
                }
                if (pcieFunctionNumber != "NA")
                {
                    asyncResp->res
                        .jsonValue["CPER"]["Oem"]["PCIeFunctionNumber"] =
                        pcieFunctionNumber;
                }
                if (pcieDeviceNumber != "NA")
                {
                    asyncResp->res
                        .jsonValue["CPER"]["Oem"]["PCIeDeviceNumber"] =
                        pcieDeviceNumber;
                }
                if (pcieSegmentNumber != "NA")
                {
                    asyncResp->res
                        .jsonValue["CPER"]["Oem"]["PCIeSegmentNumber"] =
                        pcieSegmentNumber;
                }
                if (pcieDeviceBusNumber != "NA")
                {
                    asyncResp->res
                        .jsonValue["CPER"]["Oem"]["PCIeDeviceBusNumber"] =
                        pcieDeviceBusNumber;
                }
                if (pcieSecondaryBusNumber != "NA")
                {
                    asyncResp->res
                        .jsonValue["CPER"]["Oem"]["PCIeSecondaryBusNumber"] =
                        pcieSecondaryBusNumber;
                }
                if (pcieSlotNumber != "NA")
                {
                    asyncResp->res.jsonValue["CPER"]["Oem"]["PCIeSlotNumber"] =
                        pcieSlotNumber;
                }
                asyncResp->res.jsonValue["AdditionalDataSizeBytes"] = size;
=======
>>>>>>> 4df7d5cb
            }
        }

        if (!foundDumpEntry)
        {
            BMCWEB_LOG_ERROR("Can't find Dump Entry {}", entryID);
            messages::resourceNotFound(asyncResp->res, dumpType + " dump",
                                       entryID);
            return;
        }
    });
}

inline void deleteDumpEntry(const std::shared_ptr<bmcweb::AsyncResp>& asyncResp,
                            const std::string& entryID,
                            const std::string& dumpType)
{
    auto respHandler = [asyncResp,
                        entryID](const boost::system::error_code& ec) {
        BMCWEB_LOG_DEBUG("Dump Entry doDelete callback: Done");
        if (ec)
        {
            if (ec.value() == EBADR)
            {
                messages::resourceNotFound(asyncResp->res, "LogEntry", entryID);
                return;
            }
            BMCWEB_LOG_ERROR(
                "Dump (DBus) doDelete respHandler got error {} entryID={}", ec,
                entryID);
            messages::internalError(asyncResp->res);
            return;
        }
    };

    crow::connections::systemBus->async_method_call(
        respHandler, "xyz.openbmc_project.Dump.Manager",
        std::format("{}/entry/{}", getDumpPath(dumpType), entryID),
        "xyz.openbmc_project.Object.Delete", "Delete");
}
inline bool checkSizeLimit(int fd, crow::Response& res)
{
    long long int size = lseek(fd, 0, SEEK_END);
    if (size <= 0)
    {
        BMCWEB_LOG_ERROR("Failed to get size of file, lseek() returned {}",
                         size);
        messages::internalError(res);
        return false;
    }

#ifdef BMCWEB_ENABLE_REDFISH_FDR_DUMP_LOG
    // "The maximum size of FDR dump is 1.5GB
    constexpr long long int maxFileSize = 1500 * 1024LL * 1024LL;
#else
    // Arbitrary max size of 20MB to accommodate BMC dumps
    constexpr long long int maxFileSize = 20LL * 1024LL * 1024LL;
#endif // #ifdef BMCWEB_ENABLE_REDFISH_FDR_DUMP_LOG
    if (size > maxFileSize)
    {
        BMCWEB_LOG_ERROR("File size {} exceeds maximum allowed size of {}",
                         size, maxFileSize);
        messages::internalError(res);
        return false;
    }
    off_t rc = lseek(fd, 0, SEEK_SET);
    if (rc < 0)
    {
        BMCWEB_LOG_ERROR("Failed to reset file offset to 0");
        messages::internalError(res);
        return false;
    }
    return true;
}
inline void
    downloadEntryCallback(const std::shared_ptr<bmcweb::AsyncResp>& asyncResp,
                          const std::string& entryID,
                          const std::string& downloadEntryType,
                          const boost::system::error_code& ec,
                          const sdbusplus::message::unix_fd& unixfd)
{
    if (ec.value() == EBADR)
    {
        messages::resourceNotFound(asyncResp->res, "EntryAttachment", entryID);
        return;
    }
    if (ec)
    {
        BMCWEB_LOG_ERROR("DBUS response error: {}", ec);
        messages::internalError(asyncResp->res);
        return;
    }

    // Make sure we know how to process the retrieved entry attachment
    if ((downloadEntryType != "BMC") && (downloadEntryType != "System") &&
        (downloadEntryType != "FDR"))
    {
        BMCWEB_LOG_ERROR("downloadEntryCallback() invalid entry type: {}",
                         downloadEntryType);
        messages::internalError(asyncResp->res);
        return;
    }

    int fd = -1;
    fd = dup(unixfd);
    if (fd < 0)
    {
        BMCWEB_LOG_ERROR("Failed to open file");
        messages::internalError(asyncResp->res);
        return;
    }
    if (!checkSizeLimit(fd, asyncResp->res))
    {
        close(fd);
        return;
    }
    if (downloadEntryType == "System")
    {
        if (!asyncResp->res.openFd(fd, bmcweb::EncodingType::Base64))
        {
            messages::internalError(asyncResp->res);
            close(fd);
            return;
        }
        asyncResp->res.addHeader(
            boost::beast::http::field::content_transfer_encoding, "Base64");
        return;
    }
    else if (downloadEntryType == "FDR")
    {
        if (!asyncResp->res.openFd(fd, bmcweb::EncodingType::Raw))
        {
            messages::internalError(asyncResp->res);
            close(fd);
            return;
        }

        return;
    }
    if (!asyncResp->res.openFd(fd))
    {
        messages::internalError(asyncResp->res);
        close(fd);
        return;
    }
    asyncResp->res.addHeader(boost::beast::http::field::content_type,
                             "application/octet-stream");
}

inline void
    downloadDumpEntry(const std::shared_ptr<bmcweb::AsyncResp>& asyncResp,
                      const std::string& entryID, const std::string& dumpType)
{
    if (dumpType != "BMC")
    {
        BMCWEB_LOG_WARNING("Can't find Dump Entry {}", entryID);
        messages::resourceNotFound(asyncResp->res, dumpType + " dump", entryID);
        return;
    }

    std::string dumpEntryPath = std::format("{}/entry/{}",
                                            getDumpPath(dumpType), entryID);

    auto downloadDumpEntryHandler =
        [asyncResp, entryID,
         dumpType](const boost::system::error_code& ec,
                   const sdbusplus::message::unix_fd& unixfd) {
        downloadEntryCallback(asyncResp, entryID, dumpType, ec, unixfd);
    };

    crow::connections::systemBus->async_method_call(
        std::move(downloadDumpEntryHandler), "xyz.openbmc_project.Dump.Manager",
        dumpEntryPath, "xyz.openbmc_project.Dump.Entry", "GetFileHandle");
}

inline void
    downloadEventLogEntry(const std::shared_ptr<bmcweb::AsyncResp>& asyncResp,
                          const std::string& systemName,
                          const std::string& entryID,
                          const std::string& dumpType)
{
    if constexpr (BMCWEB_EXPERIMENTAL_REDFISH_MULTI_COMPUTER_SYSTEM)
    {
        // Option currently returns no systems.  TBD
        messages::resourceNotFound(asyncResp->res, "ComputerSystem",
                                   systemName);
        return;
    }
    if (systemName != BMCWEB_REDFISH_SYSTEM_URI_NAME)
    {
        messages::resourceNotFound(asyncResp->res, "ComputerSystem",
                                   systemName);
        return;
    }

    std::string entryPath =
        sdbusplus::message::object_path("/xyz/openbmc_project/logging/entry") /
        entryID;

    auto downloadEventLogEntryHandler =
        [asyncResp, entryID,
         dumpType](const boost::system::error_code& ec,
                   const sdbusplus::message::unix_fd& unixfd) {
        downloadEntryCallback(asyncResp, entryID, dumpType, ec, unixfd);
    };

    crow::connections::systemBus->async_method_call(
        std::move(downloadEventLogEntryHandler), "xyz.openbmc_project.Logging",
        entryPath, "xyz.openbmc_project.Logging.Entry", "GetEntry");
}

inline DumpCreationProgress
    mapDbusStatusToDumpProgress(const std::string& status)
{
    if (status ==
            "xyz.openbmc_project.Common.Progress.OperationStatus.Failed" ||
        status == "xyz.openbmc_project.Common.Progress.OperationStatus.Aborted")
    {
        return DumpCreationProgress::DUMP_CREATE_FAILED;
    }
    if (status ==
        "xyz.openbmc_project.Common.Progress.OperationStatus.Completed")
    {
        return DumpCreationProgress::DUMP_CREATE_SUCCESS;
    }
    return DumpCreationProgress::DUMP_CREATE_INPROGRESS;
}

inline DumpCreationProgress
    getDumpCompletionStatus(const dbus::utility::DBusPropertiesMap& values)
{
    for (const auto& [key, val] : values)
    {
        if (key == "Status")
        {
            const std::string* value = std::get_if<std::string>(&val);
            if (value == nullptr)
            {
                BMCWEB_LOG_ERROR("Status property value is null");
                return DumpCreationProgress::DUMP_CREATE_FAILED;
            }
            return mapDbusStatusToDumpProgress(*value);
        }
    }
    return DumpCreationProgress::DUMP_CREATE_INPROGRESS;
}

inline std::string getDumpEntryPath(const std::string& dumpPath)
{
    if (dumpPath == "/xyz/openbmc_project/dump/bmc/entry")
    {
        return std::format("/redfish/v1/Managers/{}/LogServices/Dump/Entries/",
                           BMCWEB_REDFISH_MANAGER_URI_NAME);
    }
    if (dumpPath == "/xyz/openbmc_project/dump/system/entry")
    {
        return std::format("/redfish/v1/Systems/{}/LogServices/Dump/Entries/",
                           BMCWEB_REDFISH_SYSTEM_URI_NAME);
    }
    if (dumpPath == "/xyz/openbmc_project/dump/fdr/entry")
    {
        return "/redfish/v1/Systems/" +
               std::string(BMCWEB_REDFISH_SYSTEM_URI_NAME) +
               "/LogServices/FDR/Entries/";
    }
    return "";
}

inline void createDumpTaskCallback(
    task::Payload&& payload,
    const std::shared_ptr<bmcweb::AsyncResp>& asyncResp,
    const sdbusplus::message::object_path& createdObjPath)
{
    const std::string dumpPath = createdObjPath.parent_path().str;
    const std::string dumpId = createdObjPath.filename();

    std::string dumpEntryPath = getDumpEntryPath(dumpPath);

    if (dumpEntryPath.empty())
    {
        BMCWEB_LOG_ERROR("Invalid dump type received");
        messages::internalError(asyncResp->res);
        return;
    }

    crow::connections::systemBus->async_method_call(
        [asyncResp, payload = std::move(payload), createdObjPath,
         dumpEntryPath{std::move(dumpEntryPath)},
         dumpId](const boost::system::error_code& ec,
                 const std::string& introspectXml) {
        if (ec)
        {
            BMCWEB_LOG_ERROR("Introspect call failed with error: {}",
                             ec.message());
            messages::internalError(asyncResp->res);
            return;
        }

        // Check if the created dump object has implemented Progress
        // interface to track dump completion. If yes, fetch the "Status"
        // property of the interface, modify the task state accordingly.
        // Else, return task completed.
        tinyxml2::XMLDocument doc;

        doc.Parse(introspectXml.data(), introspectXml.size());
        tinyxml2::XMLNode* pRoot = doc.FirstChildElement("node");
        if (pRoot == nullptr)
        {
            BMCWEB_LOG_ERROR("XML document failed to parse");
            messages::internalError(asyncResp->res);
            return;
        }
        tinyxml2::XMLElement* interfaceNode =
            pRoot->FirstChildElement("interface");

        bool isProgressIntfPresent = false;
        while (interfaceNode != nullptr)
        {
            const char* thisInterfaceName = interfaceNode->Attribute("name");
            if (thisInterfaceName != nullptr)
            {
                if (thisInterfaceName ==
                    std::string_view("xyz.openbmc_project.Common.Progress"))
                {
                    interfaceNode =
                        interfaceNode->NextSiblingElement("interface");
                    continue;
                }
                isProgressIntfPresent = true;
                break;
            }
            interfaceNode = interfaceNode->NextSiblingElement("interface");
        }

        std::shared_ptr<task::TaskData> task = task::TaskData::createTask(
            [createdObjPath, dumpEntryPath, dumpId, isProgressIntfPresent](
                const boost::system::error_code& ec2, sdbusplus::message_t& msg,
                const std::shared_ptr<task::TaskData>& taskData) {
            if (ec2)
            {
                BMCWEB_LOG_ERROR("{}: Error in creating dump",
                                 createdObjPath.str);
                taskData->messages.emplace_back(messages::internalError());
                taskData->state = "Cancelled";
                return task::completed;
            }

            if (isProgressIntfPresent)
            {
                dbus::utility::DBusPropertiesMap values;
                std::string prop;
                msg.read(prop, values);

                DumpCreationProgress dumpStatus =
                    getDumpCompletionStatus(values);
                if (dumpStatus == DumpCreationProgress::DUMP_CREATE_FAILED)
                {
                    BMCWEB_LOG_ERROR("{}: Error in creating dump",
                                     createdObjPath.str);
                    taskData->state = "Cancelled";
                    nlohmann::json retMessage = messages::operationFailed();
                    taskData->messages.emplace_back(retMessage);
                    return task::completed;
                }

                if (dumpStatus == DumpCreationProgress::DUMP_CREATE_INPROGRESS)
                {
                    BMCWEB_LOG_DEBUG("{}: Dump creation task is in progress",
                                     createdObjPath.str);

                    auto valuesIter = std::find_if(
                        values.begin(), values.end(),
                        [](const std::pair<std::string,
                                           dbus::utility::DbusVariantType>&
                               property) -> bool {
                        return property.first == "Progress";
                    });

                    if (valuesIter != values.end())
                    {
                        const uint8_t* progress =
                            std::get_if<uint8_t>(&(valuesIter->second));
                        if (progress != nullptr)
                        {
                            taskData->percentComplete =
                                static_cast<int>(*progress);
                            taskData->messages.emplace_back(
                                messages::taskProgressChanged(
                                    std::to_string(taskData->index),
                                    static_cast<size_t>(*progress)));
                        }
                    }

                    return !task::completed;
                }
            }

            nlohmann::json retMessage = messages::success();
            taskData->messages.emplace_back(retMessage);

            boost::urls::url url = boost::urls::format("{}{}", dumpEntryPath,
                                                       dumpId);

            std::string headerLoc = "Location: ";
            headerLoc += url.buffer();

            taskData->payload->httpHeaders.emplace_back(std::move(headerLoc));

            BMCWEB_LOG_DEBUG("{}: Dump creation task completed",
                             createdObjPath.str);
            taskData->state = "Completed";
            taskData->percentComplete = 100;
            return task::completed;
        },
            "type='signal',interface='org.freedesktop.DBus.Properties',"
            "member='PropertiesChanged',path='" +
                createdObjPath.str + "'");

        // The task timer is set to max time limit within which the
        // requested dump will be collected.
        task->startTimer(std::chrono::minutes(45));
        task->populateResp(asyncResp->res);
        task->payload.emplace(payload);
    },
        "xyz.openbmc_project.Dump.Manager", createdObjPath,
        "org.freedesktop.DBus.Introspectable", "Introspect");
}

inline void createDump(const std::shared_ptr<bmcweb::AsyncResp>& asyncResp,
                       const crow::Request& req, const std::string& dumpType)
{
    std::string dumpPath = getDumpEntriesPath(dumpType);
    if (dumpPath.empty())
    {
        messages::internalError(asyncResp->res);
        return;
    }

    std::optional<std::string> diagnosticDataType;
    std::optional<std::string> oemDiagnosticDataType;
    std::vector<std::pair<std::string, std::variant<std::string, uint64_t>>>
        createDumpParamVec;

    if (!redfish::json_util::readJsonAction(
            req, asyncResp->res, "DiagnosticDataType", diagnosticDataType,
            "OEMDiagnosticDataType", oemDiagnosticDataType))
    {
        return;
    }

    if (dumpType == "System")
    {
        // Decode oemDiagnosticDataType string format
        createDumpParamVec = parseOEMAdditionalData(*oemDiagnosticDataType);

        if (!oemDiagnosticDataType || !diagnosticDataType)
        {
            BMCWEB_LOG_ERROR(
                "CreateDump action parameter 'DiagnosticDataType'/'OEMDiagnosticDataType' value not found!");
            messages::actionParameterMissing(
                asyncResp->res, "CollectDiagnosticData",
                "DiagnosticDataType & OEMDiagnosticDataType");
            return;
        }

        if (*diagnosticDataType != "OEM")
        {
            BMCWEB_LOG_ERROR("Wrong parameter values passed");
            messages::actionParameterValueError(
                asyncResp->res, "DiagnosticDataType",
                "LogService.CollectDiagnosticData");
            return;
        }
        dumpPath = "/redfish/v1/Systems/" +
                   std::string(BMCWEB_REDFISH_SYSTEM_URI_NAME) +
                   "/LogServices/Dump/";
    }
    else if (dumpType == "FDR")
    {
        // Decode oemDiagnosticDataType string format
        createDumpParamVec = parseOEMAdditionalData(*oemDiagnosticDataType);

        if (!oemDiagnosticDataType || !diagnosticDataType)
        {
            BMCWEB_LOG_ERROR(
                "CreateDump action parameter 'DiagnosticDataType'/'OEMDiagnosticDataType' value not found!");
            messages::actionParameterMissing(
                asyncResp->res, "CollectDiagnosticData",
                "DiagnosticDataType & OEMDiagnosticDataType");
            return;
        }

        if (*diagnosticDataType != "OEM")
        {
            BMCWEB_LOG_ERROR("Wrong parameter values passed");
            messages::actionParameterValueError(
                asyncResp->res, "DiagnosticDataType",
                "LogService.CollectDiagnosticData");
            return;
        }
        dumpPath = "/redfish/v1/Systems/" +
                   std::string(BMCWEB_REDFISH_SYSTEM_URI_NAME) +
                   "/LogServices/FDR/";
    }
    else if (dumpType == "BMC")
    {
        if (!diagnosticDataType)
        {
            BMCWEB_LOG_ERROR(
                "CreateDump action parameter 'DiagnosticDataType' not found!");
            messages::actionParameterMissing(
                asyncResp->res, "CollectDiagnosticData", "DiagnosticDataType");
            return;
        }
        if (*diagnosticDataType != "Manager")
        {
            BMCWEB_LOG_ERROR(
                "Wrong parameter value passed for 'DiagnosticDataType'");
            messages::actionParameterValueError(
                asyncResp->res, "DiagnosticDataType",
                "LogService.CollectDiagnosticData");
            return;
        }
        dumpPath = std::format("/redfish/v1/Managers/{}/LogServices/Dump/",
                               BMCWEB_REDFISH_MANAGER_URI_NAME);
    }
    else
    {
        BMCWEB_LOG_ERROR("CreateDump failed. Unknown dump type");
        messages::internalError(asyncResp->res);
        return;
    }

    if (req.session != nullptr)
    {
        createDumpParamVec.emplace_back(
            "xyz.openbmc_project.Dump.Create.CreateParameters.OriginatorId",
            req.session->clientIp);
        createDumpParamVec.emplace_back(
            "xyz.openbmc_project.Dump.Create.CreateParameters.OriginatorType",
            "xyz.openbmc_project.Common.OriginatedBy.OriginatorTypes.Client");
    }

    crow::connections::systemBus->async_method_call(
        [asyncResp, payload(task::Payload(req)), dumpPath,
         oemDiagnosticDataType](
            const boost::system::error_code ec,
            const sdbusplus::message::message& msg,
            const sdbusplus::message::object_path& objPath) mutable {
        if (ec)
        {
            BMCWEB_LOG_ERROR("CreateDump resp_handler got error {}", ec);
            const sd_bus_error* dbusError = msg.get_error();
            if (dbusError == nullptr)
            {
                messages::internalError(asyncResp->res);
                return;
            }

            BMCWEB_LOG_ERROR("CreateDump DBus error: {} and error msg: {}",
                             dbusError->name, dbusError->message);
            if (std::string_view(
                    "xyz.openbmc_project.Common.Error.NotAllowed") ==
                dbusError->name)
            {
                messages::resourceInStandby(asyncResp->res);
                return;
            }
            if (std::string_view(
                    "xyz.openbmc_project.Dump.Create.Error.Disabled") ==
                dbusError->name)
            {
                messages::serviceDisabled(asyncResp->res, dumpPath);
                return;
            }
            if (std::string_view(
                    "xyz.openbmc_project.Common.Error.Unavailable") ==
                dbusError->name)
            {
                messages::resourceInUse(asyncResp->res);
                return;
            }
            if (std::string_view(
                    "xyz.openbmc_project.Dump.Create.Error.QuotaExceeded") ==
                dbusError->name)
            {
                messages::createLimitReachedForResource(asyncResp->res);
                return;
            }
            if (std::string_view(
                    "xyz.openbmc_project.Common.Error.InvalidArgument") ==
                dbusError->name)
            {
                messages::propertyValueIncorrect(
                    asyncResp->res, "DiagnosticType", *oemDiagnosticDataType);
                return;
            }
            // Other Dbus errors such as:
            // xyz.openbmc_project.Common.Error.InvalidArgument &
            // org.freedesktop.DBus.Error.InvalidArgs are all related to
            // the dbus call that is made here in the bmcweb
            // implementation and has nothing to do with the client's
            // input in the request. Hence, returning internal error
            // back to the client.
            messages::internalError(asyncResp->res);
            return;
        }
        BMCWEB_LOG_DEBUG("Dump Created. Path: {}", objPath.str);
        createDumpTaskCallback(std::move(payload), asyncResp, objPath);
    },
        "xyz.openbmc_project.Dump.Manager", getDumpPath(dumpType),
        "xyz.openbmc_project.Dump.Create", "CreateDump", createDumpParamVec);
}

inline void clearDump(const std::shared_ptr<bmcweb::AsyncResp>& asyncResp,
                      const std::string& dumpType)
{
    crow::connections::systemBus->async_method_call(
        [asyncResp](const boost::system::error_code& ec) {
        if (ec)
        {
            BMCWEB_LOG_ERROR("clearDump resp_handler got error {}", ec);
            messages::internalError(asyncResp->res);
            return;
        }
    },
        "xyz.openbmc_project.Dump.Manager", getDumpPath(dumpType),
        "xyz.openbmc_project.Collection.DeleteAll", "DeleteAll");
}

inline void
    parseCrashdumpParameters(const dbus::utility::DBusPropertiesMap& params,
                             std::string& filename, std::string& timestamp,
                             std::string& logfile)
{
    const std::string* filenamePtr = nullptr;
    const std::string* timestampPtr = nullptr;
    const std::string* logfilePtr = nullptr;

    const bool success = sdbusplus::unpackPropertiesNoThrow(
        dbus_utils::UnpackErrorPrinter(), params, "Timestamp", timestampPtr,
        "Filename", filenamePtr, "Log", logfilePtr);

    if (!success)
    {
        return;
    }

    if (filenamePtr != nullptr)
    {
        filename = *filenamePtr;
    }

    if (timestampPtr != nullptr)
    {
        timestamp = *timestampPtr;
    }

    if (logfilePtr != nullptr)
    {
        logfile = *logfilePtr;
    }
}

inline void requestRoutesSystemLogServiceCollection(App& app)
{
    /**
     * Functions triggers appropriate requests on DBus
     */
    BMCWEB_ROUTE(app, "/redfish/v1/Systems/<str>/LogServices/")
        .privileges(redfish::privileges::getLogServiceCollection)
        .methods(boost::beast::http::verb::get)(
            [&app](const crow::Request& req,
                   const std::shared_ptr<bmcweb::AsyncResp>& asyncResp,
                   const std::string& systemName) {
        if (!redfish::setUpRedfishRoute(app, req, asyncResp))
        {
            return;
        }
        if constexpr (BMCWEB_EXPERIMENTAL_REDFISH_MULTI_COMPUTER_SYSTEM)
        {
            // Option currently returns no systems.  TBD
            messages::resourceNotFound(asyncResp->res, "ComputerSystem",
                                       systemName);
            return;
        }
        if (systemName != BMCWEB_REDFISH_SYSTEM_URI_NAME)
        {
            messages::resourceNotFound(asyncResp->res, "ComputerSystem",
                                       systemName);
            return;
        }

        // Collections don't include the static data added by SubRoute
        // because it has a duplicate entry for members
        asyncResp->res.jsonValue["@odata.type"] =
            "#LogServiceCollection.LogServiceCollection";
        asyncResp->res.jsonValue["@odata.id"] =
            std::format("/redfish/v1/Systems/{}/LogServices",
                        BMCWEB_REDFISH_SYSTEM_URI_NAME);
        asyncResp->res.jsonValue["Name"] = "System Log Services Collection";
        asyncResp->res.jsonValue["Description"] =
            "Collection of LogServices for this Computer System";
        nlohmann::json& logServiceArray = asyncResp->res.jsonValue["Members"];
        logServiceArray = nlohmann::json::array();
        nlohmann::json::object_t eventLog;
#ifdef BMCWEB_ENABLE_HOST_OS_FEATURE
        nlohmann::json::object_t selLog;
        selLog["@odata.id"] = "/redfish/v1/Systems/" +
                              std::string(BMCWEB_REDFISH_SYSTEM_URI_NAME) +
                              "/LogServices/SEL";
        logServiceArray.push_back(std::move(selLog));
#endif

#ifdef BMCWEB_ENABLE_REDFISH_FDR_DUMP_LOG
        nlohmann::json::object_t fdrLog;
        fdrLog["@odata.id"] = "/redfish/v1/Systems/" +
                              std::string(BMCWEB_REDFISH_SYSTEM_URI_NAME) +
                              "/LogServices/FDR";
        logServiceArray.push_back(std::move(fdrLog));
#endif // BMCWEB_ENABLE_REDFISH_FDR_DUMP_LOG

#ifdef BMCWEB_ENABLE_REDFISH_SYSTEM_FAULTLOG_DUMP_LOG
        nlohmann::json::object_t faultLog;
        faultLog["@odata.id"] = "/redfish/v1/Systems/" +
                                std::string(BMCWEB_REDFISH_SYSTEM_URI_NAME) +
                                "/LogServices/FaultLog";
        logServiceArray.push_back(std::move(faultLog));
#endif // BMCWEB_ENABLE_REDFISH_SYSTEM_FAULTLOG_DUMP_LOG
        eventLog["@odata.id"] =
            std::format("/redfish/v1/Systems/{}/LogServices/EventLog",
                        BMCWEB_REDFISH_SYSTEM_URI_NAME);
        logServiceArray.emplace_back(std::move(eventLog));
        if constexpr (BMCWEB_REDFISH_DUMP_LOG)
        {
            nlohmann::json::object_t dumpLog;
            dumpLog["@odata.id"] =
                std::format("/redfish/v1/Systems/{}/LogServices/Dump",
                            BMCWEB_REDFISH_SYSTEM_URI_NAME);
            logServiceArray.emplace_back(std::move(dumpLog));
        }

        if constexpr (BMCWEB_REDFISH_CPU_LOG)
        {
            nlohmann::json::object_t crashdump;
            crashdump["@odata.id"] =
                std::format("/redfish/v1/Systems/{}/LogServices/Crashdump",
                            BMCWEB_REDFISH_SYSTEM_URI_NAME);
            logServiceArray.emplace_back(std::move(crashdump));
        }

        if constexpr (BMCWEB_REDFISH_HOST_LOGGER)
        {
            nlohmann::json::object_t hostlogger;
            hostlogger["@odata.id"] =
                std::format("/redfish/v1/Systems/{}/LogServices/HostLogger",
                            BMCWEB_REDFISH_SYSTEM_URI_NAME);
            logServiceArray.emplace_back(std::move(hostlogger));
        }

        nlohmann::json::object_t debugToken;
        debugToken["@odata.id"] = "/redfish/v1/Systems/" +
                                  std::string(BMCWEB_REDFISH_SYSTEM_URI_NAME) +
                                  "/LogServices/DebugTokenService";
        logServiceArray.push_back(std::move(debugToken));

        asyncResp->res.jsonValue["Members@odata.count"] =
            logServiceArray.size();

        constexpr std::array<std::string_view, 1> interfaces = {
            "xyz.openbmc_project.State.Boot.PostCode"};
        dbus::utility::getSubTreePaths(
            "/", 0, interfaces,
            [asyncResp](const boost::system::error_code& ec,
                        const dbus::utility::MapperGetSubTreePathsResponse&
                            subtreePath) {
            if (ec)
            {
                BMCWEB_LOG_ERROR("{}", ec);
                return;
            }

            for (const auto& pathStr : subtreePath)
            {
                if (pathStr.find("PostCode") != std::string::npos)
                {
                    nlohmann::json& logServiceArrayLocal =
                        asyncResp->res.jsonValue["Members"];
                    nlohmann::json::object_t member;
                    member["@odata.id"] = std::format(
                        "/redfish/v1/Systems/{}/LogServices/PostCodes",
                        BMCWEB_REDFISH_SYSTEM_URI_NAME);

                    logServiceArrayLocal.emplace_back(std::move(member));

                    asyncResp->res.jsonValue["Members@odata.count"] =
                        logServiceArrayLocal.size();
                    return;
                }
            }
        });
    });
}

inline void requestRoutesEventLogService(App& app)
{
    BMCWEB_ROUTE(app, "/redfish/v1/Systems/<str>/LogServices/EventLog/")
        .privileges(redfish::privileges::getLogService)
        .methods(boost::beast::http::verb::get)(
            [&app](const crow::Request& req,
                   const std::shared_ptr<bmcweb::AsyncResp>& asyncResp,
                   const std::string& systemName) {
        if (!redfish::setUpRedfishRoute(app, req, asyncResp))
        {
            return;
        }
        if (systemName != BMCWEB_REDFISH_SYSTEM_URI_NAME)
        {
            messages::resourceNotFound(asyncResp->res, "ComputerSystem",
                                       systemName);
            return;
        }
        asyncResp->res.jsonValue["@odata.id"] =
            std::format("/redfish/v1/Systems/{}/LogServices/EventLog",
                        BMCWEB_REDFISH_SYSTEM_URI_NAME);
        asyncResp->res.jsonValue["@odata.type"] =
            "#LogService.v1_2_0.LogService";
        asyncResp->res.jsonValue["Name"] = "Event Log Service";
        asyncResp->res.jsonValue["Description"] = "System Event Log Service";
        asyncResp->res.jsonValue["Id"] = "EventLog";
        asyncResp->res.jsonValue["OverWritePolicy"] = "WrapsWhenFull";

        std::pair<std::string, std::string> redfishDateTimeOffset =
            redfish::time_utils::getDateTimeOffsetNow();

        asyncResp->res.jsonValue["DateTime"] = redfishDateTimeOffset.first;
        asyncResp->res.jsonValue["DateTimeLocalOffset"] =
            redfishDateTimeOffset.second;

        // Call Phosphor-logging GetStats method to get
        // LatestEntryTimestamp and LatestEntryID
        crow::connections::systemBus->async_method_call(
            [asyncResp](const boost::system::error_code ec,
                        const std::tuple<uint32_t, uint64_t>& reqData) {
            if (ec)
            {
                BMCWEB_LOG_ERROR(
                    "Failed to get Data from xyz.openbmc_project.Logging GetStats: {}",
                    ec);
                messages::internalError(asyncResp->res);
                return;
            }
            auto lastTimeStamp =
                redfish::time_utils::getTimestamp(std::get<1>(reqData));
#ifdef BMCWEB_ENABLE_NVIDIA_OEM_PROPERTIES
            asyncResp->res.jsonValue["Oem"]["Nvidia"]["@odata.type"] =
                "#NvidiaLogService.v1_3_0.NvidiaLogService";
#endif /* BMCWEB_ENABLE_NVIDIA_OEM_PROPERTIES */
            asyncResp->res.jsonValue["Oem"]["Nvidia"]["LatestEntryID"] =
                std::to_string(std::get<0>(reqData));
            asyncResp->res.jsonValue["Oem"]["Nvidia"]["LatestEntryTimeStamp"] =
                redfish::time_utils::getDateTimeStdtime(lastTimeStamp);
        },
            "xyz.openbmc_project.Logging", "/xyz/openbmc_project/logging",
            "xyz.openbmc_project.Logging.Namespace", "GetStats", "all");

#ifdef BMCWEB_ENABLE_NVIDIA_OEM_PROPERTIES
        if (bmcwebEnableNvidiaBootEntryId)
        {
            populateBootEntryId(asyncResp->res);
        }

        crow::connections::systemBus->async_method_call(
            [asyncResp](const boost::system::error_code ec,
                        std::variant<bool>& resp) {
            if (ec)
            {
                BMCWEB_LOG_ERROR(
                    "Failed to get Data from xyz.openbmc_project.Logging: {}",
                    ec);
                messages::internalError(asyncResp->res);
                return;
            }
            const bool* state = std::get_if<bool>(&resp);
            asyncResp->res.jsonValue["Oem"]["Nvidia"]
                                    ["AutoClearResolvedLogEnabled"] = *state;
        },
            "xyz.openbmc_project.Logging", "/xyz/openbmc_project/logging",
            "org.freedesktop.DBus.Properties", "Get",
            "xyz.openbmc_project.Logging.Namespace",
            "AutoClearResolvedLogEnabled");
#endif /* BMCWEB_ENABLE_NVIDIA_OEM_PROPERTIES */

        asyncResp->res.jsonValue["Entries"] = {
            {"@odata.id", "/redfish/v1/Systems/" +
                              std::string(BMCWEB_REDFISH_SYSTEM_URI_NAME) +
                              "/LogServices/EventLog/Entries"}};
        asyncResp->res.jsonValue["Actions"]["#LogService.ClearLog"] = {

            {"target",
             "/redfish/v1/Systems/" +
                 std::string(BMCWEB_REDFISH_SYSTEM_URI_NAME) +
                 "/LogServices/EventLog/Actions/LogService.ClearLog"}};
    });

#ifdef BMCWEB_ENABLE_NVIDIA_OEM_PROPERTIES
    BMCWEB_ROUTE(app, "/redfish/v1/Systems/" +
                          std::string(BMCWEB_REDFISH_SYSTEM_URI_NAME) +
                          "/LogServices/EventLog/")
        .privileges(redfish::privileges::patchLogService)
        .methods(boost::beast::http::verb::patch)(
            [&app](const crow::Request& req,
                   const std::shared_ptr<bmcweb::AsyncResp>& asyncResp) {
        if (!redfish::setUpRedfishRoute(app, req, asyncResp))
        {
            return;
        }
        std::optional<nlohmann::json> oemObject;

        if (!json_util::readJsonPatch(req, asyncResp->res, "Oem", oemObject))
        {
            return;
        }

        std::optional<nlohmann::json> oemNvidiaObject;

        if (!json_util::readJson(*oemObject, asyncResp->res, "Nvidia",
                                 oemNvidiaObject))
        {
            return;
        }

        std::optional<bool> autoClearResolvedLogEnabled;

        if (!json_util::readJson(*oemNvidiaObject, asyncResp->res,
                                 "AutoClearResolvedLogEnabled",
                                 autoClearResolvedLogEnabled))
        {
            return;
        }
        BMCWEB_LOG_DEBUG("Set Log Purge Policy");

        if (autoClearResolvedLogEnabled)
        {
            crow::connections::systemBus->async_method_call(
                [asyncResp](const boost::system::error_code ec) {
                if (ec)
                {
                    BMCWEB_LOG_DEBUG("DBUS response error {}", ec);
                    messages::internalError(asyncResp->res);
                    return;
                }
            },
                "xyz.openbmc_project.Logging", "/xyz/openbmc_project/logging",
                "org.freedesktop.DBus.Properties", "Set",
                "xyz.openbmc_project.Logging.Namespace",
                "AutoClearResolvedLogEnabled",
                dbus::utility::DbusVariantType(*autoClearResolvedLogEnabled));
        }
    });
#endif /* BMCWEB_ENABLE_NVIDIA_OEM_PROPERTIES */
}

inline void requestRoutesSELLogService(App& app)
{
    BMCWEB_ROUTE(app, "/redfish/v1/Systems/<str>/LogServices/SEL/")
        .privileges(redfish::privileges::getLogService)
        .methods(boost::beast::http::verb::get)(
            [&app](const crow::Request& req,
                   const std::shared_ptr<bmcweb::AsyncResp>& asyncResp,
                   [[maybe_unused]] const std::string& systemName) {
        if (!redfish::setUpRedfishRoute(app, req, asyncResp))
        {
            return;
        }
        asyncResp->res.jsonValue["@odata.id"] =
            "/redfish/v1/Systems/" +
            std::string(BMCWEB_REDFISH_SYSTEM_URI_NAME) + "/LogServices/SEL";
        asyncResp->res.jsonValue["@odata.type"] =
            "#LogService.v1_1_0.LogService";
        asyncResp->res.jsonValue["Name"] = "SEL Log Service";
        asyncResp->res.jsonValue["Description"] = "IPMI SEL Service";
        asyncResp->res.jsonValue["Id"] = "SEL";
        asyncResp->res.jsonValue["OverWritePolicy"] = "WrapsWhenFull";

        std::pair<std::string, std::string> redfishDateTimeOffset =
            redfish::time_utils::getDateTimeOffsetNow();

        asyncResp->res.jsonValue["DateTime"] = redfishDateTimeOffset.first;
        asyncResp->res.jsonValue["DateTimeLocalOffset"] =
            redfishDateTimeOffset.second;

        asyncResp->res.jsonValue["Entries"] = {
            {"@odata.id", "/redfish/v1/Systems/" +
                              std::string(BMCWEB_REDFISH_SYSTEM_URI_NAME) +
                              "/LogServices/SEL/Entries"}};
        asyncResp->res.jsonValue["Actions"]["#LogService.ClearLog"] = {

            {"target", "/redfish/v1/Systems/" +
                           std::string(BMCWEB_REDFISH_SYSTEM_URI_NAME) +
                           "/LogServices/SEL/"
                           "Actions/LogService.ClearLog"}};
    });
}

inline void requestRoutesJournalEventLogClear(App& app)
{
    BMCWEB_ROUTE(app, "/redfish/v1/Systems/<str>/LogServices/EventLog/Actions/"
                      "LogService.ClearLog/")
        .privileges({{"ConfigureComponents"}})
        .methods(boost::beast::http::verb::post)(
            [&app](const crow::Request& req,
                   const std::shared_ptr<bmcweb::AsyncResp>& asyncResp,
                   [[maybe_unused]] const std::string& systemName) {
        if (!redfish::setUpRedfishRoute(app, req, asyncResp))
        {
            return;
        }
        // Clear the EventLog by deleting the log files
        std::vector<std::filesystem::path> redfishLogFiles;
        if (getRedfishLogFiles(redfishLogFiles))
        {
            for (const std::filesystem::path& file : redfishLogFiles)
            {
                std::error_code ec;
                std::filesystem::remove(file, ec);
            }
        }

        // Reload rsyslog so it knows to start new log files
        crow::connections::systemBus->async_method_call(
            [asyncResp](const boost::system::error_code& ec) {
            if (ec)
            {
                BMCWEB_LOG_ERROR("Failed to reload rsyslog: {}", ec);
                messages::internalError(asyncResp->res);
                return;
            }

            messages::success(asyncResp->res);
        },
            "org.freedesktop.systemd1", "/org/freedesktop/systemd1",
            "org.freedesktop.systemd1.Manager", "ReloadUnit", "rsyslog.service",
            "replace");
    });
}

enum class LogParseError
{
    success,
    parseFailed,
    messageIdNotInRegistry,
};

static LogParseError
    fillEventLogEntryJson(const std::string& logEntryID,
                          const std::string& logEntry,
                          nlohmann::json::object_t& logEntryJson)
{
    // The redfish log format is "<Timestamp> <MessageId>,<MessageArgs>"
    // First get the Timestamp
    size_t space = logEntry.find_first_of(' ');
    if (space == std::string::npos)
    {
        return LogParseError::parseFailed;
    }
    std::string timestamp = logEntry.substr(0, space);
    // Then get the log contents
    size_t entryStart = logEntry.find_first_not_of(' ', space);
    if (entryStart == std::string::npos)
    {
        return LogParseError::parseFailed;
    }
    std::string_view entry(logEntry);
    entry.remove_prefix(entryStart);
    // Use split to separate the entry into its fields
    std::vector<std::string> logEntryFields;
    bmcweb::split(logEntryFields, entry, ',');
    // We need at least a MessageId to be valid
    auto logEntryIter = logEntryFields.begin();
    if (logEntryIter == logEntryFields.end())
    {
        return LogParseError::parseFailed;
    }
    std::string& messageID = *logEntryIter;
    // Get the Message from the MessageRegistry
    const registries::Message* message = registries::getMessage(messageID);

    logEntryIter++;
    if (message == nullptr)
    {
        BMCWEB_LOG_WARNING("Log entry not found in registry: {}", logEntry);
        return LogParseError::messageIdNotInRegistry;
    }

    std::vector<std::string_view> messageArgs(logEntryIter,
                                              logEntryFields.end());
    messageArgs.resize(message->numberOfArgs);

    std::string msg = redfish::registries::fillMessageArgs(messageArgs,
                                                           message->message);
    if (msg.empty())
    {
        return LogParseError::parseFailed;
    }

    // Get the Created time from the timestamp. The log timestamp is in RFC3339
    // format which matches the Redfish format except for the fractional seconds
    // between the '.' and the '+', so just remove them.
    std::size_t dot = timestamp.find_first_of('.');
    std::size_t plus = timestamp.find_first_of('+');
    if (dot != std::string::npos && plus != std::string::npos)
    {
        timestamp.erase(dot, plus - dot);
    }

    // Fill in the log entry with the gathered data
    logEntryJson["@odata.type"] = logEntryVersion;
    logEntryJson["@odata.id"] = getLogEntryDataId(logEntryID);
    logEntryJson["Name"] = "System Event Log Entry";
    logEntryJson["Id"] = logEntryID;
    logEntryJson["Message"] = std::move(msg);
    logEntryJson["MessageId"] = std::move(messageID);
    logEntryJson["MessageArgs"] = messageArgs;
    logEntryJson["EntryType"] = "Event";
    logEntryJson["Severity"] = message->messageSeverity;
    logEntryJson["Created"] = std::move(timestamp);
    return LogParseError::success;
}

inline void requestRoutesJournalEventLogEntryCollection(App& app)
{
    BMCWEB_ROUTE(app, "/redfish/v1/Systems/<str>/LogServices/EventLog/Entries/")
        .privileges(redfish::privileges::getLogEntryCollection)
        .methods(boost::beast::http::verb::get)(
            [&app](const crow::Request& req,
                   const std::shared_ptr<bmcweb::AsyncResp>& asyncResp,
                   const std::string& systemName) {
        query_param::QueryCapabilities capabilities = {
            .canDelegateTop = true,
            .canDelegateSkip = true,
        };
        query_param::Query delegatedQuery;
        if (!redfish::setUpRedfishRouteWithDelegation(
                app, req, asyncResp, delegatedQuery, capabilities))
        {
            return;
        }
        if constexpr (BMCWEB_EXPERIMENTAL_REDFISH_MULTI_COMPUTER_SYSTEM)
        {
            // Option currently returns no systems.  TBD
            messages::resourceNotFound(asyncResp->res, "ComputerSystem",
                                       systemName);
            return;
        }
        if (systemName != BMCWEB_REDFISH_SYSTEM_URI_NAME)
        {
            messages::resourceNotFound(asyncResp->res, "ComputerSystem",
                                       systemName);
            return;
        }

        size_t top = delegatedQuery.top.value_or(query_param::Query::maxTop);
        size_t skip = delegatedQuery.skip.value_or(0);

        // Collections don't include the static data added by SubRoute
        // because it has a duplicate entry for members
        asyncResp->res.jsonValue["@odata.type"] =
            "#LogEntryCollection.LogEntryCollection";
        asyncResp->res.jsonValue["@odata.id"] =
            std::format("/redfish/v1/Systems/{}/LogServices/EventLog/Entries",
                        BMCWEB_REDFISH_SYSTEM_URI_NAME);
        asyncResp->res.jsonValue["Name"] = "System Event Log Entries";
        asyncResp->res.jsonValue["Description"] =
            "Collection of System Event Log Entries";

        nlohmann::json& logEntryArray = asyncResp->res.jsonValue["Members"];
        logEntryArray = nlohmann::json::array();
        // Go through the log files and create a unique ID for each
        // entry
        std::vector<std::filesystem::path> redfishLogFiles;
        getRedfishLogFiles(redfishLogFiles);
        uint64_t entryCount = 0;
        std::string logEntry;

        // Oldest logs are in the last file, so start there and loop
        // backwards
        for (auto it = redfishLogFiles.rbegin(); it < redfishLogFiles.rend();
             it++)
        {
            std::ifstream logStream(*it);
            if (!logStream.is_open())
            {
                continue;
            }

            // Reset the unique ID on the first entry
            bool firstEntry = true;
            while (std::getline(logStream, logEntry))
            {
                std::string idStr;
                if (!getUniqueEntryID(logEntry, idStr, firstEntry))
                {
                    continue;
                }
                firstEntry = false;

                nlohmann::json::object_t bmcLogEntry;
                LogParseError status = fillEventLogEntryJson(idStr, logEntry,
                                                             bmcLogEntry);
                if (status == LogParseError::messageIdNotInRegistry)
                {
                    continue;
                }
                if (status != LogParseError::success)
                {
                    messages::internalError(asyncResp->res);
                    return;
                }

                entryCount++;
                // Handle paging using skip (number of entries to skip
                // from the start) and top (number of entries to
                // display)
                if (entryCount <= skip || entryCount > skip + top)
                {
                    continue;
                }

                logEntryArray.emplace_back(std::move(bmcLogEntry));
            }
        }
        asyncResp->res.jsonValue["Members@odata.count"] = entryCount;
        if (skip + top < entryCount)
        {
            asyncResp->res.jsonValue["Members@odata.nextLink"] =
                "/redfish/v1/Systems/" +
                std::string(BMCWEB_REDFISH_SYSTEM_URI_NAME) +
                "/LogServices/EventLog/Entries?$skip=" +
                std::to_string(skip + top);
        }
    });
}

inline void requestRoutesJournalEventLogEntry(App& app)
{
    BMCWEB_ROUTE(
        app, "/redfish/v1/Systems/<str>/LogServices/EventLog/Entries/<str>/")
        .privileges(redfish::privileges::getLogEntry)
        .methods(boost::beast::http::verb::get)(
            [&app](const crow::Request& req,
                   const std::shared_ptr<bmcweb::AsyncResp>& asyncResp,
                   [[maybe_unused]] const std::string& systemName,
                   const std::string& param) {
        if (!redfish::setUpRedfishRoute(app, req, asyncResp))
        {
            return;
        }
        if constexpr (BMCWEB_EXPERIMENTAL_REDFISH_MULTI_COMPUTER_SYSTEM)
        {
            // Option currently returns no systems.  TBD
            messages::resourceNotFound(asyncResp->res, "ComputerSystem",
                                       BMCWEB_REDFISH_SYSTEM_URI_NAME);
            return;
        }

        const std::string& targetID = param;

        // Go through the log files and check the unique ID for each
        // entry to find the target entry
        std::vector<std::filesystem::path> redfishLogFiles;
        getRedfishLogFiles(redfishLogFiles);
        std::string logEntry;

        // Oldest logs are in the last file, so start there and loop
        // backwards
        for (auto it = redfishLogFiles.rbegin(); it < redfishLogFiles.rend();
             it++)
        {
            std::ifstream logStream(*it);
            if (!logStream.is_open())
            {
                continue;
            }

            // Reset the unique ID on the first entry
            bool firstEntry = true;
            while (std::getline(logStream, logEntry))
            {
                std::string idStr;
                if (!getUniqueEntryID(logEntry, idStr, firstEntry))
                {
                    continue;
                }
                firstEntry = false;

                if (idStr == targetID)
                {
                    nlohmann::json::object_t bmcLogEntry;
                    LogParseError status =
                        fillEventLogEntryJson(idStr, logEntry, bmcLogEntry);
                    if (status != LogParseError::success)
                    {
                        messages::internalError(asyncResp->res);
                        return;
                    }
                    asyncResp->res.jsonValue.update(bmcLogEntry);
                    return;
                }
            }
        }
        // Requested ID was not found
        messages::resourceMissingAtURI(
            asyncResp->res,
            boost::urls::format(
                "/redfish/v1/Systems/{}/LogServices/EventLog/Entries/{}",
                BMCWEB_REDFISH_SYSTEM_URI_NAME, targetID));
    });
}

inline void parseAdditionalDataForCPER(nlohmann::json::object_t& entry,
                                       const nlohmann::json::object_t& oem,
                                       const AdditionalData& additional)
{
    const auto& type = additional.find("DiagnosticDataType");
    if (additional.end() == type ||
        ("CPER" != type->second && "CPERSection" != type->second))
        return;

    BMCWEB_LOG_DEBUG("Got {}", type->second);

    entry = oem;
    entry["DiagnosticDataType"] = type->second;

    for (const auto& iter : additional)
    {
        if ("DiagnosticData" == iter.first)
            entry["DiagnosticData"] = iter.second;

        if ("NotificationTypeGUID" == iter.first && "CPER" == type->second)
            entry["CPER"]["NotificationType"] = iter.second;

        if ("SectionTypeGUID" == iter.first && "CPERSection" == type->second)
            entry["CPER"]["SectionType"] = iter.second;

        // Common
        if ("SectionTypeGUID" == iter.first)
            entry["CPER"]["Oem"]["Nvidia"]["SectionGUID"] = iter.second;
        if ("SectionType" == iter.first)
            entry["CPER"]["Oem"]["Nvidia"]["SectionType"] = iter.second;
        if ("SectionSeverity" == iter.first)
            entry["CPER"]["Oem"]["Nvidia"]["Severity"] = iter.second;
        if ("FruID" == iter.first)
            entry["CPER"]["Oem"]["Nvidia"]["FruID"] = iter.second;
        // NVIDIA
        if ("NvSignature" == iter.first)
            entry["CPER"]["Oem"]["Nvidia"]["NvIpSignature"] = iter.second;
        if ("NvSeverity" == iter.first)
            entry["CPER"]["Oem"]["Nvidia"]["NvSeverity"] = iter.second;
        if ("NvSocket" == iter.first)
            entry["CPER"]["Oem"]["Nvidia"]["NvSocket"] = iter.second;
        //  PCIe
        if ("PCIeVendorId" == iter.first)
            entry["CPER"]["Oem"]["Nvidia"]["PCIeVendorId"] = iter.second;
        if ("PCIeDeviceId" == iter.first)
            entry["CPER"]["Oem"]["Nvidia"]["PCIeDeviceId"] = iter.second;
        if ("PCIeClassCode" == iter.first)
            entry["CPER"]["Oem"]["Nvidia"]["PCIeClassCode"] = iter.second;
        if ("PCIeFunctionNumber" == iter.first)
            entry["CPER"]["Oem"]["Nvidia"]["PCIeFunctionNumber"] = iter.second;
        if ("PCIeDeviceNumber" == iter.first)
            entry["CPER"]["Oem"]["Nvidia"]["PCIeDeviceNumber"] = iter.second;
        if ("PCIeSegmentNumber" == iter.first)
            entry["CPER"]["Oem"]["Nvidia"]["PCIeSegmentNumber"] = iter.second;
        if ("PCIeDeviceBusNumber" == iter.first)
            entry["CPER"]["Oem"]["Nvidia"]["PCIeDeviceBusNumber"] = iter.second;
        if ("PCIeSecondaryBusNumber" == iter.first)
            entry["CPER"]["Oem"]["Nvidia"]["PCIeSecondaryBusNumber"] =
                iter.second;
        if ("PCIeSlotNumber" == iter.first)
            entry["CPER"]["Oem"]["Nvidia"]["PCIeSlotNumber"] = iter.second;
    }

    BMCWEB_LOG_DEBUG("Done {}", type->second);
}

inline void requestRoutesDBusEventLogEntryCollection(App& app)
{
    BMCWEB_ROUTE(app, "/redfish/v1/Systems/<str>/LogServices/EventLog/Entries/")
        .privileges(redfish::privileges::getLogEntryCollection)
        .methods(boost::beast::http::verb::get)(
            [&app](const crow::Request& req,
                   const std::shared_ptr<bmcweb::AsyncResp>& asyncResp,
                   [[maybe_unused]] const std::string& systemName) {
        if (!redfish::setUpRedfishRoute(app, req, asyncResp))
        {
            return;
        }
        if constexpr (BMCWEB_EXPERIMENTAL_REDFISH_MULTI_COMPUTER_SYSTEM)
        {
            // Option currently returns no systems.  TBD
            messages::resourceNotFound(asyncResp->res, "ComputerSystem",
                                       BMCWEB_REDFISH_SYSTEM_URI_NAME);
            return;
        }

        // Collections don't include the static data added by SubRoute
        // because it has a duplicate entry for members
        asyncResp->res.jsonValue["@odata.type"] =
            "#LogEntryCollection.LogEntryCollection";
        asyncResp->res.jsonValue["@odata.id"] =
            "/redfish/v1/Systems/" +
            std::string(BMCWEB_REDFISH_SYSTEM_URI_NAME) +
            "/LogServices/EventLog/Entries";
        asyncResp->res.jsonValue["Name"] = "System Event Log Entries";
        asyncResp->res.jsonValue["Description"] =
            "Collection of System Event Log Entries";

        // DBus implementation of EventLog/Entries
        // Make call to Logging Service to find all log entry objects
        sdbusplus::message::object_path path("/xyz/openbmc_project/logging");
        dbus::utility::getManagedObjects(
            "xyz.openbmc_project.Logging", path,
            [asyncResp](const boost::system::error_code& ec,
                        const dbus::utility::ManagedObjectType& resp) {
            if (ec)
            {
                // TODO Handle for specific error code
                BMCWEB_LOG_ERROR(
                    "getLogEntriesIfaceData resp_handler got error {}", ec);
                messages::internalError(asyncResp->res);
                return;
            }
            nlohmann::json& entriesArray = asyncResp->res.jsonValue["Members"];
            entriesArray = nlohmann::json::array();
            for (auto& objectPath : resp)
            {
                const uint32_t* id = nullptr;
                std::time_t timestamp{};
                std::time_t updateTimestamp{};
                const std::string* severity = nullptr;
                const std::string* message = nullptr;
                const std::string* filePath = nullptr;
                const std::string* eventId = nullptr;
                bool resolved = false;
                const std::string* notify = nullptr;
                const std::string* resolution = nullptr;
                const std::vector<std::string>* additionalDataRaw = nullptr;
                for (auto& interfaceMap : objectPath.second)
                {
                    if (interfaceMap.first ==
                        "xyz.openbmc_project.Logging.Entry")
                    {
                        for (auto& propertyMap : interfaceMap.second)
                        {
                            if (propertyMap.first == "Id")
                            {
                                id = std::get_if<uint32_t>(&propertyMap.second);
                            }
                            else if (propertyMap.first == "Timestamp")
                            {
                                const uint64_t* millisTimeStamp =
                                    std::get_if<uint64_t>(&propertyMap.second);
                                if (millisTimeStamp != nullptr)
                                {
                                    timestamp =
                                        redfish::time_utils::getTimestamp(
                                            *millisTimeStamp);
                                }
                            }
                            else if (propertyMap.first == "UpdateTimestamp")
                            {
                                const uint64_t* millisTimeStamp =
                                    std::get_if<uint64_t>(&propertyMap.second);
                                if (millisTimeStamp != nullptr)
                                {
                                    updateTimestamp =
                                        redfish::time_utils::getTimestamp(
                                            *millisTimeStamp);
                                }
                            }
                            else if (propertyMap.first == "Severity")
                            {
                                severity = std::get_if<std::string>(
                                    &propertyMap.second);
                            }
                            else if (propertyMap.first == "Message")
                            {
                                message = std::get_if<std::string>(
                                    &propertyMap.second);
                            }
                            else if (propertyMap.first == "Resolved")
                            {
                                const bool* resolveptr =
                                    std::get_if<bool>(&propertyMap.second);
                                if (resolveptr == nullptr)
                                {
                                    messages::internalError(asyncResp->res);
                                    return;
                                }
                                resolved = *resolveptr;
                            }
                            else if (propertyMap.first == "Resolution")
                            {
                                resolution = std::get_if<std::string>(
                                    &propertyMap.second);
                            }
                            else if (propertyMap.first == "AdditionalData")
                            {
                                additionalDataRaw =
                                    std::get_if<std::vector<std::string>>(
                                        &propertyMap.second);
                            }
                            else if (propertyMap.first ==
                                     "ServiceProviderNotify")
                            {
                                notify = std::get_if<std::string>(
                                    &propertyMap.second);
                                if (notify == nullptr)
                                {
                                    messages::internalError(asyncResp->res);
                                    return;
                                }
                            }
                            else if (propertyMap.first == "EventId")
                            {
                                eventId = std::get_if<std::string>(
                                    &propertyMap.second);
                            }
                        }
                        if (id == nullptr || message == nullptr ||
                            severity == nullptr)
                        {
                            messages::internalError(asyncResp->res);
                            return;
                        }
                    }
                    else if (interfaceMap.first ==
                             "xyz.openbmc_project.Common.FilePath")
                    {
                        for (auto& propertyMap : interfaceMap.second)
                        {
                            if (propertyMap.first == "Path")
                            {
                                filePath = std::get_if<std::string>(
                                    &propertyMap.second);
                            }
                        }
                    }
                }
                // Object path without the
                // xyz.openbmc_project.Logging.Entry interface, ignore
                // and continue.
                if (id == nullptr || message == nullptr || severity == nullptr)
                {
                    continue;
                }
                nlohmann::json thisEntry = nlohmann::json::object();

                // Determine if it's a message registry format or not.
                bool isMessageRegistry = false;
                std::string messageId;
                std::string messageArgs;
                std::string originOfCondition;
                std::string deviceName;
                nlohmann::json::object_t cper;
                if (additionalDataRaw != nullptr)
                {
                    AdditionalData additional(*additionalDataRaw);
                    if (additional.count("REDFISH_MESSAGE_ID") > 0)
                    {
                        isMessageRegistry = true;
                        messageId = additional["REDFISH_MESSAGE_ID"];
                        BMCWEB_LOG_DEBUG("MessageId: [{}]", messageId);

                        if (additional.count("REDFISH_MESSAGE_ARGS") > 0)
                        {
                            messageArgs = additional["REDFISH_MESSAGE_ARGS"];
                        }
                    }
                    if (additional.count("REDFISH_ORIGIN_OF_CONDITION") > 0)
                    {
                        originOfCondition =
                            additional["REDFISH_ORIGIN_OF_CONDITION"];
                    }
                    if (additional.count("DEVICE_NAME") > 0)
                    {
                        deviceName = additional["DEVICE_NAME"];
                    }

                    // populate CPER section (checks are in the fn)
                    nlohmann::json::object_t oem;
                    parseAdditionalDataForCPER(cper, oem, additional);
                }
                if (isMessageRegistry)
                {
                    message_registries::generateMessageRegistry(
                        thisEntry,
                        "/redfish/v1/Systems/" +
                            std::string(BMCWEB_REDFISH_SYSTEM_URI_NAME) +
                            "/LogServices/"
                            "EventLog/Entries/",
                        "v1_13_0", std::to_string(*id),
                        "System Event Log Entry",
                        redfish::time_utils::getDateTimeStdtime(timestamp),
                        messageId, messageArgs, *resolution, resolved,
                        (eventId == nullptr) ? "" : *eventId, deviceName,
                        *severity);
#ifndef BMCWEB_DISABLE_HEALTH_ROLLUP
                    origin_utils::convertDbusObjectToOriginOfCondition(
                        originOfCondition, std::to_string(*id), asyncResp,
                        thisEntry, deviceName);
#endif // BMCWEB_DISABLE_HEALTH_ROLLUP
                }

                // generateMessageRegistry will not create the entry if
                // the messageId can't be found in message registries.
                // So check the entry 'Id' anyway to cover that case.
                if (thisEntry["Id"].size() == 0)
                {
                    thisEntry["@odata.type"] = "#LogEntry.v1_13_0.LogEntry";
                    thisEntry["@odata.id"] =
                        getLogEntryDataId(std::to_string(*id));
                    thisEntry["Name"] = "System Event Log Entry";
                    thisEntry["Id"] = std::to_string(*id);
                    thisEntry["Message"] = *message;
                    thisEntry["Resolved"] = resolved;
                    thisEntry["EntryType"] = "Event";
                    thisEntry["Severity"] =
                        translateSeverityDbusToRedfish(*severity);
                    thisEntry["Created"] =
                        redfish::time_utils::getDateTimeStdtime(timestamp);
                    thisEntry["Modified"] =
                        redfish::time_utils::getDateTimeStdtime(
                            updateTimestamp);
#ifdef BMCWEB_ENABLE_NVIDIA_OEM_PROPERTIES
                    if ((eventId != nullptr && !eventId->empty()) ||
                        !deviceName.empty())
                    {
                        nlohmann::json oem = {
                            {"Oem",
                             {{"Nvidia",
                               {{"@odata.type",
                                 "#NvidiaLogEntry.v1_1_0.NvidiaLogEntry"}}}}}};
                        if (!deviceName.empty())
                        {
                            oem["Oem"]["Nvidia"]["Device"] = deviceName;
                        }
                        if (eventId != nullptr && !eventId->empty())
                        {
                            oem["Oem"]["Nvidia"]["ErrorId"] =
                                std::string(*eventId);
                        }
                        thisEntry.update(oem);
                    }
#endif // BMCWEB_ENABLE_NVIDIA_OEM_PROPERTIES
                    std::optional<bool> notifyAction =
                        getProviderNotifyAction(*notify);
                    if (notifyAction)
                    {
                        thisEntry["ServiceProviderNotified"] = *notifyAction;
                    }
                }
                // add CPER to entry if it is present
                if (!cper.empty())
                {
                    thisEntry.update(cper);
                }
                if (filePath != nullptr)
                {
                    thisEntry["AdditionalDataURI"] =
                        getLogEntryAdditionalDataURI(std::to_string(*id));
                }
                entriesArray.push_back(thisEntry);
            }
            std::sort(
                entriesArray.begin(), entriesArray.end(),
                [](const nlohmann::json& left, const nlohmann::json& right) {
                return (left["Id"] <= right["Id"]);
            });
            asyncResp->res.jsonValue["Members@odata.count"] =
                entriesArray.size();
            asyncResp->res.jsonValue["Members"] = std::move(entriesArray);
        });
    });
}

inline void requestRoutesDBusEventLogEntry(App& app)
{
    BMCWEB_ROUTE(
        app, "/redfish/v1/Systems/<str>/LogServices/EventLog/Entries/<str>/")
        .privileges(redfish::privileges::getLogEntry)
        .methods(boost::beast::http::verb::get)(
            [&app](const crow::Request& req,
                   const std::shared_ptr<bmcweb::AsyncResp>& asyncResp,
                   [[maybe_unused]] const std::string& systemName,
                   const std::string& param) {
        if (!redfish::setUpRedfishRoute(app, req, asyncResp))
        {
            return;
        }
        if constexpr (BMCWEB_EXPERIMENTAL_REDFISH_MULTI_COMPUTER_SYSTEM)
        {
            // Option currently returns no systems.  TBD
            messages::resourceNotFound(asyncResp->res, "ComputerSystem",
                                       BMCWEB_REDFISH_SYSTEM_URI_NAME);
            return;
        }

        std::string entryID = param;
        dbus::utility::escapePathForDbus(entryID);

        // DBus implementation of EventLog/Entries
        // Make call to Logging Service to find all log entry
        // objects
        sdbusplus::asio::getAllProperties(
            *crow::connections::systemBus, "xyz.openbmc_project.Logging",
            "/xyz/openbmc_project/logging/entry/" + entryID, "",
            [asyncResp, entryID](const boost::system::error_code& ec,
                                 const dbus::utility::DBusPropertiesMap& resp) {
            if (ec.value() == EBADR)
            {
                messages::resourceNotFound(asyncResp->res, "EventLogEntry",
                                           entryID);
                return;
            }
            if (ec)
            {
                BMCWEB_LOG_ERROR(
                    "EventLogEntry (DBus) resp_handler got error {}", ec);
                messages::internalError(asyncResp->res);
                return;
            }

            const uint32_t* id = nullptr;
            const uint64_t* timestamp = nullptr;
            const uint64_t* updateTimestamp = nullptr;
            const std::string* severity = nullptr;
            const std::string* message = nullptr;
            const std::string* filePath = nullptr;
            const std::string* eventId = nullptr;
            bool resolved = false;
            const std::string* resolution = nullptr;
            const std::vector<std::string>* additionalDataRaw = nullptr;
            const std::string* notify = nullptr;

            const bool success = sdbusplus::unpackPropertiesNoThrow(
                dbus_utils::UnpackErrorPrinter(), resp, "Id", id, "Timestamp",
                timestamp, "UpdateTimestamp", updateTimestamp, "Severity",
                severity, "Message", message, "Resolved", resolved,
                "Resolution", resolution, "AdditionalData", additionalDataRaw,
                "Path", filePath, "ServiceProviderNotify", notify, "EventId",
                eventId);

            if (!success)
            {
                messages::internalError(asyncResp->res);
                return;
            }

            // Determine if it's a message registry format or not.
            bool isMessageRegistry = false;
            std::string messageId;
            std::string messageArgs;
            std::string originOfCondition;
            std::string deviceName;
            nlohmann::json::object_t cper;
            if (additionalDataRaw != nullptr)
            {
                AdditionalData additional(*additionalDataRaw);
                if (additional.count("REDFISH_MESSAGE_ID") > 0)
                {
                    isMessageRegistry = true;
                    messageId = additional["REDFISH_MESSAGE_ID"];
                    BMCWEB_LOG_DEBUG("MessageId: [{}]", messageId);

                    if (additional.count("REDFISH_MESSAGE_ARGS") > 0)
                    {
                        messageArgs = additional["REDFISH_MESSAGE_ARGS"];
                    }
                }
                if (additional.count("REDFISH_ORIGIN_OF_CONDITION") > 0)
                {
                    originOfCondition =
                        additional["REDFISH_ORIGIN_OF_CONDITION"];
                }
                if (additional.count("DEVICE_NAME") > 0)
                {
                    deviceName = additional["DEVICE_NAME"];
                }

                // populate CPER section (checks are in the fn)
                nlohmann::json::object_t oem;
                parseAdditionalDataForCPER(cper, oem, additional);
            }

            if (isMessageRegistry)
            {
                message_registries::generateMessageRegistry(
                    asyncResp->res.jsonValue,
                    "/redfish/v1/Systems/" +
                        std::string(BMCWEB_REDFISH_SYSTEM_URI_NAME) +
                        "/LogServices/"
                        "EventLog/Entries/",
                    "v1_13_0", std::to_string(*id), "System Event Log Entry",
                    redfish::time_utils::getDateTimeStdtime(
                        redfish::time_utils::getTimestamp(*timestamp)),
                    messageId, messageArgs, *resolution, resolved,
                    (eventId == nullptr) ? "" : *eventId, deviceName,
                    *severity);
#ifndef BMCWEB_DISABLE_HEALTH_ROLLUP
                origin_utils::convertDbusObjectToOriginOfCondition(
                    originOfCondition, std::to_string(*id), asyncResp,
                    asyncResp->res.jsonValue, deviceName);
#endif // BMCWEB_DISABLE_HEALTH_ROLLUP
            }

            // generateMessageRegistry will not create the entry if
            // the messageId can't be found in message registries.
            // So check the entry 'Id' anyway to cover that case.
            if (asyncResp->res.jsonValue["Id"].size() == 0)
            {
                if (id == nullptr || message == nullptr ||
                    severity == nullptr || timestamp == nullptr ||
                    updateTimestamp == nullptr || notify == nullptr)
                {
                    messages::internalError(asyncResp->res);
                    return;
                }

                asyncResp->res.jsonValue["@odata.type"] =
                    "#LogEntry.v1_13_0.LogEntry";
                asyncResp->res.jsonValue["@odata.id"] =
                    "/redfish/v1/Systems/" +
                    std::string(BMCWEB_REDFISH_SYSTEM_URI_NAME) +
                    "/LogServices/"
                    "EventLog/"
                    "Entries/" +
                    std::to_string(*id);
                asyncResp->res.jsonValue["Name"] = "System Event Log Entry";
                asyncResp->res.jsonValue["Id"] = std::to_string(*id);
                asyncResp->res.jsonValue["Message"] = *message;
                asyncResp->res.jsonValue["Resolved"] = resolved;
                std::optional<bool> notifyAction =
                    getProviderNotifyAction(*notify);
                if (notifyAction)
                {
                    asyncResp->res.jsonValue["ServiceProviderNotified"] =
                        *notifyAction;
                }
                if ((resolution != nullptr) && (!(*resolution).empty()))
                {
                    asyncResp->res.jsonValue["Resolution"] = *resolution;
                }
                asyncResp->res.jsonValue["EntryType"] = "Event";
                asyncResp->res.jsonValue["Severity"] =
                    translateSeverityDbusToRedfish(*severity);
                asyncResp->res.jsonValue["Created"] =
                    redfish::time_utils::getDateTimeUintMs(*timestamp);
                asyncResp->res.jsonValue["Modified"] =
                    redfish::time_utils::getDateTimeUintMs(*updateTimestamp);
#ifdef BMCWEB_ENABLE_NVIDIA_OEM_PROPERTIES
                if ((eventId != nullptr && !eventId->empty()) ||
                    !deviceName.empty())
                {
                    nlohmann::json oem = {
                        {"Oem",
                         {{"Nvidia",
                           {{"@odata.type",
                             "#NvidiaLogEntry.v1_1_0.NvidiaLogEntry"}}}}}};
                    if (!deviceName.empty())
                    {
                        oem["Oem"]["Nvidia"]["Device"] = deviceName;
                    }
                    if (eventId != nullptr && !eventId->empty())
                    {
                        oem["Oem"]["Nvidia"]["ErrorId"] = std::string(*eventId);
                    }
                    asyncResp->res.jsonValue.update(oem);
                }
#endif // BMCWEB_ENABLE_NVIDIA_OEM_PROPERTIES
                if (filePath != nullptr)
                {
                    getLogEntryAdditionalDataURI(std::to_string(*id));
                }
            }
            // add CPER to entry if it is present
            if (!cper.empty())
            {
                asyncResp->res.jsonValue.update(cper);
            }
        });
    });

    BMCWEB_ROUTE(
        app, "/redfish/v1/Systems/<str>/LogServices/EventLog/Entries/<str>/")
        .privileges(redfish::privileges::patchLogEntry)
        .methods(boost::beast::http::verb::patch)(
            [&app](const crow::Request& req,
                   const std::shared_ptr<bmcweb::AsyncResp>& asyncResp,
                   [[maybe_unused]] const std::string& systemName,
                   const std::string& entryId) {
        if (!redfish::setUpRedfishRoute(app, req, asyncResp))
        {
            return;
        }
        if constexpr (BMCWEB_EXPERIMENTAL_REDFISH_MULTI_COMPUTER_SYSTEM)
        {
            // Option currently returns no systems.  TBD
            messages::resourceNotFound(asyncResp->res, "ComputerSystem",
                                       BMCWEB_REDFISH_SYSTEM_URI_NAME);
            return;
        }
        std::optional<bool> resolved;

        if (!json_util::readJsonPatch(req, asyncResp->res, "Resolved",
                                      resolved))
        {
            return;
        }
        BMCWEB_LOG_DEBUG("Set Resolved");

        setDbusProperty(asyncResp, "Resolved", "xyz.openbmc_project.Logging",
                        "/xyz/openbmc_project/logging/entry/" + entryId,
                        "xyz.openbmc_project.Logging.Entry", "Resolved",
                        *resolved);
    });

    BMCWEB_ROUTE(
        app, "/redfish/v1/Systems/<str>/LogServices/EventLog/Entries/<str>/")
        .privileges(redfish::privileges::deleteLogEntry)
        .methods(boost::beast::http::verb::delete_)(
            [&app](const crow::Request& req,
                   const std::shared_ptr<bmcweb::AsyncResp>& asyncResp,
                   [[maybe_unused]] const std::string& systemName,
                   const std::string& param) {
        if (!redfish::setUpRedfishRoute(app, req, asyncResp))
        {
            return;
        }
        if constexpr (BMCWEB_EXPERIMENTAL_REDFISH_MULTI_COMPUTER_SYSTEM)
        {
            // Option currently returns no systems.  TBD
            messages::resourceNotFound(asyncResp->res, "ComputerSystem",
                                       BMCWEB_REDFISH_SYSTEM_URI_NAME);
            return;
        }
        BMCWEB_LOG_DEBUG("Do delete single event entries.");

        std::string entryID = param;

        dbus::utility::escapePathForDbus(entryID);

        // Process response from Logging service.
        auto respHandler = [asyncResp,
                            entryID](const boost::system::error_code& ec) {
            BMCWEB_LOG_DEBUG("EventLogEntry (DBus) doDelete callback: Done");
            if (ec)
            {
                if (ec.value() == EBADR)
                {
                    messages::resourceNotFound(asyncResp->res, "LogEntry",
                                               entryID);
                    return;
                }
                // TODO Handle for specific error code
                BMCWEB_LOG_ERROR(
                    "EventLogEntry (DBus) doDelete respHandler got error {}",
                    ec);
                asyncResp->res.result(
                    boost::beast::http::status::internal_server_error);
                return;
            }

            asyncResp->res.result(boost::beast::http::status::ok);
        };

        // Make call to Logging service to request Delete Log
        crow::connections::systemBus->async_method_call(
            respHandler, "xyz.openbmc_project.Logging",
            "/xyz/openbmc_project/logging/entry/" + entryID,
            "xyz.openbmc_project.Object.Delete", "Delete");
    });
}

inline void populateRedfishSELEntry(GetManagedPropertyType& resp,
                                    nlohmann::json& thisEntry)
{
    uint32_t* id = nullptr;
    std::time_t timestamp{};
    std::time_t updateTimestamp{};
    std::string* severity = nullptr;
    std::string* eventId = nullptr;
    std::string* message = nullptr;
    std::vector<std::string>* additionalDataVectorString = nullptr;
    std::string generatorId;
    std::string messageId;
    bool resolved = false;
    bool isMessageRegistry = false;
    std::string sensorData;
    std::string deviceName;
    std::ostringstream hexCodeEventDir;
    std::string messageArgs;
    std::string originOfCondition;
    const std::string* resolution = nullptr;

    for (auto& propertyMap : resp)
    {
        if (propertyMap.first == "Id")
        {
            id = std::get_if<uint32_t>(&propertyMap.second);
        }
        else if (propertyMap.first == "Timestamp")
        {
            const uint64_t* millisTimeStamp =
                std::get_if<uint64_t>(&propertyMap.second);
            if (millisTimeStamp != nullptr)
            {
                timestamp = redfish::time_utils::getTimestamp(*millisTimeStamp);
            }
        }
        else if (propertyMap.first == "UpdateTimestamp")
        {
            const uint64_t* millisTimeStamp =
                std::get_if<uint64_t>(&propertyMap.second);
            if (millisTimeStamp != nullptr)
            {
                updateTimestamp =
                    redfish::time_utils::getTimestamp(*millisTimeStamp);
            }
        }
        else if (propertyMap.first == "Severity")
        {
            severity = std::get_if<std::string>(&propertyMap.second);
        }
        else if (propertyMap.first == "EventId")
        {
            eventId = std::get_if<std::string>(&propertyMap.second);
        }
        else if (propertyMap.first == "Message")
        {
            message = std::get_if<std::string>(&propertyMap.second);
        }
        else if (propertyMap.first == "Resolved")
        {
            bool* resolveptr = std::get_if<bool>(&propertyMap.second);
            if (resolveptr == nullptr)
            {
                throw std::runtime_error("Invalid SEL Entry");
                return;
            }
            resolved = *resolveptr;
        }
        else if (propertyMap.first == "Resolution")
        {
            resolution = std::get_if<std::string>(&propertyMap.second);
        }
        else if (propertyMap.first == "AdditionalData")
        {
            std::string eventDir;
            std::string recordType;
            additionalDataVectorString =
                std::get_if<std::vector<std::string>>(&propertyMap.second);
            if (additionalDataVectorString != nullptr)
            {
                AdditionalData additional(*additionalDataVectorString);
                if (additional.count("REDFISH_MESSAGE_ID") > 0)
                {
                    isMessageRegistry = true;
                    messageId = additional["REDFISH_MESSAGE_ID"];
                    BMCWEB_LOG_DEBUG("RedFish MessageId: [{}]", messageId);

                    if (additional.count("REDFISH_MESSAGE_ARGS") > 0)
                    {
                        messageArgs = additional["REDFISH_MESSAGE_ARGS"];
                    }
                }
                else
                {
                    if (additional.count("EVENT_DIR") > 0)
                    {
                        hexCodeEventDir << "0x" << std::setfill('0')
                                        << std::setw(2) << std::hex
                                        << std::stoi(additional["EVENT_DIR"]);
                    }
                    if (additional.count("GENERATOR_ID") > 0)
                    {
                        std::ostringstream hexCodeGeneratorId;
                        if (!additional["GENERATOR_ID"].empty())
                        {
                            hexCodeGeneratorId
                                << "0x" << std::setfill('0') << std::setw(4)
                                << std::hex
                                << std::stoi(additional["GENERATOR_ID"]);
                            generatorId = hexCodeGeneratorId.str();
                        }
                    }
                    if (additional.count("RECORD_TYPE") > 0)
                    {
                        recordType = additional["RECORD_TYPE"];
                    }
                    if (additional.count("SENSOR_DATA") > 0)
                    {
                        sensorData = additional["SENSOR_DATA"];
                        boost::algorithm::to_lower(sensorData);
                    }
                    // MessageId for SEL is of the form 0xNNaabbcc
                    // where 'NN' is the EventDir/EventType byte, aa is first
                    // byte sensor data, bb is second byte sensor data, cc is
                    // third byte sensor data
                    messageId = hexCodeEventDir.str() + sensorData;
                    BMCWEB_LOG_DEBUG("SEL MessageId: [{}]", messageId);
                }
                if (additional.count("REDFISH_ORIGIN_OF_CONDITION") > 0)
                {
                    originOfCondition =
                        additional["REDFISH_ORIGIN_OF_CONDITION"];
                }
                if (additional.count("DEVICE_NAME") > 0)
                {
                    deviceName = additional["DEVICE_NAME"];
                }
            }
        }
    }
    if (id == nullptr || message == nullptr || severity == nullptr)
    {
        throw std::runtime_error("Invalid SEL Entry");
        return;
    }
    if (!isSelEntry(message, additionalDataVectorString))
    {
        return;
    }
    if (isMessageRegistry)
    {
        message_registries::generateMessageRegistry(
            thisEntry,
            "/redfish/v1/Systems/" +
                std::string(BMCWEB_REDFISH_SYSTEM_URI_NAME) +
                "/LogServices/"
                "SEL/Entries/",
            "v1_13_0", std::to_string(*id), "System Event Log Entry",
            redfish::time_utils::getDateTimeStdtime(timestamp), messageId,
            messageArgs, *resolution, resolved,
            (eventId == nullptr) ? "" : *eventId, deviceName, *severity);
        thisEntry["EntryType"] = "SEL";
    }

    // generateMessageRegistry will not create the entry if
    // the messageId can't be found in message registries.
    // So check the entry 'Id' anyway to cover that case.
    if (thisEntry["Id"].size() == 0)
    {
        thisEntry["@odata.type"] = logEntryVersion;
        thisEntry["@odata.id"] = "/redfish/v1/Systems/" +
                                 std::string(BMCWEB_REDFISH_SYSTEM_URI_NAME) +
                                 "/LogServices/SEL/"
                                 "Entries/" +
                                 std::to_string(*id);
        thisEntry["Name"] = "System Event Log Entry";
        thisEntry["Id"] = std::to_string(*id);
        if (!generatorId.empty())
        {
            thisEntry["GeneratorId"] = generatorId;
        }
        if (!messageId.empty())
        {
            thisEntry["MessageId"] = messageId;
        }
        thisEntry["Message"] = *message;
        thisEntry["Resolved"] = resolved;
        thisEntry["EntryType"] = "SEL";
        thisEntry["Severity"] = translateSeverityDbusToRedfish(*severity);
        thisEntry["Created"] =
            redfish::time_utils::getDateTimeStdtime(timestamp);
        thisEntry["Modified"] =
            redfish::time_utils::getDateTimeStdtime(updateTimestamp);
#ifdef BMCWEB_ENABLE_NVIDIA_OEM_PROPERTIES
        if ((eventId != nullptr && !eventId->empty()) || !deviceName.empty())
        {
            nlohmann::json oem = {
                {"Oem",
                 {{"Nvidia",
                   {{"@odata.type",
                     "#NvidiaLogEntry.v1_1_0.NvidiaLogEntry"}}}}}};
            if (!deviceName.empty())
            {
                oem["Oem"]["Nvidia"]["Device"] = deviceName;
            }
            if (eventId != nullptr && !eventId->empty())
            {
                oem["Oem"]["Nvidia"]["ErrorId"] = std::string(*eventId);
            }
            thisEntry.update(oem);
        }
#endif // BMCWEB_ENABLE_NVIDIA_OEM_PROPERTIES
    }
}

inline void requestRoutesDBusSELLogEntryCollection(App& app)
{
    BMCWEB_ROUTE(app, "/redfish/v1/Systems/<str>/LogServices/SEL/Entries/")
        .privileges(redfish::privileges::getLogEntryCollection)
        .methods(boost::beast::http::verb::get)(
            [&app](const crow::Request& req,
                   const std::shared_ptr<bmcweb::AsyncResp>& asyncResp,
                   [[maybe_unused]] const std::string& systemName) {
        if (!redfish::setUpRedfishRoute(app, req, asyncResp))
        {
            return;
        }
        // Collections don't include the static data added by
        // SubRoute because it has a duplicate entry for members
        asyncResp->res.jsonValue["@odata.type"] =
            "#LogEntryCollection.LogEntryCollection";
        asyncResp->res.jsonValue["@odata.id"] =
            "/redfish/v1/Systems/" +
            std::string(BMCWEB_REDFISH_SYSTEM_URI_NAME) +
            "/LogServices/SEL/Entries";
        asyncResp->res.jsonValue["Name"] = "System Event Log Entries";
        asyncResp->res.jsonValue["Description"] =
            "Collection of System Event Log Entries";

        // DBus implementation of SEL/Entries
        // Make call to Logging Service to find all log entry
        // objects
        crow::connections::systemBus->async_method_call(
            [asyncResp](const boost::system::error_code ec,
                        GetManagedObjectsType& resp) {
            if (ec)
            {
                // TODO Handle for specific error code
                BMCWEB_LOG_ERROR(
                    "getLogEntriesIfaceData resp_handler got error {}", ec);
                messages::internalError(asyncResp->res);
                return;
            }
            nlohmann::json& entriesArray = asyncResp->res.jsonValue["Members"];
            entriesArray = nlohmann::json::array();
            for (auto& objectPath : resp)
            {
                nlohmann::json thisEntry = nlohmann::json::object();
                for (auto& interfaceMap : objectPath.second)
                {
                    if (interfaceMap.first ==
                        "xyz.openbmc_project.Logging.Entry")
                    {
                        try
                        {
                            populateRedfishSELEntry(interfaceMap.second,
                                                    thisEntry);
                            if (!thisEntry.empty())
                            {
                                entriesArray.push_back(thisEntry);
                            }
                        }
                        catch ([[maybe_unused]] const std::runtime_error& e)
                        {
                            messages::internalError(asyncResp->res);
                            continue;
                        }
                    }
                }
            }
            std::sort(
                entriesArray.begin(), entriesArray.end(),
                [](const nlohmann::json& left, const nlohmann::json& right) {
                return (left["Id"] <= right["Id"]);
            });
            asyncResp->res.jsonValue["Members@odata.count"] =
                entriesArray.size();
        },
            "xyz.openbmc_project.Logging", "/xyz/openbmc_project/logging",
            "org.freedesktop.DBus.ObjectManager", "GetManagedObjects");
    });
}

inline void requestRoutesDBusSELLogEntry(App& app)
{
    BMCWEB_ROUTE(app,
                 "/redfish/v1/Systems/<str>/LogServices/SEL/Entries/<str>/")
        .privileges(redfish::privileges::getLogEntry)
        .methods(boost::beast::http::verb::get)(
            [&app](const crow::Request& req,
                   const std::shared_ptr<bmcweb::AsyncResp>& asyncResp,
                   [[maybe_unused]] const std::string& systemName,
                   const std::string& param)

    {
        if (!redfish::setUpRedfishRoute(app, req, asyncResp))
        {
            return;
        }
        if constexpr (BMCWEB_EXPERIMENTAL_REDFISH_MULTI_COMPUTER_SYSTEM)
        {
            return;
        }
        std::string entryID = param;
        dbus::utility::escapePathForDbus(entryID);

        // DBus implementation of EventLog/Entries
        // Make call to Logging Service to find all log entry
        // objects
        crow::connections::systemBus->async_method_call(
            [asyncResp, entryID](const boost::system::error_code ec,
                                 GetManagedPropertyType& resp) {
            if (ec.value() == EBADR)
            {
                messages::resourceNotFound(asyncResp->res, "SELLogEntry",
                                           entryID);
                return;
            }
            if (ec)
            {
                BMCWEB_LOG_ERROR("SELLogEntry (DBus) resp_handler got error {}",
                                 ec);
                messages::internalError(asyncResp->res);
                return;
            }
            nlohmann::json& thisEntry = asyncResp->res.jsonValue;
            thisEntry = nlohmann::json::object();
            try
            {
                populateRedfishSELEntry(resp, thisEntry);
            }
            catch ([[maybe_unused]] const std::runtime_error& e)
            {
                messages::internalError(asyncResp->res);
                return;
            }
        },
            "xyz.openbmc_project.Logging",
            "/xyz/openbmc_project/logging/entry/" + entryID,
            "org.freedesktop.DBus.Properties", "GetAll", "");
    });

    BMCWEB_ROUTE(app,
                 "/redfish/v1/Systems/<str>/LogServices/SEL/Entries/<str>/")
        .privileges(redfish::privileges::deleteLogEntry)
        .methods(boost::beast::http::verb::delete_)(
            [&app](const crow::Request& req,
                   const std::shared_ptr<bmcweb::AsyncResp>& asyncResp,
                   [[maybe_unused]] const std::string& systemName,
                   const std::string& param) {
        if (!redfish::setUpRedfishRoute(app, req, asyncResp))
        {
            return;
        }
        std::string entryID = param;

        dbus::utility::escapePathForDbus(entryID);
        deleteDbusSELEntry(entryID, asyncResp);
    });
}

inline void requestRoutesDBusSELLogServiceActionsClear(App& app)
{
    /**
     * Function handles POST method request.
     * The Clear Log actions does not require any parameter.The action deletes
     * all entries found in the Entries collection for this Log Service.
     */

    BMCWEB_ROUTE(app, "/redfish/v1/Systems/<str>/LogServices/SEL/Actions/"
                      "LogService.ClearLog/")
        .privileges(redfish::privileges::postLogService)
        .methods(boost::beast::http::verb::post)(
            [&app](const crow::Request& req,
                   const std::shared_ptr<bmcweb::AsyncResp>& asyncResp,
                   [[maybe_unused]] const std::string& systemName) {
        if (!redfish::setUpRedfishRoute(app, req, asyncResp))
        {
            return;
        }
        crow::connections::systemBus->async_method_call(
            [asyncResp](const boost::system::error_code ec,
                        GetManagedObjectsType& resp) {
            if (ec)
            {
                // TODO Handle for specific error code
                BMCWEB_LOG_ERROR(
                    "getLogEntriesIfaceData resp_handler got error {}", ec);
                messages::internalError(asyncResp->res);
                return;
            }

            for (auto& objectPath : resp)
            {
                uint32_t* id = nullptr;
                std::string* message = nullptr;
                const std::vector<std::string>* additionalData = nullptr;

                for (auto& interfaceMap : objectPath.second)
                {
                    if (interfaceMap.first ==
                        "xyz.openbmc_project.Logging.Entry")
                    {
                        for (auto& propertyMap : interfaceMap.second)
                        {
                            if (propertyMap.first == "Id")
                            {
                                id = std::get_if<uint32_t>(&propertyMap.second);
                            }
                            else if (propertyMap.first == "Message")
                            {
                                message = std::get_if<std::string>(
                                    &propertyMap.second);
                            }
                            else if (propertyMap.first == "AdditionalData")
                            {
                                additionalData =
                                    std::get_if<std::vector<std::string>>(
                                        &propertyMap.second);
                            }
                        }
                        if (id == nullptr || message == nullptr)
                        {
                            messages::internalError(asyncResp->res);
                            continue;
                        }
                        if (isSelEntry(message, additionalData))
                        {
                            std::string entryId = std::to_string(*id);
                            deleteDbusLogEntry(entryId, asyncResp);
                        }
                    }
                }
            }
        },
            "xyz.openbmc_project.Logging", "/xyz/openbmc_project/logging",
            "org.freedesktop.DBus.ObjectManager", "GetManagedObjects");
    });
}

constexpr const char* hostLoggerFolderPath = "/var/log/console";

inline bool
    getHostLoggerFiles(const std::string& hostLoggerFilePath,
                       std::vector<std::filesystem::path>& hostLoggerFiles)
{
    std::error_code ec;
    std::filesystem::directory_iterator logPath(hostLoggerFilePath, ec);
    if (ec)
    {
        BMCWEB_LOG_ERROR("{}", ec.message());
        return false;
    }
    for (const std::filesystem::directory_entry& it : logPath)
    {
        std::string filename = it.path().filename();
        // Prefix of each log files is "log". Find the file and save the
        // path
        if (boost::starts_with(filename, "log"))
        {
            hostLoggerFiles.emplace_back(it.path());
        }
    }
    // As the log files rotate, they are appended with a ".#" that is higher for
    // the older logs. Since we start from oldest logs, sort the name in
    // descending order.
    std::sort(hostLoggerFiles.rbegin(), hostLoggerFiles.rend(),
              AlphanumLess<std::string>());

    return true;
}

inline bool getHostLoggerEntries(
    const std::vector<std::filesystem::path>& hostLoggerFiles, uint64_t skip,
    uint64_t top, std::vector<std::string>& logEntries, size_t& logCount)
{
    GzFileReader logFile;

    // Go though all log files and expose host logs.
    for (const std::filesystem::path& it : hostLoggerFiles)
    {
        if (!logFile.gzGetLines(it.string(), skip, top, logEntries, logCount))
        {
            BMCWEB_LOG_ERROR("fail to expose host logs");
            return false;
        }
    }
    // Get lastMessage from constructor by getter
    std::string lastMessage = logFile.getLastMessage();
    if (!lastMessage.empty())
    {
        logCount++;
        if (logCount > skip && logCount <= (skip + top))
        {
            logEntries.push_back(lastMessage);
        }
    }
    return true;
}

inline void fillHostLoggerEntryJson(const std::string& logEntryID,
                                    const std::string& msg,
                                    nlohmann::json::object_t& logEntryJson)
{
    // Fill in the log entry with the gathered data.
    logEntryJson["@odata.type"] = logEntryVersion;
    logEntryJson["@odata.id"] = "/redfish/v1/Systems/" +
                                std::string(BMCWEB_REDFISH_SYSTEM_URI_NAME) +
                                "/LogServices/HostLogger/Entries/" + logEntryID;
    logEntryJson["Name"] = "Host Logger Entry";
    logEntryJson["Id"] = logEntryID;
    logEntryJson["Message"] = msg;
    logEntryJson["EntryType"] = "Oem";
    logEntryJson["Severity"] = "OK";
    logEntryJson["OemRecordFormat"] = "Host Logger Entry";
}

inline void requestRoutesSystemHostLogger(App& app)
{
    BMCWEB_ROUTE(app, "/redfish/v1/Systems/<str>/LogServices/HostLogger/")
        .privileges(redfish::privileges::getLogService)
        .methods(boost::beast::http::verb::get)(
            [&app](const crow::Request& req,
                   const std::shared_ptr<bmcweb::AsyncResp>& asyncResp,
                   [[maybe_unused]] const std::string& systemName) {
        if (!redfish::setUpRedfishRoute(app, req, asyncResp))
        {
            return;
        }
        asyncResp->res.jsonValue["@odata.id"] =
            "/redfish/v1/Systems/" +
            std::string(BMCWEB_REDFISH_SYSTEM_URI_NAME) +
            "/LogServices/HostLogger";
        asyncResp->res.jsonValue["@odata.type"] =
            "#LogService.v1_1_0.LogService";
        asyncResp->res.jsonValue["Name"] = "Host Logger Service";
        asyncResp->res.jsonValue["Description"] = "Host Logger Service";
        asyncResp->res.jsonValue["Id"] = "HostLogger";
        asyncResp->res.jsonValue["Entries"] = {
            {"@odata.id", "/redfish/v1/Systems/" +
                              std::string(BMCWEB_REDFISH_SYSTEM_URI_NAME) +
                              "/LogServices/HostLogger/Entries"}};
    });
}

inline void requestRoutesSystemHostLoggerCollection(App& app)
{
    BMCWEB_ROUTE(app,
                 "/redfish/v1/Systems/<str>/LogServices/HostLogger/Entries/")
        .privileges(redfish::privileges::getLogEntry)
        .methods(boost::beast::http::verb::get)(
            [&app](const crow::Request& req,
                   const std::shared_ptr<bmcweb::AsyncResp>& asyncResp,
                   [[maybe_unused]] const std::string& systemName) {
        query_param::QueryCapabilities capabilities = {
            .canDelegateTop = true,
            .canDelegateSkip = true,
        };
        query_param::Query delegatedQuery;
        if (!redfish::setUpRedfishRouteWithDelegation(
                app, req, asyncResp, delegatedQuery, capabilities))
        {
            return;
        }
        asyncResp->res.jsonValue["@odata.id"] =
            "/redfish/v1/Systems/" +
            std::string(BMCWEB_REDFISH_SYSTEM_URI_NAME) +
            "/LogServices/HostLogger/Entries";
        asyncResp->res.jsonValue["@odata.type"] =
            "#LogEntryCollection.LogEntryCollection";
        asyncResp->res.jsonValue["Name"] = "HostLogger Entries";
        asyncResp->res.jsonValue["Description"] =
            "Collection of HostLogger Entries";
        nlohmann::json& logEntryArray = asyncResp->res.jsonValue["Members"];
        logEntryArray = nlohmann::json::array();
        asyncResp->res.jsonValue["Members@odata.count"] = 0;

        std::vector<std::filesystem::path> hostLoggerFiles;
        if (!getHostLoggerFiles(hostLoggerFolderPath, hostLoggerFiles))
        {
            BMCWEB_LOG_ERROR("fail to get host log file path");
            return;
        }

        // If we weren't provided top and skip limits, use the
        // defaults.
        size_t skip = delegatedQuery.skip.value_or(0);
        size_t top = delegatedQuery.top.value_or(query_param::Query::maxTop);
        size_t logCount = 0;
        // This vector only store the entries we want to expose that
        // control by skip and top.
        std::vector<std::string> logEntries;
        if (!getHostLoggerEntries(hostLoggerFiles, skip, top, logEntries,
                                  logCount))
        {
            messages::internalError(asyncResp->res);
            return;
        }
        // If vector is empty, that means skip value larger than
        // total log count
        if (logEntries.empty())
        {
            asyncResp->res.jsonValue["Members@odata.count"] = logCount;
            return;
        }
        if (!logEntries.empty())
        {
            for (size_t i = 0; i < logEntries.size(); i++)
            {
                nlohmann::json::object_t hostLogEntry;
                fillHostLoggerEntryJson(std::to_string(skip + i), logEntries[i],
                                        hostLogEntry);
                logEntryArray.emplace_back(std::move(hostLogEntry));
            }

            asyncResp->res.jsonValue["Members@odata.count"] = logCount;
            if (skip + top < logCount)
            {
                asyncResp->res.jsonValue["Members@odata.nextLink"] =
                    "/redfish/v1/Systems/" +
                    std::string(BMCWEB_REDFISH_SYSTEM_URI_NAME) +
                    "/LogServices/HostLogger/Entries?$skip=" +
                    std::to_string(skip + top);
            }
        }
    });
}

inline void requestRoutesSystemHostLoggerLogEntry(App& app)
{
    BMCWEB_ROUTE(
        app, "/redfish/v1/Systems/<str>/LogServices/HostLogger/Entries/<str>/")
        .privileges(redfish::privileges::getLogEntry)
        .methods(boost::beast::http::verb::get)(
            [&app](const crow::Request& req,
                   const std::shared_ptr<bmcweb::AsyncResp>& asyncResp,
                   [[maybe_unused]] const std::string& systemName,
                   const std::string& param) {
        if (!redfish::setUpRedfishRoute(app, req, asyncResp))
        {
            return;
        }
        if constexpr (BMCWEB_EXPERIMENTAL_REDFISH_MULTI_COMPUTER_SYSTEM)
        {
            // Option currently returns no systems.  TBD
            messages::resourceNotFound(asyncResp->res, "ComputerSystem",
                                       BMCWEB_REDFISH_SYSTEM_URI_NAME);
            return;
        }
        const std::string& targetID = param;

        uint64_t idInt = 0;

        auto [ptr, ec] = std::from_chars(&*targetID.begin(), &*targetID.end(),
                                         idInt);
        if (ec == std::errc::invalid_argument ||
            ec == std::errc::result_out_of_range)
        {
            messages::resourceMissingAtURI(
                asyncResp->res,
                boost::urls::format(
                    "/redfish/v1/Systems/{}/LogServices/HostLogger/Entries/{}",
                    BMCWEB_REDFISH_SYSTEM_URI_NAME, targetID));
        }

        std::vector<std::filesystem::path> hostLoggerFiles;
        if (!getHostLoggerFiles(hostLoggerFolderPath, hostLoggerFiles))
        {
            BMCWEB_LOG_DEBUG("Failed to get host log file path");
            return;
        }

        size_t logCount = 0;
        size_t top = 1;
        std::vector<std::string> logEntries;
        // We can get specific entry by skip and top. For example,
        // if we want to get nth entry, we can set skip = n-1 and
        // top = 1 to get that entry
        if (!getHostLoggerEntries(hostLoggerFiles, idInt, top, logEntries,
                                  logCount))
        {
            messages::internalError(asyncResp->res);
            return;
        }

        if (!logEntries.empty())
        {
            nlohmann::json::object_t hostLogEntry;
            fillHostLoggerEntryJson(targetID, logEntries[0], hostLogEntry);
            asyncResp->res.jsonValue.update(hostLogEntry);
            return;
        }

        // Requested ID was not found
        messages::resourceMissingAtURI(
            asyncResp->res,
            boost::urls::format(
                "/redfish/v1/Systems/{}/LogServices/HostLogger/Entries/{}",
                BMCWEB_REDFISH_SYSTEM_URI_NAME, targetID));
    });
}

inline void handleBMCLogServicesCollectionGet(
    crow::App& app, const crow::Request& req,
    const std::shared_ptr<bmcweb::AsyncResp>& asyncResp,
    [[maybe_unused]] const std::string& managerName)
{
    if (!redfish::setUpRedfishRoute(app, req, asyncResp))
    {
        return;
    }
    // Collections don't include the static data added by SubRoute
    // because it has a duplicate entry for members
    asyncResp->res.jsonValue["@odata.type"] =
        "#LogServiceCollection.LogServiceCollection";
    asyncResp->res.jsonValue["@odata.id"] =
        "/redfish/v1/Managers/" + std::string(BMCWEB_REDFISH_MANAGER_URI_NAME) +
        "/LogServices";
    asyncResp->res.jsonValue["Name"] = "Open BMC Log Services Collection";
    asyncResp->res.jsonValue["Description"] =
        "Collection of LogServices for this Manager";
    nlohmann::json& logServiceArray = asyncResp->res.jsonValue["Members"];
    logServiceArray = nlohmann::json::array();

#ifdef BMCWEB_ENABLE_REDFISH_BMC_JOURNAL
    logServiceArray.push_back(
        {{"@odata.id", "/redfish/v1/Managers/" +
                           std::string(BMCWEB_REDFISH_MANAGER_URI_NAME) +
                           "/LogServices/Journal"}});
#endif

    asyncResp->res.jsonValue["Members@odata.count"] = logServiceArray.size();

    if constexpr (BMCWEB_REDFISH_DUMP_LOG)
    {
        constexpr std::array<std::string_view, 1> interfaces = {
            "xyz.openbmc_project.Collection.DeleteAll"};
        dbus::utility::getSubTreePaths(
            "/xyz/openbmc_project/dump", 0, interfaces,
            [asyncResp](const boost::system::error_code& ec,
                        const dbus::utility::MapperGetSubTreePathsResponse&
                            subTreePaths) {
            if (ec)
            {
                BMCWEB_LOG_ERROR(
                    "handleBMCLogServicesCollectionGet respHandler got error {}",
                    ec);
                // Assume that getting an error simply means there are no dump
                // LogServices. Return without adding any error response.
                return;
            }

            nlohmann::json& logServiceArrayLocal =
                asyncResp->res.jsonValue["Members"];

            for (const std::string& path : subTreePaths)
            {
                if (path == "/xyz/openbmc_project/dump/bmc")
                {
                    logServiceArrayLocal.push_back(
                        {{"@odata.id",
                          "/redfish/v1/Managers/" +
                              std::string(BMCWEB_REDFISH_MANAGER_URI_NAME) +
                              "/LogServices/Dump"}});
                }
                else if (path == "/xyz/openbmc_project/dump/faultlog")
                {
#ifndef BMCWEB_ENABLE_REDFISH_SYSTEM_FAULTLOG_DUMP_LOG
                    nlohmann::json::object_t member;
                    member["@odata.id"] =
                        "/redfish/v1/Managers/" +
                        std::string(BMCWEB_REDFISH_MANAGER_URI_NAME) +
                        "/LogServices/FaultLog";
                    logServiceArrayLocal.emplace_back(std::move(member));
#endif
                }
            }

            asyncResp->res.jsonValue["Members@odata.count"] =
                logServiceArrayLocal.size();
        });
    }
}

inline void requestRoutesBMCLogServiceCollection(App& app)
{
    BMCWEB_ROUTE(app, "/redfish/v1/Managers/<str>/LogServices/")
        .privileges(redfish::privileges::getLogServiceCollection)
        .methods(boost::beast::http::verb::get)(
            std::bind_front(handleBMCLogServicesCollectionGet, std::ref(app)));
}

inline void requestRoutesBMCJournalLogService(App& app)
{
    BMCWEB_ROUTE(app, "/redfish/v1/Managers/<str>/LogServices/Journal/")
        .privileges(redfish::privileges::getLogService)
        .methods(boost::beast::http::verb::get)(
            [&app](const crow::Request& req,
                   const std::shared_ptr<bmcweb::AsyncResp>& asyncResp,
                   [[maybe_unused]] const std::string& managerName)

    {
        if (!redfish::setUpRedfishRoute(app, req, asyncResp))
        {
            return;
        }
        asyncResp->res.jsonValue["@odata.type"] =
            "#LogService.v1_2_0.LogService";
        asyncResp->res.jsonValue["@odata.id"] =
            "/redfish/v1/Managers/" +
            std::string(BMCWEB_REDFISH_MANAGER_URI_NAME) +
            "/LogServices/Journal";
        asyncResp->res.jsonValue["Name"] = "Open BMC Journal Log Service";
        asyncResp->res.jsonValue["Description"] = "BMC Journal Log Service";
        asyncResp->res.jsonValue["Id"] = "Journal";
        asyncResp->res.jsonValue["OverWritePolicy"] = "WrapsWhenFull";

        std::pair<std::string, std::string> redfishDateTimeOffset =
            redfish::time_utils::getDateTimeOffsetNow();
        asyncResp->res.jsonValue["DateTime"] = redfishDateTimeOffset.first;
        asyncResp->res.jsonValue["DateTimeLocalOffset"] =
            redfishDateTimeOffset.second;

        asyncResp->res.jsonValue["Entries"] = {
            {"@odata.id", "/redfish/v1/Managers/" +
                              std::string(BMCWEB_REDFISH_MANAGER_URI_NAME) +
                              "/LogServices/Journal/Entries"}};
    });
}

static int
    fillBMCJournalLogEntryJson(const std::string& bmcJournalLogEntryID,
                               sd_journal* journal,
                               nlohmann::json::object_t& bmcJournalLogEntryJson)
{
    // Get the Log Entry contents
    int ret = 0;

    std::string message;
    std::string_view syslogID;
    ret = getJournalMetadata(journal, "SYSLOG_IDENTIFIER", syslogID);
    if (ret < 0)
    {
        BMCWEB_LOG_DEBUG("Failed to read SYSLOG_IDENTIFIER field: {}",
                         strerror(-ret));
    }
    if (!syslogID.empty())
    {
        message += std::string(syslogID) + ": ";
    }

    std::string_view msg;
    ret = getJournalMetadata(journal, "MESSAGE", msg);
    if (ret < 0)
    {
        BMCWEB_LOG_ERROR("Failed to read MESSAGE field: {}", strerror(-ret));
        return 1;
    }
    message += std::string(msg);

    // Get the severity from the PRIORITY field
    long int severity = 8; // Default to an invalid priority
    ret = getJournalMetadata(journal, "PRIORITY", 10, severity);
    if (ret < 0)
    {
        BMCWEB_LOG_DEBUG("Failed to read PRIORITY field: {}", strerror(-ret));
    }

    // Get the Created time from the timestamp
    std::string entryTimeStr;
    if (!getEntryTimestamp(journal, entryTimeStr))
    {
        return 1;
    }

    // Fill in the log entry with the gathered data
    bmcJournalLogEntryJson["@odata.type"] = logEntryVersion;
    bmcJournalLogEntryJson["@odata.id"] =
        "/redfish/v1/Managers/" + std::string(BMCWEB_REDFISH_MANAGER_URI_NAME) +
        "/LogServices/Journal/Entries/" + bmcJournalLogEntryID;
    bmcJournalLogEntryJson["Name"] = "BMC Journal Entry";
    bmcJournalLogEntryJson["Id"] = bmcJournalLogEntryID;
    bmcJournalLogEntryJson["Message"] = std::move(message);
    bmcJournalLogEntryJson["EntryType"] = "Oem";
    log_entry::EventSeverity severityEnum = log_entry::EventSeverity::OK;
    if (severity <= 2)
    {
        severityEnum = log_entry::EventSeverity::Critical;
    }
    else if (severity <= 4)
    {
        severityEnum = log_entry::EventSeverity::Warning;
    }

    bmcJournalLogEntryJson["Severity"] = severityEnum;
    bmcJournalLogEntryJson["OemRecordFormat"] = "BMC Journal Entry";
    bmcJournalLogEntryJson["Created"] = std::move(entryTimeStr);
    return 0;
}

inline void requestRoutesBMCJournalLogEntryCollection(App& app)
{
    BMCWEB_ROUTE(app, "/redfish/v1/Managers/<str>/LogServices/Journal/Entries/")
        .privileges(redfish::privileges::getLogEntryCollection)
        .methods(boost::beast::http::verb::get)(
            [&app](const crow::Request& req,
                   const std::shared_ptr<bmcweb::AsyncResp>& asyncResp,
                   [[maybe_unused]] const std::string& managerName) {
        query_param::QueryCapabilities capabilities = {
            .canDelegateTop = true,
            .canDelegateSkip = true,
        };
        query_param::Query delegatedQuery;
        if (!redfish::setUpRedfishRouteWithDelegation(
                app, req, asyncResp, delegatedQuery, capabilities))
        {
            return;
        }

        size_t skip = delegatedQuery.skip.value_or(0);
        size_t top = delegatedQuery.top.value_or(query_param::Query::maxTop);

        // Collections don't include the static data added by
        // SubRoute because it has a duplicate entry for members
        asyncResp->res.jsonValue["@odata.type"] =
            "#LogEntryCollection.LogEntryCollection";
        asyncResp->res.jsonValue["@odata.id"] =
            "/redfish/v1/Managers/" +
            std::string(BMCWEB_REDFISH_MANAGER_URI_NAME) +
            "/LogServices/Journal/Entries";
        asyncResp->res.jsonValue["Name"] = "Open BMC Journal Entries";
        asyncResp->res.jsonValue["Description"] =
            "Collection of BMC Journal Entries";
        nlohmann::json& logEntryArray = asyncResp->res.jsonValue["Members"];
        logEntryArray = nlohmann::json::array();

        // Go through the journal and use the timestamp to create a
        // unique ID for each entry
        sd_journal* journalTmp = nullptr;
        int ret = sd_journal_open(&journalTmp, SD_JOURNAL_LOCAL_ONLY);
        if (ret < 0)
        {
            BMCWEB_LOG_ERROR("failed to open journal: {}", strerror(-ret));
            messages::internalError(asyncResp->res);
            return;
        }
        std::unique_ptr<sd_journal, decltype(&sd_journal_close)> journal(
            journalTmp, sd_journal_close);
        journalTmp = nullptr;
        uint64_t entryCount = 0;
        // Reset the unique ID on the first entry
        bool firstEntry = true;
        SD_JOURNAL_FOREACH(journal.get())
        {
            entryCount++;
            // Handle paging using skip (number of entries to skip
            // from the start) and top (number of entries to
            // display)
            if (entryCount <= skip || entryCount > skip + top)
            {
                continue;
            }

            std::string idStr;
            if (!getUniqueEntryID(journal.get(), idStr, firstEntry))
            {
                continue;
            }
            firstEntry = false;

            nlohmann::json::object_t bmcJournalLogEntry;
            if (fillBMCJournalLogEntryJson(idStr, journal.get(),
                                           bmcJournalLogEntry) != 0)
            {
                messages::internalError(asyncResp->res);
                return;
            }
            logEntryArray.emplace_back(std::move(bmcJournalLogEntry));
        }
        asyncResp->res.jsonValue["Members@odata.count"] = entryCount;
        if (skip + top < entryCount)
        {
            asyncResp->res.jsonValue["Members@odata.nextLink"] =
                "/redfish/v1/Managers/" +
                std::string(BMCWEB_REDFISH_MANAGER_URI_NAME) +
                "/LogServices/Journal/Entries?$skip=" +
                std::to_string(skip + top);
        }
    });
}

inline void requestRoutesBMCJournalLogEntry(App& app)
{
    BMCWEB_ROUTE(
        app, "/redfish/v1/Managers/<str>/LogServices/Journal/Entries/<str>/")
        .privileges(redfish::privileges::getLogEntry)
        .methods(boost::beast::http::verb::get)(
            [&app](const crow::Request& req,
                   const std::shared_ptr<bmcweb::AsyncResp>& asyncResp,
                   [[maybe_unused]] const std::string& managerName,
                   const std::string& entryID) {
        if (!redfish::setUpRedfishRoute(app, req, asyncResp))
        {
            return;
        }
        // Convert the unique ID back to a timestamp to find the entry
        sd_id128_t bootID{};
        uint64_t ts = 0;
        uint64_t index = 0;
        if (!getTimestampFromID(asyncResp, entryID, bootID, ts, index))
        {
            messages::resourceMissingAtURI(
                asyncResp->res,
                boost::urls::format(
                    "/redfish/v1/Systems/{}/LogServices/Journal/Entries/{}",
                    BMCWEB_REDFISH_SYSTEM_URI_NAME, entryID));
            return;
        }

        sd_journal* journalTmp = nullptr;
        int ret = sd_journal_open(&journalTmp, SD_JOURNAL_LOCAL_ONLY);
        if (ret < 0)
        {
            BMCWEB_LOG_ERROR("failed to open journal: {}", strerror(-ret));
            messages::internalError(asyncResp->res);
            return;
        }
        std::unique_ptr<sd_journal, decltype(&sd_journal_close)> journal(
            journalTmp, sd_journal_close);
        journalTmp = nullptr;
        // Go to the timestamp in the log and move to the entry at
        // the index tracking the unique ID
        std::string idStr;
        bool firstEntry = true;
        ret = sd_journal_seek_monotonic_usec(journal.get(), bootID, ts);
        if (ret < 0)
        {
            BMCWEB_LOG_ERROR("failed to seek to an entry in journal{}",
                             strerror(-ret));
            messages::internalError(asyncResp->res);
            return;
        }
        for (uint64_t i = 0; i <= index; i++)
        {
            sd_journal_next(journal.get());
            if (!getUniqueEntryID(journal.get(), idStr, firstEntry))
            {
                messages::internalError(asyncResp->res);
                return;
            }
            firstEntry = false;
        }
        // Confirm that the entry ID matches what was requested
        if (idStr != entryID)
        {
            messages::resourceMissingAtURI(
                asyncResp->res,
                boost::urls::format(
                    "/redfish/v1/Systems/{}/LogServices/Journal/Entries/{}",
                    BMCWEB_REDFISH_SYSTEM_URI_NAME, entryID));
            return;
        }

        nlohmann::json::object_t bmcJournalLogEntry;
        if (fillBMCJournalLogEntryJson(entryID, journal.get(),
                                       bmcJournalLogEntry) != 0)
        {
            messages::internalError(asyncResp->res);
            return;
        }
        asyncResp->res.jsonValue.update(bmcJournalLogEntry);
    });
}

inline void
    getDumpServiceInfo(const std::shared_ptr<bmcweb::AsyncResp>& asyncResp,
                       const std::string& dumpType)
{
    std::string dumpPath;
    std::string overWritePolicy;
    bool collectDiagnosticDataSupported = false;

    if (dumpType == "BMC")
    {
        dumpPath = "/redfish/v1/Managers/" +
                   std::string(BMCWEB_REDFISH_MANAGER_URI_NAME) +
                   "/LogServices/Dump";
        overWritePolicy = "WrapsWhenFull";
        collectDiagnosticDataSupported = true;
    }
    else if (dumpType == "FaultLog")
    {
        dumpPath = "/redfish/v1/Managers/" +
                   std::string(BMCWEB_REDFISH_MANAGER_URI_NAME) +
                   "/LogServices/FaultLog";
        overWritePolicy = "Unknown";
        collectDiagnosticDataSupported = false;
    }
    else if (dumpType == "System")
    {
        dumpPath = "/redfish/v1/Systems/" +
                   std::string(BMCWEB_REDFISH_SYSTEM_URI_NAME) +
                   "/LogServices/Dump";
        overWritePolicy = "WrapsWhenFull";
        collectDiagnosticDataSupported = true;
    }
    else
    {
        BMCWEB_LOG_ERROR("getDumpServiceInfo() invalid dump type: {}",
                         dumpType);
        messages::internalError(asyncResp->res);
        return;
    }

    asyncResp->res.jsonValue["@odata.id"] = dumpPath;
    asyncResp->res.jsonValue["@odata.type"] = "#LogService.v1_2_0.LogService";
    asyncResp->res.jsonValue["Name"] = "Dump LogService";
    asyncResp->res.jsonValue["Description"] = dumpType + " Dump LogService";
    asyncResp->res.jsonValue["Id"] = std::filesystem::path(dumpPath).filename();
    asyncResp->res.jsonValue["OverWritePolicy"] = std::move(overWritePolicy);

    std::pair<std::string, std::string> redfishDateTimeOffset =
        redfish::time_utils::getDateTimeOffsetNow();
    asyncResp->res.jsonValue["DateTime"] = redfishDateTimeOffset.first;
    asyncResp->res.jsonValue["DateTimeLocalOffset"] =
        redfishDateTimeOffset.second;

    asyncResp->res.jsonValue["Entries"]["@odata.id"] = dumpPath + "/Entries";

#ifdef BMCWEB_ENABLE_NVIDIA_RETIMER_DEBUGMODE
    sdbusplus::asio::getProperty<bool>(
        *crow::connections::systemBus, "xyz.openbmc_project.Dump.Manager",
        "/xyz/openbmc_project/dump/retimer",
        "xyz.openbmc_project.Dump.DebugMode", "DebugMode",
        [asyncResp](const boost::system::error_code ec,
                    const bool DebugModeEnabled) {
        if (ec)
        {
            BMCWEB_LOG_ERROR(
                "DBUS response error for RetimerDebugModeEnabled {}", ec);
            messages::internalError(asyncResp->res);
            return;
        }
        asyncResp->res.jsonValue["Oem"]["Nvidia"]["@odata.type"] =
            "#NvidiaLogService.v1_2_0.NvidiaLogService";
        asyncResp->res.jsonValue["Oem"]["Nvidia"]["RetimerDebugModeEnabled"] =
            DebugModeEnabled;
    });
#endif // BMCWEB_ENABLE_NVIDIA_RETIMER_DEBUGMODE
    if (collectDiagnosticDataSupported)
    {
        asyncResp->res.jsonValue["Actions"]["#LogService.CollectDiagnosticData"]
                                ["target"] =
            dumpPath + "/Actions/LogService.CollectDiagnosticData";
        asyncResp->res.jsonValue["Actions"]["#LogService.CollectDiagnosticData"]
                                ["@Redfish.ActionInfo"] =
            dumpPath + "/CollectDiagnosticDataActionInfo";
    }

    constexpr std::array<std::string_view, 1> interfaces = {deleteAllInterface};
    dbus::utility::getSubTreePaths(
        "/xyz/openbmc_project/dump", 0, interfaces,
        [asyncResp, dumpType, dumpPath](
            const boost::system::error_code& ec,
            const dbus::utility::MapperGetSubTreePathsResponse& subTreePaths) {
        if (ec)
        {
            BMCWEB_LOG_ERROR("getDumpServiceInfo respHandler got error {}", ec);
            // Assume that getting an error simply means there are
            // no dump LogServices. Return without adding any error
            // response.
            return;
        }
        std::string dbusDumpPath = getDumpPath(dumpType);
        for (const std::string& path : subTreePaths)
        {
            if (path == dbusDumpPath)
            {
                asyncResp->res
                    .jsonValue["Actions"]["#LogService.ClearLog"]["target"] =
                    dumpPath + "/Actions/LogService.ClearLog";
                break;
            }
        }
    });
}

inline void handleLogServicesDumpServiceGet(
    crow::App& app, const std::string& dumpType, const crow::Request& req,
    const std::shared_ptr<bmcweb::AsyncResp>& asyncResp,
    const std::string& managerId)
{
    if (!redfish::setUpRedfishRoute(app, req, asyncResp))
    {
        return;
    }

    if (managerId != BMCWEB_REDFISH_MANAGER_URI_NAME)
    {
        messages::resourceNotFound(asyncResp->res, "Manager", managerId);
        return;
    }

    getDumpServiceInfo(asyncResp, dumpType);
}

inline void handleLogServicesDumpServiceComputerSystemGet(
    crow::App& app, const crow::Request& req,
    const std::shared_ptr<bmcweb::AsyncResp>& asyncResp,
    const std::string& chassisId)
{
    if (!redfish::setUpRedfishRoute(app, req, asyncResp))
    {
        return;
    }
    if (chassisId != BMCWEB_REDFISH_SYSTEM_URI_NAME)
    {
        messages::resourceNotFound(asyncResp->res, "ComputerSystem", chassisId);
        return;
    }
    getDumpServiceInfo(asyncResp, "System");
}

inline void handleLogServicesDumpServiceComputerSystemPatch(
    crow::App& app, const crow::Request& req,
    const std::shared_ptr<bmcweb::AsyncResp>& asyncResp,
    [[maybe_unused]] const std::string& systemName)
{
    if (!redfish::setUpRedfishRoute(app, req, asyncResp))
    {
        return;
    }

    std::optional<nlohmann::json> oemObject;
    if (!json_util::readJsonPatch(req, asyncResp->res, "Oem", oemObject))
    {
        return;
    }

    std::optional<nlohmann::json> oemNvidiaObject;
    if (!json_util::readJson(*oemObject, asyncResp->res, "Nvidia",
                             oemNvidiaObject))
    {
        return;
    }

    std::optional<bool> retimerDebugModeEnabled;
    if (!json_util::readJson(*oemNvidiaObject, asyncResp->res,
                             "RetimerDebugModeEnabled",
                             retimerDebugModeEnabled))
    {
        return;
    }

    sdbusplus::asio::setProperty(
        *crow::connections::systemBus, "xyz.openbmc_project.Dump.Manager",
        "/xyz/openbmc_project/dump/retimer",
        "xyz.openbmc_project.Dump.DebugMode", "DebugMode",
        *retimerDebugModeEnabled,
        [asyncResp](const boost::system::error_code ec) {
        if (ec)
        {
            BMCWEB_LOG_ERROR("DBUS response error DebugMode setProperty {}",
                             ec);
            messages::internalError(asyncResp->res);
            return;
        }
    });
    messages::success(asyncResp->res);
    return;
}

inline void handleLogServicesDumpEntriesCollectionGet(
    crow::App& app, const std::string& dumpType, const crow::Request& req,
    const std::shared_ptr<bmcweb::AsyncResp>& asyncResp,
    const std::string& managerId)
{
    if (!redfish::setUpRedfishRoute(app, req, asyncResp))
    {
        return;
    }

    if (managerId != BMCWEB_REDFISH_MANAGER_URI_NAME)
    {
        messages::resourceNotFound(asyncResp->res, "Manager", managerId);
        return;
    }
    getDumpEntryCollection(asyncResp, dumpType);
}

inline void handleLogServicesDumpEntriesCollectionComputerSystemGet(
    crow::App& app, const crow::Request& req,
    const std::shared_ptr<bmcweb::AsyncResp>& asyncResp,
    const std::string& chassisId)
{
    if (!redfish::setUpRedfishRoute(app, req, asyncResp))
    {
        return;
    }
    if (chassisId != BMCWEB_REDFISH_SYSTEM_URI_NAME)
    {
        messages::resourceNotFound(asyncResp->res, "ComputerSystem", chassisId);
        return;
    }
    getDumpEntryCollection(asyncResp, "System");
}

inline void handleLogServicesDumpEntryGet(
    crow::App& app, const std::string& dumpType, const crow::Request& req,
    const std::shared_ptr<bmcweb::AsyncResp>& asyncResp,
    const std::string& managerId, const std::string& dumpId)
{
    if (!redfish::setUpRedfishRoute(app, req, asyncResp))
    {
        return;
    }
    if (managerId != BMCWEB_REDFISH_MANAGER_URI_NAME)
    {
        messages::resourceNotFound(asyncResp->res, "Manager", managerId);
        return;
    }
    getDumpEntryById(asyncResp, dumpId, dumpType);
}

inline void handleLogServicesDumpEntryComputerSystemGet(
    crow::App& app, const crow::Request& req,
    const std::shared_ptr<bmcweb::AsyncResp>& asyncResp,
    const std::string& chassisId, const std::string& dumpId)
{
    if (!redfish::setUpRedfishRoute(app, req, asyncResp))
    {
        return;
    }
    if (chassisId != BMCWEB_REDFISH_SYSTEM_URI_NAME)
    {
        messages::resourceNotFound(asyncResp->res, "ComputerSystem", chassisId);
        return;
    }
    getDumpEntryById(asyncResp, dumpId, "System");
}

inline void handleLogServicesDumpEntryDelete(
    crow::App& app, const std::string& dumpType, const crow::Request& req,
    const std::shared_ptr<bmcweb::AsyncResp>& asyncResp,
    const std::string& managerId, const std::string& dumpId)
{
    if (!redfish::setUpRedfishRoute(app, req, asyncResp))
    {
        return;
    }

    if (managerId != BMCWEB_REDFISH_MANAGER_URI_NAME)
    {
        messages::resourceNotFound(asyncResp->res, "Manager", managerId);
        return;
    }
    deleteDumpEntry(asyncResp, dumpId, dumpType);
}

inline void handleLogServicesDumpEntryComputerSystemDelete(
    crow::App& app, const crow::Request& req,
    const std::shared_ptr<bmcweb::AsyncResp>& asyncResp,
    const std::string& chassisId, const std::string& dumpId)
{
    if (!redfish::setUpRedfishRoute(app, req, asyncResp))
    {
        return;
    }
    if (chassisId != BMCWEB_REDFISH_SYSTEM_URI_NAME)
    {
        messages::resourceNotFound(asyncResp->res, "ComputerSystem", chassisId);
        return;
    }
    deleteDumpEntry(asyncResp, dumpId, "System");
}

inline void handleLogServicesDumpEntryDownloadGet(
    crow::App& app, const std::string& dumpType, const crow::Request& req,
    const std::shared_ptr<bmcweb::AsyncResp>& asyncResp,
    [[maybe_unused]] const std::string& chassisId, const std::string& dumpId)
{
    if (!redfish::setUpRedfishRoute(app, req, asyncResp))
    {
        return;
    }
    downloadDumpEntry(asyncResp, dumpId, dumpType);
}

inline void handleDBusEventLogEntryDownloadGet(
    crow::App& app, const std::string& dumpType, const crow::Request& req,
    const std::shared_ptr<bmcweb::AsyncResp>& asyncResp,
    const std::string& systemName, const std::string& entryID)
{
    if (!redfish::setUpRedfishRoute(app, req, asyncResp))
    {
        return;
    }
    if (!http_helpers::isContentTypeAllowed(
            req.getHeaderValue("Accept"),
            http_helpers::ContentType::OctetStream, true))
    {
        asyncResp->res.result(boost::beast::http::status::bad_request);
        return;
    }
    downloadEventLogEntry(asyncResp, systemName, entryID, dumpType);
}

inline void handleLogServicesDumpCollectDiagnosticDataPost(
    crow::App& app, const std::string& dumpType, const crow::Request& req,
    const std::shared_ptr<bmcweb::AsyncResp>& asyncResp,
    const std::string& managerId)
{
    if (!redfish::setUpRedfishRoute(app, req, asyncResp))
    {
        return;
    }
    if (managerId != BMCWEB_REDFISH_MANAGER_URI_NAME)
    {
        messages::resourceNotFound(asyncResp->res, "Manager", managerId);
        return;
    }

    createDump(asyncResp, req, dumpType);
}

inline void handleLogServicesDumpCollectDiagnosticDataComputerSystemPost(
    crow::App& app, const crow::Request& req,
    const std::shared_ptr<bmcweb::AsyncResp>& asyncResp,
    const std::string& systemName)
{
    if (!redfish::setUpRedfishRoute(app, req, asyncResp))
    {
        return;
    }

    if constexpr (BMCWEB_EXPERIMENTAL_REDFISH_MULTI_COMPUTER_SYSTEM)
    {
        // Option currently returns no systems.  TBD
        messages::resourceNotFound(asyncResp->res, "ComputerSystem",
                                   systemName);
        return;
    }
    if (systemName != BMCWEB_REDFISH_SYSTEM_URI_NAME)
    {
        messages::resourceNotFound(asyncResp->res, "ComputerSystem",
                                   systemName);
        return;
    }
    createDump(asyncResp, req, "System");
}

inline void handleLogServicesDumpClearLogPost(
    crow::App& app, const std::string& dumpType, const crow::Request& req,
    const std::shared_ptr<bmcweb::AsyncResp>& asyncResp,
    const std::string& managerId)
{
    if (!redfish::setUpRedfishRoute(app, req, asyncResp))
    {
        return;
    }

    if (managerId != BMCWEB_REDFISH_MANAGER_URI_NAME)
    {
        messages::resourceNotFound(asyncResp->res, "Manager", managerId);
        return;
    }
    clearDump(asyncResp, dumpType);
}
inline void handleLogServicesDumpClearLogComputerSystemPost(
    crow::App& app, const crow::Request& req,
    const std::shared_ptr<bmcweb::AsyncResp>& asyncResp,
    const std::string& systemName)
{
    if (!redfish::setUpRedfishRoute(app, req, asyncResp))
    {
        return;
    }
    if constexpr (BMCWEB_EXPERIMENTAL_REDFISH_MULTI_COMPUTER_SYSTEM)
    {
        // Option currently returns no systems.  TBD
        messages::resourceNotFound(asyncResp->res, "ComputerSystem",
                                   systemName);
        return;
    }
    if (systemName != BMCWEB_REDFISH_SYSTEM_URI_NAME)
    {
        messages::resourceNotFound(asyncResp->res, "ComputerSystem",
                                   systemName);
        return;
    }
    clearDump(asyncResp, "System");
}

inline void requestRoutesBMCDumpServiceActionInfo(App& app)
{
    BMCWEB_ROUTE(
        app,
        "/redfish/v1/Managers/<str>/LogServices/Dump/CollectDiagnosticDataActionInfo/")
        .privileges(redfish::privileges::getActionInfo)
        .methods(boost::beast::http::verb::get)(
            [&app](const crow::Request& req,
                   const std::shared_ptr<bmcweb::AsyncResp>& asyncResp,
                   [[maybe_unused]] const std::string& managerName) {
        if (!redfish::setUpRedfishRoute(app, req, asyncResp))
        {
            return;
        }

        asyncResp->res.jsonValue["@odata.type"] =
            "#ActionInfo.v1_2_0.ActionInfo";
        asyncResp->res.jsonValue["@odata.id"] =
            "/redfish/v1/Managers/" +
            std::string(BMCWEB_REDFISH_MANAGER_URI_NAME) +
            "/LogServices/Dump/CollectDiagnosticDataActionInfo";
        asyncResp->res.jsonValue["Name"] =
            "CollectDiagnosticDataActionInfo Action Info";
        asyncResp->res.jsonValue["Id"] = "CollectDiagnosticDataActionInfo";

        nlohmann::json::object_t parameter_diagnosticDataType;
        parameter_diagnosticDataType["Name"] = "DiagnosticDataType";
        parameter_diagnosticDataType["Required"] = true;
        parameter_diagnosticDataType["DataType"] = "String";

        nlohmann::json::array_t diagnosticDataType_allowableValues;
        diagnosticDataType_allowableValues.push_back("BMC");
        parameter_diagnosticDataType["AllowableValues"] =
            std::move(diagnosticDataType_allowableValues);

        nlohmann::json::array_t parameters;
        parameters.push_back(std::move(parameter_diagnosticDataType));

        asyncResp->res.jsonValue["Parameters"] = std::move(parameters);
    });
}

inline void requestRoutesBMCDumpService(App& app)
{
    BMCWEB_ROUTE(app, "/redfish/v1/Managers/<str>/LogServices/Dump/")
        .privileges(redfish::privileges::getLogService)
        .methods(boost::beast::http::verb::get)(std::bind_front(
            handleLogServicesDumpServiceGet, std::ref(app), "BMC"));
}

inline void requestRoutesBMCDumpEntryCollection(App& app)
{
    BMCWEB_ROUTE(app, "/redfish/v1/Managers/<str>/LogServices/Dump/Entries/")
        .privileges(redfish::privileges::getLogEntryCollection)
        .methods(boost::beast::http::verb::get)(std::bind_front(
            handleLogServicesDumpEntriesCollectionGet, std::ref(app), "BMC"));
}

inline void requestRoutesBMCDumpEntry(App& app)
{
    BMCWEB_ROUTE(app,
                 "/redfish/v1/Managers/<str>/LogServices/Dump/Entries/<str>/")
        .privileges(redfish::privileges::getLogEntry)
        .methods(boost::beast::http::verb::get)(std::bind_front(
            handleLogServicesDumpEntryGet, std::ref(app), "BMC"));

    BMCWEB_ROUTE(app,
                 "/redfish/v1/Managers/<str>/LogServices/Dump/Entries/<str>/")
        .privileges(redfish::privileges::deleteLogEntry)
        .methods(boost::beast::http::verb::delete_)(std::bind_front(
            handleLogServicesDumpEntryDelete, std::ref(app), "BMC"));
}

inline void requestRoutesBMCDumpEntryDownload(App& app)
{
    BMCWEB_ROUTE(
        app,
        "/redfish/v1/Managers/<str>/LogServices/Dump/Entries/<str>/attachment/")
        .privileges(redfish::privileges::getLogEntry)
        .methods(boost::beast::http::verb::get)(std::bind_front(
            handleLogServicesDumpEntryDownloadGet, std::ref(app), "BMC"));
}

inline void requestRoutesBMCDumpCreate(App& app)
{
    BMCWEB_ROUTE(
        app,
        "/redfish/v1/Managers/<str>/LogServices/Dump/Actions/LogService.CollectDiagnosticData/")
        .privileges(redfish::privileges::postLogService)
        .methods(boost::beast::http::verb::post)(
            std::bind_front(handleLogServicesDumpCollectDiagnosticDataPost,
                            std::ref(app), "BMC"));
}

inline void requestRoutesBMCDumpClear(App& app)
{
    BMCWEB_ROUTE(
        app,
        "/redfish/v1/Managers/<str>/LogServices/Dump/Actions/LogService.ClearLog/")
        .privileges(redfish::privileges::postLogService)
        .methods(boost::beast::http::verb::post)(std::bind_front(
            handleLogServicesDumpClearLogPost, std::ref(app), "BMC"));
}

inline void requestRoutesDBusEventLogEntryDownload(App& app)
{
    BMCWEB_ROUTE(
        app,
        "/redfish/v1/Systems/<str>/LogServices/EventLog/Entries/<str>/attachment/")
        .privileges(redfish::privileges::getLogEntry)
        .methods(boost::beast::http::verb::get)(std::bind_front(
            handleDBusEventLogEntryDownloadGet, std::ref(app), "System"));
}

inline void requestRoutesFaultLogDumpService(App& app)
{
    BMCWEB_ROUTE(app, "/redfish/v1/Managers/<str>/LogServices/FaultLog/")
        .privileges(redfish::privileges::getLogService)
        .methods(boost::beast::http::verb::get)(std::bind_front(
            handleLogServicesDumpServiceGet, std::ref(app), "FaultLog"));
}

inline void requestRoutesFaultLogDumpEntryCollection(App& app)
{
    BMCWEB_ROUTE(app,
                 "/redfish/v1/Managers/<str>/LogServices/FaultLog/Entries/")
        .privileges(redfish::privileges::getLogEntryCollection)
        .methods(boost::beast::http::verb::get)(
            std::bind_front(handleLogServicesDumpEntriesCollectionGet,
                            std::ref(app), "FaultLog"));
}

inline void requestRoutesFaultLogDumpEntry(App& app)
{
    BMCWEB_ROUTE(
        app, "/redfish/v1/Managers/<str>/LogServices/FaultLog/Entries/<str>/")
        .privileges(redfish::privileges::getLogEntry)
        .methods(boost::beast::http::verb::get)(std::bind_front(
            handleLogServicesDumpEntryGet, std::ref(app), "FaultLog"));

    BMCWEB_ROUTE(
        app, "/redfish/v1/Managers/<str>/LogServices/FaultLog/Entries/<str>/")
        .privileges(redfish::privileges::deleteLogEntry)
        .methods(boost::beast::http::verb::delete_)(std::bind_front(
            handleLogServicesDumpEntryDelete, std::ref(app), "FaultLog"));
}

inline void requestRoutesFaultLogDumpClear(App& app)
{
    BMCWEB_ROUTE(
        app,
        "/redfish/v1/Managers/<str>/LogServices/FaultLog/Actions/LogService.ClearLog/")
        .privileges(redfish::privileges::postLogService)
        .methods(boost::beast::http::verb::post)(std::bind_front(
            handleLogServicesDumpClearLogPost, std::ref(app), "FaultLog"));
}

inline void requestRoutesSystemDumpEntryCollection(App& app)
{
    BMCWEB_ROUTE(app, "/redfish/v1/Systems/<str>/LogServices/Dump/Entries/")
        .privileges(redfish::privileges::getLogEntryCollection)
        .methods(boost::beast::http::verb::get)(std::bind_front(
            handleLogServicesDumpEntriesCollectionComputerSystemGet,
            std::ref(app)));
}

inline void requestRoutesSystemDumpService(App& app)
{
    BMCWEB_ROUTE(app, "/redfish/v1/Systems/<str>/LogServices/Dump/")
        .privileges(redfish::privileges::getLogService)
        .methods(boost::beast::http::verb::get)(std::bind_front(
            handleLogServicesDumpServiceComputerSystemGet, std::ref(app)));
    BMCWEB_ROUTE(app, "/redfish/v1/Systems/<str>/LogServices/Dump/")
        .privileges(redfish::privileges::patchLogService)
        .methods(boost::beast::http::verb::patch)(std::bind_front(
            handleLogServicesDumpServiceComputerSystemPatch, std::ref(app)));
}

inline void requestRoutesSystemDumpServiceActionInfo(App& app)
{
    BMCWEB_ROUTE(
        app,
        "/redfish/v1/Systems/<str>/LogServices/Dump/CollectDiagnosticDataActionInfo/")
        .privileges(redfish::privileges::getActionInfo)
        .methods(boost::beast::http::verb::get)(
            [&app](const crow::Request& req,
                   const std::shared_ptr<bmcweb::AsyncResp>& asyncResp,
                   [[maybe_unused]] const std::string& managerName) {
        if (!redfish::setUpRedfishRoute(app, req, asyncResp))
        {
            return;
        }

        asyncResp->res.jsonValue["@odata.type"] =
            "#ActionInfo.v1_2_0.ActionInfo";
        asyncResp->res.jsonValue["@odata.id"] =
            "/redfish/v1/Systems/" +
            std::string(BMCWEB_REDFISH_SYSTEM_URI_NAME) +
            "/LogServices/Dump/CollectDiagnosticDataActionInfo";
        asyncResp->res.jsonValue["Name"] =
            "CollectDiagnosticDataActionInfo Action Info";
        asyncResp->res.jsonValue["Id"] = "CollectDiagnosticDataActionInfo";

        nlohmann::json::object_t parameter_diagnosticDataType;
        parameter_diagnosticDataType["Name"] = "DiagnosticDataType";
        parameter_diagnosticDataType["Required"] = true;
        parameter_diagnosticDataType["DataType"] = "String";

        nlohmann::json::array_t diagnosticDataType_allowableValues;
        diagnosticDataType_allowableValues.push_back("OEM");
        parameter_diagnosticDataType["AllowableValues"] =
            std::move(diagnosticDataType_allowableValues);

        nlohmann::json::object_t parameter_OEMDiagnosticDataType;
        parameter_OEMDiagnosticDataType["Name"] = "OEMDiagnosticDataType";
        parameter_OEMDiagnosticDataType["Required"] = true;
        parameter_OEMDiagnosticDataType["DataType"] = "String";

        nlohmann::json::array_t OEMDiagnosticDataType_allowableValues;
        OEMDiagnosticDataType_allowableValues.push_back(
            "DiagnosticType=SelfTest");
        OEMDiagnosticDataType_allowableValues.push_back("DiagnosticType=FPGA");
        OEMDiagnosticDataType_allowableValues.push_back("DiagnosticType=EROT");
        OEMDiagnosticDataType_allowableValues.push_back("DiagnosticType=ROT");
        OEMDiagnosticDataType_allowableValues.push_back(
            "DiagnosticType=RetLTSSM");
        OEMDiagnosticDataType_allowableValues.push_back(
            "DiagnosticType=RetRegister");
        OEMDiagnosticDataType_allowableValues.push_back(
            "DiagnosticType=FirmwareAttributes");
        OEMDiagnosticDataType_allowableValues.push_back(
            "DiagnosticType=HardwareCheckout");
        parameter_OEMDiagnosticDataType["AllowableValues"] =
            std::move(OEMDiagnosticDataType_allowableValues);

        nlohmann::json::array_t parameters;
        parameters.push_back(std::move(parameter_diagnosticDataType));
        parameters.push_back(std::move(parameter_OEMDiagnosticDataType));

        asyncResp->res.jsonValue["Parameters"] = std::move(parameters);
    });
}

inline void requestRoutesSystemDumpEntry(App& app)
{
    BMCWEB_ROUTE(app,
                 "/redfish/v1/Systems/<str>/LogServices/Dump/Entries/<str>/")
        .privileges(redfish::privileges::getLogEntry)
        .methods(boost::beast::http::verb::get)(std::bind_front(
            handleLogServicesDumpEntryComputerSystemGet, std::ref(app)));

    BMCWEB_ROUTE(app,
                 "/redfish/v1/Systems/<str>/LogServices/Dump/Entries/<str>/")
        .privileges(redfish::privileges::deleteLogEntry)
        .methods(boost::beast::http::verb::delete_)(std::bind_front(
            handleLogServicesDumpEntryComputerSystemDelete, std::ref(app)));
}

inline void requestRoutesSystemDumpCreate(App& app)
{
    BMCWEB_ROUTE(
        app,
        "/redfish/v1/Systems/<str>/LogServices/Dump/Actions/LogService.CollectDiagnosticData/")
        .privileges(redfish::privileges::postLogService)
        .methods(boost::beast::http::verb::post)(std::bind_front(
            handleLogServicesDumpCollectDiagnosticDataComputerSystemPost,
            std::ref(app)));
}

inline void requestRoutesSystemDumpClear(App& app)
{
    BMCWEB_ROUTE(
        app,
        "/redfish/v1/Systems/<str>/LogServices/Dump/Actions/LogService.ClearLog/")
        .privileges(redfish::privileges::postLogService)
        .methods(boost::beast::http::verb::post)(std::bind_front(
            handleLogServicesDumpClearLogComputerSystemPost, std::ref(app)));
}

inline void requestRoutesSystemFaultLogService(App& app)
{
    BMCWEB_ROUTE(app, "/redfish/v1/Systems/<str>/LogServices/FaultLog/")
        .privileges(redfish::privileges::getLogService)
        .methods(boost::beast::http::verb::get)(
            [&app](const crow::Request& req,
                   const std::shared_ptr<bmcweb::AsyncResp>& asyncResp,
                   [[maybe_unused]] const std::string& systemName)

    {
        if (!redfish::setUpRedfishRoute(app, req, asyncResp))
        {
            return;
        }
        asyncResp->res.jsonValue["@odata.id"] =
            "/redfish/v1/Systems/" +
            std::string(BMCWEB_REDFISH_SYSTEM_URI_NAME) +
            "/LogServices/FaultLog";
        asyncResp->res.jsonValue["@odata.type"] =
            "#LogService.v1_2_0.LogService";
        asyncResp->res.jsonValue["Name"] = "FaultLog LogService";
        asyncResp->res.jsonValue["Description"] = "System FaultLog LogService";
        asyncResp->res.jsonValue["Id"] = "FaultLog";
        asyncResp->res.jsonValue["OverWritePolicy"] = "WrapsWhenFull";

        std::pair<std::string, std::string> redfishDateTimeOffset =
            redfish::time_utils::getDateTimeOffsetNow();
        asyncResp->res.jsonValue["DateTime"] = redfishDateTimeOffset.first;
        asyncResp->res.jsonValue["DateTimeLocalOffset"] =
            redfishDateTimeOffset.second;

        asyncResp->res.jsonValue["Entries"] = {
            {"@odata.id", "/redfish/v1/Systems/" +
                              std::string(BMCWEB_REDFISH_SYSTEM_URI_NAME) +
                              "/LogServices/FaultLog/Entries"}};
        asyncResp->res.jsonValue["Actions"] = {
            {"#LogService.ClearLog",
             {{"target",
               "/redfish/v1/Systems/" +
                   std::string(BMCWEB_REDFISH_SYSTEM_URI_NAME) +
                   "/LogServices/FaultLog/Actions/LogService.ClearLog"}}}};
    });
}

inline void requestRoutesSystemFaultLogEntryCollection(App& app)
{
    /**
     * Functions triggers appropriate requests on DBus
     */
    BMCWEB_ROUTE(app, "/redfish/v1/Systems/<str>/LogServices/FaultLog/Entries/")
        .privileges(redfish::privileges::getLogEntryCollection)
        .methods(boost::beast::http::verb::get)(
            [&app](const crow::Request& req,
                   const std::shared_ptr<bmcweb::AsyncResp>& asyncResp,
                   [[maybe_unused]] const std::string& systemName) {
        if (!redfish::setUpRedfishRoute(app, req, asyncResp))
        {
            return;
        }
        asyncResp->res.jsonValue["@odata.type"] =
            "#LogEntryCollection.LogEntryCollection";
        asyncResp->res.jsonValue["@odata.id"] =
            "/redfish/v1/Systems/" +
            std::string(BMCWEB_REDFISH_SYSTEM_URI_NAME) +
            "/LogServices/FaultLog/Entries";
        asyncResp->res.jsonValue["Name"] = "System FaultLog Entries";
        asyncResp->res.jsonValue["Description"] =
            "Collection of System FaultLog Entries";

        getDumpEntryCollection(asyncResp, "FaultLog");
    });
}

inline void requestRoutesSystemFaultLogEntry(App& app)
{
    BMCWEB_ROUTE(
        app, "/redfish/v1/Systems/<str>/LogServices/FaultLog/Entries/<str>/")
        .privileges(redfish::privileges::getLogEntry)

        .methods(boost::beast::http::verb::get)(
            [&app](const crow::Request& req,
                   const std::shared_ptr<bmcweb::AsyncResp>& asyncResp,
                   [[maybe_unused]] const std::string& systemName,
                   const std::string& param) {
        if (!redfish::setUpRedfishRoute(app, req, asyncResp))
        {
            return;
        }
        getDumpEntryById(asyncResp, param, "FaultLog");
    });

    BMCWEB_ROUTE(
        app, "/redfish/v1/Systems/<str>/LogServices/FaultLog/Entries/<str>/")
        .privileges(redfish::privileges::deleteLogEntry)
        .methods(boost::beast::http::verb::delete_)(
            [](const crow::Request&,
               const std::shared_ptr<bmcweb::AsyncResp>& asyncResp,
               [[maybe_unused]] const std::string& systemName,
               const std::string& param) {
        deleteDumpEntry(asyncResp, param, "FaultLog");
    });
}

inline void requestRoutesSystemFaultLogClear(App& app)
{
    BMCWEB_ROUTE(
        app,
        "/redfish/v1/Systems/<str>/LogServices/FaultLog/Actions/LogService.ClearLog/")
        .privileges(redfish::privileges::postLogService)
        .methods(boost::beast::http::verb::post)(
            [&app](const crow::Request& req,
                   const std::shared_ptr<bmcweb::AsyncResp>& asyncResp,
                   [[maybe_unused]] const std::string& systemName)

    {
        if (!redfish::setUpRedfishRoute(app, req, asyncResp))
        {
            return;
        }
        clearDump(asyncResp, "FaultLog");
    });
}

inline void getFDRServiceState(const std::shared_ptr<bmcweb::AsyncResp>& aResp)
{
    constexpr const char* serviceName = "org.freedesktop.systemd1";
    // change fdrServiceObjectPath accoridng to FDR service name
    constexpr const char* fdrServiceObjectPath =
        "/org/freedesktop/systemd1/unit/nvidia_2dfdr_2eservice";
    constexpr const char* interfaceName = "org.freedesktop.systemd1.Unit";
    constexpr const char* property = "SubState";

    sdbusplus::asio::getProperty<std::string>(
        *crow::connections::systemBus, serviceName, fdrServiceObjectPath,
        interfaceName, property,
        [aResp](const boost::system::error_code ec,
                const std::string& serviceState) {
        if (ec)
        {
            BMCWEB_LOG_ERROR("DBUS response error {}", ec);
            messages::internalError(aResp->res);
            return;
        }

        BMCWEB_LOG_DEBUG("serviceState : {}", serviceState);

        if (serviceState == "running")
        {
            aResp->res.jsonValue["ServiceEnabled"] = true;
        }
        else
        {
            aResp->res.jsonValue["ServiceEnabled"] = false;
        }
    });
}

inline void
    handleFDRServiceGet(crow::App& app, const crow::Request& req,
                        const std::shared_ptr<bmcweb::AsyncResp>& asyncResp,
                        [[maybe_unused]] const std::string& systemName)
{
    if (!redfish::setUpRedfishRoute(app, req, asyncResp))
    {
        return;
    }

    asyncResp->res.jsonValue["@odata.id"] =
        "/redfish/v1/Systems/" + std::string(BMCWEB_REDFISH_SYSTEM_URI_NAME) +
        "/LogServices/FDR";
    asyncResp->res.jsonValue["@odata.type"] = "#LogService.v1_2_0.LogService";
    asyncResp->res.jsonValue["Name"] = "FDR LogService";
    asyncResp->res.jsonValue["Description"] = "System FDR LogService";
    asyncResp->res.jsonValue["Id"] = "FDR";
    asyncResp->res.jsonValue["OverWritePolicy"] = "Unknown";

    std::pair<std::string, std::string> redfishDateTimeOffset =
        redfish::time_utils::getDateTimeOffsetNow();
    asyncResp->res.jsonValue["DateTime"] = redfishDateTimeOffset.first;
    asyncResp->res.jsonValue["DateTimeLocalOffset"] =
        redfishDateTimeOffset.second;
    asyncResp->res.jsonValue["Entries"] = {
        {"@odata.id", "/redfish/v1/Systems/" +
                          std::string(BMCWEB_REDFISH_SYSTEM_URI_NAME) +
                          "/LogServices/FDR/Entries"}};
    asyncResp->res.jsonValue["Actions"]["#LogService.ClearLog"] = {
        {"target", "/redfish/v1/Systems/" +
                       std::string(BMCWEB_REDFISH_SYSTEM_URI_NAME) +
                       "/LogServices/FDR/Actions/LogService.ClearLog"}};
    asyncResp->res.jsonValue["Actions"]["#LogService.CollectDiagnosticData"] = {
        {"target",
         "/redfish/v1/Systems/" + std::string(BMCWEB_REDFISH_SYSTEM_URI_NAME) +
             "/LogServices/FDR/Actions/LogService.CollectDiagnosticData"}};

    getFDRServiceState(asyncResp);
}

inline void
    handleFDRServicePatch(crow::App& app, const crow::Request& req,
                          const std::shared_ptr<bmcweb::AsyncResp>& asyncResp,
                          [[maybe_unused]] const std::string& systemName)
{
    if (!redfish::setUpRedfishRoute(app, req, asyncResp))
    {
        return;
    }

    std::optional<bool> enabled;

    if (!json_util::readJsonPatch(req, asyncResp->res, "ServiceEnabled",
                                  enabled))
    {
        BMCWEB_LOG_ERROR("Failed to get ServiceEnabled property");
        return;
    }

    if (!enabled.has_value())
    {
        BMCWEB_LOG_ERROR("No value for ServiceEnabled property");
        return;
    }

    BMCWEB_LOG_DEBUG("enabled = {}", *enabled);

    constexpr const char* serviceName = "org.freedesktop.systemd1";
    constexpr const char* objectPath = "/org/freedesktop/systemd1";
    constexpr const char* interfaceName = "org.freedesktop.systemd1.Manager";
    constexpr const char* startService = "StartUnit";
    constexpr const char* stopService = "StopUnit";
    constexpr const char* enableService = "EnableUnitFiles";
    constexpr const char* disableService = "DisableUnitFiles";
    // change fdrServiceName accoridng to FDR service name
    constexpr const char* fdrServiceName = "nvidia-fdr.service";

    if (*enabled)
    {
        // Try to enable service persistently
        constexpr bool runtime = false;
        constexpr bool force = false;

        crow::connections::systemBus->async_method_call(
            [asyncResp](const boost::system::error_code ec) {
            if (ec)
            {
                BMCWEB_LOG_DEBUG("DBUS response error {}", ec);
                messages::internalError(asyncResp->res);
                return;
            }
        },
            serviceName, objectPath, interfaceName, enableService,
            std::array<std::string, 1>{fdrServiceName}, runtime, force);

        // Try to start service
        constexpr const char* mode = "replace";

        crow::connections::systemBus->async_method_call(
            [asyncResp](const boost::system::error_code ec) {
            if (ec)
            {
                BMCWEB_LOG_DEBUG("DBUS response error {}", ec);
                messages::internalError(asyncResp->res);
                return;
            }
        },
            serviceName, objectPath, interfaceName, startService,
            fdrServiceName, mode);
    }
    else
    {
        // Try to stop service
        constexpr const char* mode = "replace";

        crow::connections::systemBus->async_method_call(
            [asyncResp](const boost::system::error_code ec) {
            if (ec)
            {
                BMCWEB_LOG_DEBUG("DBUS response error {}", ec);
                messages::internalError(asyncResp->res);
                return;
            }
        },
            serviceName, objectPath, interfaceName, stopService, fdrServiceName,
            mode);

        // Try to disable service persistently
        constexpr bool runtime = false;

        crow::connections::systemBus->async_method_call(
            [asyncResp](const boost::system::error_code ec) {
            if (ec)
            {
                BMCWEB_LOG_DEBUG("DBUS response error {}", ec);
                messages::internalError(asyncResp->res);
                return;
            }
        },
            serviceName, objectPath, interfaceName, disableService,
            std::array<std::string, 1>{fdrServiceName}, runtime);
    }
}

inline void requestRoutesSystemFDRService(App& app)
{
    BMCWEB_ROUTE(app, "/redfish/v1/Systems/<str>/LogServices/FDR/")
        .privileges(redfish::privileges::getLogService)
        .methods(boost::beast::http::verb::get)(
            std::bind_front(handleFDRServiceGet, std::ref(app)));

    BMCWEB_ROUTE(app, "/redfish/v1/Systems/<str>/LogServices/FDR/")
        .privileges(redfish::privileges::patchLogService)
        .methods(boost::beast::http::verb::patch)(
            std::bind_front(handleFDRServicePatch, std::ref(app)));
}

inline void requestRoutesSystemFDREntryCollection(App& app)
{
    /**
     * Functions triggers appropriate requests on DBus
     */
    BMCWEB_ROUTE(app, "/redfish/v1/Systems/<str>/LogServices/FDR/Entries/")
        .privileges(redfish::privileges::getLogEntryCollection)
        .methods(boost::beast::http::verb::get)(
            [&app](const crow::Request& req,
                   const std::shared_ptr<bmcweb::AsyncResp>& asyncResp,
                   [[maybe_unused]] const std::string& systemName) {
        if (!redfish::setUpRedfishRoute(app, req, asyncResp))
        {
            return;
        }

        asyncResp->res.jsonValue["@odata.type"] =
            "#LogEntryCollection.LogEntryCollection";
        asyncResp->res.jsonValue["@odata.id"] =
            "/redfish/v1/Systems/" +
            std::string(BMCWEB_REDFISH_SYSTEM_URI_NAME) +
            "/LogServices/FDR/Entries";
        asyncResp->res.jsonValue["Name"] = "System FDR Entries";
        asyncResp->res.jsonValue["Description"] =
            "Collection of System FDR Entries";

        getDumpEntryCollection(asyncResp, "FDR");
    });
}

inline void requestRoutesSystemFDREntry(App& app)
{
    BMCWEB_ROUTE(app,
                 "/redfish/v1/Systems/<str>/LogServices/FDR/Entries/<str>/")
        .privileges(redfish::privileges::getLogEntry)
        .methods(boost::beast::http::verb::get)(
            [&app](const crow::Request& req,
                   const std::shared_ptr<bmcweb::AsyncResp>& asyncResp,
                   [[maybe_unused]] const std::string& systemName,
                   const std::string& param) {
        if (!redfish::setUpRedfishRoute(app, req, asyncResp))
        {
            return;
        }

        getDumpEntryById(asyncResp, param, "FDR");
    });

    BMCWEB_ROUTE(app,
                 "/redfish/v1/Systems/<str>/LogServices/FDR/Entries/<str>/")
        .privileges(redfish::privileges::deleteLogEntry)
        .methods(boost::beast::http::verb::delete_)(
            [&app](const crow::Request& req,
                   const std::shared_ptr<bmcweb::AsyncResp>& asyncResp,
                   [[maybe_unused]] const std::string& systemName,
                   const std::string& param) {
        if (!redfish::setUpRedfishRoute(app, req, asyncResp))
        {
            return;
        }
        deleteDumpEntry(asyncResp, param, "FDR");
    });
}

inline void requestRoutesSystemFDREntryDownload(App& app)
{
    BMCWEB_ROUTE(
        app,
        "/redfish/v1/Systems/<str>/LogServices/FDR/Entries/<str>/attachment/")
        .privileges(redfish::privileges::getLogEntry)
        .methods(boost::beast::http::verb::get)(
            [&app](const crow::Request& req,
                   const std::shared_ptr<bmcweb::AsyncResp>& asyncResp,
                   [[maybe_unused]] const std::string& systemName,
                   const std::string& entryID) {
        if (!redfish::setUpRedfishRoute(app, req, asyncResp))
        {
            return;
        }

        auto downloadDumpEntryHandler =
            [asyncResp, entryID](const boost::system::error_code& ec,
                                 const sdbusplus::message::unix_fd& unixfd) {
            downloadEntryCallback(asyncResp, entryID, "FDR", ec, unixfd);
        };

        sdbusplus::message::object_path entry(
            "/xyz/openbmc_project/dump/fdr/entry");
        entry /= entryID;
        crow::connections::systemBus->async_method_call(
            std::move(downloadDumpEntryHandler),
            "xyz.openbmc_project.Dump.Manager", entry,
            "xyz.openbmc_project.Dump.Entry", "GetFileHandle");
    });
}

inline void handleLogServicesFDRDumpCollectDiagnosticDataPost(
    crow::App& app, const std::string& dumpType, const crow::Request& req,
    const std::shared_ptr<bmcweb::AsyncResp>& asyncResp,
    const std::string& /*managerId*/)
{
    if (!redfish::setUpRedfishRoute(app, req, asyncResp))
    {
        return;
    }
    createDump(asyncResp, req, dumpType);
}

inline void requestRoutesSystemFDRCreate(App& app)
{
    BMCWEB_ROUTE(
        app,
        "/redfish/v1/Systems/<str>/LogServices/FDR/Actions/LogService.CollectDiagnosticData/")
        .privileges(redfish::privileges::postLogService)
        .methods(boost::beast::http::verb::post)(
            std::bind_front(handleLogServicesFDRDumpCollectDiagnosticDataPost,
                            std::ref(app), "FDR"));
}

void inline requestRoutesSystemFDRClear(App& app)
{
    BMCWEB_ROUTE(
        app,
        "/redfish/v1/Systems/<str>/LogServices/FDR/Actions/LogService.ClearLog/")
        .privileges(redfish::privileges::postLogService)
        .methods(boost::beast::http::verb::post)(
            [&app](const crow::Request& req,
                   const std::shared_ptr<bmcweb::AsyncResp>& asyncResp,
                   [[maybe_unused]] const std::string& systemName) {
        if (!redfish::setUpRedfishRoute(app, req, asyncResp))
        {
            return;
        }

        std::vector<std::pair<std::string, std::variant<std::string, uint64_t>>>
            createDumpParamVec;

        createDumpParamVec.emplace_back("DiagnosticType", "FDR");
        createDumpParamVec.emplace_back("Action", "Clean");

        crow::connections::systemBus->async_method_call(
            [asyncResp](
                const boost::system::error_code ec,
                const sdbusplus::message::message& msg,
                const sdbusplus::message::object_path& objPath) mutable {
            (void)msg;
            (void)objPath;

            if (ec)
            {
                messages::internalError(asyncResp->res);
                return;
            }
            messages::success(asyncResp->res);
        },
            "xyz.openbmc_project.Dump.Manager", "/xyz/openbmc_project/dump/fdr",
            "xyz.openbmc_project.Dump.Create", "CreateDump",
            createDumpParamVec);
    });
}

inline void requestRoutesCrashdumpService(App& app)
{
    // Note: Deviated from redfish privilege registry for GET & HEAD
    // method for security reasons.
    /**
     * Functions triggers appropriate requests on DBus
     */
    BMCWEB_ROUTE(app, "/redfish/v1/Systems/<str>/LogServices/Crashdump/")
        // This is incorrect, should be:
        //.privileges(redfish::privileges::getLogService)
        .privileges({{"ConfigureManager"}})
        .methods(boost::beast::http::verb::get)(
            [&app](const crow::Request& req,
                   const std::shared_ptr<bmcweb::AsyncResp>& asyncResp,
                   [[maybe_unused]] const std::string& systemName) {
        if (!redfish::setUpRedfishRoute(app, req, asyncResp))
        {
            return;
        }
        if constexpr (BMCWEB_EXPERIMENTAL_REDFISH_MULTI_COMPUTER_SYSTEM)
        {
            // Option currently returns no systems.  TBD
            messages::resourceNotFound(asyncResp->res, "ComputerSystem",
                                       BMCWEB_REDFISH_SYSTEM_URI_NAME);
            return;
        }

        // Copy over the static data to include the entries added by
        // SubRoute
        asyncResp->res.jsonValue["@odata.id"] =
            "/redfish/v1/Systems/" +
            std::string(BMCWEB_REDFISH_SYSTEM_URI_NAME) +
            "/LogServices/Crashdump";
        asyncResp->res.jsonValue["@odata.type"] =
            "#LogService.v1_2_0.LogService";
        asyncResp->res.jsonValue["Name"] = "Open BMC Oem Crashdump Service";
        asyncResp->res.jsonValue["Description"] = "Oem Crashdump Service";
        asyncResp->res.jsonValue["Id"] = "Crashdump";
        asyncResp->res.jsonValue["OverWritePolicy"] = "WrapsWhenFull";
        asyncResp->res.jsonValue["MaxNumberOfRecords"] = 3;

        std::pair<std::string, std::string> redfishDateTimeOffset =
            redfish::time_utils::getDateTimeOffsetNow();
        asyncResp->res.jsonValue["DateTime"] = redfishDateTimeOffset.first;
        asyncResp->res.jsonValue["DateTimeLocalOffset"] =
            redfishDateTimeOffset.second;

        asyncResp->res.jsonValue["Entries"] = {
            {"@odata.id", "/redfish/v1/Systems/" +
                              std::string(BMCWEB_REDFISH_SYSTEM_URI_NAME) +
                              "/LogServices/Crashdump/Entries"}};
        asyncResp->res.jsonValue["Actions"] = {
            {"#LogService.ClearLog",
             {{"target",
               "/redfish/v1/Systems/" +
                   std::string(BMCWEB_REDFISH_SYSTEM_URI_NAME) +
                   "/LogServices/Crashdump/Actions/LogService.ClearLog"}}},
            {"#LogService.CollectDiagnosticData",
             {{"target",
               "/redfish/v1/Systems/" +
                   std::string(BMCWEB_REDFISH_SYSTEM_URI_NAME) +
                   "/LogServices/Crashdump/Actions/LogService.CollectDiagnosticData"}}}};
    });
}

void inline requestRoutesCrashdumpClear(App& app)
{
    BMCWEB_ROUTE(
        app,
        "/redfish/v1/Systems/<str>/LogServices/Crashdump/Actions/LogService.ClearLog/")
        // This is incorrect, should be:
        //.privileges(redfish::privileges::postLogService)
        .privileges({{"ConfigureComponents"}})
        .methods(boost::beast::http::verb::post)(
            [&app](const crow::Request& req,
                   const std::shared_ptr<bmcweb::AsyncResp>& asyncResp,
                   [[maybe_unused]] const std::string& systemName) {
        if (!redfish::setUpRedfishRoute(app, req, asyncResp))
        {
            return;
        }
        if constexpr (BMCWEB_EXPERIMENTAL_REDFISH_MULTI_COMPUTER_SYSTEM)
        {
            // Option currently returns no systems.  TBD
            messages::resourceNotFound(asyncResp->res, "ComputerSystem",
                                       BMCWEB_REDFISH_SYSTEM_URI_NAME);
            return;
        }
        crow::connections::systemBus->async_method_call(
            [asyncResp](const boost::system::error_code& ec,
                        const std::string&) {
            if (ec)
            {
                messages::internalError(asyncResp->res);
                return;
            }
            messages::success(asyncResp->res);
        },
            crashdumpObject, crashdumpPath, deleteAllInterface, "DeleteAll");
    });
}

static void
    logCrashdumpEntry(const std::shared_ptr<bmcweb::AsyncResp>& asyncResp,
                      const std::string& logID, nlohmann::json& logEntryJson)
{
    auto getStoredLogCallback =
        [asyncResp, logID,
         &logEntryJson](const boost::system::error_code& ec,
                        const dbus::utility::DBusPropertiesMap& params) {
        if (ec)
        {
            BMCWEB_LOG_DEBUG("failed to get log ec: {}", ec.message());
            if (ec.value() ==
                boost::system::linux_error::bad_request_descriptor)
            {
                messages::resourceNotFound(asyncResp->res, "LogEntry", logID);
            }
            else
            {
                messages::internalError(asyncResp->res);
            }
            return;
        }

        std::string timestamp{};
        std::string filename{};
        std::string logfile{};
        parseCrashdumpParameters(params, filename, timestamp, logfile);

        if (filename.empty() || timestamp.empty())
        {
            messages::resourceMissingAtURI(
                asyncResp->res,
                boost::urls::format(
                    "/redfish/v1/Systems/{}/LogServices/Crashdump/Entries/{}/{}",
                    BMCWEB_REDFISH_SYSTEM_URI_NAME, logID, filename));
            return;
        }

        std::string crashdumpURI = "/redfish/v1/Systems/" +
                                   std::string(BMCWEB_REDFISH_SYSTEM_URI_NAME) +
                                   "/LogServices/Crashdump/Entries/" + logID +
                                   "/" + filename;
        nlohmann::json::object_t logEntry;
        logEntry["@odata.type"] = "#LogEntry.v1_13_0.LogEntry";
        logEntry["@odata.id"] = "/redfish/v1/Systems/" +
                                std::string(BMCWEB_REDFISH_SYSTEM_URI_NAME) +
                                "/LogServices/Crashdump/Entries/" + logID;
        logEntry["Name"] = "CPU Crashdump";
        logEntry["Id"] = logID;
        logEntry["EntryType"] = "Oem";
        logEntry["AdditionalDataURI"] = std::move(crashdumpURI);
        logEntry["DiagnosticDataType"] = "OEM";
        logEntry["OEMDiagnosticDataType"] = "PECICrashdump";
        logEntry["Created"] = std::move(timestamp);

        // If logEntryJson references an array of LogEntry resources
        // ('Members' list), then push this as a new entry,
        // otherwise set it directly
        if (logEntryJson.is_array())
        {
            logEntryJson.push_back(logEntry);
            asyncResp->res.jsonValue["Members@odata.count"] =
                logEntryJson.size();
        }
        else
        {
            logEntryJson.update(logEntry);
        }
    };
    sdbusplus::asio::getAllProperties(
        *crow::connections::systemBus, crashdumpObject,
        crashdumpPath + std::string("/") + logID, crashdumpInterface,
        std::move(getStoredLogCallback));
}

inline void requestRoutesCrashdumpEntryCollection(App& app)
{
    // Note: Deviated from redfish privilege registry for GET & HEAD
    // method for security reasons.
    /**
     * Functions triggers appropriate requests on DBus
     */
    BMCWEB_ROUTE(app,
                 "/redfish/v1/Systems/<str>/LogServices/Crashdump/Entries/")
        // This is incorrect, should be.
        //.privileges(redfish::privileges::postLogEntryCollection)
        .privileges({{"ConfigureComponents"}})
        .methods(boost::beast::http::verb::get)(
            [&app](const crow::Request& req,
                   const std::shared_ptr<bmcweb::AsyncResp>& asyncResp,
                   [[maybe_unused]] const std::string& systemName) {
        if (!redfish::setUpRedfishRoute(app, req, asyncResp))
        {
            return;
        }
        if constexpr (BMCWEB_EXPERIMENTAL_REDFISH_MULTI_COMPUTER_SYSTEM)
        {
            // Option currently returns no systems.  TBD
            messages::resourceNotFound(asyncResp->res, "ComputerSystem",
                                       BMCWEB_REDFISH_SYSTEM_URI_NAME);
            return;
        }

        constexpr std::array<std::string_view, 1> interfaces = {
            crashdumpInterface};
        dbus::utility::getSubTreePaths(
            "/", 0, interfaces,
            [asyncResp](const boost::system::error_code& ec,
                        const std::vector<std::string>& resp) {
            if (ec)
            {
                if (ec.value() !=
                    boost::system::errc::no_such_file_or_directory)
                {
                    BMCWEB_LOG_DEBUG("failed to get entries ec: {}",
                                     ec.message());
                    messages::internalError(asyncResp->res);
                    return;
                }
            }
            asyncResp->res.jsonValue["@odata.type"] =
                "#LogEntryCollection.LogEntryCollection";
            asyncResp->res.jsonValue["@odata.id"] =
                "/redfish/v1/Systems/" +
                std::string(BMCWEB_REDFISH_SYSTEM_URI_NAME) +
                "/LogServices/Crashdump/Entries";
            asyncResp->res.jsonValue["Name"] = "Open BMC Crashdump Entries";
            asyncResp->res.jsonValue["Description"] =
                "Collection of Crashdump Entries";
            asyncResp->res.jsonValue["Members"] = nlohmann::json::array();
            asyncResp->res.jsonValue["Members@odata.count"] = 0;

            for (const std::string& path : resp)
            {
                const sdbusplus::message::object_path objPath(path);
                // Get the log ID
                std::string logID = objPath.filename();
                if (logID.empty())
                {
                    continue;
                }
                // Add the log entry to the array
                logCrashdumpEntry(asyncResp, logID,
                                  asyncResp->res.jsonValue["Members"]);
            }
        });
    });
}

inline void requestRoutesCrashdumpEntry(App& app)
{
    // Note: Deviated from redfish privilege registry for GET & HEAD
    // method for security reasons.

    BMCWEB_ROUTE(
        app, "/redfish/v1/Systems/<str>/LogServices/Crashdump/Entries/<str>/")
        // this is incorrect, should be
        // .privileges(redfish::privileges::getLogEntry)
        .privileges({{"ConfigureComponents"}})
        .methods(boost::beast::http::verb::get)(
            [&app](const crow::Request& req,
                   const std::shared_ptr<bmcweb::AsyncResp>& asyncResp,
                   [[maybe_unused]] const std::string& systemName,
                   const std::string& param) {
        if (!redfish::setUpRedfishRoute(app, req, asyncResp))
        {
            return;
        }
        if constexpr (BMCWEB_EXPERIMENTAL_REDFISH_MULTI_COMPUTER_SYSTEM)
        {
            // Option currently returns no systems.  TBD
            messages::resourceNotFound(asyncResp->res, "ComputerSystem",
                                       BMCWEB_REDFISH_SYSTEM_URI_NAME);
            return;
        }
        const std::string& logID = param;
        logCrashdumpEntry(asyncResp, logID, asyncResp->res.jsonValue);
    });
}

inline void requestRoutesCrashdumpFile(App& app)
{
    // Note: Deviated from redfish privilege registry for GET & HEAD
    // method for security reasons.
    BMCWEB_ROUTE(
        app,
        "/redfish/v1/Systems/<str>/LogServices/Crashdump/Entries/<str>/<str>/")
        .privileges(redfish::privileges::getLogEntry)
        .methods(boost::beast::http::verb::get)(
            [&app](const crow::Request& req,
                   const std::shared_ptr<bmcweb::AsyncResp>& asyncResp,
                   [[maybe_unused]] const std::string& systemName,
                   const std::string& logID, const std::string& fileName) {
        // Do not call getRedfishRoute here since the crashdump file
        // is not a Redfish resource.
        if (!redfish::setUpRedfishRoute(app, req, asyncResp))
        {
            return;
        }
        if constexpr (BMCWEB_EXPERIMENTAL_REDFISH_MULTI_COMPUTER_SYSTEM)
        {
            // Option currently returns no systems.  TBD
            messages::resourceNotFound(asyncResp->res, "ComputerSystem",
                                       BMCWEB_REDFISH_SYSTEM_URI_NAME);
            return;
        }

        auto getStoredLogCallback =
            [asyncResp, logID, fileName, url(boost::urls::url(req.url()))](
                const boost::system::error_code& ec,
                const std::vector<
                    std::pair<std::string, dbus::utility::DbusVariantType>>&
                    resp) {
            if (ec)
            {
                BMCWEB_LOG_DEBUG("failed to get log ec: {}", ec.message());
                messages::internalError(asyncResp->res);
                return;
            }

            std::string dbusFilename{};
            std::string dbusTimestamp{};
            std::string dbusFilepath{};

            parseCrashdumpParameters(resp, dbusFilename, dbusTimestamp,
                                     dbusFilepath);

            if (dbusFilename.empty() || dbusTimestamp.empty() ||
                dbusFilepath.empty())
            {
                messages::resourceMissingAtURI(
                    asyncResp->res,
                    boost::urls::format(
                        "/redfish/v1/Systems/{}/LogServices/Crashdump/Entries/{}/{}",
                        BMCWEB_REDFISH_SYSTEM_URI_NAME, logID, fileName));
                return;
            }

            // Verify the file name parameter is correct
            if (fileName != dbusFilename)
            {
                messages::resourceMissingAtURI(
                    asyncResp->res,
                    boost::urls::format(
                        "/redfish/v1/Systems/{}/LogServices/Crashdump/Entries/{}/{}",
                        BMCWEB_REDFISH_SYSTEM_URI_NAME, logID, fileName));

                return;
            }

            if (!asyncResp->res.openFile(dbusFilepath))
            {
                messages::resourceMissingAtURI(
                    asyncResp->res,
                    boost::urls::format(
                        "/redfish/v1/Systems/{}/LogServices/Crashdump/Entries/{}/{}",
                        BMCWEB_REDFISH_SYSTEM_URI_NAME, logID, fileName));

                return;
            }

            // Configure this to be a file download when accessed
            // from a browser
            asyncResp->res.addHeader(
                boost::beast::http::field::content_disposition, "attachment");
        };
        sdbusplus::asio::getAllProperties(
            *crow::connections::systemBus, crashdumpObject,
            crashdumpPath + std::string("/") + logID, crashdumpInterface,
            std::move(getStoredLogCallback));
    });
}

enum class OEMDiagnosticType
{
    onDemand,
    telemetry,
    invalid,
};

inline OEMDiagnosticType getOEMDiagnosticType(std::string_view oemDiagStr)
{
    if (oemDiagStr == "OnDemand")
    {
        return OEMDiagnosticType::onDemand;
    }
    if (oemDiagStr == "Telemetry")
    {
        return OEMDiagnosticType::telemetry;
    }

    return OEMDiagnosticType::invalid;
}

inline void requestRoutesCrashdumpCollect(App& app)
{
    // Note: Deviated from redfish privilege registry for GET & HEAD
    // method for security reasons.
    BMCWEB_ROUTE(
        app,
        "/redfish/v1/Systems/<str>/LogServices/Crashdump/Actions/LogService.CollectDiagnosticData/")
        // The below is incorrect;  Should be ConfigureManager
        //.privileges(redfish::privileges::postLogService)
        .privileges({{"ConfigureComponents"}})
        .methods(boost::beast::http::verb::post)(
            [&app](const crow::Request& req,
                   const std::shared_ptr<bmcweb::AsyncResp>& asyncResp,
                   [[maybe_unused]] const std::string& systemName) {
        if (!redfish::setUpRedfishRoute(app, req, asyncResp))
        {
            return;
        }

        if constexpr (BMCWEB_EXPERIMENTAL_REDFISH_MULTI_COMPUTER_SYSTEM)
        {
            // Option currently returns no systems.  TBD
            messages::resourceNotFound(asyncResp->res, "ComputerSystem",
                                       BMCWEB_REDFISH_SYSTEM_URI_NAME);
            return;
        }

        std::string diagnosticDataType;
        std::string oemDiagnosticDataType;
        if (!redfish::json_util::readJsonAction(
                req, asyncResp->res, "DiagnosticDataType", diagnosticDataType,
                "OEMDiagnosticDataType", oemDiagnosticDataType))
        {
            return;
        }

        if (diagnosticDataType != "OEM")
        {
            BMCWEB_LOG_ERROR(
                "Only OEM DiagnosticDataType supported for Crashdump");
            messages::actionParameterValueFormatError(
                asyncResp->res, diagnosticDataType, "DiagnosticDataType",
                "CollectDiagnosticData");
            return;
        }

        OEMDiagnosticType oemDiagType =
            getOEMDiagnosticType(oemDiagnosticDataType);

        std::string iface;
        std::string method;
        std::string taskMatchStr;
        if (oemDiagType == OEMDiagnosticType::onDemand)
        {
            iface = crashdumpOnDemandInterface;
            method = "GenerateOnDemandLog";
            taskMatchStr = "type='signal',"
                           "interface='org.freedesktop.DBus.Properties',"
                           "member='PropertiesChanged',"
                           "arg0namespace='com.intel.crashdump'";
        }
        else if (oemDiagType == OEMDiagnosticType::telemetry)
        {
            iface = crashdumpTelemetryInterface;
            method = "GenerateTelemetryLog";
            taskMatchStr = "type='signal',"
                           "interface='org.freedesktop.DBus.Properties',"
                           "member='PropertiesChanged',"
                           "arg0namespace='com.intel.crashdump'";
        }
        else
        {
            BMCWEB_LOG_ERROR("Unsupported OEMDiagnosticDataType: {}",
                             oemDiagnosticDataType);
            messages::actionParameterValueFormatError(
                asyncResp->res, oemDiagnosticDataType, "OEMDiagnosticDataType",
                "CollectDiagnosticData");
            return;
        }

        auto collectCrashdumpCallback =
            [asyncResp, payload(task::Payload(req)),
             taskMatchStr](const boost::system::error_code& ec,
                           const std::string&) mutable {
            if (ec)
            {
                if (ec.value() == boost::system::errc::operation_not_supported)
                {
                    messages::resourceInStandby(asyncResp->res);
                }
                else if (ec.value() ==
                         boost::system::errc::device_or_resource_busy)
                {
                    messages::serviceTemporarilyUnavailable(asyncResp->res,
                                                            "60");
                }
                else
                {
                    messages::internalError(asyncResp->res);
                }
                return;
            }
            std::shared_ptr<task::TaskData> task = task::TaskData::createTask(
                [](const boost::system::error_code& ec2, sdbusplus::message_t&,
                   const std::shared_ptr<task::TaskData>& taskData) {
                if (!ec2)
                {
                    taskData->messages.emplace_back(messages::taskCompletedOK(
                        std::to_string(taskData->index)));
                    taskData->state = "Completed";
                }
                return task::completed;
            },
                taskMatchStr);

            task->startTimer(std::chrono::minutes(5));
            task->populateResp(asyncResp->res);
            task->payload.emplace(std::move(payload));
        };

        crow::connections::systemBus->async_method_call(
            std::move(collectCrashdumpCallback), crashdumpObject, crashdumpPath,
            iface, method);
    });
}

/**
 * DBusLogServiceActionsClear class supports POST method for ClearLog action.
 */
inline void requestRoutesDBusLogServiceActionsClear(App& app)
{
    /**
     * Function handles POST method request.
     * The Clear Log actions does not require any parameter.The action deletes
     * all entries found in the Entries collection for this Log Service.
     */

    BMCWEB_ROUTE(
        app,
        "/redfish/v1/Systems/<str>/LogServices/EventLog/Actions/LogService.ClearLog/")
        .privileges(redfish::privileges::postLogService)
        .methods(boost::beast::http::verb::post)(
            [&app](const crow::Request& req,
                   const std::shared_ptr<bmcweb::AsyncResp>& asyncResp,
                   [[maybe_unused]] const std::string& systemName) {
        if (!redfish::setUpRedfishRoute(app, req, asyncResp))
        {
            return;
        }
        if constexpr (BMCWEB_EXPERIMENTAL_REDFISH_MULTI_COMPUTER_SYSTEM)
        {
            // Option currently returns no systems.  TBD
            messages::resourceNotFound(asyncResp->res, "ComputerSystem",
                                       BMCWEB_REDFISH_SYSTEM_URI_NAME);
            return;
        }
        BMCWEB_LOG_DEBUG("Do delete all entries.");

        // Process response from Logging service.
        auto respHandler = [asyncResp](const boost::system::error_code& ec) {
            BMCWEB_LOG_DEBUG("doClearLog resp_handler callback: Done");
            if (ec)
            {
                // TODO Handle for specific error code
                BMCWEB_LOG_ERROR("doClearLog resp_handler got error {}", ec);
                asyncResp->res.result(
                    boost::beast::http::status::internal_server_error);
                return;
            }

            asyncResp->res.result(boost::beast::http::status::no_content);
        };

        // Make call to Logging service to request Clear Log
        crow::connections::systemBus->async_method_call(
            respHandler, "xyz.openbmc_project.Logging",
            "/xyz/openbmc_project/logging",
            "xyz.openbmc_project.Collection.DeleteAll", "DeleteAll");
    });
}

#ifdef BMCWEB_ENABLE_MFG_TEST_API
static std::shared_ptr<task::TaskData> mfgTestTask;
static std::shared_ptr<boost::process::child> mfgTestProc;
static std::vector<char> mfgTestProcOutput(128, 0);
static std::vector<std::string> scriptExecOutputFiles;

/**
 * @brief Copy script output file to the predefined location.
 *
 * @param[in]  postCodeID     Post Code ID
 * @param[out] currentValue   Current value
 * @param[out] index          Index value
 *
 * @return int -1 if an error occurred, filename index in
 * scriptExecOutputFiles vector otherwise.
 */
static int copyMfgTestOutputFile(std::string& path)
{
    static const std::string redfishLogDir = "/var/log/";
    static const std::string mfgTestPrefix = "mfgtest-";
    std::error_code ec;

    bool fileExists = std::filesystem::exists(path, ec);
    if (ec)
    {
        BMCWEB_LOG_ERROR("File access error: {}", ec);
    }
    else if (!fileExists)
    {
        BMCWEB_LOG_ERROR("{} does not exist", path);
    }
    else
    {
        std::string filename = mfgTestPrefix +
                               std::to_string(scriptExecOutputFiles.size());
        std::string targetPath = redfishLogDir + filename;
        BMCWEB_LOG_DEBUG("Copying output to {}", targetPath);
        std::filesystem::copy(path, targetPath, ec);
        if (ec)
        {
            BMCWEB_LOG_ERROR("File copy error: {}", ec);
        }
        else
        {
            scriptExecOutputFiles.push_back(targetPath);
            return static_cast<int>(scriptExecOutputFiles.size()) - 1;
        }
    }

    return -1;
}

/**
 * @brief On-exit callback for the manufacturing script subprocess
 *
 * @param[in]  exitCode     Exit code of the script subprocess
 * @param[in]  ec           Optional system error code
 *
 */
static void mfgTestProcExitHandler(int exitCode, const std::error_code& ec)
{
    auto& t = mfgTestTask;
    if (ec)
    {
        BMCWEB_LOG_ERROR("Error executing script: {}", ec);
        t->state = "Aborted";
        t->messages.emplace_back(messages::internalError());
    }
    else
    {
        BMCWEB_LOG_DEBUG("Script exit code: {}", exitCode);
        if (exitCode == 0)
        {
            std::string output(mfgTestProcOutput.data());
            int id = copyMfgTestOutputFile(output);
            if (id != -1)
            {
                std::string path = "/redfish/v1/Systems/" +
                                   std::string(BMCWEB_REDFISH_SYSTEM_URI_NAME) +
                                   "/LogServices/EventLog/DiagnosticData/" +
                                   std::to_string(id);
                std::string location = "Location: " + path + "/attachment";
                t->payload->httpHeaders.emplace_back(std::move(location));
                t->state = "Completed";
                t->percentComplete = 100;
                t->messages.emplace_back(
                    messages::taskCompletedOK(std::to_string(t->index)));
            }
            else
            {
                t->state = "Exception";
                BMCWEB_LOG_ERROR(
                    "CopyMfgTestOutputFile failed with Output file error");
                t->messages.emplace_back(
                    messages::taskAborted(std::to_string(t->index)));
            }
        }
        else
        {
            t->state = "Exception";
            BMCWEB_LOG_ERROR("Mfg Script failed with exit code: {}", exitCode);
            t->messages.emplace_back(
                messages::taskAborted(std::to_string(t->index)));
        }
    }
    mfgTestProc = nullptr;
    mfgTestTask = nullptr;
    std::fill(mfgTestProcOutput.begin(), mfgTestProcOutput.end(), 0);
};

inline void requestRoutesEventLogDiagnosticDataCollect(App& app)
{
    BMCWEB_ROUTE(
        app,
        "/redfish/v1/Systems/<str>/LogServices/EventLog/Actions/LogService.CollectDiagnosticData/")
        .privileges(redfish::privileges::postLogService)
        .methods(boost::beast::http::verb::post)(
            [&app](const crow::Request& req,
                   const std::shared_ptr<bmcweb::AsyncResp>& asyncResp,
                   [[maybe_unused]] const std::string& systemName) {
        if (!redfish::setUpRedfishRoute(app, req, asyncResp))
        {
            return;
        }
        std::string diagnosticDataType;
        std::string oemDiagnosticDataType;
        if (!redfish::json_util::readJsonAction(
                req, asyncResp->res, "DiagnosticDataType", diagnosticDataType,
                "OEMDiagnosticDataType", oemDiagnosticDataType))
        {
            return;
        }

        if (diagnosticDataType != "OEM")
        {
            BMCWEB_LOG_ERROR(
                "Only OEM DiagnosticDataType supported for EventLog");
            messages::actionParameterValueFormatError(
                asyncResp->res, diagnosticDataType, "DiagnosticDataType",
                "CollectDiagnosticData");
            return;
        }

        if (oemDiagnosticDataType == "Manufacturing")
        {
            if (mfgTestTask == nullptr)
            {
                mfgTestTask = task::TaskData::createTask(
                    [](boost::system::error_code, sdbusplus::message::message&,
                       const std::shared_ptr<task::TaskData>& taskData) {
                    mfgTestProc = nullptr;
                    mfgTestTask = nullptr;
                    if (taskData->percentComplete != 100)
                    {
                        taskData->state = "Exception";
                        taskData->messages.emplace_back(messages::taskAborted(
                            std::to_string(taskData->index)));
                    }
                    return task::completed;
                },
                    "0");
                mfgTestTask->payload.emplace(req);
                mfgTestTask->startTimer(std::chrono::seconds(mfgTestTimeout));
                try
                {
                    mfgTestProc = std::make_shared<boost::process::child>(
                        "/usr/bin/mfg-script-exec.sh",
                        "/usr/share/mfg-script-exec/config.yml",
                        boost::process::std_out >
                            boost::asio::buffer(mfgTestProcOutput),
                        crow::connections::systemBus->get_io_context(),
                        boost::process::on_exit = mfgTestProcExitHandler);
                }
                catch (const std::runtime_error& e)
                {
                    mfgTestTask->state = "Exception";
                    BMCWEB_LOG_ERROR(
                        "Manufacturing script failed with error: {}", e.what());
                    mfgTestTask->messages.emplace_back(messages::taskAborted(
                        std::to_string(mfgTestTask->index)));
                    mfgTestProc = nullptr;
                }
                mfgTestTask->populateResp(asyncResp->res);
                if (mfgTestProc == nullptr)
                {
                    mfgTestTask = nullptr;
                }
            }
            else
            {
                mfgTestTask->populateResp(asyncResp->res);
            }
        }
        else
        {
            BMCWEB_LOG_ERROR("Unsupported OEMDiagnosticDataType: {}",
                             oemDiagnosticDataType);
            messages::actionParameterValueFormatError(
                asyncResp->res, oemDiagnosticDataType, "OEMDiagnosticDataType",
                "CollectDiagnosticData");
            return;
        }
    });
}

inline void requestRoutesEventLogDiagnosticDataEntry(App& app)
{
    BMCWEB_ROUTE(
        app,
        "/redfish/v1/Systems/<str>/LogServices/EventLog/DiagnosticData/<uint>/attachment")
        .privileges(redfish::privileges::getLogEntry)
        .methods(boost::beast::http::verb::get)(
            [](const crow::Request&,
               const std::shared_ptr<bmcweb::AsyncResp>& asyncResp,
               [[maybe_unused]] const std::string& systemName,
               const uint32_t id) {
        auto files = scriptExecOutputFiles.size();
        if (files == 0 || id > files - 1)
        {
            messages::resourceMissingAtURI(
                asyncResp->res,
                boost::urls::format(
                    "/redfish/v1/Systems/{}/LogServices/EventLog/DiagnosticData/{}/attachment",
                    BMCWEB_REDFISH_SYSTEM_URI_NAME, std::to_string(id)));
            return;
        }
        std::ifstream file(scriptExecOutputFiles[id]);
        if (!file.good())
        {
            messages::resourceMissingAtURI(
                asyncResp->res,
                boost::urls::format(
                    "/redfish/v1/Systems/{}/LogServices/EventLog/DiagnosticData/{}/attachment",
                    BMCWEB_REDFISH_SYSTEM_URI_NAME, std::to_string(id)));
            return;
        }
        std::stringstream ss;
        ss << file.rdbuf();
        auto output = ss.str();

        asyncResp->res.addHeader("Content-Type", "application/octet-stream");
        asyncResp->res.addHeader("Content-Transfer-Encoding", "Binary");
        asyncResp->res.body() = std::move(output);
    });
}
#endif /* BMCWEB_ENABLE_MFG_TEST_API */

/****************************************************
 * Redfish PostCode interfaces
 * using DBUS interface: getPostCodesTS
 ******************************************************/
inline void requestRoutesPostCodesLogService(App& app)
{
    BMCWEB_ROUTE(app, "/redfish/v1/Systems/<str>/LogServices/PostCodes/")
        .privileges(redfish::privileges::getLogService)
        .methods(boost::beast::http::verb::get)(
            [&app](const crow::Request& req,
                   const std::shared_ptr<bmcweb::AsyncResp>& asyncResp,
                   [[maybe_unused]] const std::string& systemName) {
        if (!redfish::setUpRedfishRoute(app, req, asyncResp))
        {
            return;
        }
        if constexpr (BMCWEB_EXPERIMENTAL_REDFISH_MULTI_COMPUTER_SYSTEM)
        {
            // Option currently returns no systems.  TBD
            messages::resourceNotFound(asyncResp->res, "ComputerSystem",
                                       BMCWEB_REDFISH_SYSTEM_URI_NAME);
            return;
        }

        asyncResp->res.jsonValue["@odata.id"] =
            "/redfish/v1/Systems/" +
            std::string(BMCWEB_REDFISH_SYSTEM_URI_NAME) +
            "/LogServices/PostCodes";
        asyncResp->res.jsonValue["@odata.type"] =
            "#LogService.v1_2_0.LogService";
        asyncResp->res.jsonValue["Name"] = "POST Code Log Service";
        asyncResp->res.jsonValue["Description"] = "POST Code Log Service";
        asyncResp->res.jsonValue["Id"] = "PostCodes";
        asyncResp->res.jsonValue["OverWritePolicy"] = "WrapsWhenFull";
        asyncResp->res.jsonValue["Entries"]["@odata.id"] =
            "/redfish/v1/Systems/" +
            std::string(BMCWEB_REDFISH_SYSTEM_URI_NAME) +
            "/LogServices/PostCodes/Entries";

        std::pair<std::string, std::string> redfishDateTimeOffset =
            redfish::time_utils::getDateTimeOffsetNow();
        asyncResp->res.jsonValue["DateTime"] = redfishDateTimeOffset.first;
        asyncResp->res.jsonValue["DateTimeLocalOffset"] =
            redfishDateTimeOffset.second;

        asyncResp->res.jsonValue["Actions"]["#LogService.ClearLog"] = {
            {"target",
             "/redfish/v1/Systems/" +
                 std::string(BMCWEB_REDFISH_SYSTEM_URI_NAME) +
                 "/LogServices/PostCodes/Actions/LogService.ClearLog"}};
    });
}

inline void requestRoutesPostCodesClear(App& app)
{
    BMCWEB_ROUTE(
        app,
        "/redfish/v1/Systems/<str>/LogServices/PostCodes/Actions/LogService.ClearLog/")
        // The following privilege is incorrect;  It should be ConfigureManager
        //.privileges(redfish::privileges::postLogService)
        .privileges({{"ConfigureComponents"}})
        .methods(boost::beast::http::verb::post)(
            [&app](const crow::Request& req,
                   const std::shared_ptr<bmcweb::AsyncResp>& asyncResp,
                   [[maybe_unused]] const std::string& systemName) {
        if (!redfish::setUpRedfishRoute(app, req, asyncResp))
        {
            return;
        }
        if constexpr (BMCWEB_EXPERIMENTAL_REDFISH_MULTI_COMPUTER_SYSTEM)
        {
            // Option currently returns no systems.  TBD
            messages::resourceNotFound(asyncResp->res, "ComputerSystem",
                                       BMCWEB_REDFISH_SYSTEM_URI_NAME);
            return;
        }
        BMCWEB_LOG_DEBUG("Do delete all postcodes entries.");

        // Make call to post-code service to request clear all
        crow::connections::systemBus->async_method_call(
            [asyncResp](const boost::system::error_code& ec) {
            if (ec)
            {
                // TODO Handle for specific error code
                BMCWEB_LOG_ERROR("doClearPostCodes resp_handler got error {}",
                                 ec);
                asyncResp->res.result(
                    boost::beast::http::status::internal_server_error);
                messages::internalError(asyncResp->res);
                return;
            }
            messages::success(asyncResp->res);
        },
            "xyz.openbmc_project.State.Boot.PostCode0",
            "/xyz/openbmc_project/State/Boot/PostCode0",
            "xyz.openbmc_project.Collection.DeleteAll", "DeleteAll");
    });
}

/**
 * @brief Parse post code ID and get the current value and index value
 *        eg: postCodeID=B1-2, currentValue=1, index=2
 *
 * @param[in]  postCodeID     Post Code ID
 * @param[out] currentValue   Current value
 * @param[out] index          Index value
 *
 * @return bool true if the parsing is successful, false the parsing fails
 */
inline bool parsePostCode(const std::string& postCodeID, uint64_t& currentValue,
                          uint16_t& index)
{
    std::vector<std::string> split;
    bmcweb::split(split, postCodeID, '-');
    if (split.size() != 2 || split[0].length() < 2 || split[0].front() != 'B')
    {
        return false;
    }

    auto start = std::next(split[0].begin());
    auto end = split[0].end();
    auto [ptrIndex, ecIndex] = std::from_chars(&*start, &*end, index);

    if (ptrIndex != &*end || ecIndex != std::errc())
    {
        return false;
    }

    start = split[1].begin();
    end = split[1].end();

    auto [ptrValue, ecValue] = std::from_chars(&*start, &*end, currentValue);

    return ptrValue == &*end && ecValue == std::errc();
}

static bool fillPostCodeEntry(
    const std::shared_ptr<bmcweb::AsyncResp>& aResp,
    const boost::container::flat_map<
        uint64_t, std::tuple<uint64_t, std::vector<uint8_t>>>& postcode,
    const uint16_t bootIndex, const uint64_t codeIndex = 0,
    const uint64_t skip = 0, const uint64_t top = 0)
{
    // Get the Message from the MessageRegistry
    const registries::Message* message =
        registries::getMessage("OpenBMC.0.2.BIOSPOSTCode");

    uint64_t currentCodeIndex = 0;
    uint64_t firstCodeTimeUs = 0;
    for (const std::pair<uint64_t, std::tuple<uint64_t, std::vector<uint8_t>>>&
             code : postcode)
    {
        currentCodeIndex++;
        std::string postcodeEntryID =
            "B" + std::to_string(bootIndex) + "-" +
            std::to_string(currentCodeIndex); // 1 based index in EntryID string

        uint64_t usecSinceEpoch = code.first;
        uint64_t usTimeOffset = 0;

        if (1 == currentCodeIndex)
        { // already incremented
            firstCodeTimeUs = code.first;
        }
        else
        {
            usTimeOffset = code.first - firstCodeTimeUs;
        }

        // skip if no specific codeIndex is specified and currentCodeIndex does
        // not fall between top and skip
        if ((codeIndex == 0) &&
            (currentCodeIndex <= skip || currentCodeIndex > top))
        {
            continue;
        }

        // skip if a specific codeIndex is specified and does not match the
        // currentIndex
        if ((codeIndex > 0) && (currentCodeIndex != codeIndex))
        {
            // This is done for simplicity. 1st entry is needed to calculate
            // time offset. To improve efficiency, one can get to the entry
            // directly (possibly with flatmap's nth method)
            continue;
        }

        // currentCodeIndex is within top and skip or equal to specified code
        // index

        // Get the Created time from the timestamp
        std::string entryTimeStr;
        entryTimeStr = redfish::time_utils::getDateTimeUintUs(usecSinceEpoch);

        // assemble messageArgs: BootIndex, TimeOffset(100us), PostCode(hex)
        std::ostringstream hexCode;
        hexCode << "0x";
#ifdef BMCWEB_ARRAY_BOOT_PROGRESS
        for (auto itr : std::get<1>(code.second))
        {
            hexCode << std::setfill('0') << std::setw(2) << std::hex
                    << static_cast<int>(itr);
        }
#else
        hexCode << std::setfill('0') << std::setw(2) << std::hex
                << std::get<0>(code.second);
#endif
        std::ostringstream timeOffsetStr;
        // Set Fixed -Point Notation
        timeOffsetStr << std::fixed;
        // Set precision to 4 digits
        timeOffsetStr << std::setprecision(4);
        // Add double to stream
        timeOffsetStr << static_cast<double>(usTimeOffset) / 1000 / 1000;

        std::string bootIndexStr = std::to_string(bootIndex);
        std::string timeOffsetString = timeOffsetStr.str();
        std::string hexCodeStr = hexCode.str();

        std::array<std::string_view, 3> messageArgs = {
            bootIndexStr, timeOffsetString, hexCodeStr};

        std::string msg =
            redfish::registries::fillMessageArgs(messageArgs, message->message);
        if (msg.empty())
        {
            messages::internalError(aResp->res);
            return false;
        }

        // Get Severity template from message registry
        std::string severity;
        if (message != nullptr)
        {
            severity = message->messageSeverity;
        }

        // Format entry
        nlohmann::json::object_t bmcLogEntry;
        bmcLogEntry["@odata.type"] = logEntryVersion;
        bmcLogEntry["@odata.id"] = "/redfish/v1/Systems/" +
                                   std::string(BMCWEB_REDFISH_SYSTEM_URI_NAME) +
                                   "/LogServices/PostCodes/Entries/" +
                                   postcodeEntryID;
        bmcLogEntry["Name"] = "POST Code Log Entry";
        bmcLogEntry["Id"] = postcodeEntryID;
        bmcLogEntry["Message"] = std::move(msg);
        bmcLogEntry["MessageId"] = "OpenBMC.0.2.BIOSPOSTCode";
        bmcLogEntry["MessageArgs"] = messageArgs;
        bmcLogEntry["EntryType"] = "Event";
        bmcLogEntry["Severity"] = std::move(severity);
        bmcLogEntry["Created"] = entryTimeStr;
        if (!std::get<std::vector<uint8_t>>(code.second).empty())
        {
            bmcLogEntry["AdditionalDataURI"] =
                "/redfish/v1/Systems/" +
                std::string(BMCWEB_REDFISH_SYSTEM_URI_NAME) +
                "/LogServices/PostCodes/Entries/" + postcodeEntryID +
                "/attachment";
        }

        // codeIndex is only specified when querying single entry, return only
        // that entry in this case
        if (codeIndex != 0)
        {
            aResp->res.jsonValue.update(bmcLogEntry);
            return true;
        }

        nlohmann::json& logEntryArray = aResp->res.jsonValue["Members"];
        logEntryArray.push_back(std::move(bmcLogEntry));
    }

    // Return value is always false when querying multiple entries
    return false;
}

static void getPostCodeForEntry(const std::shared_ptr<bmcweb::AsyncResp>& aResp,
                                const std::string& entryId)
{
    uint16_t bootIndex = 0;
    uint64_t codeIndex = 0;

    if (!parsePostCode(entryId, codeIndex, bootIndex))
    {
        // Requested ID was not found
        messages::resourceNotFound(aResp->res, "LogEntry", entryId);
        return;
    }

    if (bootIndex == 0 || codeIndex == 0)
    {
        // 0 is an invalid index
        messages::resourceNotFound(aResp->res, "LogEntry", entryId);
        return;
    }
    crow::connections::systemBus->async_method_call(
        [aResp, entryId, bootIndex,
         codeIndex](const boost::system::error_code ec,
                    const boost::container::flat_map<
                        uint64_t, std::tuple<uint64_t, std::vector<uint8_t>>>&
                        postcode) {
        if (ec)
        {
            BMCWEB_LOG_DEBUG("DBUS POST CODE PostCode response error");
            messages::internalError(aResp->res);
            return;
        }

        // skip the empty postcode boots
        if (postcode.empty())
        {
            messages::resourceNotFound(aResp->res, "LogEntry", entryId);
            return;
        }

        aResp->res.jsonValue["Members@odata.count"] =
            aResp->res.jsonValue["Members"].size();
        if (!fillPostCodeEntry(aResp, postcode, bootIndex, codeIndex))
        {
            messages::resourceNotFound(aResp->res, "LogEntry", entryId);
            return;
        }
    },
        "xyz.openbmc_project.State.Boot.PostCode0",
        "/xyz/openbmc_project/State/Boot/PostCode0",
        "xyz.openbmc_project.State.Boot.PostCode", "GetPostCodesWithTimeStamp",
        bootIndex);
}

static void
    getPostCodeForBoot(const std::shared_ptr<bmcweb::AsyncResp>& asyncResp,
                       const uint16_t bootIndex, const uint16_t bootCount,
                       const uint64_t entryCount, size_t skip, size_t top)
{
    crow::connections::systemBus->async_method_call(
        [asyncResp, bootIndex, bootCount, entryCount, skip,
         top](const boost::system::error_code& ec,
              const boost::container::flat_map<
                  uint64_t, std::tuple<uint64_t, std::vector<uint8_t>>>&
                  postcode) {
        if (ec)
        {
            BMCWEB_LOG_DEBUG("DBUS POST CODE PostCode response error");
            messages::internalError(asyncResp->res);
            return;
        }

        uint64_t endCount = entryCount;
        if (!postcode.empty())
        {
            endCount = entryCount + postcode.size();
            if (skip < endCount && (top + skip) > entryCount)
            {
                uint64_t thisBootSkip = std::max(static_cast<uint64_t>(skip),
                                                 entryCount) -
                                        entryCount;
                uint64_t thisBootTop =
                    std::min(static_cast<uint64_t>(top + skip), endCount) -
                    entryCount;

                fillPostCodeEntry(asyncResp, postcode, bootIndex, 0,
                                  thisBootSkip, thisBootTop);
            }
            asyncResp->res.jsonValue["Members@odata.count"] = endCount;
        }

        // continue to previous bootIndex
        if (bootIndex < bootCount)
        {
            getPostCodeForBoot(asyncResp, static_cast<uint16_t>(bootIndex + 1),
                               bootCount, endCount, skip, top);
        }
        else if (skip + top < endCount)
        {
            asyncResp->res.jsonValue["Members@odata.nextLink"] =
                std::format(
                    "/redfish/v1/Systems/{}/LogServices/PostCodes/Entries?$skip=",
                    BMCWEB_REDFISH_SYSTEM_URI_NAME) +
                std::to_string(skip + top);
        }
    },
        "xyz.openbmc_project.State.Boot.PostCode0",
        "/xyz/openbmc_project/State/Boot/PostCode0",
        "xyz.openbmc_project.State.Boot.PostCode", "GetPostCodesWithTimeStamp",
        bootIndex);
}

static void
    getCurrentBootNumber(const std::shared_ptr<bmcweb::AsyncResp>& asyncResp,
                         size_t skip, size_t top)
{
    uint64_t entryCount = 0;
    sdbusplus::asio::getProperty<uint16_t>(
        *crow::connections::systemBus,
        "xyz.openbmc_project.State.Boot.PostCode0",
        "/xyz/openbmc_project/State/Boot/PostCode0",
        "xyz.openbmc_project.State.Boot.PostCode", "CurrentBootCycleCount",
        [asyncResp, entryCount, skip, top](const boost::system::error_code& ec,
                                           const uint16_t bootCount) {
        if (ec)
        {
            BMCWEB_LOG_DEBUG("DBUS response error {}", ec);
            messages::internalError(asyncResp->res);
            return;
        }
        getPostCodeForBoot(asyncResp, 1, bootCount, entryCount, skip, top);
    });
}

inline void requestRoutesPostCodesEntryCollection(App& app)
{
    BMCWEB_ROUTE(app,
                 "/redfish/v1/Systems/<str>/LogServices/PostCodes/Entries/")
        .privileges(redfish::privileges::getLogEntryCollection)
        .methods(boost::beast::http::verb::get)(
            [&app](const crow::Request& req,
                   const std::shared_ptr<bmcweb::AsyncResp>& asyncResp,
                   const std::string& systemName) {
        query_param::QueryCapabilities capabilities = {
            .canDelegateTop = true,
            .canDelegateSkip = true,
        };
        query_param::Query delegatedQuery;
        if (!redfish::setUpRedfishRouteWithDelegation(
                app, req, asyncResp, delegatedQuery, capabilities))
        {
            return;
        }
        if constexpr (BMCWEB_EXPERIMENTAL_REDFISH_MULTI_COMPUTER_SYSTEM)
        {
            // Option currently returns no systems.  TBD
            messages::resourceNotFound(asyncResp->res, "ComputerSystem",
                                       systemName);
            return;
        }

        if (systemName != BMCWEB_REDFISH_SYSTEM_URI_NAME)
        {
            messages::resourceNotFound(asyncResp->res, "ComputerSystem",
                                       systemName);
            return;
        }
        asyncResp->res.jsonValue["@odata.type"] =
            "#LogEntryCollection.LogEntryCollection";
        asyncResp->res.jsonValue["@odata.id"] =
            std::format("/redfish/v1/Systems/{}/LogServices/PostCodes/Entries",
                        BMCWEB_REDFISH_SYSTEM_URI_NAME);
        asyncResp->res.jsonValue["Name"] = "BIOS POST Code Log Entries";
        asyncResp->res.jsonValue["Description"] =
            "Collection of POST Code Log Entries";
        asyncResp->res.jsonValue["Members"] = nlohmann::json::array();
        asyncResp->res.jsonValue["Members@odata.count"] = 0;
        size_t skip = delegatedQuery.skip.value_or(0);
        size_t top = delegatedQuery.top.value_or(query_param::Query::maxTop);
        getCurrentBootNumber(asyncResp, skip, top);
    });
}

inline void requestRoutesPostCodesEntryAdditionalData(App& app)
{
    BMCWEB_ROUTE(
        app,
        "/redfish/v1/Systems/<str>/LogServices/PostCodes/Entries/<str>/attachment/")
        .privileges(redfish::privileges::getLogEntry)
        .methods(boost::beast::http::verb::get)(
            [&app](const crow::Request& req,
                   const std::shared_ptr<bmcweb::AsyncResp>& asyncResp,
                   const std::string& systemName,
                   const std::string& postCodeID) {
        if (!redfish::setUpRedfishRoute(app, req, asyncResp))
        {
            return;
        }
        if (!http_helpers::isContentTypeAllowed(
                req.getHeaderValue("Accept"),
                http_helpers::ContentType::OctetStream, true))
        {
            asyncResp->res.result(boost::beast::http::status::bad_request);
            return;
        }
        if constexpr (BMCWEB_EXPERIMENTAL_REDFISH_MULTI_COMPUTER_SYSTEM)
        {
            // Option currently returns no systems.  TBD
            messages::resourceNotFound(asyncResp->res, "ComputerSystem",
                                       systemName);
            return;
        }
        if (systemName != BMCWEB_REDFISH_SYSTEM_URI_NAME)
        {
            messages::resourceNotFound(asyncResp->res, "ComputerSystem",
                                       systemName);
            return;
        }

        uint64_t currentValue = 0;
        uint16_t index = 0;
        if (!parsePostCode(postCodeID, currentValue, index))
        {
            messages::resourceNotFound(asyncResp->res, "LogEntry", postCodeID);
            return;
        }

        crow::connections::systemBus->async_method_call(
            [asyncResp, postCodeID, currentValue](
                const boost::system::error_code& ec,
                const std::vector<std::tuple<uint64_t, std::vector<uint8_t>>>&
                    postcodes) {
            if (ec.value() == EBADR)
            {
                messages::resourceNotFound(asyncResp->res, "LogEntry",
                                           postCodeID);
                return;
            }
            if (ec)
            {
                BMCWEB_LOG_DEBUG("DBUS response error {}", ec);
                messages::internalError(asyncResp->res);
                return;
            }

            size_t value = static_cast<size_t>(currentValue) - 1;
            if (value == std::string::npos || postcodes.size() < currentValue)
            {
                BMCWEB_LOG_WARNING("Wrong currentValue value");
                messages::resourceNotFound(asyncResp->res, "LogEntry",
                                           postCodeID);
                return;
            }

            const auto& [tID, c] = postcodes[value];
            if (c.empty())
            {
                BMCWEB_LOG_WARNING("No found post code data");
                messages::resourceNotFound(asyncResp->res, "LogEntry",
                                           postCodeID);
                return;
            }
            // NOLINTNEXTLINE(cppcoreguidelines-pro-type-reinterpret-cast)
            const char* d = reinterpret_cast<const char*>(c.data());
            std::string_view strData(d, c.size());

            asyncResp->res.addHeader(boost::beast::http::field::content_type,
                                     "application/octet-stream");
            asyncResp->res.addHeader(
                boost::beast::http::field::content_transfer_encoding, "Base64");
            asyncResp->res.write(crow::utility::base64encode(strData));
        },
            "xyz.openbmc_project.State.Boot.PostCode0",
            "/xyz/openbmc_project/State/Boot/PostCode0",
            "xyz.openbmc_project.State.Boot.PostCode", "GetPostCodes", index);
    });
}

inline void requestRoutesPostCodesEntry(App& app)
{
    BMCWEB_ROUTE(
        app, "/redfish/v1/Systems/<str>/LogServices/PostCodes/Entries/<str>/")
        .privileges(redfish::privileges::getLogEntry)
        .methods(boost::beast::http::verb::get)(
            [&app](const crow::Request& req,
                   const std::shared_ptr<bmcweb::AsyncResp>& asyncResp,
                   [[maybe_unused]] const std::string& systemName,
                   const std::string& targetID) {
        if (!redfish::setUpRedfishRoute(app, req, asyncResp))
        {
            return;
        }
        if constexpr (BMCWEB_EXPERIMENTAL_REDFISH_MULTI_COMPUTER_SYSTEM)
        {
            // Option currently returns no systems.  TBD
            messages::resourceNotFound(asyncResp->res, "ComputerSystem",
                                       BMCWEB_REDFISH_SYSTEM_URI_NAME);
            return;
        }
        getPostCodeForEntry(asyncResp, targetID);
    });
}

inline void requestRoutesChassisLogServiceCollection(App& app)
{
    /**
     * Functions triggers appropriate requests on DBus
     */
    BMCWEB_ROUTE(app, "/redfish/v1/Chassis/<str>/LogServices/")
        .privileges(redfish::privileges::getLogServiceCollection)
        .methods(boost::beast::http::verb::get)(
            [&app](const crow::Request& req,
                   const std::shared_ptr<bmcweb::AsyncResp>& asyncResp,
                   const std::string& chassisId)

    {
        if (!redfish::setUpRedfishRoute(app, req, asyncResp))
        {
            return;
        }
        const std::array<const char*, 2> interfaces = {
            "xyz.openbmc_project.Inventory.Item.Board",
            "xyz.openbmc_project.Inventory.Item.Chassis"};

        crow::connections::systemBus->async_method_call(
            [asyncResp, chassisId(std::string(chassisId))](
                const boost::system::error_code ec,
                const crow::openbmc_mapper::GetSubTreeType& subtree) {
            if (ec)
            {
                messages::internalError(asyncResp->res);
                return;
            }
            // Iterate over all retrieved ObjectPaths.
            for (const std::pair<std::string,
                                 std::vector<std::pair<
                                     std::string, std::vector<std::string>>>>&
                     object : subtree)
            {
                const std::string& path = object.first;

                sdbusplus::message::object_path objPath(path);
                if (objPath.filename() != chassisId)
                {
                    continue;
                }
                // Collections don't include the static data added
                // by SubRoute because it has a duplicate entry for
                // members
                asyncResp->res.jsonValue["@odata.type"] =
                    "#LogServiceCollection.LogServiceCollection";
                asyncResp->res.jsonValue["@odata.id"] =
                    "/redfish/v1/Chassis/" + chassisId + "/LogServices";
                asyncResp->res.jsonValue["Name"] =
                    "System Log Services Collection";
                asyncResp->res.jsonValue["Description"] =
                    "Collection of LogServices for this Computer System";
                nlohmann::json& logServiceArray =
                    asyncResp->res.jsonValue["Members"];
                logServiceArray = nlohmann::json::array();

#ifdef BMCWEB_ENABLE_NVIDIA_OEM_LOGSERVICES
                const std::vector<
                    std::pair<std::string, std::vector<std::string>>>&
                    connectionNames = object.second;
                const std::string& connectionName = connectionNames[0].first;

                BMCWEB_LOG_DEBUG(
                    "XID Looking for PrettyName on service {} path {}",
                    connectionName, path);
                sdbusplus::asio::getProperty<std::string>(
                    *crow::connections::systemBus, connectionName, path,
                    "xyz.openbmc_project.Inventory.Item", "PrettyName",
                    [asyncResp, chassisId(std::string(chassisId))](
                        const boost::system::error_code ec,
                        const std::string& chassisName) {
                    if (!ec)
                    {
                        BMCWEB_LOG_DEBUG("XID Looking for Namespace on {}_XID",
                                         chassisName);
                        crow::connections::systemBus->async_method_call(
                            [asyncResp, chassisId(std::string(chassisId))](
                                const boost::system::error_code ec,
                                const std::tuple<uint32_t,
                                                 uint64_t>& /*reqData*/) {
                            if (!ec)
                            {
                                nlohmann::json& logServiceArray =
                                    asyncResp->res.jsonValue["Members"];
                                logServiceArray.push_back(
                                    {{"@odata.id", "/redfish/v1/Chassis/" +
                                                       chassisId +
                                                       "/LogServices/XID"}});
                                asyncResp->res
                                    .jsonValue["Members@odata.count"] =
                                    logServiceArray.size();
                            }
                        },
                            "xyz.openbmc_project.Logging",
                            "/xyz/openbmc_project/logging",
                            "xyz.openbmc_project.Logging.Namespace", "GetStats",
                            chassisName + "_XID");
                    }
                });
#endif // BMCWEB_ENABLE_NVIDIA_OEM_LOGSERVICES

                asyncResp->res.jsonValue["Members@odata.count"] =
                    logServiceArray.size();
                return;
            }
            // Couldn't find an object with that name.  return an
            // error
            messages::resourceNotFound(asyncResp->res,
                                       "#Chassis.v1_17_0.Chassis", chassisId);
        },
            "xyz.openbmc_project.ObjectMapper",
            "/xyz/openbmc_project/object_mapper",
            "xyz.openbmc_project.ObjectMapper", "GetSubTree",
            "/xyz/openbmc_project/inventory", 0, interfaces);
    });
}

#ifdef BMCWEB_ENABLE_NVIDIA_OEM_LOGSERVICES
inline void requestRoutesChassisXIDLogService(App& app)
{
    BMCWEB_ROUTE(app, "/redfish/v1/Chassis/<str>/LogServices/XID/")
        .privileges(redfish::privileges::getLogService)
        .methods(boost::beast::http::verb::get)(
            [](const crow::Request&,
               const std::shared_ptr<bmcweb::AsyncResp>& asyncResp,
               const std::string& chassisId) {
        const std::array<const char*, 2> interfaces = {
            "xyz.openbmc_project.Inventory.Item.Board",
            "xyz.openbmc_project.Inventory.Item.Chassis"};
        crow::connections::systemBus->async_method_call(
            [asyncResp, chassisId(std::string(chassisId))](
                const boost::system::error_code ec,
                const crow::openbmc_mapper::GetSubTreeType& subtree) {
            if (ec)
            {
                messages::internalError(asyncResp->res);
                return;
            }
            // Iterate over all retrieved ObjectPaths.
            for (const std::pair<std::string,
                                 std::vector<std::pair<
                                     std::string, std::vector<std::string>>>>&
                     object : subtree)
            {
                const std::string& path = object.first;
                const std::vector<
                    std::pair<std::string, std::vector<std::string>>>&
                    connectionNames = object.second;

                const std::string& connectionName = connectionNames[0].first;

                sdbusplus::message::object_path objPath(path);
                if (objPath.filename() != chassisId)
                {
                    continue;
                }
                asyncResp->res.jsonValue["@odata.id"] =
                    "/redfish/v1/Chassis/" + chassisId + "/LogServices/XID";
                asyncResp->res.jsonValue["@odata.type"] =
                    "#LogService.v1_1_0.LogService";
                asyncResp->res.jsonValue["Name"] = "XID Log Service";
                asyncResp->res.jsonValue["Description"] = "XID Log Service";
                asyncResp->res.jsonValue["Id"] = "XID";
                asyncResp->res.jsonValue["OverWritePolicy"] = "WrapsWhenFull";

                std::pair<std::string, std::string> redfishDateTimeOffset =
                    redfish::time_utils::getDateTimeOffsetNow();

                asyncResp->res.jsonValue["DateTime"] =
                    redfishDateTimeOffset.first;
                asyncResp->res.jsonValue["DateTimeLocalOffset"] =
                    redfishDateTimeOffset.second;

                const std::string inventoryItemInterface =
                    "xyz.openbmc_project.Inventory.Item";

                sdbusplus::asio::getProperty<std::string>(
                    *crow::connections::systemBus, connectionName, path,
                    inventoryItemInterface, "PrettyName",
                    [asyncResp, chassisId(std::string(chassisId))](
                        const boost::system::error_code ec,
                        const std::string& chassisName) {
                    if (ec)
                    {
                        BMCWEB_LOG_DEBUG("DBus response error for PrettyName");
                        messages::internalError(asyncResp->res);
                        return;
                    }
                    // Call Phosphor-logging GetStats method to get
                    // LatestEntryTimestamp and LatestEntryID
                    crow::connections::systemBus->async_method_call(
                        [asyncResp](
                            const boost::system::error_code ec,
                            const std::tuple<uint32_t, uint64_t>& reqData) {
                        if (ec)
                        {
                            BMCWEB_LOG_ERROR(
                                "Failed to get Data from xyz.openbmc_project.Logging GetStats: {}",
                                ec);
                            messages::internalError(asyncResp->res);
                            return;
                        }
                        auto lastTimeStamp = redfish::time_utils::getTimestamp(
                            std::get<1>(reqData));
                        asyncResp->res
                            .jsonValue["Oem"]["Nvidia"]["@odata.type"] =
                            "#NvidiaLogService.v1_3_0.NvidiaLogService";
                        asyncResp->res
                            .jsonValue["Oem"]["Nvidia"]["LatestEntryID"] =
                            std::to_string(std::get<0>(reqData));
                        asyncResp->res.jsonValue["Oem"]["Nvidia"]
                                                ["LatestEntryTimeStamp"] =
                            redfish::time_utils::getDateTimeStdtime(
                                lastTimeStamp);
                    },
                        "xyz.openbmc_project.Logging",
                        "/xyz/openbmc_project/logging",
                        "xyz.openbmc_project.Logging.Namespace", "GetStats",
                        chassisName + "_XID");
                });
#ifdef BMCWEB_ENABLE_NVIDIA_OEM_PROPERTIES
                if (bmcwebEnableNvidiaBootEntryId)
                {
                    populateBootEntryId(asyncResp->res);
                }
#endif // BMCWEB_ENABLE_NVIDIA_OEM_PROPERTIES
                asyncResp->res.jsonValue["Entries"] = {
                    {"@odata.id", "/redfish/v1/Chassis/" + chassisId +
                                      "/LogServices/XID/Entries"}};
                return;
            }
            // Couldn't find an object with that name.  return an
            // error
            messages::resourceNotFound(asyncResp->res,
                                       "#Chassis.v1_17_0.Chassis", chassisId);
        },
            "xyz.openbmc_project.ObjectMapper",
            "/xyz/openbmc_project/object_mapper",
            "xyz.openbmc_project.ObjectMapper", "GetSubTree",
            "/xyz/openbmc_project/inventory", 0, interfaces);
    });
}

inline void requestRoutesChassisXIDLogEntryCollection(App& app)
{
    BMCWEB_ROUTE(app, "/redfish/v1/Chassis/<str>/LogServices/XID/Entries/")
        .privileges(redfish::privileges::getLogEntryCollection)
        .methods(boost::beast::http::verb::get)(
            [](const crow::Request&,
               const std::shared_ptr<bmcweb::AsyncResp>& asyncResp,
               const std::string& chassisId) {
        const std::array<const char*, 2> interfaces = {
            "xyz.openbmc_project.Inventory.Item.Board",
            "xyz.openbmc_project.Inventory.Item.Chassis"};

        crow::connections::systemBus->async_method_call(
            [asyncResp, chassisId(std::string(chassisId))](
                const boost::system::error_code ec,
                const crow::openbmc_mapper::GetSubTreeType& subtree) {
            if (ec)
            {
                messages::internalError(asyncResp->res);
                return;
            }
            // Iterate over all retrieved ObjectPaths.
            for (const std::pair<std::string,
                                 std::vector<std::pair<
                                     std::string, std::vector<std::string>>>>&
                     object : subtree)
            {
                const std::string& path = object.first;
                const std::vector<
                    std::pair<std::string, std::vector<std::string>>>&
                    connectionNames = object.second;

                sdbusplus::message::object_path objPath(path);
                if (objPath.filename() != chassisId)
                {
                    continue;
                }

                const std::string& connectionName = connectionNames[0].first;
                const std::vector<std::string>& interfaces2 =
                    connectionNames[0].second;

                const std::string inventoryItemInterface =
                    "xyz.openbmc_project.Inventory.Item";
                if (std::find(interfaces2.begin(), interfaces2.end(),
                              inventoryItemInterface) != interfaces2.end())
                {
                    sdbusplus::asio::getProperty<std::string>(
                        *crow::connections::systemBus, connectionName, path,
                        inventoryItemInterface, "PrettyName",
                        [asyncResp, chassisId(std::string(chassisId))](
                            const boost::system::error_code ec,
                            const std::string& chassisName) {
                        if (ec)
                        {
                            BMCWEB_LOG_DEBUG(
                                "DBus response error for PrettyName");
                            messages::internalError(asyncResp->res);
                            return;
                        }

                        BMCWEB_LOG_DEBUG("PrettyName: {}", chassisName);
                        // Collections don't include the static data
                        // added by SubRoute because it has a
                        // duplicate entry for members
                        asyncResp->res.jsonValue["@odata.type"] =
                            "#LogEntryCollection.LogEntryCollection";
                        asyncResp->res.jsonValue["@odata.id"] =
                            "/redfish/v1/Chassis/" + chassisId +
                            "/LogServices/XID/Entries";
                        asyncResp->res.jsonValue["Name"] = "XID Log Entries";
                        asyncResp->res.jsonValue["Description"] =
                            "Collection of XID Log Entries";
                        asyncResp->res.jsonValue["Members@odata.count"] = 0;

                        BMCWEB_LOG_DEBUG("Namespace: {}_XID", chassisName);

                        // DBus implementation of EventLog/Entries
                        // Make call to Logging Service to find all
                        // log entry objects
                        crow::connections::systemBus->async_method_call(
                            [asyncResp, chassisId(std::string(chassisId))](
                                const boost::system::error_code ec,
                                const GetManagedObjectsType& resp) {
                            if (ec)
                            {
                                // TODO Handle for
                                // specific error code
                                BMCWEB_LOG_ERROR(
                                    "getLogEntriesIfaceData resp_handler got error {}",
                                    ec.message());
                                messages::internalError(asyncResp->res);
                                return;
                            }

                            const uint32_t* id = nullptr;
                            std::time_t timestamp{};
                            std::time_t updateTimestamp{};
                            const std::string* severity = nullptr;
                            const std::string* eventId = nullptr;
                            const std::string* message = nullptr;
                            const std::string* filePath = nullptr;
                            bool resolved = false;
                            const std::string* resolution = nullptr;
                            const std::vector<std::string>* additionalDataRaw =
                                nullptr;

                            nlohmann::json& entriesArray =
                                asyncResp->res.jsonValue["Members"];
                            entriesArray = nlohmann::json::array();

                            for (auto& objectPath : resp)
                            {
                                nlohmann::json thisEntry =
                                    nlohmann::json::object();

                                for (auto& interfaceMap : objectPath.second)
                                {
                                    if (interfaceMap.first ==
                                        "xyz.openbmc_project.Logging.Entry")
                                    {
                                        nlohmann::json thisEntry =
                                            nlohmann::json::object();

                                        for (auto& propertyMap :
                                             interfaceMap.second)
                                        {
                                            if (propertyMap.first == "Id")
                                            {
                                                id = std::get_if<uint32_t>(
                                                    &propertyMap.second);
                                            }
                                            else if (propertyMap.first ==
                                                     "Timestamp")
                                            {
                                                const uint64_t*
                                                    millisTimeStamp =
                                                        std::get_if<uint64_t>(
                                                            &propertyMap
                                                                 .second);
                                                if (millisTimeStamp != nullptr)
                                                {
                                                    timestamp = redfish::
                                                        time_utils::getTimestamp(
                                                            *millisTimeStamp);
                                                }
                                            }
                                            else if (propertyMap.first ==
                                                     "UpdateTimestamp")
                                            {
                                                const uint64_t*
                                                    millisTimeStamp =
                                                        std::get_if<uint64_t>(
                                                            &propertyMap
                                                                 .second);
                                                if (millisTimeStamp != nullptr)
                                                {
                                                    updateTimestamp = redfish::
                                                        time_utils::getTimestamp(
                                                            *millisTimeStamp);
                                                }
                                            }
                                            else if (propertyMap.first ==
                                                     "Severity")
                                            {
                                                severity =
                                                    std::get_if<std::string>(
                                                        &propertyMap.second);
                                            }
                                            else if (propertyMap.first ==
                                                     "Message")
                                            {
                                                message =
                                                    std::get_if<std::string>(
                                                        &propertyMap.second);
                                            }
                                            else if (propertyMap.first ==
                                                     "Resolved")
                                            {
                                                const bool* resolveptr =
                                                    std::get_if<bool>(
                                                        &propertyMap.second);
                                                if (resolveptr == nullptr)
                                                {
                                                    messages::internalError(
                                                        asyncResp->res);
                                                    return;
                                                }
                                                resolved = *resolveptr;
                                            }
                                            else if (propertyMap.first ==
                                                     "Resolution")
                                            {
                                                resolution =
                                                    std::get_if<std::string>(
                                                        &propertyMap.second);
                                            }
                                            else if (propertyMap.first ==
                                                     "AdditionalData")
                                            {
                                                additionalDataRaw = std::get_if<
                                                    std::vector<std::string>>(
                                                    &propertyMap.second);
                                            }
                                            else if (propertyMap.first ==
                                                     "Path")
                                            {
                                                filePath =
                                                    std::get_if<std::string>(
                                                        &propertyMap.second);
                                            }
                                            else if (propertyMap.first ==
                                                     "EventId")
                                            {
                                                eventId =
                                                    std::get_if<std::string>(
                                                        &propertyMap.second);
                                            }
                                        }
                                        if (id == nullptr ||
                                            message == nullptr ||
                                            severity == nullptr)
                                        {
                                            messages::internalError(
                                                asyncResp->res);
                                            return;
                                        }

                                        // Determine if
                                        // it's a
                                        // message
                                        // registry
                                        // format or
                                        // not.
                                        bool isMessageRegistry = false;
                                        std::string messageId;
                                        std::string messageArgs;
                                        std::string originOfCondition;
                                        std::string deviceName;
                                        if (additionalDataRaw != nullptr)
                                        {
                                            AdditionalData additional(
                                                *additionalDataRaw);
                                            if (additional.count(
                                                    "REDFISH_MESSAGE_ID") > 0)
                                            {
                                                isMessageRegistry = true;
                                                messageId = additional
                                                    ["REDFISH_MESSAGE_ID"];
                                                BMCWEB_LOG_DEBUG(
                                                    "MessageId: [{}]",
                                                    messageId);

                                                if (additional.count(
                                                        "REDFISH_MESSAGE_ARGS") >
                                                    0)
                                                {
                                                    messageArgs = additional
                                                        ["REDFISH_MESSAGE_ARGS"];
                                                }
                                            }
                                            if (additional.count(
                                                    "REDFISH_ORIGIN_OF_CONDITION") >
                                                0)
                                            {
                                                originOfCondition = additional
                                                    ["REDFISH_ORIGIN_OF_CONDITION"];
                                            }
                                            if (additional.count(
                                                    "DEVICE_NAME") > 0)
                                            {
                                                deviceName =
                                                    additional["DEVICE_NAME"];
                                            }
                                        }
                                        if (isMessageRegistry)
                                        {
                                            message_registries::
                                                generateMessageRegistry(
                                                    thisEntry,
                                                    "/redfish/v1/Systems/" +
                                                        std::string(
                                                            BMCWEB_REDFISH_SYSTEM_URI_NAME) +
                                                        "/LogServices/"
                                                        "EventLog/Entries/",
                                                    "v1_13_0",
                                                    std::to_string(*id),
                                                    "System Event Log Entry",
                                                    redfish::time_utils::
                                                        getDateTimeStdtime(
                                                            timestamp),
                                                    messageId, messageArgs,
                                                    *resolution, resolved,
                                                    (eventId == nullptr)
                                                        ? ""
                                                        : *eventId,
                                                    deviceName, *severity);

#ifndef BMCWEB_DISABLE_HEALTH_ROLLUP
                                            origin_utils::
                                                convertDbusObjectToOriginOfCondition(
                                                    originOfCondition,
                                                    std::to_string(*id),
                                                    asyncResp, thisEntry,
                                                    deviceName);
                                        }
#endif // BMCWEB_DISABLE_HEALTH_ROLLUP

                                        // generateMessageRegistry
                                        // will not
                                        // create the
                                        // entry if the
                                        // messageId
                                        // can't be
                                        // found in
                                        // message
                                        // registries.
                                        // So check the
                                        // entry 'Id'
                                        // anyway to
                                        // cover that
                                        // case.
                                        if (thisEntry["Id"].size() == 0)
                                        {
                                            thisEntry["@odata.type"] =
                                                "#LogEntry.v1_13_0.LogEntry";
                                            thisEntry["@odata.id"] =
                                                "/redfish/v1/Systems/" +
                                                std::string(
                                                    BMCWEB_REDFISH_SYSTEM_URI_NAME) +
                                                "/LogServices/"
                                                "EventLog/"
                                                "Entries/" +
                                                std::to_string(*id);
                                            thisEntry["Name"] =
                                                "System Event Log Entry";
                                            thisEntry["Id"] =
                                                std::to_string(*id);
                                            thisEntry["Message"] = *message;
                                            thisEntry["Resolved"] = resolved;
                                            thisEntry["EntryType"] = "Event";
                                            thisEntry["Severity"] =
                                                translateSeverityDbusToRedfish(
                                                    *severity);
                                            thisEntry["Created"] = redfish::
                                                time_utils::getDateTimeStdtime(
                                                    timestamp);
                                            thisEntry["Modified"] = redfish::
                                                time_utils::getDateTimeStdtime(
                                                    updateTimestamp);
                                        }
#ifdef BMCWEB_ENABLE_NVIDIA_OEM_PROPERTIES
                                        if ((eventId != nullptr &&
                                             !eventId->empty()) ||
                                            !deviceName.empty())
                                        {
                                            nlohmann::json oem = {
                                                {"Oem",
                                                 {{"Nvidia",
                                                   {{"@odata.type",
                                                     "#NvidiaLogEntry.v1_1_0.NvidiaLogEntry"}}}}}};
                                            if (!deviceName.empty())
                                            {
                                                oem["Oem"]["Nvidia"]["Device"] =
                                                    deviceName;
                                            }
                                            if (eventId != nullptr &&
                                                !eventId->empty())
                                            {
                                                oem["Oem"]["Nvidia"]
                                                   ["ErrorId"] =
                                                       std::string(*eventId);
                                            }
                                            thisEntry.update(oem);
                                        }
#endif // BMCWEB_ENABLE_NVIDIA_OEM_PROPERTIES
                                        if (filePath != nullptr)
                                        {
                                            thisEntry["AdditionalDataURI"] =
                                                getLogEntryAdditionalDataURI(
                                                    std::to_string(*id));
                                        }
                                        entriesArray.push_back(thisEntry);
                                        asyncResp->res
                                            .jsonValue["Members@odata.count"] =
                                            entriesArray.size();
                                    }
                                }
                            }
                            std::sort(entriesArray.begin(), entriesArray.end(),
                                      [](const nlohmann::json& left,
                                         const nlohmann::json& right) {
                                return (left["Id"] <= right["Id"]);
                            });
                        },
                            "xyz.openbmc_project.Logging",
                            "/xyz/openbmc_project/logging",
                            "xyz.openbmc_project.Logging.Namespace", "GetAll",
                            chassisName + "_XID",
                            "xyz.openbmc_project.Logging.Namespace.ResolvedFilterType.Both");
                        return;
                    });
                    return;
                }
            }
            messages::resourceNotFound(asyncResp->res,
                                       "#Chassis.v1_15_0.Chassis", chassisId);
        },
            "xyz.openbmc_project.ObjectMapper",
            "/xyz/openbmc_project/object_mapper",
            "xyz.openbmc_project.ObjectMapper", "GetSubTree",
            "/xyz/openbmc_project/inventory", 0, interfaces);
    });
}
#endif // BMCWEB_ENABLE_NVIDIA_OEM_LOGSERVICES

// vector containing debug token-related functionalities'
// (GetDebugTokenRequest, GetDebugTokenStatus) output data
static std::vector<std::tuple<std::string, std::string>> debugTokenData;
static constexpr const uint32_t debugTokenTaskTimeoutSec{300};

inline void requestRoutesDebugToken(App& app)
{
    BMCWEB_ROUTE(app, "/redfish/v1/Systems/<str>/LogServices/DebugTokenService")
        .privileges(redfish::privileges::getLogEntry)
        .methods(boost::beast::http::verb::get)(
            [&app](const crow::Request& req,
                   const std::shared_ptr<bmcweb::AsyncResp>& asyncResp,
                   [[maybe_unused]] const std::string& systemName) {
        if (!redfish::setUpRedfishRoute(app, req, asyncResp))
        {
            return;
        }
        asyncResp->res.jsonValue["@odata.id"] =
            "/redfish/v1/Systems/" +
            std::string(BMCWEB_REDFISH_SYSTEM_URI_NAME) +
            "/LogServices/DebugTokenService";
        asyncResp->res.jsonValue["@odata.type"] =
            "#LogService.v1_2_0.LogService";
        asyncResp->res.jsonValue["Name"] = "Debug Token Service";
        asyncResp->res.jsonValue["Description"] = "Debug Token Service";
        asyncResp->res.jsonValue["Id"] = "DebugTokenService";

        std::pair<std::string, std::string> redfishDateTimeOffset =
            redfish::time_utils::getDateTimeOffsetNow();
        asyncResp->res.jsonValue["DateTime"] = redfishDateTimeOffset.first;
        asyncResp->res.jsonValue["DateTimeLocalOffset"] =
            redfishDateTimeOffset.second;
        asyncResp->res.jsonValue["Entries"] = {
            {"@odata.id", "/redfish/v1/Systems/" +
                              std::string(BMCWEB_REDFISH_SYSTEM_URI_NAME) +
                              "/LogServices/DebugTokenService/Entries"}};
        asyncResp->res.jsonValue["Actions"] = {
            {"#LogService.CollectDiagnosticData",
             {{"target",
               "/redfish/v1/Systems/" +
                   std::string(BMCWEB_REDFISH_SYSTEM_URI_NAME) +
                   "/LogServices/DebugTokenService/LogService.CollectDiagnosticData"}}}};
    });
}

inline void requestRoutesDebugTokenServiceEntryCollection(App& app)
{
    BMCWEB_ROUTE(
        app, "/redfish/v1/Systems/<str>/LogServices/DebugTokenService/Entries/")
        .privileges(redfish::privileges::getLogEntryCollection)
        .methods(boost::beast::http::verb::get)(
            [&app](const crow::Request& req,
                   const std::shared_ptr<bmcweb::AsyncResp>& asyncResp,
                   [[maybe_unused]] const std::string& systemName) {
        if (!redfish::setUpRedfishRoute(app, req, asyncResp))
        {
            return;
        }
        asyncResp->res.jsonValue["@odata.type"] =
            "#LogEntryCollection.LogEntryCollection";
        asyncResp->res.jsonValue["@odata.id"] =
            "/redfish/v1/Systems/" +
            std::string(BMCWEB_REDFISH_SYSTEM_URI_NAME) +
            "/LogServices/DebugTokenService/Entries";
        asyncResp->res.jsonValue["Name"] = "Debug Token Service Entries";
        asyncResp->res.jsonValue["Description"] =
            "Collection of Debug Token Service Entries";
        asyncResp->res.jsonValue["Members@odata.count"] = debugTokenData.size();

        nlohmann::json& entriesArray = asyncResp->res.jsonValue["Members"];
        entriesArray = nlohmann::json::array();
        auto entryID = 0;
        for (auto& objects : debugTokenData)
        {
            nlohmann::json::object_t thisEntry;

            thisEntry["@odata.type"] = "#LogEntry.v1_15_0.LogEntry";
            thisEntry["@odata.id"] =
                "/redfish/v1/Systems/" +
                std::string(BMCWEB_REDFISH_SYSTEM_URI_NAME) +
                "/LogServices/DebugTokenService/Entries/" +
                std::to_string(entryID);
            thisEntry["Id"] = std::to_string(entryID);
            thisEntry["EntryType"] = "Oem";
            thisEntry["Name"] = "Debug Token Entry";
            thisEntry["DiagnosticDataType"] = "OEM";
            thisEntry["OEMDiagnosticDataType"] = std::get<0>(objects);
            thisEntry["AdditionalDataSizeBytes"] =
                std::get<1>(objects).length();
            thisEntry["AdditionalDataURI"] =
                "/redfish/v1/Systems/" +
                std::string(BMCWEB_REDFISH_SYSTEM_URI_NAME) +
                "/LogServices/DebugTokenService/Entries/" +
                std::to_string(entryID) + "/attachment";
            entriesArray.push_back(std::move(thisEntry));
            entryID++;
        }
    });
}

inline void requestRoutesDebugTokenServiceEntry(App& app)
{
    BMCWEB_ROUTE(
        app,
        "/redfish/v1/Systems/<str>/LogServices/DebugTokenService/Entries/<str>/")
        .privileges(redfish::privileges::getLogEntry)
        .methods(boost::beast::http::verb::get)(
            [&app](const crow::Request& req,
                   const std::shared_ptr<bmcweb::AsyncResp>& asyncResp,
                   [[maybe_unused]] const std::string& systemName,
                   const std::string& idstr) {
        if (!redfish::setUpRedfishRoute(app, req, asyncResp))
        {
            return;
        }
        std::string_view accept = req.getHeaderValue("Accept");
        if (!accept.empty() &&
            !http_helpers::isContentTypeAllowed(
                req.getHeaderValue("Accept"),
                http_helpers::ContentType::OctetStream, true))
        {
            asyncResp->res.result(boost::beast::http::status::bad_request);
            return;
        }

        uint32_t id = static_cast<uint32_t>(stoi(idstr));
        auto dataCount = debugTokenData.size();
        if (dataCount == 0 || id > dataCount - 1)
        {
            messages::resourceMissingAtURI(
                asyncResp->res,
                boost::urls::format(
                    "/redfish/v1/Systems/{}/LogServices/DebugTokenService/Entries/{}",
                    BMCWEB_REDFISH_SYSTEM_URI_NAME, std::to_string(id)));
            asyncResp->res.result(boost::beast::http::status::not_found);
            return;
        }
        asyncResp->res.jsonValue["@odata.type"] = "#LogEntry.v1_15_0.LogEntry";
        asyncResp->res.jsonValue["@odata.id"] =
            "/redfish/v1/Systems/" +
            std::string(BMCWEB_REDFISH_SYSTEM_URI_NAME) +
            "/LogServices/DebugTokenService/Entries/" + std::to_string(id);
        asyncResp->res.jsonValue["Id"] = std::to_string(id);
        asyncResp->res.jsonValue["EntryType"] = "Oem";
        asyncResp->res.jsonValue["Name"] = "Debug Token Entry";
        asyncResp->res.jsonValue["DiagnosticDataType"] = "OEM";
        asyncResp->res.jsonValue["OEMDiagnosticDataType"] =
            std::get<0>(debugTokenData.at(id));
        asyncResp->res.jsonValue["AdditionalDataSizeBytes"] =
            std::get<1>(debugTokenData.at(id)).length();
        asyncResp->res.jsonValue["AdditionalDataURI"] =
            "/redfish/v1/Systems/" +
            std::string(BMCWEB_REDFISH_SYSTEM_URI_NAME) +
            "/LogServices/DebugTokenService/Entries/" + std::to_string(id) +
            "/attachment";
    });
}

inline void requestRoutesDebugTokenServiceDiagnosticDataCollect(App& app)
{
    BMCWEB_ROUTE(
        app,
        "/redfish/v1/Systems/<str>/LogServices/DebugTokenService/LogService.CollectDiagnosticData")
        .privileges(redfish::privileges::postLogService)
        .methods(boost::beast::http::verb::post)(
            [&app](const crow::Request& req,
                   const std::shared_ptr<bmcweb::AsyncResp>& asyncResp,
                   [[maybe_unused]] const std::string& systemName) {
        if (!redfish::setUpRedfishRoute(app, req, asyncResp))
        {
            return;
        }
        std::string diagnosticDataType;
        std::string oemDiagnosticDataType;
        if (!redfish::json_util::readJsonAction(
                req, asyncResp->res, "DiagnosticDataType", diagnosticDataType,
                "OEMDiagnosticDataType", oemDiagnosticDataType))
        {
            return;
        }
        if (diagnosticDataType != "OEM")
        {
            BMCWEB_LOG_ERROR("Only OEM DiagnosticDataType supported "
                             "for DebugTokenService");
            messages::actionParameterValueFormatError(
                asyncResp->res, diagnosticDataType, "DiagnosticDataType",
                "CollectDiagnosticData");
            return;
        }

        debug_token::RequestType type;
        if (oemDiagnosticDataType != "DebugTokenStatus")
        {
            if (oemDiagnosticDataType == "GetDebugTokenRequest")
            {
                type = debug_token::RequestType::DebugTokenRequest;
            }
#ifdef BMCWEB_ENABLE_DOT
            else if (oemDiagnosticDataType == "GetDOTCAKUnlockTokenRequest")
            {
                type = debug_token::RequestType::DOTCAKUnlockTokenRequest;
            }
            else if (oemDiagnosticDataType == "GetDOTEnableTokenRequest")
            {
                type = debug_token::RequestType::DOTEnableTokenRequest;
            }
            else if (oemDiagnosticDataType == "GetDOTSignTestToken")
            {
                type = debug_token::RequestType::DOTSignTestToken;
            }
            else if (oemDiagnosticDataType == "GetDOTOverrideTokenRequest")
            {
                type = debug_token::RequestType::DOTOverrideTokenRequest;
            }
#endif
            else
            {
                BMCWEB_LOG_ERROR("Unsupported OEMDiagnosticDataType: {}",
                                 oemDiagnosticDataType);
                messages::actionParameterValueFormatError(
                    asyncResp->res, oemDiagnosticDataType,
                    "OEMDiagnosticDataType", "CollectDiagnosticData");
            }
        }

        static std::unique_ptr<debug_token::OperationHandler> op;
        if (op)
        {
            messages::serviceTemporarilyUnavailable(
                asyncResp->res, std::to_string(debugTokenTaskTimeoutSec));
            return;
        }

        std::shared_ptr<task::TaskData> task = task::TaskData::createTask(
            [](boost::system::error_code ec, sdbusplus::message_t&,
               const std::shared_ptr<task::TaskData>& taskData) {
            if (ec)
            {
                BMCWEB_LOG_ERROR("Debug token operation task error: {}",
                                 ec.message());
                if (ec != boost::asio::error::operation_aborted)
                {
                    taskData->messages.emplace_back(
                        messages::resourceErrorsDetectedFormatError(
                            "Debug token task", ec.message()));
                }
                op.reset();
            }
            return op == nullptr ? task::completed : !task::completed;
        },
            "0");

        auto resultHandler =
            [oemDiagnosticDataType,
             task](const std::shared_ptr<std::vector<std::unique_ptr<
                       debug_token::DebugTokenEndpoint>>>& endpoints) {
            std::string result;
            int totalEpCount = 0;
            int validEpCount = 0;
            if (op && endpoints)
            {
                op->getResult(result);
                totalEpCount = static_cast<int>(endpoints->size());
                for (const auto& ep : *endpoints)
                {
                    const auto& state = ep->getState();
                    if (oemDiagnosticDataType == "DebugTokenStatus")
                    {
                        if (state == debug_token::EndpointState::StatusAcquired)
                        {
                            ++validEpCount;
                        }
                    }
                    else
                    {
                        if (state ==
                                debug_token::EndpointState::RequestAcquired ||
                            state == debug_token::EndpointState::TokenInstalled)
                        {
                            ++validEpCount;
                        }
                    }
                    const auto& objectName = ep->getObject();
                    const auto deviceName =
                        sdbusplus::message::object_path(objectName).filename();
                    std::string stateDesc;
                    switch (state)
                    {
                        case debug_token::EndpointState::DebugTokenUnsupported:
                            task->messages.emplace_back(
                                messages::debugTokenUnsupported(deviceName));
                            break;
                        case debug_token::EndpointState::StatusAcquired:
                            task->messages.emplace_back(
                                messages::debugTokenStatusSuccess(deviceName));
                            break;
                        case debug_token::EndpointState::TokenInstalled:
                            stateDesc = "Debug token already installed";
                            task->messages.emplace_back(
                                messages::resourceErrorsDetectedFormatError(
                                    deviceName, stateDesc));
                            break;
                        case debug_token::EndpointState::RequestAcquired:
                            task->messages.emplace_back(
                                messages::debugTokenRequestSuccess(deviceName));
                            break;
                        case debug_token::EndpointState::Error:
                            stateDesc = "Error";
                            task->messages.emplace_back(
                                messages::resourceErrorsDetectedFormatError(
                                    deviceName, stateDesc));
                            break;
                        default:
                            stateDesc = "Invalid state";
                            task->messages.emplace_back(
                                messages::resourceErrorsDetectedFormatError(
                                    objectName, stateDesc));
                            break;
                    }
                }
            }
            if (result.size() != 0)
            {
                debugTokenData.emplace_back(
                    make_tuple(oemDiagnosticDataType, result));
                std::string path = "/redfish/v1/Systems/" +
                                   std::string(BMCWEB_REDFISH_SYSTEM_URI_NAME) +
                                   "/LogServices/DebugTokenService/"
                                   "Entries/" +
                                   std::to_string(debugTokenData.size() - 1) +
                                   "/attachment";
                std::string location = "Location: " + path;
                task->payload->httpHeaders.emplace_back(std::move(location));
            }
            if (validEpCount == 0 || totalEpCount == 0)
            {
                task->state = "Stopping";
                task->messages.emplace_back(
                    messages::taskAborted(std::to_string(task->index)));
            }
            else
            {
                if (validEpCount == totalEpCount)
                {
                    task->state = "Completed";
                    task->messages.emplace_back(
                        messages::taskCompletedOK(std::to_string(task->index)));
                }
                else
                {
                    task->state = "Exception";
                    task->messages.emplace_back(messages::taskCompletedWarning(
                        std::to_string(task->index)));
                }
                task->percentComplete = 100 * validEpCount / totalEpCount;
            }
            task->timer.cancel();
            task->finishTask();
            task->sendTaskEvent(task->state, task->index);
            boost::asio::post(crow::connections::systemBus->get_io_context(),
                              [task] { op.reset(); });
        };
        auto errorHandler = [task](bool critical, const std::string& desc,
                                   const std::string& error) {
            task->messages.emplace_back(
                messages::resourceErrorsDetectedFormatError(desc, error));
            if (critical)
            {
                task->state = "Stopping";
                task->messages.emplace_back(
                    messages::taskAborted(std::to_string(task->index)));
                task->timer.cancel();
                task->finishTask();
                task->sendTaskEvent(task->state, task->index);
                boost::asio::post(
                    crow::connections::systemBus->get_io_context(),
                    [] { op.reset(); });
            }
        };

        if (oemDiagnosticDataType == "DebugTokenStatus")
        {
            op = std::make_unique<debug_token::StatusQueryHandler>(
                resultHandler, errorHandler);
        }
        else
        {
            op = std::make_unique<debug_token::RequestHandler>(
                resultHandler, errorHandler, type);
        }
        task->payload.emplace(req);
        task->populateResp(asyncResp->res);
        task->startTimer(std::chrono::seconds(debugTokenTaskTimeoutSec));
    });
}

inline void requestRoutesDebugTokenServiceDiagnosticDataEntryDownload(App& app)
{
    BMCWEB_ROUTE(app, "/redfish/v1/Systems/<str>/LogServices/DebugTokenService"
                      "/Entries/<str>/attachment/")
        .privileges(redfish::privileges::getLogEntry)
        .methods(boost::beast::http::verb::get)(
            [&app](const crow::Request& req,
                   const std::shared_ptr<bmcweb::AsyncResp>& asyncResp,
                   [[maybe_unused]] const std::string& systemName,
                   const std::string& idstr) {
        if (!redfish::setUpRedfishRoute(app, req, asyncResp))
        {
            return;
        }
        std::string_view accept = req.getHeaderValue("Accept");
        if (!accept.empty() &&
            !http_helpers::isContentTypeAllowed(
                req.getHeaderValue("Accept"),
                http_helpers::ContentType::OctetStream, true))
        {
            asyncResp->res.result(boost::beast::http::status::bad_request);
            return;
        }

        uint32_t id = static_cast<uint32_t>(stoi(idstr));

        auto dataCount = debugTokenData.size();
        if (dataCount == 0 || id > dataCount - 1)
        {
            messages::resourceMissingAtURI(
                asyncResp->res,
                boost::urls::format(
                    "/redfish/v1/Systems/{}/LogServices/DebugTokenService/Entries/{}/attachment",
                    BMCWEB_REDFISH_SYSTEM_URI_NAME, std::to_string(id)));
            asyncResp->res.result(boost::beast::http::status::not_found);
            return;
        }

        asyncResp->res.addHeader("Content-Type", "application/octet-stream");
        asyncResp->res.addHeader("Content-Transfer-Encoding", "Binary");
        std::string data = std::get<1>(debugTokenData[id]);
        asyncResp->res.write(std::move(data));
    });
}

} // namespace redfish<|MERGE_RESOLUTION|>--- conflicted
+++ resolved
@@ -1177,81 +1177,81 @@
                     thisEntry["CPER"]["NotificationType"] = notificationType;
                 }
                 // CPER Oem properties
-                if (sectionType != "NA")
-                {
-                    thisEntry["CPER"]["Oem"]["Nvidia"]["SectionType"] =
-                        sectionType;
-                }
-                if (fruid != "NA")
-                {
-                    thisEntry["CPER"]["Oem"]["Nvidia"]["FruID"] = fruid;
-                }
-                if (severity != "NA")
-                {
+                    if (sectionType != "NA")
+                    {
+                        thisEntry["CPER"]["Oem"]["Nvidia"]["SectionType"] =
+                            sectionType;
+                    }
+                    if (fruid != "NA")
+                    {
+                        thisEntry["CPER"]["Oem"]["Nvidia"]["FruID"] = fruid;
+                    }
+                    if (severity != "NA")
+                    {
                     thisEntry["CPER"]["Oem"]["Nvidia"]["Severity"] = severity;
-                }
-                if (nvipSignature != "NA")
-                {
-                    thisEntry["CPER"]["Oem"]["Nvidia"]["NvIpSignature"] =
-                        nvipSignature;
-                }
-                if (nvSeverity != "NA")
-                {
-                    thisEntry["CPER"]["Oem"]["Nvidia"]["NvSeverity"] =
-                        nvSeverity;
-                }
-                if (nvSocketNumber != "NA")
-                {
-                    thisEntry["CPER"]["Oem"]["Nvidia"]["NvSocketNumber"] =
-                        nvSocketNumber;
-                }
-                if (pcieVendorID != "NA")
-                {
-                    thisEntry["CPER"]["Oem"]["Nvidia"]["PCIeVendorId"] =
-                        pcieVendorID;
-                }
-                if (pcieDeviceID != "NA")
-                {
-                    thisEntry["CPER"]["Oem"]["Nvidia"]["PCIeDeviceId"] =
-                        pcieDeviceID;
-                }
-                if (pcieClassCode != "NA")
-                {
-                    thisEntry["CPER"]["Oem"]["Nvidia"]["PCIeClassCode"] =
-                        pcieClassCode;
-                }
-                if (pcieFunctionNumber != "NA")
-                {
+                    }
+                    if (nvipSignature != "NA")
+                    {
+                        thisEntry["CPER"]["Oem"]["Nvidia"]["NvIpSignature"] =
+                            nvipSignature;
+                    }
+                    if (nvSeverity != "NA")
+                    {
+                        thisEntry["CPER"]["Oem"]["Nvidia"]["NvSeverity"] =
+                            nvSeverity;
+                    }
+                    if (nvSocketNumber != "NA")
+                    {
+                        thisEntry["CPER"]["Oem"]["Nvidia"]["NvSocketNumber"] =
+                            nvSocketNumber;
+                    }
+                    if (pcieVendorID != "NA")
+                    {
+                        thisEntry["CPER"]["Oem"]["Nvidia"]["PCIeVendorId"] =
+                            pcieVendorID;
+                    }
+                    if (pcieDeviceID != "NA")
+                    {
+                        thisEntry["CPER"]["Oem"]["Nvidia"]["PCIeDeviceId"] =
+                            pcieDeviceID;
+                    }
+                    if (pcieClassCode != "NA")
+                    {
+                        thisEntry["CPER"]["Oem"]["Nvidia"]["PCIeClassCode"] =
+                            pcieClassCode;
+                    }
+                    if (pcieFunctionNumber != "NA")
+                    {
                     thisEntry["CPER"]["Oem"]["Nvidia"]["PCIeFunctionNumber"] =
                         pcieFunctionNumber;
-                }
-                if (pcieDeviceNumber != "NA")
-                {
-                    thisEntry["CPER"]["Oem"]["Nvidia"]["PCIeDeviceNumber"] =
-                        pcieDeviceNumber;
-                }
-                if (pcieSegmentNumber != "NA")
-                {
+                    }
+                    if (pcieDeviceNumber != "NA")
+                    {
+                        thisEntry["CPER"]["Oem"]["Nvidia"]["PCIeDeviceNumber"] =
+                            pcieDeviceNumber;
+                    }
+                    if (pcieSegmentNumber != "NA")
+                    {
                     thisEntry["CPER"]["Oem"]["Nvidia"]["PCIeSegmentNumber"] =
                         pcieSegmentNumber;
-                }
-                if (pcieDeviceBusNumber != "NA")
-                {
+                    }
+                    if (pcieDeviceBusNumber != "NA")
+                    {
                     thisEntry["CPER"]["Oem"]["Nvidia"]["PCIeDeviceBusNumber"] =
                         pcieDeviceBusNumber;
-                }
-                if (pcieSecondaryBusNumber != "NA")
-                {
-                    thisEntry["CPER"]["Oem"]["Nvidia"]
-                             ["PCIeSecondaryBusNumber"] =
-                                 pcieSecondaryBusNumber;
-                }
-                if (pcieSlotNumber != "NA")
-                {
-                    thisEntry["CPER"]["Oem"]["Nvidia"]["PCIeSlotNumber"] =
-                        pcieSlotNumber;
-                }
-            }
+                    }
+                    if (pcieSecondaryBusNumber != "NA")
+                    {
+                        thisEntry["CPER"]["Oem"]["Nvidia"]
+                                 ["PCIeSecondaryBusNumber"] =
+                                     pcieSecondaryBusNumber;
+                    }
+                    if (pcieSlotNumber != "NA")
+                    {
+                        thisEntry["CPER"]["Oem"]["Nvidia"]["PCIeSlotNumber"] =
+                            pcieSlotNumber;
+                    }
+                }
             entriesArray.emplace_back(std::move(thisEntry));
         }
         asyncResp->res.jsonValue["Members@odata.count"] = entriesArray.size();
@@ -1498,70 +1498,7 @@
                     asyncResp->res.jsonValue["CPER"]["Oem"]["Nvidia"]
                                             ["PCIeSlotNumber"] = pcieSlotNumber;
                 }
-<<<<<<< HEAD
-                if (nvSeverity != "NA")
-                {
-                    asyncResp->res.jsonValue["CPER"]["Oem"]["NvSeverity"] =
-                        nvSeverity;
-                }
-                if (nvSocketNumber != "NA")
-                {
-                    asyncResp->res.jsonValue["CPER"]["Oem"]["NvSocketNumber"] =
-                        nvSocketNumber;
-                }
-                if (pcieVendorID != "NA")
-                {
-                    asyncResp->res.jsonValue["CPER"]["Oem"]["PCIeVendorId"] =
-                        pcieVendorID;
-                }
-                if (pcieDeviceID != "NA")
-                {
-                    asyncResp->res.jsonValue["CPER"]["Oem"]["PCIeDeviceId"] =
-                        pcieDeviceID;
-                }
-                if (pcieClassCode != "NA")
-                {
-                    asyncResp->res.jsonValue["CPER"]["Oem"]["PCIeClassCode"] =
-                        pcieClassCode;
-                }
-                if (pcieFunctionNumber != "NA")
-                {
-                    asyncResp->res
-                        .jsonValue["CPER"]["Oem"]["PCIeFunctionNumber"] =
-                        pcieFunctionNumber;
-                }
-                if (pcieDeviceNumber != "NA")
-                {
-                    asyncResp->res
-                        .jsonValue["CPER"]["Oem"]["PCIeDeviceNumber"] =
-                        pcieDeviceNumber;
-                }
-                if (pcieSegmentNumber != "NA")
-                {
-                    asyncResp->res
-                        .jsonValue["CPER"]["Oem"]["PCIeSegmentNumber"] =
-                        pcieSegmentNumber;
-                }
-                if (pcieDeviceBusNumber != "NA")
-                {
-                    asyncResp->res
-                        .jsonValue["CPER"]["Oem"]["PCIeDeviceBusNumber"] =
-                        pcieDeviceBusNumber;
-                }
-                if (pcieSecondaryBusNumber != "NA")
-                {
-                    asyncResp->res
-                        .jsonValue["CPER"]["Oem"]["PCIeSecondaryBusNumber"] =
-                        pcieSecondaryBusNumber;
-                }
-                if (pcieSlotNumber != "NA")
-                {
-                    asyncResp->res.jsonValue["CPER"]["Oem"]["PCIeSlotNumber"] =
-                        pcieSlotNumber;
-                }
                 asyncResp->res.jsonValue["AdditionalDataSizeBytes"] = size;
-=======
->>>>>>> 4df7d5cb
             }
         }
 
@@ -8064,10 +8001,10 @@
             if (oemDiagnosticDataType == "GetDebugTokenRequest")
             {
                 type = debug_token::RequestType::DebugTokenRequest;
-            }
+        }
 #ifdef BMCWEB_ENABLE_DOT
             else if (oemDiagnosticDataType == "GetDOTCAKUnlockTokenRequest")
-            {
+        {
                 type = debug_token::RequestType::DOTCAKUnlockTokenRequest;
             }
             else if (oemDiagnosticDataType == "GetDOTEnableTokenRequest")
