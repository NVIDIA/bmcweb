--- conflicted
+++ resolved
@@ -191,133 +191,6 @@
     return !redfishLogFiles.empty();
 }
 
-<<<<<<< HEAD
-=======
-inline std::vector<std::pair<std::string, std::variant<std::string, uint64_t>>>
-    parseOEMAdditionalData(const std::string_view& oemData)
-{
-    // Parse OEM data for encoded format string
-    // oemDiagnosticDataType = "key1=value1;key2=value2;key3=value3"
-    std::vector<std::pair<std::string, std::variant<std::string, uint64_t>>>
-        additionalData;
-    std::vector<std::string> tokens;
-    boost::split(tokens, oemData, boost::is_any_of(";"));
-    if (!tokens.empty())
-    {
-        std::vector<std::string> subTokens;
-        for (auto& token : tokens)
-        {
-            boost::split(subTokens, token, boost::is_any_of("="));
-            // Include only <key,value> pair with '=' delimiter
-            if (subTokens.size() == 2)
-            {
-                additionalData.emplace_back(
-                    std::make_pair(subTokens[0], subTokens[1]));
-            }
-        }
-    }
-    return additionalData;
-}
-
-inline void
-    deleteDbusLogEntry(const std::string& entryId,
-                       const std::shared_ptr<bmcweb::AsyncResp>& asyncResp)
-{
-    auto respHandler = [asyncResp](const boost::system::error_code ec) {
-        if (ec)
-        {
-            asyncResp->res.result(
-                boost::beast::http::status::internal_server_error);
-            return;
-        }
-        asyncResp->res.result(boost::beast::http::status::no_content);
-    };
-    crow::connections::systemBus->async_method_call(
-        respHandler, "xyz.openbmc_project.Logging",
-        "/xyz/openbmc_project/logging/entry/" + entryId,
-        "xyz.openbmc_project.Object.Delete", "Delete");
-}
-
-inline bool isSelEntry(const std::string* message,
-                       const std::vector<std::string>* additionalData)
-{
-    if ((message != nullptr) &&
-        (*message == "xyz.openbmc_project.Logging.SEL.Error.Created"))
-    {
-        return true;
-    }
-    if (additionalData != nullptr)
-    {
-        AdditionalData additional(*additionalData);
-        if (additional.count("namespace") > 0 &&
-            additional["namespace"] == "SEL")
-        {
-            return true;
-        }
-    }
-    return false;
-}
-
-inline void
-    deleteDbusSELEntry(std::string& entryID,
-                       const std::shared_ptr<bmcweb::AsyncResp>& asyncResp)
-{
-    crow::connections::systemBus->async_method_call(
-        [asyncResp, entryID](const boost::system::error_code ec,
-                             GetManagedPropertyType& resp) {
-        if (ec.value() == EBADR)
-        {
-            messages::resourceNotFound(asyncResp->res, "SELLogEntry", entryID);
-
-            return;
-        }
-        if (ec)
-        {
-            BMCWEB_LOG_ERROR("SELLogEntry (DBus) resp_handler got error {}",
-                             ec);
-            messages::internalError(asyncResp->res);
-            return;
-        }
-        uint32_t* id = nullptr;
-        std::string* message = nullptr;
-        const std::vector<std::string>* additionalData = nullptr;
-
-        for (auto& propertyMap : resp)
-        {
-            if (propertyMap.first == "Id")
-            {
-                id = std::get_if<uint32_t>(&propertyMap.second);
-            }
-
-            else if (propertyMap.first == "Message")
-            {
-                message = std::get_if<std::string>(&propertyMap.second);
-            }
-            else if (propertyMap.first == "AdditionalData")
-            {
-                additionalData =
-                    std::get_if<std::vector<std::string>>(&propertyMap.second);
-            }
-        }
-        if (id == nullptr || message == nullptr)
-        {
-            messages::internalError(asyncResp->res);
-            return;
-        }
-        if (isSelEntry(message, additionalData))
-        {
-            deleteDbusLogEntry(entryID, asyncResp);
-            return;
-        }
-        messages::resourceNotFound(asyncResp->res, "SELLogEntry", entryID);
-        return;
-    },
-        "xyz.openbmc_project.Logging",
-        "/xyz/openbmc_project/logging/entry/" + entryID,
-        "org.freedesktop.DBus.Properties", "GetAll", "");
-}
-
->>>>>>> bc0ceaef
 inline log_entry::OriginatorTypes
     mapDbusOriginatorTypeToRedfish(const std::string& originatorType)
 {
@@ -1709,23 +1582,6 @@
             return;
         }
 
-<<<<<<< HEAD
-        auto it = std::find(std::begin(BMCWEB_OEM_DIAGNOSTIC_ALLOWABLE_TYPE),
-                            std::end(BMCWEB_OEM_DIAGNOSTIC_ALLOWABLE_TYPE),
-                            oemDiagnosticDataType);
-        if ((std::string(*oemDiagnosticDataType).empty()) ||
-            (it == std::end(BMCWEB_OEM_DIAGNOSTIC_ALLOWABLE_TYPE)))
-        {
-            BMCWEB_LOG_ERROR("Wrong parameter values passed");
-            messages::actionParameterValueError(
-                asyncResp->res, "OEMDiagnosticDataType",
-                "LogService.CollectDiagnosticData");
-            return;
-        }
-
-        dumpPath = std::format("/redfish/v1/Systems/{}/LogServices/Dump/",
-                               BMCWEB_REDFISH_SYSTEM_URI_NAME);
-=======
         if constexpr (BMCWEB_CHECK_OEM_DIAGNOSTIC_TYPE)
         {
             bool isValidParam = false;
@@ -1760,10 +1616,8 @@
             }
         }
 
-        dumpPath = "/redfish/v1/Systems/" +
-                   std::string(BMCWEB_REDFISH_SYSTEM_URI_NAME) +
-                   "/LogServices/Dump/";
->>>>>>> bc0ceaef
+        dumpPath = std::format("/redfish/v1/Systems/{}/LogServices/Dump/",
+                               BMCWEB_REDFISH_SYSTEM_URI_NAME);
     }
     else if (dumpType == "FDR")
     {
@@ -1789,15 +1643,6 @@
             return;
         }
 
-<<<<<<< HEAD
-        if (*oemDiagnosticDataType != "FDR")
-        {
-            BMCWEB_LOG_ERROR("Wrong parameter values passed");
-            messages::actionParameterValueError(
-                asyncResp->res, "OEMDiagnosticDataType",
-                "LogService.CollectDiagnosticData");
-            return;
-=======
         if constexpr (BMCWEB_CHECK_OEM_DIAGNOSTIC_TYPE)
         {
             bool isValidParam = false;
@@ -1823,7 +1668,6 @@
                     "LogService.CollectDiagnosticData");
                 return;
             }
->>>>>>> bc0ceaef
         }
 
         dumpPath = "/redfish/v1/Systems/" +
@@ -2414,10 +2258,25 @@
                                             entriesArray.emplace_back());
     }
 
-    std::ranges::sort(entriesArray, [](const nlohmann::json& left,
-                                       const nlohmann::json& right) {
-        return (left["Id"] <= right["Id"]);
-    });
+    if constexpr (BMCWEB_SORT_EVENT_LOG)
+    {
+        std::sort(entriesArray.begin(), entriesArray.end(),
+                    [](const nlohmann::json& left,
+                        const nlohmann::json& right) {
+            int leftId = std::stoi(left["Id"].get<std::string>());
+            int rightId = std::stoi(right["Id"].get<std::string>());
+            return (leftId < rightId);
+        });
+    }
+    else
+    {
+        std::sort(entriesArray.begin(), entriesArray.end(),
+                    [](const nlohmann::json& left,
+                        const nlohmann::json& right) {
+            return (left["Id"] <= right["Id"]);
+        });
+    }
+
     asyncResp->res.jsonValue["Members@odata.count"] = entriesArray.size();
     asyncResp->res.jsonValue["Members"] = std::move(entriesArray);
 }
@@ -2529,7 +2388,6 @@
     }
 }
 
-<<<<<<< HEAD
 inline void requestRoutesJournalEventLogEntryCollection(App& app)
 {
     BMCWEB_ROUTE(app, "/redfish/v1/Systems/<str>/LogServices/EventLog/Entries/")
@@ -2760,9 +2618,6 @@
 }
 
 inline void requestRoutesDBusEventLogEntry(App& app)
-=======
-inline void requestRoutesDBusEventLogEntryCollection(App& app)
->>>>>>> bc0ceaef
 {
     BMCWEB_ROUTE(
         app, "/redfish/v1/Systems/<str>/LogServices/EventLog/Entries/<str>/")
@@ -2775,67 +2630,12 @@
                 {
                     return;
                 }
-<<<<<<< HEAD
                 if constexpr (BMCWEB_EXPERIMENTAL_REDFISH_MULTI_COMPUTER_SYSTEM)
                 {
                     // Option currently returns no systems.  TBD
                     messages::resourceNotFound(asyncResp->res, "ComputerSystem",
                                                systemName);
                     return;
-=======
-                nlohmann::json thisEntry = nlohmann::json::object();
-
-                // Determine if it's a message registry format or not.
-                bool isMessageRegistry = false;
-                bool device_event_data = false;
-                std::string messageId;
-                std::string messageArgs;
-                std::string originOfCondition;
-                std::string deviceName;
-                nlohmann::json::object_t cper;
-                if (additionalDataRaw != nullptr)
-                {
-                    AdditionalData additional(*additionalDataRaw);
-                    if (additional.count("REDFISH_MESSAGE_ID") > 0)
-                    {
-                        isMessageRegistry = true;
-                        messageId = additional["REDFISH_MESSAGE_ID"];
-                        BMCWEB_LOG_DEBUG("MessageId: [{}]", messageId);
-
-                        if (additional.count("REDFISH_MESSAGE_ARGS") > 0)
-                        {
-                            messageArgs = additional["REDFISH_MESSAGE_ARGS"];
-                        }
-                    }
-                    if (additional.count("REDFISH_ORIGIN_OF_CONDITION") > 0)
-                    {
-                        originOfCondition =
-                            additional["REDFISH_ORIGIN_OF_CONDITION"];
-                    }
-                    if (additional.count("DEVICE_EVENT_DATA") > 0)
-                    {
-                        device_event_data = true;
-                    }
-
-                    if (additional.count("DEVICE_NAME") > 0)
-                    {
-                        deviceName = additional["DEVICE_NAME"];
-                    }
-
-                    // Don't include Manager event logs in system event log
-                    if constexpr (BMCWEB_REDFISH_MANAGER_EVENT_LOG)
-                    {
-                        if (additional.count("namespace") > 0 &&
-                            "Manager" == additional["namespace"])
-                        {
-                            continue;
-                        }
-                    }
-                    // populate CPER section (checks are in the fn)
-                    nlohmann::json::object_t oem;
-                    parseAdditionalDataForCPER(cper, oem, additional,
-                                               originOfCondition);
->>>>>>> bc0ceaef
                 }
                 if (systemName != BMCWEB_REDFISH_SYSTEM_URI_NAME)
                 {
@@ -2844,98 +2644,8 @@
                     return;
                 }
 
-<<<<<<< HEAD
                 dBusEventLogEntryGet(asyncResp, entryId);
             });
-=======
-                // generateMessageRegistry will not create the entry if
-                // the messageId can't be found in message registries.
-                // So check the entry 'Id' anyway to cover that case.
-                if (thisEntry["Id"].size() == 0)
-                {
-                    thisEntry["@odata.type"] = "#LogEntry.v1_15_0.LogEntry";
-                    thisEntry["@odata.id"] =
-                        getLogEntryDataId(std::to_string(*id));
-                    thisEntry["Name"] = "System Event Log Entry";
-                    thisEntry["Id"] = std::to_string(*id);
-                    thisEntry["Message"] = *message;
-                    thisEntry["Resolved"] = resolved;
-                    thisEntry["EntryType"] = "Event";
-                    thisEntry["Severity"] =
-                        translateSeverityDbusToRedfish(*severity);
-                    thisEntry["Created"] =
-                        redfish::time_utils::getDateTimeStdtime(timestamp);
-                    thisEntry["Modified"] =
-                        redfish::time_utils::getDateTimeStdtime(
-                            updateTimestamp);
-                    if constexpr (BMCWEB_NVIDIA_OEM_PROPERTIES)
-                    {
-                        if ((eventId != nullptr && !eventId->empty()) ||
-                            !deviceName.empty())
-                        {
-                            nlohmann::json oem = {
-                                {"Oem",
-                                 {{"Nvidia",
-                                   {{"@odata.type",
-                                     "#NvidiaLogEntry.v1_1_0.NvidiaLogEntry"}}}}}};
-                            if (!deviceName.empty())
-                            {
-                                oem["Oem"]["Nvidia"]["Device"] = deviceName;
-                            }
-                            if (eventId != nullptr && !eventId->empty())
-                            {
-                                oem["Oem"]["Nvidia"]["ErrorId"] =
-                                    std::string(*eventId);
-                            }
-                            thisEntry.update(oem);
-                        }
-                    }
-                    std::optional<bool> notifyAction =
-                        getProviderNotifyAction(*notify);
-                    if (notifyAction)
-                    {
-                        thisEntry["ServiceProviderNotified"] = *notifyAction;
-                    }
-                }
-                // add CPER to entry if it is present
-                if (!cper.empty())
-                {
-                    thisEntry.update(cper);
-                }
-
-                if (device_event_data && (filePath != nullptr))
-                {
-                    thisEntry["AdditionalDataURI"] =
-                        getLogEntryAdditionalDataURI(std::to_string(*id));
-                }
-
-                entriesArray.push_back(thisEntry);
-            }
-            if constexpr (BMCWEB_SORT_EVENT_LOG)
-            {
-                std::sort(entriesArray.begin(), entriesArray.end(),
-                          [](const nlohmann::json& left,
-                             const nlohmann::json& right) {
-                    int leftId = std::stoi(left["Id"].get<std::string>());
-                    int rightId = std::stoi(right["Id"].get<std::string>());
-                    return (leftId < rightId);
-                });
-            }
-            else
-            {
-                std::sort(entriesArray.begin(), entriesArray.end(),
-                          [](const nlohmann::json& left,
-                             const nlohmann::json& right) {
-                    return (left["Id"] <= right["Id"]);
-                });
-            }
-            asyncResp->res.jsonValue["Members@odata.count"] =
-                entriesArray.size();
-            asyncResp->res.jsonValue["Members"] = std::move(entriesArray);
-        });
-    });
-}
->>>>>>> bc0ceaef
 
     BMCWEB_ROUTE(
         app, "/redfish/v1/Systems/<str>/LogServices/EventLog/Entries/<str>/")
@@ -2943,88 +2653,8 @@
         .methods(boost::beast::http::verb::patch)(
             [&app](const crow::Request& req,
                    const std::shared_ptr<bmcweb::AsyncResp>& asyncResp,
-<<<<<<< HEAD
                    const std::string& systemName, const std::string& entryId) {
                 if (!redfish::setUpRedfishRoute(app, req, asyncResp))
-=======
-                   [[maybe_unused]] const std::string& systemName,
-                   const std::string& param) {
-        if (!redfish::setUpRedfishRoute(app, req, asyncResp))
-        {
-            return;
-        }
-        if constexpr (BMCWEB_EXPERIMENTAL_REDFISH_MULTI_COMPUTER_SYSTEM)
-        {
-            // Option currently returns no systems.  TBD
-            messages::resourceNotFound(asyncResp->res, "ComputerSystem",
-                                       BMCWEB_REDFISH_SYSTEM_URI_NAME);
-            return;
-        }
-
-        std::string entryID = param;
-        dbus::utility::escapePathForDbus(entryID);
-
-        // DBus implementation of EventLog/Entries
-        // Make call to Logging Service to find all log entry
-        // objects
-        sdbusplus::asio::getAllProperties(
-            *crow::connections::systemBus, "xyz.openbmc_project.Logging",
-            "/xyz/openbmc_project/logging/entry/" + entryID, "",
-            [asyncResp, entryID](const boost::system::error_code& ec,
-                                 const dbus::utility::DBusPropertiesMap& resp) {
-            if (ec.value() == EBADR)
-            {
-                messages::resourceNotFound(asyncResp->res, "EventLogEntry",
-                                           entryID);
-                return;
-            }
-            if (ec)
-            {
-                BMCWEB_LOG_ERROR(
-                    "EventLogEntry (DBus) resp_handler got error {}", ec);
-                messages::internalError(asyncResp->res);
-                return;
-            }
-
-            const uint32_t* id = nullptr;
-            const uint64_t* timestamp = nullptr;
-            const uint64_t* updateTimestamp = nullptr;
-            const std::string* severity = nullptr;
-            const std::string* message = nullptr;
-            const std::string* filePath = nullptr;
-            const std::string* eventId = nullptr;
-            bool resolved = false;
-            const std::string* resolution = nullptr;
-            const std::vector<std::string>* additionalDataRaw = nullptr;
-            const std::string* notify = nullptr;
-
-            const bool success = sdbusplus::unpackPropertiesNoThrow(
-                dbus_utils::UnpackErrorPrinter(), resp, "Id", id, "Timestamp",
-                timestamp, "UpdateTimestamp", updateTimestamp, "Severity",
-                severity, "Message", message, "Resolved", resolved,
-                "Resolution", resolution, "AdditionalData", additionalDataRaw,
-                "Path", filePath, "ServiceProviderNotify", notify, "EventId",
-                eventId);
-
-            if (!success)
-            {
-                messages::internalError(asyncResp->res);
-                return;
-            }
-
-            // Determine if it's a message registry format or not.
-            bool isMessageRegistry = false;
-            bool device_event_data = false;
-            std::string messageId;
-            std::string messageArgs;
-            std::string originOfCondition;
-            std::string deviceName;
-            nlohmann::json::object_t cper;
-            if (additionalDataRaw != nullptr)
-            {
-                AdditionalData additional(*additionalDataRaw);
-                if (additional.count("REDFISH_MESSAGE_ID") > 0)
->>>>>>> bc0ceaef
                 {
                     return;
                 }
@@ -3035,32 +2665,15 @@
                                                systemName);
                     return;
                 }
-<<<<<<< HEAD
                 if (systemName != BMCWEB_REDFISH_SYSTEM_URI_NAME)
-=======
-                if (additional.count("DEVICE_EVENT_DATA") > 0)
-                {
-                    device_event_data = true;
-                }
-
-                if (additional.count("DEVICE_NAME") > 0)
->>>>>>> bc0ceaef
                 {
                     messages::resourceNotFound(asyncResp->res, "ComputerSystem",
                                                systemName);
                     return;
                 }
 
-<<<<<<< HEAD
                 dBusEventLogEntryPatch(req, asyncResp, entryId);
             });
-=======
-                // populate CPER section (checks are in the fn)
-                nlohmann::json::object_t oem;
-                parseAdditionalDataForCPER(cper, oem, additional,
-                                           originOfCondition);
-            }
->>>>>>> bc0ceaef
 
     BMCWEB_ROUTE(
         app, "/redfish/v1/Systems/<str>/LogServices/EventLog/Entries/<str>/")
@@ -3081,7 +2694,6 @@
                                                systemName);
                     return;
                 }
-<<<<<<< HEAD
                 if (systemName != BMCWEB_REDFISH_SYSTEM_URI_NAME)
                 {
                     messages::resourceNotFound(asyncResp->res, "ComputerSystem",
@@ -3091,23 +2703,6 @@
                 dBusEventLogEntryDelete(asyncResp, param);
             });
 }
-=======
-            }
-
-            // add CPER to entry if it is present
-            if (!cper.empty())
-            {
-                asyncResp->res.jsonValue.update(cper);
-            }
-
-            if (device_event_data && (filePath != nullptr) && (id != nullptr))
-            {
-                asyncResp->res.jsonValue["AdditionalDataURI"] =
-                    getLogEntryAdditionalDataURI(std::to_string(*id));
-            }
-        });
-    });
->>>>>>> bc0ceaef
 
 constexpr const char* hostLoggerFolderPath = "/var/log/console";
 
@@ -3206,6 +2801,14 @@
         logServiceArray.emplace_back(std::move(journal));
     }
 
+    if constexpr (BMCWEB_REDFISH_MANAGER_EVENT_LOG)
+    {
+        logServiceArray.push_back(
+            {{"@odata.id", boost::urls::format(
+                               "/redfish/v1/Managers/{}/LogServices/EventLog",
+                               BMCWEB_REDFISH_MANAGER_URI_NAME)}});
+    }
+
     asyncResp->res.jsonValue["Members@odata.count"] = logServiceArray.size();
 
     if constexpr (BMCWEB_REDFISH_DUMP_LOG)
@@ -3357,39 +2960,12 @@
                     break;
                 }
             }
-<<<<<<< HEAD
         });
 
     if constexpr (BMCWEB_NVIDIA_OEM_PROPERTIES)
     {
         extendLogServiceOEMGet(asyncResp, dumpType);
     }
-=======
-            if constexpr (BMCWEB_SORT_EVENT_LOG)
-            {
-                std::sort(entriesArray.begin(), entriesArray.end(),
-                          [](const nlohmann::json& left,
-                             const nlohmann::json& right) {
-                    int leftId = std::stoi(left["Id"].get<std::string>());
-                    int rightId = std::stoi(right["Id"].get<std::string>());
-                    return (leftId < rightId);
-                });
-            }
-            else
-            {
-                std::sort(entriesArray.begin(), entriesArray.end(),
-                          [](const nlohmann::json& left,
-                             const nlohmann::json& right) {
-                    return (left["Id"] <= right["Id"]);
-                });
-            }
-            asyncResp->res.jsonValue["Members@odata.count"] =
-                entriesArray.size();
-        },
-            "xyz.openbmc_project.Logging", "/xyz/openbmc_project/logging",
-            "org.freedesktop.DBus.ObjectManager", "GetManagedObjects");
-    });
->>>>>>> bc0ceaef
 }
 
 inline void handleLogServicesDumpServiceGet(
@@ -3416,7 +2992,6 @@
     const std::shared_ptr<bmcweb::AsyncResp>& asyncResp,
     const std::string& chassisId)
 {
-<<<<<<< HEAD
     if (!redfish::setUpRedfishRoute(app, req, asyncResp))
     {
         return;
@@ -3427,87 +3002,6 @@
         return;
     }
     getDumpServiceInfo(asyncResp, "System");
-=======
-    /**
-     * Function handles POST method request.
-     * The Clear Log actions does not require any parameter.The action deletes
-     * all entries found in the Entries collection for this Log Service.
-     */
-
-    BMCWEB_ROUTE(app, "/redfish/v1/Systems/<str>/LogServices/SEL/Actions/"
-                      "LogService.ClearLog/")
-        .privileges(redfish::privileges::postLogService)
-        .methods(boost::beast::http::verb::post)(
-            [&app](const crow::Request& req,
-                   const std::shared_ptr<bmcweb::AsyncResp>& asyncResp,
-                   [[maybe_unused]] const std::string& systemName) {
-        if (!redfish::setUpRedfishRoute(app, req, asyncResp))
-        {
-            return;
-        }
-        crow::connections::systemBus->async_method_call(
-            [asyncResp](const boost::system::error_code ec,
-                        GetManagedObjectsType& resp) {
-            if (ec)
-            {
-                // TODO Handle for specific error code
-                BMCWEB_LOG_ERROR(
-                    "getLogEntriesIfaceData resp_handler got error {}", ec);
-                messages::internalError(asyncResp->res);
-                return;
-            }
-
-            for (auto& objectPath : resp)
-            {
-                uint32_t* id = nullptr;
-                std::string* message = nullptr;
-                const std::vector<std::string>* additionalData = nullptr;
-
-                for (auto& interfaceMap : objectPath.second)
-                {
-                    if (interfaceMap.first ==
-                        "xyz.openbmc_project.Logging.Entry")
-                    {
-                        for (auto& propertyMap : interfaceMap.second)
-                        {
-                            if (propertyMap.first == "Id")
-                            {
-                                id = std::get_if<uint32_t>(&propertyMap.second);
-                            }
-                            else if (propertyMap.first == "Message")
-                            {
-                                message = std::get_if<std::string>(
-                                    &propertyMap.second);
-                            }
-                            else if (propertyMap.first == "AdditionalData")
-                            {
-                                additionalData =
-                                    std::get_if<std::vector<std::string>>(
-                                        &propertyMap.second);
-                            }
-                        }
-                        if (id == nullptr || message == nullptr)
-                        {
-                            messages::internalError(asyncResp->res);
-                            continue;
-                        }
-                        if (isSelEntry(message, additionalData))
-                        {
-                            std::string entryId = std::to_string(*id);
-                            deleteDbusLogEntry(entryId, asyncResp);
-                        }
-                    }
-                }
-            }
-            // Add a log entry to journal log when using redfish commend to
-            // clear the SEL. This entry in journal log will be captured and
-            // generate a SEL Clear Event.
-            BMCWEB_LOG_INFO("Deleting all log entries");
-        },
-            "xyz.openbmc_project.Logging", "/xyz/openbmc_project/logging",
-            "org.freedesktop.DBus.ObjectManager", "GetManagedObjects");
-    });
->>>>>>> bc0ceaef
 }
 
 inline void handleLogServicesDumpEntriesCollectionGet(
@@ -3624,28 +3118,7 @@
         return;
     }
 
-<<<<<<< HEAD
     if (managerId != BMCWEB_REDFISH_MANAGER_URI_NAME)
-=======
-#ifdef BMCWEB_ENABLE_REDFISH_BMC_JOURNAL
-    logServiceArray.push_back(
-        {{"@odata.id", "/redfish/v1/Managers/" +
-                           std::string(BMCWEB_REDFISH_MANAGER_URI_NAME) +
-                           "/LogServices/Journal"}});
-#endif
-
-    if constexpr (BMCWEB_REDFISH_MANAGER_EVENT_LOG)
-    {
-        logServiceArray.push_back(
-            {{"@odata.id", boost::urls::format(
-                               "/redfish/v1/Managers/{}/LogServices/EventLog",
-                               BMCWEB_REDFISH_MANAGER_URI_NAME)}});
-    }
-
-    asyncResp->res.jsonValue["Members@odata.count"] = logServiceArray.size();
-
-    if constexpr (BMCWEB_REDFISH_DUMP_LOG)
->>>>>>> bc0ceaef
     {
         messages::resourceNotFound(asyncResp->res, "Manager", managerId);
         return;
@@ -3887,1865 +3360,7 @@
             handleLogServicesDumpServiceComputerSystemPatch, std::ref(app)));
 }
 
-<<<<<<< HEAD
 inline void requestRoutesSystemDumpEntryCollection(App& app)
-=======
-inline void requestRoutesSystemDumpServiceActionInfo(App& app)
-{
-    BMCWEB_ROUTE(
-        app,
-        "/redfish/v1/Systems/<str>/LogServices/Dump/CollectDiagnosticDataActionInfo/")
-        .privileges(redfish::privileges::getActionInfo)
-        .methods(boost::beast::http::verb::get)(
-            [&app](const crow::Request& req,
-                   const std::shared_ptr<bmcweb::AsyncResp>& asyncResp,
-                   [[maybe_unused]] const std::string& managerName) {
-        if (!redfish::setUpRedfishRoute(app, req, asyncResp))
-        {
-            return;
-        }
-
-        asyncResp->res.jsonValue["@odata.type"] =
-            "#ActionInfo.v1_2_0.ActionInfo";
-        asyncResp->res.jsonValue["@odata.id"] =
-            "/redfish/v1/Systems/" +
-            std::string(BMCWEB_REDFISH_SYSTEM_URI_NAME) +
-            "/LogServices/Dump/CollectDiagnosticDataActionInfo";
-        asyncResp->res.jsonValue["Name"] =
-            "CollectDiagnosticDataActionInfo Action Info";
-        asyncResp->res.jsonValue["Id"] = "CollectDiagnosticDataActionInfo";
-
-        nlohmann::json::object_t parameter_diagnosticDataType;
-        parameter_diagnosticDataType["Name"] = "DiagnosticDataType";
-        parameter_diagnosticDataType["Required"] = true;
-        parameter_diagnosticDataType["DataType"] = "String";
-
-        nlohmann::json::array_t diagnosticDataType_allowableValues;
-        diagnosticDataType_allowableValues.push_back("OEM");
-        parameter_diagnosticDataType["AllowableValues"] =
-            std::move(diagnosticDataType_allowableValues);
-
-        nlohmann::json::object_t parameter_OEMDiagnosticDataType;
-        parameter_OEMDiagnosticDataType["Name"] = "OEMDiagnosticDataType";
-        parameter_OEMDiagnosticDataType["Required"] = true;
-        parameter_OEMDiagnosticDataType["DataType"] = "String";
-
-        nlohmann::json::array_t OEMDiagnosticDataType_allowableValues;
-
-        // Get the OEMDiagnosticDataType from meson option to push back
-        std::string diagTypeStr = "";
-        for (const auto& typeStr : BMCWEB_OEM_DIAGNOSTIC_ALLOWABLE_TYPE)
-        {
-            diagTypeStr = std::string("DiagnosticType=") + std::string(typeStr);
-            OEMDiagnosticDataType_allowableValues.emplace_back(diagTypeStr);
-        }
-
-        parameter_OEMDiagnosticDataType["AllowableValues"] =
-            std::move(OEMDiagnosticDataType_allowableValues);
-
-        nlohmann::json::array_t parameters;
-        parameters.push_back(std::move(parameter_diagnosticDataType));
-        parameters.push_back(std::move(parameter_OEMDiagnosticDataType));
-
-        asyncResp->res.jsonValue["Parameters"] = std::move(parameters);
-    });
-}
-
-inline void requestRoutesSystemDumpEntry(App& app)
-{
-    BMCWEB_ROUTE(app,
-                 "/redfish/v1/Systems/<str>/LogServices/Dump/Entries/<str>/")
-        .privileges(redfish::privileges::getLogEntry)
-        .methods(boost::beast::http::verb::get)(std::bind_front(
-            handleLogServicesDumpEntryComputerSystemGet, std::ref(app)));
-
-    BMCWEB_ROUTE(app,
-                 "/redfish/v1/Systems/<str>/LogServices/Dump/Entries/<str>/")
-        .privileges(redfish::privileges::deleteLogEntry)
-        .methods(boost::beast::http::verb::delete_)(std::bind_front(
-            handleLogServicesDumpEntryComputerSystemDelete, std::ref(app)));
-}
-
-inline void requestRoutesSystemDumpCreate(App& app)
-{
-    BMCWEB_ROUTE(
-        app,
-        "/redfish/v1/Systems/<str>/LogServices/Dump/Actions/LogService.CollectDiagnosticData/")
-        .privileges(redfish::privileges::postLogService)
-        .methods(boost::beast::http::verb::post)(std::bind_front(
-            handleLogServicesDumpCollectDiagnosticDataComputerSystemPost,
-            std::ref(app)));
-}
-
-inline void requestRoutesSystemDumpClear(App& app)
-{
-    BMCWEB_ROUTE(
-        app,
-        "/redfish/v1/Systems/<str>/LogServices/Dump/Actions/LogService.ClearLog/")
-        .privileges(redfish::privileges::postLogService)
-        .methods(boost::beast::http::verb::post)(std::bind_front(
-            handleLogServicesDumpClearLogComputerSystemPost, std::ref(app)));
-}
-
-inline void requestRoutesSystemFaultLogService(App& app)
-{
-    BMCWEB_ROUTE(app, "/redfish/v1/Systems/<str>/LogServices/FaultLog/")
-        .privileges(redfish::privileges::getLogService)
-        .methods(boost::beast::http::verb::get)(
-            [&app](const crow::Request& req,
-                   const std::shared_ptr<bmcweb::AsyncResp>& asyncResp,
-                   [[maybe_unused]] const std::string& systemName)
-
-    {
-        if (!redfish::setUpRedfishRoute(app, req, asyncResp))
-        {
-            return;
-        }
-        asyncResp->res.jsonValue["@odata.id"] =
-            "/redfish/v1/Systems/" +
-            std::string(BMCWEB_REDFISH_SYSTEM_URI_NAME) +
-            "/LogServices/FaultLog";
-        asyncResp->res.jsonValue["@odata.type"] =
-            "#LogService.v1_2_0.LogService";
-        asyncResp->res.jsonValue["Name"] = "FaultLog LogService";
-        asyncResp->res.jsonValue["Description"] = "System FaultLog LogService";
-        asyncResp->res.jsonValue["Id"] = "FaultLog";
-        asyncResp->res.jsonValue["OverWritePolicy"] = "WrapsWhenFull";
-
-        std::pair<std::string, std::string> redfishDateTimeOffset =
-            redfish::time_utils::getDateTimeOffsetNow();
-        asyncResp->res.jsonValue["DateTime"] = redfishDateTimeOffset.first;
-        asyncResp->res.jsonValue["DateTimeLocalOffset"] =
-            redfishDateTimeOffset.second;
-
-        asyncResp->res.jsonValue["Entries"] = {
-            {"@odata.id", "/redfish/v1/Systems/" +
-                              std::string(BMCWEB_REDFISH_SYSTEM_URI_NAME) +
-                              "/LogServices/FaultLog/Entries"}};
-        asyncResp->res.jsonValue["Actions"] = {
-            {"#LogService.ClearLog",
-             {{"target",
-               "/redfish/v1/Systems/" +
-                   std::string(BMCWEB_REDFISH_SYSTEM_URI_NAME) +
-                   "/LogServices/FaultLog/Actions/LogService.ClearLog"}}}};
-    });
-}
-
-inline void requestRoutesSystemFaultLogEntryCollection(App& app)
-{
-    /**
-     * Functions triggers appropriate requests on DBus
-     */
-    BMCWEB_ROUTE(app, "/redfish/v1/Systems/<str>/LogServices/FaultLog/Entries/")
-        .privileges(redfish::privileges::getLogEntryCollection)
-        .methods(boost::beast::http::verb::get)(
-            [&app](const crow::Request& req,
-                   const std::shared_ptr<bmcweb::AsyncResp>& asyncResp,
-                   [[maybe_unused]] const std::string& systemName) {
-        if (!redfish::setUpRedfishRoute(app, req, asyncResp))
-        {
-            return;
-        }
-        asyncResp->res.jsonValue["@odata.type"] =
-            "#LogEntryCollection.LogEntryCollection";
-        asyncResp->res.jsonValue["@odata.id"] =
-            "/redfish/v1/Systems/" +
-            std::string(BMCWEB_REDFISH_SYSTEM_URI_NAME) +
-            "/LogServices/FaultLog/Entries";
-        asyncResp->res.jsonValue["Name"] = "System FaultLog Entries";
-        asyncResp->res.jsonValue["Description"] =
-            "Collection of System FaultLog Entries";
-
-        getDumpEntryCollection(asyncResp, "FaultLog");
-    });
-}
-
-inline void requestRoutesSystemFaultLogEntry(App& app)
-{
-    BMCWEB_ROUTE(
-        app, "/redfish/v1/Systems/<str>/LogServices/FaultLog/Entries/<str>/")
-        .privileges(redfish::privileges::getLogEntry)
-
-        .methods(boost::beast::http::verb::get)(
-            [&app](const crow::Request& req,
-                   const std::shared_ptr<bmcweb::AsyncResp>& asyncResp,
-                   [[maybe_unused]] const std::string& systemName,
-                   const std::string& param) {
-        if (!redfish::setUpRedfishRoute(app, req, asyncResp))
-        {
-            return;
-        }
-        getDumpEntryById(asyncResp, param, "FaultLog");
-    });
-
-    BMCWEB_ROUTE(
-        app, "/redfish/v1/Systems/<str>/LogServices/FaultLog/Entries/<str>/")
-        .privileges(redfish::privileges::deleteLogEntry)
-        .methods(boost::beast::http::verb::delete_)(
-            [](const crow::Request&,
-               const std::shared_ptr<bmcweb::AsyncResp>& asyncResp,
-               [[maybe_unused]] const std::string& systemName,
-               const std::string& param) {
-        deleteDumpEntry(asyncResp, param, "FaultLog");
-    });
-}
-
-inline void requestRoutesSystemFaultLogClear(App& app)
-{
-    BMCWEB_ROUTE(
-        app,
-        "/redfish/v1/Systems/<str>/LogServices/FaultLog/Actions/LogService.ClearLog/")
-        .privileges(redfish::privileges::postLogService)
-        .methods(boost::beast::http::verb::post)(
-            [&app](const crow::Request& req,
-                   const std::shared_ptr<bmcweb::AsyncResp>& asyncResp,
-                   [[maybe_unused]] const std::string& systemName)
-
-    {
-        if (!redfish::setUpRedfishRoute(app, req, asyncResp))
-        {
-            return;
-        }
-        clearDump(asyncResp, "FaultLog");
-    });
-}
-
-inline void getFDRServiceState(const std::shared_ptr<bmcweb::AsyncResp>& aResp)
-{
-    constexpr const char* serviceName = "org.freedesktop.systemd1";
-    // change fdrServiceObjectPath accoridng to FDR service name
-    constexpr const char* fdrServiceObjectPath =
-        "/org/freedesktop/systemd1/unit/nvidia_2dfdr_2eservice";
-    constexpr const char* interfaceName = "org.freedesktop.systemd1.Unit";
-    constexpr const char* property = "SubState";
-
-    sdbusplus::asio::getProperty<std::string>(
-        *crow::connections::systemBus, serviceName, fdrServiceObjectPath,
-        interfaceName, property,
-        [aResp](const boost::system::error_code ec,
-                const std::string& serviceState) {
-        if (ec)
-        {
-            BMCWEB_LOG_ERROR("DBUS response error {}", ec);
-            messages::internalError(aResp->res);
-            return;
-        }
-
-        BMCWEB_LOG_DEBUG("serviceState : {}", serviceState);
-
-        if (serviceState == "running")
-        {
-            aResp->res.jsonValue["ServiceEnabled"] = true;
-        }
-        else
-        {
-            aResp->res.jsonValue["ServiceEnabled"] = false;
-        }
-    });
-}
-
-inline void
-    handleFDRServiceGet(crow::App& app, const crow::Request& req,
-                        const std::shared_ptr<bmcweb::AsyncResp>& asyncResp,
-                        [[maybe_unused]] const std::string& systemName)
-{
-    if (!redfish::setUpRedfishRoute(app, req, asyncResp))
-    {
-        return;
-    }
-
-    asyncResp->res.jsonValue["@odata.id"] =
-        "/redfish/v1/Systems/" + std::string(BMCWEB_REDFISH_SYSTEM_URI_NAME) +
-        "/LogServices/FDR";
-    asyncResp->res.jsonValue["@odata.type"] = "#LogService.v1_2_0.LogService";
-    asyncResp->res.jsonValue["Name"] = "FDR LogService";
-    asyncResp->res.jsonValue["Description"] = "System FDR LogService";
-    asyncResp->res.jsonValue["Id"] = "FDR";
-    asyncResp->res.jsonValue["OverWritePolicy"] = "Unknown";
-
-    std::pair<std::string, std::string> redfishDateTimeOffset =
-        redfish::time_utils::getDateTimeOffsetNow();
-    asyncResp->res.jsonValue["DateTime"] = redfishDateTimeOffset.first;
-    asyncResp->res.jsonValue["DateTimeLocalOffset"] =
-        redfishDateTimeOffset.second;
-    asyncResp->res.jsonValue["Entries"] = {
-        {"@odata.id", "/redfish/v1/Systems/" +
-                          std::string(BMCWEB_REDFISH_SYSTEM_URI_NAME) +
-                          "/LogServices/FDR/Entries"}};
-    asyncResp->res.jsonValue["Actions"]["#LogService.ClearLog"] = {
-        {"target", "/redfish/v1/Systems/" +
-                       std::string(BMCWEB_REDFISH_SYSTEM_URI_NAME) +
-                       "/LogServices/FDR/Actions/LogService.ClearLog"}};
-    asyncResp->res
-        .jsonValue["Actions"]["Oem"]["#NvidiaLogService.GenerateBirthCert"] = {
-        {"target",
-         "/redfish/v1/Systems/" + std::string(BMCWEB_REDFISH_SYSTEM_URI_NAME) +
-             "/LogServices/FDR/Actions/Oem/NvidiaLogService.GenerateBirthCert"}};
-    asyncResp->res.jsonValue["Actions"]["#LogService.CollectDiagnosticData"] = {
-        {"target",
-         "/redfish/v1/Systems/" + std::string(BMCWEB_REDFISH_SYSTEM_URI_NAME) +
-             "/LogServices/FDR/Actions/LogService.CollectDiagnosticData"}};
-
-    getFDRServiceState(asyncResp);
-}
-
-inline void
-    handleFDRServicePatch(crow::App& app, const crow::Request& req,
-                          const std::shared_ptr<bmcweb::AsyncResp>& asyncResp,
-                          [[maybe_unused]] const std::string& systemName)
-{
-    if (!redfish::setUpRedfishRoute(app, req, asyncResp))
-    {
-        return;
-    }
-
-    std::optional<bool> enabled;
-
-    if (!json_util::readJsonPatch(req, asyncResp->res, "ServiceEnabled",
-                                  enabled))
-    {
-        BMCWEB_LOG_ERROR("Failed to get ServiceEnabled property");
-        return;
-    }
-
-    if (!enabled.has_value())
-    {
-        BMCWEB_LOG_ERROR("No value for ServiceEnabled property");
-        return;
-    }
-
-    BMCWEB_LOG_DEBUG("enabled = {}", *enabled);
-
-    constexpr const char* serviceName = "org.freedesktop.systemd1";
-    constexpr const char* objectPath = "/org/freedesktop/systemd1";
-    constexpr const char* interfaceName = "org.freedesktop.systemd1.Manager";
-    constexpr const char* startService = "StartUnit";
-    constexpr const char* stopService = "StopUnit";
-    constexpr const char* enableService = "EnableUnitFiles";
-    constexpr const char* disableService = "DisableUnitFiles";
-    // change fdrServiceName accoridng to FDR service name
-    constexpr const char* fdrServiceName = "nvidia-fdr.service";
-
-    if (*enabled)
-    {
-        // Try to enable service persistently
-        constexpr bool runtime = false;
-        constexpr bool force = false;
-
-        crow::connections::systemBus->async_method_call(
-            [asyncResp](const boost::system::error_code ec) {
-            if (ec)
-            {
-                BMCWEB_LOG_DEBUG("DBUS response error {}", ec);
-                messages::internalError(asyncResp->res);
-                return;
-            }
-        },
-            serviceName, objectPath, interfaceName, enableService,
-            std::array<std::string, 1>{fdrServiceName}, runtime, force);
-
-        // Try to start service
-        constexpr const char* mode = "replace";
-
-        crow::connections::systemBus->async_method_call(
-            [asyncResp](const boost::system::error_code ec) {
-            if (ec)
-            {
-                BMCWEB_LOG_DEBUG("DBUS response error {}", ec);
-                messages::internalError(asyncResp->res);
-                return;
-            }
-        },
-            serviceName, objectPath, interfaceName, startService,
-            fdrServiceName, mode);
-    }
-    else
-    {
-        // Try to stop service
-        constexpr const char* mode = "replace";
-
-        crow::connections::systemBus->async_method_call(
-            [asyncResp](const boost::system::error_code ec) {
-            if (ec)
-            {
-                BMCWEB_LOG_DEBUG("DBUS response error {}", ec);
-                messages::internalError(asyncResp->res);
-                return;
-            }
-        },
-            serviceName, objectPath, interfaceName, stopService, fdrServiceName,
-            mode);
-
-        // Try to disable service persistently
-        constexpr bool runtime = false;
-
-        crow::connections::systemBus->async_method_call(
-            [asyncResp](const boost::system::error_code ec) {
-            if (ec)
-            {
-                BMCWEB_LOG_DEBUG("DBUS response error {}", ec);
-                messages::internalError(asyncResp->res);
-                return;
-            }
-        },
-            serviceName, objectPath, interfaceName, disableService,
-            std::array<std::string, 1>{fdrServiceName}, runtime);
-    }
-}
-
-inline void requestRoutesSystemFDRService(App& app)
-{
-    BMCWEB_ROUTE(app, "/redfish/v1/Systems/<str>/LogServices/FDR/")
-        .privileges(redfish::privileges::getLogService)
-        .methods(boost::beast::http::verb::get)(
-            std::bind_front(handleFDRServiceGet, std::ref(app)));
-
-    BMCWEB_ROUTE(app, "/redfish/v1/Systems/<str>/LogServices/FDR/")
-        .privileges(redfish::privileges::patchLogService)
-        .methods(boost::beast::http::verb::patch)(
-            std::bind_front(handleFDRServicePatch, std::ref(app)));
-}
-
-inline void requestRoutesSystemFDREntryCollection(App& app)
-{
-    /**
-     * Functions triggers appropriate requests on DBus
-     */
-    BMCWEB_ROUTE(app, "/redfish/v1/Systems/<str>/LogServices/FDR/Entries/")
-        .privileges(redfish::privileges::getLogEntryCollection)
-        .methods(boost::beast::http::verb::get)(
-            [&app](const crow::Request& req,
-                   const std::shared_ptr<bmcweb::AsyncResp>& asyncResp,
-                   [[maybe_unused]] const std::string& systemName) {
-        if (!redfish::setUpRedfishRoute(app, req, asyncResp))
-        {
-            return;
-        }
-
-        asyncResp->res.jsonValue["@odata.type"] =
-            "#LogEntryCollection.LogEntryCollection";
-        asyncResp->res.jsonValue["@odata.id"] =
-            "/redfish/v1/Systems/" +
-            std::string(BMCWEB_REDFISH_SYSTEM_URI_NAME) +
-            "/LogServices/FDR/Entries";
-        asyncResp->res.jsonValue["Name"] = "System FDR Entries";
-        asyncResp->res.jsonValue["Description"] =
-            "Collection of System FDR Entries";
-
-        getDumpEntryCollection(asyncResp, "FDR");
-    });
-}
-
-inline void requestRoutesSystemFDREntry(App& app)
-{
-    BMCWEB_ROUTE(app,
-                 "/redfish/v1/Systems/<str>/LogServices/FDR/Entries/<str>/")
-        .privileges(redfish::privileges::getLogEntry)
-        .methods(boost::beast::http::verb::get)(
-            [&app](const crow::Request& req,
-                   const std::shared_ptr<bmcweb::AsyncResp>& asyncResp,
-                   [[maybe_unused]] const std::string& systemName,
-                   const std::string& param) {
-        if (!redfish::setUpRedfishRoute(app, req, asyncResp))
-        {
-            return;
-        }
-
-        getDumpEntryById(asyncResp, param, "FDR");
-    });
-
-    BMCWEB_ROUTE(app,
-                 "/redfish/v1/Systems/<str>/LogServices/FDR/Entries/<str>/")
-        .privileges(redfish::privileges::deleteLogEntry)
-        .methods(boost::beast::http::verb::delete_)(
-            [&app](const crow::Request& req,
-                   const std::shared_ptr<bmcweb::AsyncResp>& asyncResp,
-                   [[maybe_unused]] const std::string& systemName,
-                   const std::string& param) {
-        if (!redfish::setUpRedfishRoute(app, req, asyncResp))
-        {
-            return;
-        }
-        deleteDumpEntry(asyncResp, param, "FDR");
-    });
-}
-
-inline void requestRoutesSystemFDREntryDownload(App& app)
-{
-    BMCWEB_ROUTE(
-        app,
-        "/redfish/v1/Systems/<str>/LogServices/FDR/Entries/<str>/attachment/")
-        .privileges(redfish::privileges::getLogEntry)
-        .methods(boost::beast::http::verb::get)(
-            [&app](const crow::Request& req,
-                   const std::shared_ptr<bmcweb::AsyncResp>& asyncResp,
-                   [[maybe_unused]] const std::string& systemName,
-                   const std::string& entryID) {
-        if (!redfish::setUpRedfishRoute(app, req, asyncResp))
-        {
-            return;
-        }
-
-        auto downloadDumpEntryHandler =
-            [asyncResp, entryID](const boost::system::error_code& ec,
-                                 const sdbusplus::message::unix_fd& unixfd) {
-            downloadEntryCallback(asyncResp, entryID, "FDR", ec, unixfd);
-        };
-
-        sdbusplus::message::object_path entry(
-            "/xyz/openbmc_project/dump/fdr/entry");
-        entry /= entryID;
-        crow::connections::systemBus->async_method_call(
-            std::move(downloadDumpEntryHandler),
-            "xyz.openbmc_project.Dump.Manager", entry,
-            "xyz.openbmc_project.Dump.Entry", "GetFileHandle");
-    });
-}
-
-inline void handleLogServicesFDRDumpCollectDiagnosticDataPost(
-    crow::App& app, const std::string& dumpType, const crow::Request& req,
-    const std::shared_ptr<bmcweb::AsyncResp>& asyncResp,
-    const std::string& /*managerId*/)
-{
-    if (!redfish::setUpRedfishRoute(app, req, asyncResp))
-    {
-        return;
-    }
-    createDump(asyncResp, req, dumpType);
-}
-
-inline void requestRoutesSystemFDRCreate(App& app)
-{
-    BMCWEB_ROUTE(
-        app,
-        "/redfish/v1/Systems/<str>/LogServices/FDR/Actions/LogService.CollectDiagnosticData/")
-        .privileges(redfish::privileges::postLogService)
-        .methods(boost::beast::http::verb::post)(
-            std::bind_front(handleLogServicesFDRDumpCollectDiagnosticDataPost,
-                            std::ref(app), "FDR"));
-}
-
-void inline requestRoutesSystemFDRClear(App& app)
-{
-    BMCWEB_ROUTE(
-        app,
-        "/redfish/v1/Systems/<str>/LogServices/FDR/Actions/LogService.ClearLog/")
-        .privileges(redfish::privileges::postLogService)
-        .methods(boost::beast::http::verb::post)(
-            [&app](const crow::Request& req,
-                   const std::shared_ptr<bmcweb::AsyncResp>& asyncResp,
-                   [[maybe_unused]] const std::string& systemName) {
-        if (!redfish::setUpRedfishRoute(app, req, asyncResp))
-        {
-            return;
-        }
-
-        std::vector<std::pair<std::string, std::variant<std::string, uint64_t>>>
-            createDumpParamVec;
-
-        createDumpParamVec.emplace_back("DiagnosticType", "FDR");
-        createDumpParamVec.emplace_back("Action", "Clean");
-
-        crow::connections::systemBus->async_method_call(
-            [asyncResp](
-                const boost::system::error_code ec,
-                const sdbusplus::message::message& msg,
-                const sdbusplus::message::object_path& objPath) mutable {
-            (void)msg;
-            (void)objPath;
-
-            if (ec)
-            {
-                messages::internalError(asyncResp->res);
-                return;
-            }
-            messages::success(asyncResp->res);
-        },
-            "xyz.openbmc_project.Dump.Manager", "/xyz/openbmc_project/dump/fdr",
-            "xyz.openbmc_project.Dump.Create", "CreateDump",
-            createDumpParamVec);
-    });
-}
-
-void inline requestRoutesSystemFDRGenBirthCert(App& app)
-{
-    BMCWEB_ROUTE(
-        app,
-        "/redfish/v1/Systems/<str>/LogServices/FDR/Actions/Oem/NvidiaLogService.GenerateBirthCert/")
-        .privileges(redfish::privileges::postLogService)
-        .methods(boost::beast::http::verb::post)(
-            [&app](const crow::Request& req,
-                   const std::shared_ptr<bmcweb::AsyncResp>& asyncResp,
-                   [[maybe_unused]] const std::string& systemName) {
-        if (!redfish::setUpRedfishRoute(app, req, asyncResp))
-        {
-            return;
-        }
-
-        std::vector<std::pair<std::string, std::variant<std::string, uint64_t>>>
-            createDumpParamVec;
-
-        createDumpParamVec.emplace_back("DiagnosticType", "FDR");
-        createDumpParamVec.emplace_back("Action", "GenBirthCert");
-
-        crow::connections::systemBus->async_method_call(
-            [asyncResp](const boost::system::error_code ec,
-                        [[maybe_unused]] const sdbusplus::message::message& msg,
-                        [[maybe_unused]] const sdbusplus::message::object_path&
-                            objPath) mutable {
-            if (ec)
-            {
-                messages::internalError(asyncResp->res);
-                return;
-            }
-            messages::success(asyncResp->res);
-        },
-            "xyz.openbmc_project.Dump.Manager", "/xyz/openbmc_project/dump/fdr",
-            "xyz.openbmc_project.Dump.Create", "CreateDump",
-            createDumpParamVec);
-    });
-}
-
-inline void requestRoutesCrashdumpService(App& app)
-{
-    // Note: Deviated from redfish privilege registry for GET & HEAD
-    // method for security reasons.
-    /**
-     * Functions triggers appropriate requests on DBus
-     */
-    BMCWEB_ROUTE(app, "/redfish/v1/Systems/<str>/LogServices/Crashdump/")
-        // This is incorrect, should be:
-        //.privileges(redfish::privileges::getLogService)
-        .privileges({{"ConfigureManager"}})
-        .methods(boost::beast::http::verb::get)(
-            [&app](const crow::Request& req,
-                   const std::shared_ptr<bmcweb::AsyncResp>& asyncResp,
-                   [[maybe_unused]] const std::string& systemName) {
-        if (!redfish::setUpRedfishRoute(app, req, asyncResp))
-        {
-            return;
-        }
-        if constexpr (BMCWEB_EXPERIMENTAL_REDFISH_MULTI_COMPUTER_SYSTEM)
-        {
-            // Option currently returns no systems.  TBD
-            messages::resourceNotFound(asyncResp->res, "ComputerSystem",
-                                       BMCWEB_REDFISH_SYSTEM_URI_NAME);
-            return;
-        }
-
-        // Copy over the static data to include the entries added by
-        // SubRoute
-        asyncResp->res.jsonValue["@odata.id"] =
-            "/redfish/v1/Systems/" +
-            std::string(BMCWEB_REDFISH_SYSTEM_URI_NAME) +
-            "/LogServices/Crashdump";
-        asyncResp->res.jsonValue["@odata.type"] =
-            "#LogService.v1_2_0.LogService";
-        asyncResp->res.jsonValue["Name"] = "Open BMC Oem Crashdump Service";
-        asyncResp->res.jsonValue["Description"] = "Oem Crashdump Service";
-        asyncResp->res.jsonValue["Id"] = "Crashdump";
-        asyncResp->res.jsonValue["OverWritePolicy"] = "WrapsWhenFull";
-        asyncResp->res.jsonValue["MaxNumberOfRecords"] = 3;
-
-        std::pair<std::string, std::string> redfishDateTimeOffset =
-            redfish::time_utils::getDateTimeOffsetNow();
-        asyncResp->res.jsonValue["DateTime"] = redfishDateTimeOffset.first;
-        asyncResp->res.jsonValue["DateTimeLocalOffset"] =
-            redfishDateTimeOffset.second;
-
-        asyncResp->res.jsonValue["Entries"] = {
-            {"@odata.id", "/redfish/v1/Systems/" +
-                              std::string(BMCWEB_REDFISH_SYSTEM_URI_NAME) +
-                              "/LogServices/Crashdump/Entries"}};
-        asyncResp->res.jsonValue["Actions"] = {
-            {"#LogService.ClearLog",
-             {{"target",
-               "/redfish/v1/Systems/" +
-                   std::string(BMCWEB_REDFISH_SYSTEM_URI_NAME) +
-                   "/LogServices/Crashdump/Actions/LogService.ClearLog"}}},
-            {"#LogService.CollectDiagnosticData",
-             {{"target",
-               "/redfish/v1/Systems/" +
-                   std::string(BMCWEB_REDFISH_SYSTEM_URI_NAME) +
-                   "/LogServices/Crashdump/Actions/LogService.CollectDiagnosticData"}}}};
-    });
-}
-
-void inline requestRoutesCrashdumpClear(App& app)
-{
-    BMCWEB_ROUTE(
-        app,
-        "/redfish/v1/Systems/<str>/LogServices/Crashdump/Actions/LogService.ClearLog/")
-        // This is incorrect, should be:
-        //.privileges(redfish::privileges::postLogService)
-        .privileges({{"ConfigureComponents"}})
-        .methods(boost::beast::http::verb::post)(
-            [&app](const crow::Request& req,
-                   const std::shared_ptr<bmcweb::AsyncResp>& asyncResp,
-                   [[maybe_unused]] const std::string& systemName) {
-        if (!redfish::setUpRedfishRoute(app, req, asyncResp))
-        {
-            return;
-        }
-        if constexpr (BMCWEB_EXPERIMENTAL_REDFISH_MULTI_COMPUTER_SYSTEM)
-        {
-            // Option currently returns no systems.  TBD
-            messages::resourceNotFound(asyncResp->res, "ComputerSystem",
-                                       BMCWEB_REDFISH_SYSTEM_URI_NAME);
-            return;
-        }
-        crow::connections::systemBus->async_method_call(
-            [asyncResp](const boost::system::error_code& ec,
-                        const std::string&) {
-            if (ec)
-            {
-                messages::internalError(asyncResp->res);
-                return;
-            }
-            messages::success(asyncResp->res);
-        },
-            crashdumpObject, crashdumpPath, deleteAllInterface, "DeleteAll");
-    });
-}
-
-static void
-    logCrashdumpEntry(const std::shared_ptr<bmcweb::AsyncResp>& asyncResp,
-                      const std::string& logID, nlohmann::json& logEntryJson)
-{
-    auto getStoredLogCallback =
-        [asyncResp, logID,
-         &logEntryJson](const boost::system::error_code& ec,
-                        const dbus::utility::DBusPropertiesMap& params) {
-        if (ec)
-        {
-            BMCWEB_LOG_DEBUG("failed to get log ec: {}", ec.message());
-            if (ec.value() ==
-                boost::system::linux_error::bad_request_descriptor)
-            {
-                messages::resourceNotFound(asyncResp->res, "LogEntry", logID);
-            }
-            else
-            {
-                messages::internalError(asyncResp->res);
-            }
-            return;
-        }
-
-        std::string timestamp{};
-        std::string filename{};
-        std::string logfile{};
-        parseCrashdumpParameters(params, filename, timestamp, logfile);
-
-        if (filename.empty() || timestamp.empty())
-        {
-            messages::resourceMissingAtURI(
-                asyncResp->res,
-                boost::urls::format(
-                    "/redfish/v1/Systems/{}/LogServices/Crashdump/Entries/{}/{}",
-                    BMCWEB_REDFISH_SYSTEM_URI_NAME, logID, filename));
-            return;
-        }
-
-        std::string crashdumpURI = "/redfish/v1/Systems/" +
-                                   std::string(BMCWEB_REDFISH_SYSTEM_URI_NAME) +
-                                   "/LogServices/Crashdump/Entries/" + logID +
-                                   "/" + filename;
-        nlohmann::json::object_t logEntry;
-        logEntry["@odata.type"] = "#LogEntry.v1_15_0.LogEntry";
-        logEntry["@odata.id"] = "/redfish/v1/Systems/" +
-                                std::string(BMCWEB_REDFISH_SYSTEM_URI_NAME) +
-                                "/LogServices/Crashdump/Entries/" + logID;
-        logEntry["Name"] = "CPU Crashdump";
-        logEntry["Id"] = logID;
-        logEntry["EntryType"] = "Oem";
-        logEntry["AdditionalDataURI"] = std::move(crashdumpURI);
-        logEntry["DiagnosticDataType"] = "OEM";
-        logEntry["OEMDiagnosticDataType"] = "PECICrashdump";
-        logEntry["Created"] = std::move(timestamp);
-
-        // If logEntryJson references an array of LogEntry resources
-        // ('Members' list), then push this as a new entry,
-        // otherwise set it directly
-        if (logEntryJson.is_array())
-        {
-            logEntryJson.push_back(logEntry);
-            asyncResp->res.jsonValue["Members@odata.count"] =
-                logEntryJson.size();
-        }
-        else
-        {
-            logEntryJson.update(logEntry);
-        }
-    };
-    sdbusplus::asio::getAllProperties(
-        *crow::connections::systemBus, crashdumpObject,
-        crashdumpPath + std::string("/") + logID, crashdumpInterface,
-        std::move(getStoredLogCallback));
-}
-
-inline void requestRoutesCrashdumpEntryCollection(App& app)
-{
-    // Note: Deviated from redfish privilege registry for GET & HEAD
-    // method for security reasons.
-    /**
-     * Functions triggers appropriate requests on DBus
-     */
-    BMCWEB_ROUTE(app,
-                 "/redfish/v1/Systems/<str>/LogServices/Crashdump/Entries/")
-        // This is incorrect, should be.
-        //.privileges(redfish::privileges::postLogEntryCollection)
-        .privileges({{"ConfigureComponents"}})
-        .methods(boost::beast::http::verb::get)(
-            [&app](const crow::Request& req,
-                   const std::shared_ptr<bmcweb::AsyncResp>& asyncResp,
-                   [[maybe_unused]] const std::string& systemName) {
-        if (!redfish::setUpRedfishRoute(app, req, asyncResp))
-        {
-            return;
-        }
-        if constexpr (BMCWEB_EXPERIMENTAL_REDFISH_MULTI_COMPUTER_SYSTEM)
-        {
-            // Option currently returns no systems.  TBD
-            messages::resourceNotFound(asyncResp->res, "ComputerSystem",
-                                       BMCWEB_REDFISH_SYSTEM_URI_NAME);
-            return;
-        }
-
-        constexpr std::array<std::string_view, 1> interfaces = {
-            crashdumpInterface};
-        dbus::utility::getSubTreePaths(
-            "/", 0, interfaces,
-            [asyncResp](const boost::system::error_code& ec,
-                        const std::vector<std::string>& resp) {
-            if (ec)
-            {
-                if (ec.value() !=
-                    boost::system::errc::no_such_file_or_directory)
-                {
-                    BMCWEB_LOG_DEBUG("failed to get entries ec: {}",
-                                     ec.message());
-                    messages::internalError(asyncResp->res);
-                    return;
-                }
-            }
-            asyncResp->res.jsonValue["@odata.type"] =
-                "#LogEntryCollection.LogEntryCollection";
-            asyncResp->res.jsonValue["@odata.id"] =
-                "/redfish/v1/Systems/" +
-                std::string(BMCWEB_REDFISH_SYSTEM_URI_NAME) +
-                "/LogServices/Crashdump/Entries";
-            asyncResp->res.jsonValue["Name"] = "Open BMC Crashdump Entries";
-            asyncResp->res.jsonValue["Description"] =
-                "Collection of Crashdump Entries";
-            asyncResp->res.jsonValue["Members"] = nlohmann::json::array();
-            asyncResp->res.jsonValue["Members@odata.count"] = 0;
-
-            for (const std::string& path : resp)
-            {
-                const sdbusplus::message::object_path objPath(path);
-                // Get the log ID
-                std::string logID = objPath.filename();
-                if (logID.empty())
-                {
-                    continue;
-                }
-                // Add the log entry to the array
-                logCrashdumpEntry(asyncResp, logID,
-                                  asyncResp->res.jsonValue["Members"]);
-            }
-        });
-    });
-}
-
-inline void requestRoutesCrashdumpEntry(App& app)
-{
-    // Note: Deviated from redfish privilege registry for GET & HEAD
-    // method for security reasons.
-
-    BMCWEB_ROUTE(
-        app, "/redfish/v1/Systems/<str>/LogServices/Crashdump/Entries/<str>/")
-        // this is incorrect, should be
-        // .privileges(redfish::privileges::getLogEntry)
-        .privileges({{"ConfigureComponents"}})
-        .methods(boost::beast::http::verb::get)(
-            [&app](const crow::Request& req,
-                   const std::shared_ptr<bmcweb::AsyncResp>& asyncResp,
-                   [[maybe_unused]] const std::string& systemName,
-                   const std::string& param) {
-        if (!redfish::setUpRedfishRoute(app, req, asyncResp))
-        {
-            return;
-        }
-        if constexpr (BMCWEB_EXPERIMENTAL_REDFISH_MULTI_COMPUTER_SYSTEM)
-        {
-            // Option currently returns no systems.  TBD
-            messages::resourceNotFound(asyncResp->res, "ComputerSystem",
-                                       BMCWEB_REDFISH_SYSTEM_URI_NAME);
-            return;
-        }
-        const std::string& logID = param;
-        logCrashdumpEntry(asyncResp, logID, asyncResp->res.jsonValue);
-    });
-}
-
-inline void requestRoutesCrashdumpFile(App& app)
-{
-    // Note: Deviated from redfish privilege registry for GET & HEAD
-    // method for security reasons.
-    BMCWEB_ROUTE(
-        app,
-        "/redfish/v1/Systems/<str>/LogServices/Crashdump/Entries/<str>/<str>/")
-        .privileges(redfish::privileges::getLogEntry)
-        .methods(boost::beast::http::verb::get)(
-            [&app](const crow::Request& req,
-                   const std::shared_ptr<bmcweb::AsyncResp>& asyncResp,
-                   [[maybe_unused]] const std::string& systemName,
-                   const std::string& logID, const std::string& fileName) {
-        // Do not call getRedfishRoute here since the crashdump file
-        // is not a Redfish resource.
-        if (!redfish::setUpRedfishRoute(app, req, asyncResp))
-        {
-            return;
-        }
-        if constexpr (BMCWEB_EXPERIMENTAL_REDFISH_MULTI_COMPUTER_SYSTEM)
-        {
-            // Option currently returns no systems.  TBD
-            messages::resourceNotFound(asyncResp->res, "ComputerSystem",
-                                       BMCWEB_REDFISH_SYSTEM_URI_NAME);
-            return;
-        }
-
-        auto getStoredLogCallback =
-            [asyncResp, logID, fileName, url(boost::urls::url(req.url()))](
-                const boost::system::error_code& ec,
-                const std::vector<
-                    std::pair<std::string, dbus::utility::DbusVariantType>>&
-                    resp) {
-            if (ec)
-            {
-                BMCWEB_LOG_DEBUG("failed to get log ec: {}", ec.message());
-                messages::internalError(asyncResp->res);
-                return;
-            }
-
-            std::string dbusFilename{};
-            std::string dbusTimestamp{};
-            std::string dbusFilepath{};
-
-            parseCrashdumpParameters(resp, dbusFilename, dbusTimestamp,
-                                     dbusFilepath);
-
-            if (dbusFilename.empty() || dbusTimestamp.empty() ||
-                dbusFilepath.empty())
-            {
-                messages::resourceMissingAtURI(
-                    asyncResp->res,
-                    boost::urls::format(
-                        "/redfish/v1/Systems/{}/LogServices/Crashdump/Entries/{}/{}",
-                        BMCWEB_REDFISH_SYSTEM_URI_NAME, logID, fileName));
-                return;
-            }
-
-            // Verify the file name parameter is correct
-            if (fileName != dbusFilename)
-            {
-                messages::resourceMissingAtURI(
-                    asyncResp->res,
-                    boost::urls::format(
-                        "/redfish/v1/Systems/{}/LogServices/Crashdump/Entries/{}/{}",
-                        BMCWEB_REDFISH_SYSTEM_URI_NAME, logID, fileName));
-
-                return;
-            }
-
-            if (!asyncResp->res.openFile(dbusFilepath))
-            {
-                messages::resourceMissingAtURI(
-                    asyncResp->res,
-                    boost::urls::format(
-                        "/redfish/v1/Systems/{}/LogServices/Crashdump/Entries/{}/{}",
-                        BMCWEB_REDFISH_SYSTEM_URI_NAME, logID, fileName));
-
-                return;
-            }
-
-            // Configure this to be a file download when accessed
-            // from a browser
-            asyncResp->res.addHeader(
-                boost::beast::http::field::content_disposition, "attachment");
-        };
-        sdbusplus::asio::getAllProperties(
-            *crow::connections::systemBus, crashdumpObject,
-            crashdumpPath + std::string("/") + logID, crashdumpInterface,
-            std::move(getStoredLogCallback));
-    });
-}
-
-enum class OEMDiagnosticType
-{
-    onDemand,
-    telemetry,
-    invalid,
-};
-
-inline OEMDiagnosticType getOEMDiagnosticType(std::string_view oemDiagStr)
-{
-    if (oemDiagStr == "OnDemand")
-    {
-        return OEMDiagnosticType::onDemand;
-    }
-    if (oemDiagStr == "Telemetry")
-    {
-        return OEMDiagnosticType::telemetry;
-    }
-
-    return OEMDiagnosticType::invalid;
-}
-
-inline void requestRoutesCrashdumpCollect(App& app)
-{
-    // Note: Deviated from redfish privilege registry for GET & HEAD
-    // method for security reasons.
-    BMCWEB_ROUTE(
-        app,
-        "/redfish/v1/Systems/<str>/LogServices/Crashdump/Actions/LogService.CollectDiagnosticData/")
-        // The below is incorrect;  Should be ConfigureManager
-        //.privileges(redfish::privileges::postLogService)
-        .privileges({{"ConfigureComponents"}})
-        .methods(boost::beast::http::verb::post)(
-            [&app](const crow::Request& req,
-                   const std::shared_ptr<bmcweb::AsyncResp>& asyncResp,
-                   [[maybe_unused]] const std::string& systemName) {
-        if (!redfish::setUpRedfishRoute(app, req, asyncResp))
-        {
-            return;
-        }
-
-        if constexpr (BMCWEB_EXPERIMENTAL_REDFISH_MULTI_COMPUTER_SYSTEM)
-        {
-            // Option currently returns no systems.  TBD
-            messages::resourceNotFound(asyncResp->res, "ComputerSystem",
-                                       BMCWEB_REDFISH_SYSTEM_URI_NAME);
-            return;
-        }
-
-        std::string diagnosticDataType;
-        std::string oemDiagnosticDataType;
-        if (!redfish::json_util::readJsonAction(
-                req, asyncResp->res, "DiagnosticDataType", diagnosticDataType,
-                "OEMDiagnosticDataType", oemDiagnosticDataType))
-        {
-            return;
-        }
-
-        if (diagnosticDataType != "OEM")
-        {
-            BMCWEB_LOG_ERROR(
-                "Only OEM DiagnosticDataType supported for Crashdump");
-            messages::actionParameterValueFormatError(
-                asyncResp->res, diagnosticDataType, "DiagnosticDataType",
-                "CollectDiagnosticData");
-            return;
-        }
-
-        OEMDiagnosticType oemDiagType =
-            getOEMDiagnosticType(oemDiagnosticDataType);
-
-        std::string iface;
-        std::string method;
-        std::string taskMatchStr;
-        if (oemDiagType == OEMDiagnosticType::onDemand)
-        {
-            iface = crashdumpOnDemandInterface;
-            method = "GenerateOnDemandLog";
-            taskMatchStr = "type='signal',"
-                           "interface='org.freedesktop.DBus.Properties',"
-                           "member='PropertiesChanged',"
-                           "arg0namespace='com.intel.crashdump'";
-        }
-        else if (oemDiagType == OEMDiagnosticType::telemetry)
-        {
-            iface = crashdumpTelemetryInterface;
-            method = "GenerateTelemetryLog";
-            taskMatchStr = "type='signal',"
-                           "interface='org.freedesktop.DBus.Properties',"
-                           "member='PropertiesChanged',"
-                           "arg0namespace='com.intel.crashdump'";
-        }
-        else
-        {
-            BMCWEB_LOG_ERROR("Unsupported OEMDiagnosticDataType: {}",
-                             oemDiagnosticDataType);
-            messages::actionParameterValueFormatError(
-                asyncResp->res, oemDiagnosticDataType, "OEMDiagnosticDataType",
-                "CollectDiagnosticData");
-            return;
-        }
-
-        auto collectCrashdumpCallback =
-            [asyncResp, payload(task::Payload(req)),
-             taskMatchStr](const boost::system::error_code& ec,
-                           const std::string&) mutable {
-            if (ec)
-            {
-                if (ec.value() == boost::system::errc::operation_not_supported)
-                {
-                    messages::resourceInStandby(asyncResp->res);
-                }
-                else if (ec.value() ==
-                         boost::system::errc::device_or_resource_busy)
-                {
-                    messages::serviceTemporarilyUnavailable(asyncResp->res,
-                                                            "60");
-                }
-                else
-                {
-                    messages::internalError(asyncResp->res);
-                }
-                return;
-            }
-            std::shared_ptr<task::TaskData> task = task::TaskData::createTask(
-                [](const boost::system::error_code& ec2, sdbusplus::message_t&,
-                   const std::shared_ptr<task::TaskData>& taskData) {
-                if (!ec2)
-                {
-                    taskData->messages.emplace_back(messages::taskCompletedOK(
-                        std::to_string(taskData->index)));
-                    taskData->state = "Completed";
-                }
-                return task::completed;
-            },
-                taskMatchStr);
-
-            task->startTimer(std::chrono::minutes(5));
-            task->populateResp(asyncResp->res);
-            task->payload.emplace(std::move(payload));
-        };
-
-        crow::connections::systemBus->async_method_call(
-            std::move(collectCrashdumpCallback), crashdumpObject, crashdumpPath,
-            iface, method);
-    });
-}
-
-/**
- * DBusLogServiceActionsClear class supports POST method for ClearLog action.
- */
-inline void requestRoutesDBusLogServiceActionsClear(App& app)
-{
-    /**
-     * Function handles POST method request.
-     * The Clear Log actions does not require any parameter.The action deletes
-     * all entries found in the Entries collection for this Log Service.
-     */
-
-    BMCWEB_ROUTE(
-        app,
-        "/redfish/v1/Systems/<str>/LogServices/EventLog/Actions/LogService.ClearLog/")
-        .privileges(redfish::privileges::postLogService)
-        .methods(boost::beast::http::verb::post)(
-            [&app](const crow::Request& req,
-                   const std::shared_ptr<bmcweb::AsyncResp>& asyncResp,
-                   [[maybe_unused]] const std::string& systemName) {
-        if (!redfish::setUpRedfishRoute(app, req, asyncResp))
-        {
-            return;
-        }
-        if constexpr (BMCWEB_EXPERIMENTAL_REDFISH_MULTI_COMPUTER_SYSTEM)
-        {
-            // Option currently returns no systems.  TBD
-            messages::resourceNotFound(asyncResp->res, "ComputerSystem",
-                                       BMCWEB_REDFISH_SYSTEM_URI_NAME);
-            return;
-        }
-        BMCWEB_LOG_DEBUG("Do delete all entries.");
-
-        // Process response from Logging service.
-        auto respHandler = [asyncResp](const boost::system::error_code& ec) {
-            BMCWEB_LOG_DEBUG("doClearLog resp_handler callback: Done");
-            if (ec)
-            {
-                // TODO Handle for specific error code
-                BMCWEB_LOG_ERROR("doClearLog resp_handler got error {}", ec);
-                asyncResp->res.result(
-                    boost::beast::http::status::internal_server_error);
-                return;
-            }
-
-            asyncResp->res.result(boost::beast::http::status::no_content);
-        };
-
-        // Make call to Logging service to request Clear Log
-        crow::connections::systemBus->async_method_call(
-            respHandler, "xyz.openbmc_project.Logging",
-            "/xyz/openbmc_project/logging",
-            "xyz.openbmc_project.Collection.DeleteAll", "DeleteAll");
-    });
-}
-
-#ifdef BMCWEB_ENABLE_MFG_TEST_API
-static std::shared_ptr<task::TaskData> mfgTestTask;
-static std::shared_ptr<boost::process::child> mfgTestProc;
-static std::vector<char> mfgTestProcOutput(128, 0);
-static std::vector<std::string> scriptExecOutputFiles;
-
-/**
- * @brief Copy script output file to the predefined location.
- *
- * @param[in]  postCodeID     Post Code ID
- * @param[out] currentValue   Current value
- * @param[out] index          Index value
- *
- * @return int -1 if an error occurred, filename index in
- * scriptExecOutputFiles vector otherwise.
- */
-static int copyMfgTestOutputFile(std::string& path)
-{
-    static const std::string redfishLogDir = "/var/log/";
-    static const std::string mfgTestPrefix = "mfgtest-";
-    std::error_code ec;
-
-    bool fileExists = std::filesystem::exists(path, ec);
-    if (ec)
-    {
-        BMCWEB_LOG_ERROR("File access error: {}", ec.message());
-    }
-    else if (!fileExists)
-    {
-        BMCWEB_LOG_ERROR("{} does not exist", path);
-    }
-    else
-    {
-        std::string filename = mfgTestPrefix +
-                               std::to_string(scriptExecOutputFiles.size());
-        std::string targetPath = redfishLogDir + filename;
-        BMCWEB_LOG_DEBUG("Copying output to {}", targetPath);
-        std::filesystem::copy(path, targetPath, ec);
-        if (ec)
-        {
-            BMCWEB_LOG_ERROR("File copy error: {}", ec.message());
-        }
-        else
-        {
-            scriptExecOutputFiles.push_back(targetPath);
-            return static_cast<int>(scriptExecOutputFiles.size()) - 1;
-        }
-    }
-
-    return -1;
-}
-
-/**
- * @brief On-exit callback for the manufacturing script subprocess
- *
- * @param[in]  exitCode     Exit code of the script subprocess
- * @param[in]  ec           Optional system error code
- *
- */
-static void mfgTestProcExitHandler(int exitCode, const std::error_code& ec)
-{
-    auto& t = mfgTestTask;
-    if (ec)
-    {
-        BMCWEB_LOG_ERROR("Error executing script: {}", ec.message());
-        t->state = "Aborted";
-        t->messages.emplace_back(messages::internalError());
-    }
-    else
-    {
-        BMCWEB_LOG_DEBUG("Script exit code: {}", exitCode);
-        if (exitCode == 0)
-        {
-            std::string output(mfgTestProcOutput.data());
-            int id = copyMfgTestOutputFile(output);
-            if (id != -1)
-            {
-                std::string path = "/redfish/v1/Systems/" +
-                                   std::string(BMCWEB_REDFISH_SYSTEM_URI_NAME) +
-                                   "/LogServices/EventLog/DiagnosticData/" +
-                                   std::to_string(id);
-                std::string location = "Location: " + path + "/attachment";
-                t->payload->httpHeaders.emplace_back(std::move(location));
-                t->state = "Completed";
-                t->percentComplete = 100;
-                t->messages.emplace_back(
-                    messages::taskCompletedOK(std::to_string(t->index)));
-            }
-            else
-            {
-                t->state = "Exception";
-                BMCWEB_LOG_ERROR(
-                    "CopyMfgTestOutputFile failed with Output file error");
-                t->messages.emplace_back(
-                    messages::taskAborted(std::to_string(t->index)));
-            }
-        }
-        else
-        {
-            t->state = "Exception";
-            BMCWEB_LOG_ERROR("Mfg Script failed with exit code: {}", exitCode);
-            t->messages.emplace_back(
-                messages::taskAborted(std::to_string(t->index)));
-        }
-    }
-    mfgTestProc = nullptr;
-    mfgTestTask = nullptr;
-    std::fill(mfgTestProcOutput.begin(), mfgTestProcOutput.end(), 0);
-};
-
-inline void requestRoutesEventLogDiagnosticDataCollect(App& app)
-{
-    BMCWEB_ROUTE(
-        app,
-        "/redfish/v1/Systems/<str>/LogServices/EventLog/Actions/LogService.CollectDiagnosticData/")
-        .privileges(redfish::privileges::postLogService)
-        .methods(boost::beast::http::verb::post)(
-            [&app](const crow::Request& req,
-                   const std::shared_ptr<bmcweb::AsyncResp>& asyncResp,
-                   [[maybe_unused]] const std::string& systemName) {
-        if (!redfish::setUpRedfishRoute(app, req, asyncResp))
-        {
-            return;
-        }
-        std::string diagnosticDataType;
-        std::string oemDiagnosticDataType;
-        if (!redfish::json_util::readJsonAction(
-                req, asyncResp->res, "DiagnosticDataType", diagnosticDataType,
-                "OEMDiagnosticDataType", oemDiagnosticDataType))
-        {
-            return;
-        }
-
-        if (diagnosticDataType != "OEM")
-        {
-            BMCWEB_LOG_ERROR(
-                "Only OEM DiagnosticDataType supported for EventLog");
-            messages::actionParameterValueFormatError(
-                asyncResp->res, diagnosticDataType, "DiagnosticDataType",
-                "CollectDiagnosticData");
-            return;
-        }
-
-        if (oemDiagnosticDataType == "Manufacturing")
-        {
-            if (mfgTestTask == nullptr)
-            {
-                mfgTestTask = task::TaskData::createTask(
-                    [](boost::system::error_code, sdbusplus::message::message&,
-                       const std::shared_ptr<task::TaskData>& taskData) {
-                    mfgTestProc = nullptr;
-                    mfgTestTask = nullptr;
-                    if (taskData->percentComplete != 100)
-                    {
-                        taskData->state = "Exception";
-                        taskData->messages.emplace_back(messages::taskAborted(
-                            std::to_string(taskData->index)));
-                    }
-                    return task::completed;
-                },
-                    "0");
-                mfgTestTask->payload.emplace(req);
-                mfgTestTask->startTimer(std::chrono::seconds(mfgTestTimeout));
-                try
-                {
-                    mfgTestProc = std::make_shared<boost::process::child>(
-                        "/usr/bin/mfg-script-exec.sh",
-                        "/usr/share/mfg-script-exec/config.yml",
-                        boost::process::std_out >
-                            boost::asio::buffer(mfgTestProcOutput),
-                        crow::connections::systemBus->get_io_context(),
-                        boost::process::on_exit = mfgTestProcExitHandler);
-                }
-                catch (const std::runtime_error& e)
-                {
-                    mfgTestTask->state = "Exception";
-                    BMCWEB_LOG_ERROR(
-                        "Manufacturing script failed with error: {}", e.what());
-                    mfgTestTask->messages.emplace_back(messages::taskAborted(
-                        std::to_string(mfgTestTask->index)));
-                    mfgTestProc = nullptr;
-                }
-                mfgTestTask->populateResp(asyncResp->res);
-                if (mfgTestProc == nullptr)
-                {
-                    mfgTestTask = nullptr;
-                }
-            }
-            else
-            {
-                mfgTestTask->populateResp(asyncResp->res);
-            }
-        }
-        else
-        {
-            BMCWEB_LOG_ERROR("Unsupported OEMDiagnosticDataType: {}",
-                             oemDiagnosticDataType);
-            messages::actionParameterValueFormatError(
-                asyncResp->res, oemDiagnosticDataType, "OEMDiagnosticDataType",
-                "CollectDiagnosticData");
-            return;
-        }
-    });
-}
-
-inline void requestRoutesEventLogDiagnosticDataEntry(App& app)
-{
-    BMCWEB_ROUTE(
-        app,
-        "/redfish/v1/Systems/<str>/LogServices/EventLog/DiagnosticData/<str>/attachment")
-        .privileges(redfish::privileges::getLogEntry)
-        .methods(boost::beast::http::verb::get)(
-            [](const crow::Request&,
-               const std::shared_ptr<bmcweb::AsyncResp>& asyncResp,
-               [[maybe_unused]] const std::string& systemName,
-               const std::string& idParam) {
-        uint32_t id = 0;
-        std::string_view paramSV(idParam);
-        auto it = std::from_chars(paramSV.begin(), paramSV.end(), id);
-        if (it.ec != std::errc())
-        {
-            messages::internalError(asyncResp->res);
-            return;
-        }
-
-        auto files = scriptExecOutputFiles.size();
-        if (files == 0 || id > files - 1)
-        {
-            messages::resourceMissingAtURI(
-                asyncResp->res,
-                boost::urls::format(
-                    "/redfish/v1/Systems/{}/LogServices/EventLog/DiagnosticData/{}/attachment",
-                    BMCWEB_REDFISH_SYSTEM_URI_NAME, std::to_string(id)));
-            return;
-        }
-        if (!asyncResp->res.openFile(scriptExecOutputFiles[id]))
-        {
-            messages::resourceMissingAtURI(
-                asyncResp->res,
-                boost::urls::format(
-                    "/redfish/v1/Systems/{}/LogServices/EventLog/DiagnosticData/{}/attachment",
-                    BMCWEB_REDFISH_SYSTEM_URI_NAME, std::to_string(id)));
-            return;
-        }
-
-        asyncResp->res.addHeader("Content-Type", "application/octet-stream");
-        asyncResp->res.addHeader("Content-Transfer-Encoding", "Binary");
-    });
-}
-#endif /* BMCWEB_ENABLE_MFG_TEST_API */
-
-/****************************************************
- * Redfish PostCode interfaces
- * using DBUS interface: getPostCodesTS
- ******************************************************/
-inline void requestRoutesPostCodesLogService(App& app)
-{
-    BMCWEB_ROUTE(app, "/redfish/v1/Systems/<str>/LogServices/PostCodes/")
-        .privileges(redfish::privileges::getLogService)
-        .methods(boost::beast::http::verb::get)(
-            [&app](const crow::Request& req,
-                   const std::shared_ptr<bmcweb::AsyncResp>& asyncResp,
-                   [[maybe_unused]] const std::string& systemName) {
-        if (!redfish::setUpRedfishRoute(app, req, asyncResp))
-        {
-            return;
-        }
-        if constexpr (BMCWEB_EXPERIMENTAL_REDFISH_MULTI_COMPUTER_SYSTEM)
-        {
-            // Option currently returns no systems.  TBD
-            messages::resourceNotFound(asyncResp->res, "ComputerSystem",
-                                       BMCWEB_REDFISH_SYSTEM_URI_NAME);
-            return;
-        }
-
-        asyncResp->res.jsonValue["@odata.id"] =
-            "/redfish/v1/Systems/" +
-            std::string(BMCWEB_REDFISH_SYSTEM_URI_NAME) +
-            "/LogServices/PostCodes";
-        asyncResp->res.jsonValue["@odata.type"] =
-            "#LogService.v1_2_0.LogService";
-        asyncResp->res.jsonValue["Name"] = "POST Code Log Service";
-        asyncResp->res.jsonValue["Description"] = "POST Code Log Service";
-        asyncResp->res.jsonValue["Id"] = "PostCodes";
-        asyncResp->res.jsonValue["OverWritePolicy"] = "WrapsWhenFull";
-        asyncResp->res.jsonValue["Entries"]["@odata.id"] =
-            "/redfish/v1/Systems/" +
-            std::string(BMCWEB_REDFISH_SYSTEM_URI_NAME) +
-            "/LogServices/PostCodes/Entries";
-
-        std::pair<std::string, std::string> redfishDateTimeOffset =
-            redfish::time_utils::getDateTimeOffsetNow();
-        asyncResp->res.jsonValue["DateTime"] = redfishDateTimeOffset.first;
-        asyncResp->res.jsonValue["DateTimeLocalOffset"] =
-            redfishDateTimeOffset.second;
-
-        asyncResp->res.jsonValue["Actions"]["#LogService.ClearLog"] = {
-            {"target",
-             "/redfish/v1/Systems/" +
-                 std::string(BMCWEB_REDFISH_SYSTEM_URI_NAME) +
-                 "/LogServices/PostCodes/Actions/LogService.ClearLog"}};
-    });
-}
-
-inline void requestRoutesPostCodesClear(App& app)
-{
-    BMCWEB_ROUTE(
-        app,
-        "/redfish/v1/Systems/<str>/LogServices/PostCodes/Actions/LogService.ClearLog/")
-        // The following privilege is incorrect;  It should be ConfigureManager
-        //.privileges(redfish::privileges::postLogService)
-        .privileges({{"ConfigureComponents"}})
-        .methods(boost::beast::http::verb::post)(
-            [&app](const crow::Request& req,
-                   const std::shared_ptr<bmcweb::AsyncResp>& asyncResp,
-                   [[maybe_unused]] const std::string& systemName) {
-        if (!redfish::setUpRedfishRoute(app, req, asyncResp))
-        {
-            return;
-        }
-        if constexpr (BMCWEB_EXPERIMENTAL_REDFISH_MULTI_COMPUTER_SYSTEM)
-        {
-            // Option currently returns no systems.  TBD
-            messages::resourceNotFound(asyncResp->res, "ComputerSystem",
-                                       BMCWEB_REDFISH_SYSTEM_URI_NAME);
-            return;
-        }
-        BMCWEB_LOG_DEBUG("Do delete all postcodes entries.");
-
-        // Make call to post-code service to request clear all
-        crow::connections::systemBus->async_method_call(
-            [asyncResp](const boost::system::error_code& ec) {
-            if (ec)
-            {
-                // TODO Handle for specific error code
-                BMCWEB_LOG_ERROR("doClearPostCodes resp_handler got error {}",
-                                 ec);
-                asyncResp->res.result(
-                    boost::beast::http::status::internal_server_error);
-                messages::internalError(asyncResp->res);
-                return;
-            }
-            messages::success(asyncResp->res);
-        },
-            "xyz.openbmc_project.State.Boot.PostCode0",
-            "/xyz/openbmc_project/State/Boot/PostCode0",
-            "xyz.openbmc_project.Collection.DeleteAll", "DeleteAll");
-    });
-}
-
-/**
- * @brief Parse post code ID and get the current value and index value
- *        eg: postCodeID=B1-2, currentValue=1, index=2
- *
- * @param[in]  postCodeID     Post Code ID
- * @param[out] currentValue   Current value
- * @param[out] index          Index value
- *
- * @return bool true if the parsing is successful, false the parsing fails
- */
-inline bool parsePostCode(const std::string& postCodeID, uint64_t& currentValue,
-                          uint16_t& index)
-{
-    std::vector<std::string> split;
-    bmcweb::split(split, postCodeID, '-');
-    if (split.size() != 2 || split[0].length() < 2 || split[0].front() != 'B')
-    {
-        return false;
-    }
-
-    auto start = std::next(split[0].begin());
-    auto end = split[0].end();
-    auto [ptrIndex, ecIndex] = std::from_chars(&*start, &*end, index);
-
-    if (ptrIndex != &*end || ecIndex != std::errc())
-    {
-        return false;
-    }
-
-    start = split[1].begin();
-    end = split[1].end();
-
-    auto [ptrValue, ecValue] = std::from_chars(&*start, &*end, currentValue);
-
-    return ptrValue == &*end && ecValue == std::errc();
-}
-
-static bool fillPostCodeEntry(
-    const std::shared_ptr<bmcweb::AsyncResp>& aResp,
-    const boost::container::flat_map<
-        uint64_t, std::tuple<uint64_t, std::vector<uint8_t>>>& postcode,
-    const uint16_t bootIndex, const uint64_t codeIndex = 0,
-    const uint64_t skip = 0, const uint64_t top = 0)
-{
-    // Get the Message from the MessageRegistry
-    const registries::Message* message =
-        registries::getMessage("OpenBMC.0.2.BIOSPOSTCode");
-
-    uint64_t currentCodeIndex = 0;
-    uint64_t firstCodeTimeUs = 0;
-    for (const std::pair<uint64_t, std::tuple<uint64_t, std::vector<uint8_t>>>&
-             code : postcode)
-    {
-        currentCodeIndex++;
-        std::string postcodeEntryID =
-            "B" + std::to_string(bootIndex) + "-" +
-            std::to_string(currentCodeIndex); // 1 based index in EntryID string
-
-        uint64_t usecSinceEpoch = code.first;
-        uint64_t usTimeOffset = 0;
-
-        if (1 == currentCodeIndex)
-        { // already incremented
-            firstCodeTimeUs = code.first;
-        }
-        else
-        {
-            usTimeOffset = code.first - firstCodeTimeUs;
-        }
-
-        // skip if no specific codeIndex is specified and currentCodeIndex does
-        // not fall between top and skip
-        if ((codeIndex == 0) &&
-            (currentCodeIndex <= skip || currentCodeIndex > top))
-        {
-            continue;
-        }
-
-        // skip if a specific codeIndex is specified and does not match the
-        // currentIndex
-        if ((codeIndex > 0) && (currentCodeIndex != codeIndex))
-        {
-            // This is done for simplicity. 1st entry is needed to calculate
-            // time offset. To improve efficiency, one can get to the entry
-            // directly (possibly with flatmap's nth method)
-            continue;
-        }
-
-        // currentCodeIndex is within top and skip or equal to specified code
-        // index
-
-        // Get the Created time from the timestamp
-        std::string entryTimeStr;
-        entryTimeStr = redfish::time_utils::getDateTimeUintUs(usecSinceEpoch);
-
-        // assemble messageArgs: BootIndex, TimeOffset(100us), PostCode(hex)
-        std::ostringstream hexCode;
-        hexCode << "0x";
-#ifdef BMCWEB_ARRAY_BOOT_PROGRESS
-        for (auto itr : std::get<1>(code.second))
-        {
-            hexCode << std::setfill('0') << std::setw(2) << std::hex
-                    << static_cast<int>(itr);
-        }
-#else
-        hexCode << std::setfill('0') << std::setw(2) << std::hex
-                << std::get<0>(code.second);
-#endif
-        std::ostringstream timeOffsetStr;
-        // Set Fixed -Point Notation
-        timeOffsetStr << std::fixed;
-        // Set precision to 4 digits
-        timeOffsetStr << std::setprecision(4);
-        // Add double to stream
-        timeOffsetStr << static_cast<double>(usTimeOffset) / 1000 / 1000;
-
-        std::string bootIndexStr = std::to_string(bootIndex);
-        std::string timeOffsetString = timeOffsetStr.str();
-        std::string hexCodeStr = hexCode.str();
-
-        std::array<std::string_view, 3> messageArgs = {
-            bootIndexStr, timeOffsetString, hexCodeStr};
-
-        std::string msg =
-            redfish::registries::fillMessageArgs(messageArgs, message->message);
-        if (msg.empty())
-        {
-            messages::internalError(aResp->res);
-            return false;
-        }
-
-        // Get Severity template from message registry
-        std::string severity;
-        if (message != nullptr)
-        {
-            severity = message->messageSeverity;
-        }
-
-        // Format entry
-        nlohmann::json::object_t bmcLogEntry;
-        bmcLogEntry["@odata.type"] = logEntryVersion;
-        bmcLogEntry["@odata.id"] = "/redfish/v1/Systems/" +
-                                   std::string(BMCWEB_REDFISH_SYSTEM_URI_NAME) +
-                                   "/LogServices/PostCodes/Entries/" +
-                                   postcodeEntryID;
-        bmcLogEntry["Name"] = "POST Code Log Entry";
-        bmcLogEntry["Id"] = postcodeEntryID;
-        bmcLogEntry["Message"] = std::move(msg);
-        bmcLogEntry["MessageId"] = "OpenBMC.0.2.BIOSPOSTCode";
-        bmcLogEntry["MessageArgs"] = messageArgs;
-        bmcLogEntry["EntryType"] = "Event";
-        bmcLogEntry["Severity"] = std::move(severity);
-        bmcLogEntry["Created"] = entryTimeStr;
-        if (!std::get<std::vector<uint8_t>>(code.second).empty())
-        {
-            bmcLogEntry["AdditionalDataURI"] =
-                "/redfish/v1/Systems/" +
-                std::string(BMCWEB_REDFISH_SYSTEM_URI_NAME) +
-                "/LogServices/PostCodes/Entries/" + postcodeEntryID +
-                "/attachment";
-        }
-
-        // codeIndex is only specified when querying single entry, return only
-        // that entry in this case
-        if (codeIndex != 0)
-        {
-            aResp->res.jsonValue.update(bmcLogEntry);
-            return true;
-        }
-
-        nlohmann::json& logEntryArray = aResp->res.jsonValue["Members"];
-        logEntryArray.push_back(std::move(bmcLogEntry));
-    }
-
-    // Return value is always false when querying multiple entries
-    return false;
-}
-
-static void getPostCodeForEntry(const std::shared_ptr<bmcweb::AsyncResp>& aResp,
-                                const std::string& entryId)
-{
-    uint16_t bootIndex = 0;
-    uint64_t codeIndex = 0;
-
-    if (!parsePostCode(entryId, codeIndex, bootIndex))
-    {
-        // Requested ID was not found
-        messages::resourceNotFound(aResp->res, "LogEntry", entryId);
-        return;
-    }
-
-    if (bootIndex == 0 || codeIndex == 0)
-    {
-        // 0 is an invalid index
-        messages::resourceNotFound(aResp->res, "LogEntry", entryId);
-        return;
-    }
-    crow::connections::systemBus->async_method_call(
-        [aResp, entryId, bootIndex,
-         codeIndex](const boost::system::error_code ec,
-                    const boost::container::flat_map<
-                        uint64_t, std::tuple<uint64_t, std::vector<uint8_t>>>&
-                        postcode) {
-        if (ec)
-        {
-            BMCWEB_LOG_DEBUG("DBUS POST CODE PostCode response error");
-            messages::internalError(aResp->res);
-            return;
-        }
-
-        // skip the empty postcode boots
-        if (postcode.empty())
-        {
-            messages::resourceNotFound(aResp->res, "LogEntry", entryId);
-            return;
-        }
-
-        aResp->res.jsonValue["Members@odata.count"] =
-            aResp->res.jsonValue["Members"].size();
-        if (!fillPostCodeEntry(aResp, postcode, bootIndex, codeIndex))
-        {
-            messages::resourceNotFound(aResp->res, "LogEntry", entryId);
-            return;
-        }
-    },
-        "xyz.openbmc_project.State.Boot.PostCode0",
-        "/xyz/openbmc_project/State/Boot/PostCode0",
-        "xyz.openbmc_project.State.Boot.PostCode", "GetPostCodesWithTimeStamp",
-        bootIndex);
-}
-
-static void
-    getPostCodeForBoot(const std::shared_ptr<bmcweb::AsyncResp>& asyncResp,
-                       const uint16_t bootIndex, const uint16_t bootCount,
-                       const uint64_t entryCount, size_t skip, size_t top)
-{
-    crow::connections::systemBus->async_method_call(
-        [asyncResp, bootIndex, bootCount, entryCount, skip,
-         top](const boost::system::error_code& ec,
-              const boost::container::flat_map<
-                  uint64_t, std::tuple<uint64_t, std::vector<uint8_t>>>&
-                  postcode) {
-        if (ec)
-        {
-            BMCWEB_LOG_DEBUG("DBUS POST CODE PostCode response error");
-            messages::internalError(asyncResp->res);
-            return;
-        }
-
-        uint64_t endCount = entryCount;
-        if (!postcode.empty())
-        {
-            endCount = entryCount + postcode.size();
-            if (skip < endCount && (top + skip) > entryCount)
-            {
-                uint64_t thisBootSkip = std::max(static_cast<uint64_t>(skip),
-                                                 entryCount) -
-                                        entryCount;
-                uint64_t thisBootTop =
-                    std::min(static_cast<uint64_t>(top + skip), endCount) -
-                    entryCount;
-
-                fillPostCodeEntry(asyncResp, postcode, bootIndex, 0,
-                                  thisBootSkip, thisBootTop);
-            }
-            asyncResp->res.jsonValue["Members@odata.count"] = endCount;
-        }
-
-        // continue to previous bootIndex
-        if (bootIndex < bootCount)
-        {
-            getPostCodeForBoot(asyncResp, static_cast<uint16_t>(bootIndex + 1),
-                               bootCount, endCount, skip, top);
-        }
-        else if (skip + top < endCount)
-        {
-            asyncResp->res.jsonValue["Members@odata.nextLink"] =
-                std::format(
-                    "/redfish/v1/Systems/{}/LogServices/PostCodes/Entries?$skip=",
-                    BMCWEB_REDFISH_SYSTEM_URI_NAME) +
-                std::to_string(skip + top);
-        }
-    },
-        "xyz.openbmc_project.State.Boot.PostCode0",
-        "/xyz/openbmc_project/State/Boot/PostCode0",
-        "xyz.openbmc_project.State.Boot.PostCode", "GetPostCodesWithTimeStamp",
-        bootIndex);
-}
-
-static void
-    getCurrentBootNumber(const std::shared_ptr<bmcweb::AsyncResp>& asyncResp,
-                         size_t skip, size_t top)
-{
-    uint64_t entryCount = 0;
-    sdbusplus::asio::getProperty<uint16_t>(
-        *crow::connections::systemBus,
-        "xyz.openbmc_project.State.Boot.PostCode0",
-        "/xyz/openbmc_project/State/Boot/PostCode0",
-        "xyz.openbmc_project.State.Boot.PostCode", "CurrentBootCycleCount",
-        [asyncResp, entryCount, skip, top](const boost::system::error_code& ec,
-                                           const uint16_t bootCount) {
-        if (ec)
-        {
-            BMCWEB_LOG_DEBUG("DBUS response error {}", ec);
-            messages::internalError(asyncResp->res);
-            return;
-        }
-        getPostCodeForBoot(asyncResp, 1, bootCount, entryCount, skip, top);
-    });
-}
-
-inline void requestRoutesPostCodesEntryCollection(App& app)
->>>>>>> bc0ceaef
 {
     BMCWEB_ROUTE(app, "/redfish/v1/Systems/<str>/LogServices/Dump/Entries/")
         .privileges(redfish::privileges::getLogEntryCollection)
@@ -6223,7 +3838,6 @@
                     return;
                 }
 
-<<<<<<< HEAD
                 if constexpr (BMCWEB_EXPERIMENTAL_REDFISH_MULTI_COMPUTER_SYSTEM)
                 {
                     // Option currently returns no systems.  TBD
@@ -6237,43 +3851,6 @@
                                                systemName);
                     return;
                 }
-=======
-        debug_token::RequestType type =
-            debug_token::RequestType::DebugTokenRequest;
-        if (oemDiagnosticDataType != "DebugTokenStatus")
-        {
-            if (oemDiagnosticDataType == "GetDebugTokenRequest")
-            {
-                type = debug_token::RequestType::DebugTokenRequest;
-            }
-#ifdef BMCWEB_ENABLE_DOT
-            else if (oemDiagnosticDataType == "GetDOTCAKUnlockTokenRequest")
-            {
-                type = debug_token::RequestType::DOTCAKUnlockTokenRequest;
-            }
-            else if (oemDiagnosticDataType == "GetDOTEnableTokenRequest")
-            {
-                type = debug_token::RequestType::DOTEnableTokenRequest;
-            }
-            else if (oemDiagnosticDataType == "GetDOTSignTestToken")
-            {
-                type = debug_token::RequestType::DOTSignTestToken;
-            }
-            else if (oemDiagnosticDataType == "GetDOTOverrideTokenRequest")
-            {
-                type = debug_token::RequestType::DOTOverrideTokenRequest;
-            }
-#endif
-            else
-            {
-                BMCWEB_LOG_ERROR("Unsupported OEMDiagnosticDataType: {}",
-                                 oemDiagnosticDataType);
-                messages::actionParameterValueFormatError(
-                    asyncResp->res, oemDiagnosticDataType,
-                    "OEMDiagnosticDataType", "CollectDiagnosticData");
-            }
-        }
->>>>>>> bc0ceaef
 
                 std::string diagnosticDataType;
                 std::string oemDiagnosticDataType;
