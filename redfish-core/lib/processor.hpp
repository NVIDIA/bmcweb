--- conflicted
+++ resolved
@@ -1558,7 +1558,7 @@
         "xyz.openbmc_project.Inventory.Item.Cpu.OperatingConfig",
         [aResp,
          deviceType](const boost::system::error_code ec,
-                     const dbus::utility::DBusPropertiesMap& properties) {
+                const dbus::utility::DBusPropertiesMap& properties) {
         if (ec)
         {
             BMCWEB_LOG_WARNING("D-Bus error: {}, {}", ec, ec.message());
@@ -1896,7 +1896,7 @@
     crow::connections::systemBus->async_method_call(
         [aResp, objPath,
          deviceType](const boost::system::error_code ec,
-                     const OperatingConfigProperties& properties) {
+                         const OperatingConfigProperties& properties) {
         if (ec)
         {
             BMCWEB_LOG_DEBUG("DBUS response error");
@@ -2869,62 +2869,62 @@
 
         BMCWEB_LOG_DEBUG("Performing Patch using set-property Call");
 
-        // Set the property, with handler to check error responses
-        crow::connections::systemBus->async_method_call(
-            [resp, processorId, migMode](boost::system::error_code ec,
-                                         sdbusplus::message::message& msg) {
-            if (!ec)
-            {
-                BMCWEB_LOG_DEBUG("Set MIG Mode property succeeded");
-                return;
-            }
-
-            BMCWEB_LOG_DEBUG("CPU:{} set MIG Mode  property failed: {}",
-                             processorId, ec);
-            // Read and convert dbus error message to redfish error
-            const sd_bus_error* dbusError = msg.get_error();
-            if (dbusError == nullptr)
-            {
-                messages::internalError(resp->res);
-                return;
-            }
-
-            if (strcmp(dbusError->name, "xyz.openbmc_project.Common."
-                                        "Device.Error.WriteFailure") == 0)
-            {
-                // Service failed to change the config
-                messages::operationFailed(resp->res);
-            }
-            else if (strcmp(dbusError->name,
+    // Set the property, with handler to check error responses
+    crow::connections::systemBus->async_method_call(
+        [resp, processorId, migMode](boost::system::error_code ec,
+                                     sdbusplus::message::message& msg) {
+        if (!ec)
+        {
+            BMCWEB_LOG_DEBUG("Set MIG Mode property succeeded");
+            return;
+        }
+
+        BMCWEB_LOG_DEBUG("CPU:{} set MIG Mode  property failed: {}",
+                         processorId, ec);
+        // Read and convert dbus error message to redfish error
+        const sd_bus_error* dbusError = msg.get_error();
+        if (dbusError == nullptr)
+        {
+            messages::internalError(resp->res);
+            return;
+        }
+
+        if (strcmp(dbusError->name, "xyz.openbmc_project.Common."
+                                    "Device.Error.WriteFailure") == 0)
+        {
+            // Service failed to change the config
+            messages::operationFailed(resp->res);
+        }
+        else if (strcmp(dbusError->name,
                             "xyz.openbmc_project.Common.Error.Unavailable") ==
                      0)
-            {
-                std::string errBusy = "0x50A";
-                std::string errBusyResolution =
-                    "SMBPBI Command failed with error busy, please try after 60 seconds";
-
-                // busy error
-                messages::asyncError(resp->res, errBusy, errBusyResolution);
-            }
-            else if (strcmp(dbusError->name,
-                            "xyz.openbmc_project.Common.Error.Timeout") == 0)
-            {
-                std::string errTimeout = "0x600";
-                std::string errTimeoutResolution =
-                    "Settings may/maynot have applied, please check get response before patching";
-
-                // timeout error
+        {
+            std::string errBusy = "0x50A";
+            std::string errBusyResolution =
+                "SMBPBI Command failed with error busy, please try after 60 seconds";
+
+            // busy error
+            messages::asyncError(resp->res, errBusy, errBusyResolution);
+        }
+        else if (strcmp(dbusError->name,
+                        "xyz.openbmc_project.Common.Error.Timeout") == 0)
+        {
+            std::string errTimeout = "0x600";
+            std::string errTimeoutResolution =
+                "Settings may/maynot have applied, please check get response before patching";
+
+            // timeout error
                 messages::asyncError(resp->res, errTimeout,
                                      errTimeoutResolution);
-            }
-            else
-            {
-                messages::internalError(resp->res);
-            }
-        },
+        }
+        else
+        {
+            messages::internalError(resp->res);
+        }
+    },
             service, cpuObjectPath, "org.freedesktop.DBus.Properties", "Set",
             "com.nvidia.MigMode", "MIGModeEnabled",
-            std::variant<bool>(migMode));
+        std::variant<bool>(migMode));
     });
 }
 
@@ -3685,9 +3685,9 @@
                         asyncResp, processorId,
                         [migMode](
                             const std::shared_ptr<bmcweb::AsyncResp>&
-                                asyncResp1,
-                            const std::string& processorId1,
-                            const std::string& objectPath,
+                                      asyncResp1,
+                                  const std::string& processorId1,
+                                  const std::string& objectPath,
                             const MapperServiceMap& serviceMap,
                             [[maybe_unused]] const std::string& deviceType) {
                         patchMigMode(asyncResp1, processorId1, *migMode,
@@ -4060,7 +4060,7 @@
         std::string redirectObjPath;
 
         if (ec)
-        {
+{
             BMCWEB_LOG_DEBUG("DBUS response error");
             return;
         }
@@ -4081,81 +4081,81 @@
             objPath = path;
         }
 
-        crow::connections::systemBus->async_method_call(
+    crow::connections::systemBus->async_method_call(
             [aResp, service, objPath,
              deviceType](const boost::system::error_code& e,
-                         std::variant<std::vector<std::string>>& resp) {
-            if (e)
-            {
-                // No state sensors attached.
-                return;
-            }
-            std::vector<std::string>* data =
-                std::get_if<std::vector<std::string>>(&resp);
-            if (data == nullptr)
-            {
-                messages::internalError(aResp->res);
-                return;
-            }
-
-            for (const std::string& sensorPath : *data)
-            {
-                BMCWEB_LOG_DEBUG("State Sensor Object Path {}", sensorPath);
-
-                const std::array<const char*, 3> sensorInterfaces = {
-                    "xyz.openbmc_project.State.Decorator.PowerSystemInputs",
-                    "xyz.openbmc_project.State.ProcessorPerformance",
-                    "com.nvidia.MemorySpareChannel"};
-                // Process sensor reading
-                crow::connections::systemBus->async_method_call(
+                  std::variant<std::vector<std::string>>& resp) {
+        if (e)
+        {
+            // No state sensors attached.
+            return;
+        }
+        std::vector<std::string>* data =
+            std::get_if<std::vector<std::string>>(&resp);
+        if (data == nullptr)
+        {
+            messages::internalError(aResp->res);
+            return;
+        }
+
+        for (const std::string& sensorPath : *data)
+        {
+            BMCWEB_LOG_DEBUG("State Sensor Object Path {}", sensorPath);
+
+            const std::array<const char*, 3> sensorInterfaces = {
+                "xyz.openbmc_project.State.Decorator.PowerSystemInputs",
+                "xyz.openbmc_project.State.ProcessorPerformance",
+                "com.nvidia.MemorySpareChannel"};
+            // Process sensor reading
+            crow::connections::systemBus->async_method_call(
                     [aResp, sensorPath, deviceType](
-                        const boost::system::error_code ec,
-                        const std::vector<std::pair<
-                            std::string, std::vector<std::string>>>& object) {
-                    if (ec)
+                    const boost::system::error_code ec,
+                    const std::vector<std::pair<
+                        std::string, std::vector<std::string>>>& object) {
+                if (ec)
+                {
+                    // The path does not implement any state interfaces.
+                    return;
+                }
+
+                for (const auto& [service, interfaces] : object)
+                {
+                    if (std::find(
+                            interfaces.begin(), interfaces.end(),
+                            "xyz.openbmc_project.State.ProcessorPerformance") !=
+                        interfaces.end())
                     {
-                        // The path does not implement any state interfaces.
-                        return;
-                    }
-
-                    for (const auto& [service, interfaces] : object)
-                    {
-                        if (std::find(
-                                interfaces.begin(), interfaces.end(),
-                                "xyz.openbmc_project.State.ProcessorPerformance") !=
-                            interfaces.end())
-                        {
                             getProcessorPerformanceData(aResp, service,
                                                         sensorPath, deviceType);
-                        }
-                        if (std::find(
-                                interfaces.begin(), interfaces.end(),
-                                "xyz.openbmc_project.State.Decorator.PowerSystemInputs") !=
-                            interfaces.end())
-                        {
+                    }
+                    if (std::find(
+                            interfaces.begin(), interfaces.end(),
+                            "xyz.openbmc_project.State.Decorator.PowerSystemInputs") !=
+                        interfaces.end())
+                    {
                             getPowerSystemInputsData(aResp, service,
                                                      sensorPath);
-                        }
-                        if (std::find(interfaces.begin(), interfaces.end(),
-                                      "com.nvidia.MemorySpareChannel") !=
-                            interfaces.end())
-                        {
-                            getMemorySpareChannelPresenceData(aResp, service,
-                                                              sensorPath);
-                        }
                     }
-                },
-                    "xyz.openbmc_project.ObjectMapper",
-                    "/xyz/openbmc_project/object_mapper",
-                    "xyz.openbmc_project.ObjectMapper", "GetObject", sensorPath,
-                    sensorInterfaces);
-            }
-
-            getPowerBreakThrottle(aResp, service, objPath);
-        },
-            "xyz.openbmc_project.ObjectMapper", objPath + "/all_states",
-            "org.freedesktop.DBus.Properties", "Get",
-            "xyz.openbmc_project.Association", "endpoints");
+                    if (std::find(interfaces.begin(), interfaces.end(),
+                                  "com.nvidia.MemorySpareChannel") !=
+                        interfaces.end())
+                    {
+                        getMemorySpareChannelPresenceData(aResp, service,
+                                                          sensorPath);
+                    }
+                }
+            },
+                "xyz.openbmc_project.ObjectMapper",
+                "/xyz/openbmc_project/object_mapper",
+                "xyz.openbmc_project.ObjectMapper", "GetObject", sensorPath,
+                sensorInterfaces);
+        }
+
+        getPowerBreakThrottle(aResp, service, objPath);
+    },
+        "xyz.openbmc_project.ObjectMapper", objPath + "/all_states",
+        "org.freedesktop.DBus.Properties", "Get",
+        "xyz.openbmc_project.Association", "endpoints");
     });
 }
 
@@ -4353,14 +4353,9 @@
     /**
      * Functions triggers appropriate requests on DBus
      */
-<<<<<<< HEAD
     BMCWEB_ROUTE(app, "/redfish/v1/Systems/" +
                           std::string(BMCWEB_REDFISH_SYSTEM_URI_NAME) +
                           "/Processors/<str>/ProcessorMetrics")
-=======
-    BMCWEB_ROUTE(app, "/redfish/v1/Systems/" PLATFORMSYSTEMID
-                      "/Processors/<str>/ProcessorMetrics/")
->>>>>>> 1a8b1a21
         .privileges(redfish::privileges::getProcessor)
         .methods(boost::beast::http::verb::get)(
             [&app](const crow::Request& req,
@@ -4668,16 +4663,10 @@
     /**
      * Functions triggers appropriate requests on DBus
      */
-<<<<<<< HEAD
     BMCWEB_ROUTE(app, "/redfish/v1/Systems/" +
                           std::string(BMCWEB_REDFISH_SYSTEM_URI_NAME) +
                           "/Processors/<str>/"
                           "MemorySummary/MemoryMetrics")
-=======
-    BMCWEB_ROUTE(app,
-                 "/redfish/v1/Systems/" PLATFORMSYSTEMID "/Processors/<str>/"
-                 "MemorySummary/MemoryMetrics/")
->>>>>>> 1a8b1a21
         .privileges(redfish::privileges::getProcessor)
         .methods(boost::beast::http::verb::get)(
             [&app](const crow::Request& req,
@@ -4884,16 +4873,10 @@
     /**
      * Functions triggers appropriate requests on DBus
      */
-<<<<<<< HEAD
     BMCWEB_ROUTE(app, "/redfish/v1/Systems/" +
                           std::string(BMCWEB_REDFISH_SYSTEM_URI_NAME) +
                           "/Processors/<str>/"
                           "Settings")
-=======
-    BMCWEB_ROUTE(app,
-                 "/redfish/v1/Systems/" PLATFORMSYSTEMID "/Processors/<str>/"
-                 "Settings/")
->>>>>>> 1a8b1a21
         .privileges(redfish::privileges::getProcessor)
         .methods(boost::beast::http::verb::get)(
             [&app](const crow::Request& req,
@@ -4906,16 +4889,10 @@
         getProcessorSettingsData(asyncResp, processorId);
     });
 
-<<<<<<< HEAD
     BMCWEB_ROUTE(app, "/redfish/v1/Systems/" +
                           std::string(BMCWEB_REDFISH_SYSTEM_URI_NAME) +
                           "/Processors/<str>/"
                           "Settings")
-=======
-    BMCWEB_ROUTE(app,
-                 "/redfish/v1/Systems/" PLATFORMSYSTEMID "/Processors/<str>/"
-                 "Settings/")
->>>>>>> 1a8b1a21
         .privileges(redfish::privileges::patchProcessor)
         .methods(boost::beast::http::verb::patch)(
             [&app](const crow::Request& req,
@@ -4979,9 +4956,9 @@
                         asyncResp, processorId,
                         [ccMode](
                             const std::shared_ptr<bmcweb::AsyncResp>&
-                                asyncResp1,
-                            const std::string& processorId1,
-                            const std::string& objectPath,
+                                     asyncResp1,
+                                 const std::string& processorId1,
+                                 const std::string& objectPath,
                             const MapperServiceMap& serviceMap,
                             [[maybe_unused]] const std::string& deviceType) {
                         redfish::nvidia_processor_utils::patchCCMode(
@@ -4995,9 +4972,9 @@
                         asyncResp, processorId,
                         [ccDevMode](
                             const std::shared_ptr<bmcweb::AsyncResp>&
-                                asyncResp1,
-                            const std::string& processorId1,
-                            const std::string& objectPath,
+                                        asyncResp1,
+                                    const std::string& processorId1,
+                                    const std::string& objectPath,
                             const MapperServiceMap& serviceMap,
                             [[maybe_unused]] const std::string& deviceType) {
                         redfish::nvidia_processor_utils::patchCCDevMode(
@@ -5085,16 +5062,10 @@
     /**
      * Functions triggers appropriate requests on DBus
      */
-<<<<<<< HEAD
     BMCWEB_ROUTE(app, "/redfish/v1/Systems/" +
                           std::string(BMCWEB_REDFISH_SYSTEM_URI_NAME) +
                           "/Processors/<str>/"
                           "Actions/Processor.Reset")
-=======
-    BMCWEB_ROUTE(app,
-                 "/redfish/v1/Systems/" PLATFORMSYSTEMID "/Processors/<str>/"
-                 "Actions/Processor.Reset/")
->>>>>>> 1a8b1a21
         .privileges({{"Login"}})
         .methods(boost::beast::http::verb::post)(
             [&app](const crow::Request& req,
@@ -5132,16 +5103,10 @@
     /**
      * Functions triggers appropriate requests on DBus
      */
-<<<<<<< HEAD
     BMCWEB_ROUTE(app, "/redfish/v1/Systems/" +
                           std::string(BMCWEB_REDFISH_SYSTEM_URI_NAME) +
                           "/Processors/<str>/"
                           "Ports")
-=======
-    BMCWEB_ROUTE(app,
-                 "/redfish/v1/Systems/" PLATFORMSYSTEMID "/Processors/<str>/"
-                 "Ports/")
->>>>>>> 1a8b1a21
         .privileges(redfish::privileges::getProcessor)
         .methods(boost::beast::http::verb::get)(
             [&app](const crow::Request& req,
@@ -5630,16 +5595,10 @@
     /**
      * Functions triggers appropriate requests on DBus
      */
-<<<<<<< HEAD
     BMCWEB_ROUTE(app, "/redfish/v1/Systems/" +
                           std::string(BMCWEB_REDFISH_SYSTEM_URI_NAME) +
                           "/Processors/<str>/"
                           "Ports/<str>")
-=======
-    BMCWEB_ROUTE(app,
-                 "/redfish/v1/Systems/" PLATFORMSYSTEMID "/Processors/<str>/"
-                 "Ports/<str>/")
->>>>>>> 1a8b1a21
         .privileges(redfish::privileges::getProcessor)
         .methods(boost::beast::http::verb::get)(
             [&app](const crow::Request& req,
@@ -6179,16 +6138,10 @@
     /**
      * Functions triggers appropriate requests on DBus
      */
-<<<<<<< HEAD
     BMCWEB_ROUTE(app, "/redfish/v1/Systems/" +
                           std::string(BMCWEB_REDFISH_SYSTEM_URI_NAME) +
                           "/Processors/<str>/"
                           "Ports/<str>/Metrics")
-=======
-    BMCWEB_ROUTE(app,
-                 "/redfish/v1/Systems/" PLATFORMSYSTEMID "/Processors/<str>/"
-                 "Ports/<str>/Metrics/")
->>>>>>> 1a8b1a21
         .privileges(redfish::privileges::getProcessor)
         .methods(boost::beast::http::verb::get)(
             [&app](const crow::Request& req,
