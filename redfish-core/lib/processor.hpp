/*
Copyright (c) 2018 Intel Corporation

Licensed under the Apache License, Version 2.0 (the "License");
you may not use this file except in compliance with the License.
You may obtain a copy of the License at

      http://www.apache.org/licenses/LICENSE-2.0

Unless required by applicable law or agreed to in writing, software
distributed under the License is distributed on an "AS IS" BASIS,
WITHOUT WARRANTIES OR CONDITIONS OF ANY KIND, either express or implied.
See the License for the specific language governing permissions and
limitations under the License.
*/
#pragma once
#include "app.hpp"
#include "dbus_singleton.hpp"
#include "dbus_utility.hpp"
#include "error_messages.hpp"
#include "generated/enums/processor.hpp"
#include "health.hpp"
#include "nvidia_processor.hpp"
#include "pcie.hpp"
#include "query.hpp"
#include "registries/privilege_registry.hpp"
#include "utils/collection.hpp"
#include "utils/dbus_utils.hpp"
#include "utils/json_utils.hpp"
#include "utils/nvidia_async_set_callbacks.hpp"

#include <boost/container/flat_map.hpp>
#include <boost/system/error_code.hpp>
#include <boost/url/format.hpp>
#include <sdbusplus/asio/property.hpp>
#include <sdbusplus/message/native_types.hpp>
#include <sdbusplus/unpack_properties.hpp>
#include <sdbusplus/utility/dedup_variant.hpp>
#include <utils/chassis_utils.hpp>
#include <utils/collection.hpp>
#include <utils/conditions_utils.hpp>
#include <utils/dbus_utils.hpp>
#include <utils/json_utils.hpp>
#include <utils/nvidia_async_set_utils.hpp>
#include <utils/nvidia_processor_utils.hpp>
#include <utils/nvidia_utils.hpp>
#include <utils/port_utils.hpp>
#include <utils/processor_utils.hpp>
#include <utils/time_utils.hpp>

#include <array>
#include <filesystem>
#include <limits>
#include <ranges>
#include <string>
#include <string_view>

namespace redfish
{

using GetSubTreeType = std::vector<
    std::pair<std::string,
              std::vector<std::pair<std::string, std::vector<std::string>>>>>;
using GetManagedPropertyType =
    boost::container::flat_map<std::string, dbus::utility::DbusVariantType>;
// Map of service name to list of interfaces
using MapperServiceMap =
    std::vector<std::pair<std::string, std::vector<std::string>>>;

// Map of object paths to MapperServiceMaps
using MapperGetSubTreeResponse =
    std::vector<std::pair<std::string, MapperServiceMap>>;

// Interfaces which imply a D-Bus object represents a Processor
constexpr std::array<std::string_view, 2> processorInterfaces = {
    "xyz.openbmc_project.Inventory.Item.Cpu",
    "xyz.openbmc_project.Inventory.Item.Accelerator"};

/*
 * @param[in,out]   asyncResp       Async HTTP response.
 * @param[in]       service     D-Bus service to query.
 * @param[in]       objPath     D-Bus object to query.
 */
inline void getProcessorUUID(std::shared_ptr<bmcweb::AsyncResp> asyncResp,
                             const std::string& service,
                             const std::string& objPath)
{
    BMCWEB_LOG_DEBUG("Get Processor UUID");
    sdbusplus::asio::getProperty<std::string>(
        *crow::connections::systemBus, service, objPath,
        "xyz.openbmc_project.Common.UUID", "UUID",
        [objPath, asyncResp{std::move(asyncResp)}](
            const boost::system::error_code& ec, const std::string& property) {
            if (ec)
            {
                BMCWEB_LOG_DEBUG("DBUS response error");
                messages::internalError(asyncResp->res);
                return;
            }
            asyncResp->res.jsonValue["UUID"] = property;
        });
}

inline void getCpuDataByInterface(
    const std::shared_ptr<bmcweb::AsyncResp>& asyncResp,
    const dbus::utility::DBusInterfacesMap& cpuInterfacesProperties)
{
    BMCWEB_LOG_DEBUG("Get CPU resources by interface.");

    // Set the default value of state
    asyncResp->res.jsonValue["Status"]["State"] = resource::State::Enabled;
    asyncResp->res.jsonValue["Status"]["Health"] = resource::Health::OK;

    for (const auto& interface : cpuInterfacesProperties)
    {
        for (const auto& property : interface.second)
        {
            if (property.first == "Present")
            {
                const bool* cpuPresent = std::get_if<bool>(&property.second);
                if (cpuPresent == nullptr)
                {
                    // Important property not in desired type
                    messages::internalError(asyncResp->res);
                    return;
                }
                if (!*cpuPresent)
                {
                    // Slot is not populated
                    asyncResp->res.jsonValue["Status"]["State"] =
                        resource::State::Absent;
                }
            }
            else if (property.first == "Functional")
            {
                const bool* cpuFunctional = std::get_if<bool>(&property.second);
                if (cpuFunctional == nullptr)
                {
                    messages::internalError(asyncResp->res);
                    return;
                }
                if (!*cpuFunctional)
                {
                    asyncResp->res.jsonValue["Status"]["Health"] =
                        resource::Health::Critical;
                }
            }
            else if (property.first == "CoreCount")
            {
                const uint16_t* coresCount =
                    std::get_if<uint16_t>(&property.second);
                if (coresCount == nullptr)
                {
                    messages::internalError(asyncResp->res);
                    return;
                }
                asyncResp->res.jsonValue["TotalCores"] = *coresCount;
            }
            else if (property.first == "MaxSpeedInMhz")
            {
                const uint32_t* value = std::get_if<uint32_t>(&property.second);
                if (value != nullptr)
                {
                    asyncResp->res.jsonValue["MaxSpeedMHz"] = *value;
                }
            }
            else if (property.first == "Socket")
            {
                const std::string* value =
                    std::get_if<std::string>(&property.second);
                if (value != nullptr)
                {
                    asyncResp->res.jsonValue["Socket"] = *value;
                }
            }
            else if (property.first == "ThreadCount")
            {
                const uint16_t* value = std::get_if<uint16_t>(&property.second);
                if (value != nullptr)
                {
                    asyncResp->res.jsonValue["TotalThreads"] = *value;
                }
            }
            else if (property.first == "EffectiveFamily")
            {
                const uint16_t* value = std::get_if<uint16_t>(&property.second);
                if (value != nullptr && *value != 2)
                {
                    asyncResp->res.jsonValue["ProcessorId"]["EffectiveFamily"] =
                        "0x" + intToHexString(*value, 4);
                }
            }
            else if (property.first == "EffectiveModel")
            {
                const uint16_t* value = std::get_if<uint16_t>(&property.second);
                if (value == nullptr)
                {
                    messages::internalError(asyncResp->res);
                    return;
                }
                if (*value != 0)
                {
                    asyncResp->res.jsonValue["ProcessorId"]["EffectiveModel"] =
                        "0x" + intToHexString(*value, 4);
                }
            }
            else if (property.first == "Id")
            {
                const uint64_t* value = std::get_if<uint64_t>(&property.second);
                if (value != nullptr && *value != 0)
                {
                    asyncResp->res
                        .jsonValue["ProcessorId"]["IdentificationRegisters"] =
                        "0x" + intToHexString(*value, 16);
                }
            }
            else if (property.first == "Microcode")
            {
                const uint32_t* value = std::get_if<uint32_t>(&property.second);
                if (value == nullptr)
                {
                    messages::internalError(asyncResp->res);
                    return;
                }
                if (*value != 0)
                {
                    asyncResp->res.jsonValue["ProcessorId"]["MicrocodeInfo"] =
                        "0x" + intToHexString(*value, 8);
                }
            }
            else if (property.first == "Step")
            {
                const uint16_t* value = std::get_if<uint16_t>(&property.second);
                if (value == nullptr)
                {
                    messages::internalError(asyncResp->res);
                    return;
                }
                if (*value != std::numeric_limits<uint16_t>::max())
                {
                    asyncResp->res.jsonValue["ProcessorId"]["Step"] =
                        "0x" + intToHexString(*value, 4);
                }
            }
        }
    }
}

inline void getCpuDataByService(
    std::shared_ptr<bmcweb::AsyncResp> asyncResp, const std::string& cpuId,
    const std::string& service, const std::string& objPath)
{
    BMCWEB_LOG_DEBUG("Get available system cpu resources by service.");

    sdbusplus::message::object_path path("/xyz/openbmc_project/inventory");
    dbus::utility::getManagedObjects(
        service, path,
        [cpuId, service, objPath, asyncResp{std::move(asyncResp)}](
            const boost::system::error_code& ec,
            const dbus::utility::ManagedObjectType& dbusData) {
            if (ec)
            {
                BMCWEB_LOG_DEBUG("DBUS response error");
                messages::internalError(asyncResp->res);
                return;
            }
            asyncResp->res.jsonValue["Id"] = cpuId;
            asyncResp->res.jsonValue["Name"] = "Processor";
            asyncResp->res.jsonValue["ProcessorType"] =
                processor::ProcessorType::CPU;

            bool slotPresent = false;
            std::string corePath = objPath + "/core";
            size_t totalCores = 0;
            for (const auto& object : dbusData)
            {
                if (object.first.str == objPath)
                {
                    getCpuDataByInterface(asyncResp, object.second);
                }
                else if (object.first.str.starts_with(corePath))
                {
                    for (const auto& interface : object.second)
                    {
                        if (interface.first ==
                            "xyz.openbmc_project.Inventory.Item")
                        {
                            for (const auto& property : interface.second)
                            {
                                if (property.first == "Present")
                                {
                                    const bool* present =
                                        std::get_if<bool>(&property.second);
                                    if (present != nullptr)
                                    {
                                        if (*present)
                                        {
                                            slotPresent = true;
                                            totalCores++;
                                        }
                                    }
                                }
                            }
                        }
                    }
                }
            }
            // In getCpuDataByInterface(), state and health are set
            // based on the present and functional status. If core
            // count is zero, then it has a higher precedence.
            if (slotPresent)
            {
                asyncResp->res.jsonValue["TotalCores"] = totalCores;
            }
            return;
        });
}

/**
 * @brief Translates throttle cause DBUS property to redfish.
 *
 * @param[in] dbusSource    The throttle cause from DBUS
 *
 * @return Returns as a string, the throttle cause in Redfish terms. If
 * translation cannot be done, returns "Unknown" throttle reason.
 */
inline processor::ThrottleCause
    dbusToRfThrottleCause(const std::string& dbusSource)
{
    if (dbusSource ==
        "xyz.openbmc_project.Control.Power.Throttle.ThrottleReasons.ClockLimit")
    {
        return processor::ThrottleCause::ClockLimit;
    }
    if (dbusSource ==
        "xyz.openbmc_project.Control.Power.Throttle.ThrottleReasons.ManagementDetectedFault")
    {
        return processor::ThrottleCause::ManagementDetectedFault;
    }
    if (dbusSource ==
        "xyz.openbmc_project.Control.Power.Throttle.ThrottleReasons.PowerLimit")
    {
        return processor::ThrottleCause::PowerLimit;
    }
    if (dbusSource ==
        "xyz.openbmc_project.Control.Power.Throttle.ThrottleReasons.ThermalLimit")
    {
        return processor::ThrottleCause::ThermalLimit;
    }
    if (dbusSource ==
        "xyz.openbmc_project.Control.Power.Throttle.ThrottleReasons.Unknown")
    {
        return processor::ThrottleCause::Unknown;
    }
    return processor::ThrottleCause::Invalid;
}

inline void
    readThrottleProperties(const std::shared_ptr<bmcweb::AsyncResp>& asyncResp,
                           const boost::system::error_code& ec,
                           const dbus::utility::DBusPropertiesMap& properties)
{
    if (ec)
    {
        BMCWEB_LOG_ERROR("Processor Throttle getAllProperties error {}", ec);
        messages::internalError(asyncResp->res);
        return;
    }

    const bool* status = nullptr;
    const std::vector<std::string>* causes = nullptr;

    if (!sdbusplus::unpackPropertiesNoThrow(dbus_utils::UnpackErrorPrinter(),
                                            properties, "Throttled", status,
                                            "ThrottleCauses", causes))
    {
        messages::internalError(asyncResp->res);
        return;
    }

    asyncResp->res.jsonValue["Throttled"] = *status;
    nlohmann::json::array_t rCauses;
    for (const std::string& cause : *causes)
    {
        processor::ThrottleCause rfCause = dbusToRfThrottleCause(cause);
        if (rfCause == processor::ThrottleCause::Invalid)
        {
            messages::internalError(asyncResp->res);
            return;
        }

        rCauses.emplace_back(rfCause);
    }
    asyncResp->res.jsonValue["ThrottleCauses"] = std::move(rCauses);
}

inline void getThrottleProperties(
    const std::shared_ptr<bmcweb::AsyncResp>& asyncResp,
    const std::string& service, const std::string& objectPath)
{
    BMCWEB_LOG_DEBUG("Get processor throttle resources");

    sdbusplus::asio::getAllProperties(
        *crow::connections::systemBus, service, objectPath,
        "xyz.openbmc_project.Control.Power.Throttle",
        [asyncResp](const boost::system::error_code& ec,
                    const dbus::utility::DBusPropertiesMap& properties) {
            readThrottleProperties(asyncResp, ec, properties);
        });
}

inline void getCpuAssetData(std::shared_ptr<bmcweb::AsyncResp> asyncResp,
                            const std::string& service,
                            const std::string& objPath)
{
    BMCWEB_LOG_DEBUG("Get Cpu Asset Data");
    sdbusplus::asio::getAllProperties(
        *crow::connections::systemBus, service, objPath,
        "xyz.openbmc_project.Inventory.Decorator.Asset",
        [objPath, asyncResp{std::move(asyncResp)}](
            const boost::system::error_code& ec,
            const dbus::utility::DBusPropertiesMap& properties) {
            if (ec)
            {
                BMCWEB_LOG_DEBUG("DBUS response error");
                messages::internalError(asyncResp->res);
                return;
            }

            const std::string* serialNumber = nullptr;
            const std::string* model = nullptr;
            const std::string* manufacturer = nullptr;
            const std::string* partNumber = nullptr;
            const std::string* sparePartNumber = nullptr;

            const bool success = sdbusplus::unpackPropertiesNoThrow(
                dbus_utils::UnpackErrorPrinter(), properties, "SerialNumber",
                serialNumber, "Model", model, "Manufacturer", manufacturer,
                "PartNumber", partNumber, "SparePartNumber", sparePartNumber);

            if (!success)
            {
                messages::internalError(asyncResp->res);
                return;
            }

            if (serialNumber != nullptr && !serialNumber->empty())
            {
                asyncResp->res.jsonValue["SerialNumber"] = *serialNumber;
            }

            if ((model != nullptr) && !model->empty())
            {
                asyncResp->res.jsonValue["Model"] = *model;
            }

            if (manufacturer != nullptr)
            {
                asyncResp->res.jsonValue["Manufacturer"] = *manufacturer;

                // Otherwise would be unexpected.
                if (manufacturer->find("Intel") != std::string::npos)
                {
                    asyncResp->res.jsonValue["ProcessorArchitecture"] = "x86";
                    asyncResp->res.jsonValue["InstructionSet"] = "x86-64";
                }
                else if (manufacturer->find("IBM") != std::string::npos)
                {
                    asyncResp->res.jsonValue["ProcessorArchitecture"] = "Power";
                    asyncResp->res.jsonValue["InstructionSet"] = "PowerISA";
                }
            }

            if (partNumber != nullptr)
            {
                asyncResp->res.jsonValue["PartNumber"] = *partNumber;
            }

            if (sparePartNumber != nullptr && !sparePartNumber->empty())
            {
                asyncResp->res.jsonValue["SparePartNumber"] = *sparePartNumber;
            }
        });
}

inline void getCpuRevisionData(std::shared_ptr<bmcweb::AsyncResp> asyncResp,
                               const std::string& service,
                               const std::string& objPath)
{
    BMCWEB_LOG_DEBUG("Get Cpu Revision Data");
    sdbusplus::asio::getAllProperties(
        *crow::connections::systemBus, service, objPath,
        "xyz.openbmc_project.Inventory.Decorator.Revision",
        [objPath, asyncResp{std::move(asyncResp)}](
            const boost::system::error_code& ec,
            const dbus::utility::DBusPropertiesMap& properties) {
            if (ec)
            {
                BMCWEB_LOG_DEBUG("DBUS response error");
                messages::internalError(asyncResp->res);
                return;
            }

            const std::string* version = nullptr;

            const bool success = sdbusplus::unpackPropertiesNoThrow(
                dbus_utils::UnpackErrorPrinter(), properties, "Version",
                version);

            if (!success)
            {
                messages::internalError(asyncResp->res);
                return;
            }

            if (version != nullptr)
            {
                asyncResp->res.jsonValue["Version"] = *version;
            }
        });
}

inline void getAcceleratorDataByService(
    std::shared_ptr<bmcweb::AsyncResp> aResp, const std::string& acclrtrId,
    const std::string& service, const std::string& objPath)
{
    BMCWEB_LOG_DEBUG("Get available system Accelerator resources by service.");

    if constexpr (BMCWEB_HEALTH_ROLLUP_ALTERNATIVE)
    {
        std::shared_ptr<HealthRollup> health = std::make_shared<HealthRollup>(
            objPath, [aResp](const std::string& rootHealth,
                             const std::string& healthRollup) {
                aResp->res.jsonValue["Status"]["Health"] = rootHealth;
                if constexpr (!BMCWEB_DISABLE_HEALTH_ROLLUP)
                {
                    aResp->res.jsonValue["Status"]["HealthRollup"] =
                        healthRollup;
                }
            });
        health->start();
    }

    sdbusplus::asio::getAllProperties(
        *crow::connections::systemBus, service, objPath, "",
        [acclrtrId, aResp{std::move(aResp)}](
            const boost::system::error_code ec,
            const dbus::utility::DBusPropertiesMap& properties) {
            if (ec)
            {
                BMCWEB_LOG_DEBUG("DBUS response error");
                messages::internalError(aResp->res);
                return;
            }

            const bool* functional = nullptr;
            const bool* present = nullptr;

            // Nvidia added accType and operationalState
            const std::string* accType = nullptr;
            const std::string* operationalState = nullptr;

            // Nvidia added "Type" and "State" fields
            const bool success = sdbusplus::unpackPropertiesNoThrow(
                dbus_utils::UnpackErrorPrinter(), properties, "Functional",
                functional, "Present", present, "Type", accType, "State",
                operationalState);

            if (!success)
            {
                messages::internalError(aResp->res);
                return;
            }

            std::string state = "Enabled";
            std::string health = "";
            if constexpr (!BMCWEB_HEALTH_ROLLUP_ALTERNATIVE)
            {
                health = "OK";
            }

            if (present != nullptr && !*present)
            {
                state = "Absent";
            }
            if constexpr (!BMCWEB_HEALTH_ROLLUP_ALTERNATIVE)
            {
                if (functional != nullptr && !*functional)
                {
                    if (state == "Enabled")
                    {
                        health = "Critical";
                    }
                }
            }
            else
            {
                (void)functional;
            }

            aResp->res.jsonValue["Id"] = acclrtrId;
            aResp->res.jsonValue["Name"] = "Processor";
            aResp->res.jsonValue["Status"]["State"] = state;
            if constexpr (!BMCWEB_HEALTH_ROLLUP_ALTERNATIVE)
            {
                aResp->res.jsonValue["Status"]["Health"] = health;
            }

            // Nvidia Added Code Block: Handling for Health, ProcessorType
            // ,State

            if constexpr (BMCWEB_NVIDIA_OEM_DEVICE_STATUS_FROM_FILE)
            {
                /** NOTES: This is a temporary solution to avoid performance
                 * issues may impact other Redfish services. Please call for
                 * architecture decisions from all NvBMC teams if want to use it
                 * in other places.
                 */

                if constexpr (BMCWEB_HEALTH_ROLLUP_ALTERNATIVE)
                {
                    // #error "Conflicts! Please set
                    // health-rollup-alternative=disabled."
                }

                if constexpr (BMCWEB_DISABLE_HEALTH_ROLLUP)
                {
                    // #error "Conflicts! Please set
                    // disable-health-rollup=disabled."
                }

                health_utils::getDeviceHealthInfo(aResp->res, acclrtrId);

                if (accType != nullptr && !accType->empty())
                {
                    aResp->res.jsonValue["ProcessorType"] =
                        processor::ProcessorType::Accelerator;
                }
                if (operationalState != nullptr && !operationalState->empty())
                {
                    aResp->res.jsonValue["Status"]["State"] =
                        redfish::chassis_utils::getPowerStateType(
                            *operationalState);
                }
            }
        });
}

// OperatingConfig D-Bus Types
using TurboProfileProperty = std::vector<std::tuple<uint32_t, size_t>>;
using BaseSpeedPrioritySettingsProperty =
    std::vector<std::tuple<uint32_t, std::vector<uint32_t>>>;
using OperatingConfigProperties =
    std::vector<std::pair<std::string, dbus::utility::DbusVariantType>>;

// uint32_t and size_t may or may not be the same type, requiring a dedup'd
// variant

/**
 * Fill out the HighSpeedCoreIDs in a Processor resource from the given
 * OperatingConfig D-Bus property.
 *
 * @param[in,out]   aResp               Async HTTP response.
 * @param[in]       baseSpeedSettings   Full list of base speed priority groups,
 *                                      to use to determine the list of high
 *                                      speed cores.
 */
inline void highSpeedCoreIdsHandler(
    const std::shared_ptr<bmcweb::AsyncResp>& aResp,
    const BaseSpeedPrioritySettingsProperty& baseSpeedSettings)
{
    // The D-Bus property does not indicate which bucket is the "high
    // priority" group, so let's discern that by looking for the one with
    // highest base frequency.
    auto highPriorityGroup = baseSpeedSettings.cend();
    uint32_t highestBaseSpeed = 0;
    for (auto it = baseSpeedSettings.cbegin(); it != baseSpeedSettings.cend();
         ++it)
    {
        const uint32_t baseFreq = std::get<uint32_t>(*it);
        if (baseFreq > highestBaseSpeed)
        {
            highestBaseSpeed = baseFreq;
            highPriorityGroup = it;
        }
    }

    nlohmann::json& jsonCoreIds = aResp->res.jsonValue["HighSpeedCoreIDs"];
    jsonCoreIds = nlohmann::json::array();

    // There may not be any entries in the D-Bus property, so only populate
    // if there was actually something there.
    if (highPriorityGroup != baseSpeedSettings.cend())
    {
        jsonCoreIds = std::get<std::vector<uint32_t>>(*highPriorityGroup);
    }
}

/**
 * Fill out OperatingConfig related items in a Processor resource by requesting
 * data from the given D-Bus object.
 *
 * @param[in,out]   aResp       Async HTTP response.
 * @param[in]       cpuId       CPU D-Bus name.
 * @param[in]       service     D-Bus service to query.
 * @param[in]       objPath     D-Bus object to query.
 */
inline void getCpuConfigData(
    const std::shared_ptr<bmcweb::AsyncResp>& aResp, const std::string& cpuId,
    const std::string& service, const std::string& objPath)
{
    BMCWEB_LOG_INFO("Getting CPU operating configs for {}", cpuId);

    // First, GetAll CurrentOperatingConfig properties on the object
    sdbusplus::asio::getAllProperties(
        *crow::connections::systemBus, service, objPath,
        "xyz.openbmc_project.Control.Processor.CurrentOperatingConfig",
        [aResp, cpuId,
         service](const boost::system::error_code ec,
                  const dbus::utility::DBusPropertiesMap& properties) {
            if (ec)
            {
                BMCWEB_LOG_WARNING("D-Bus error: {}, {}", ec, ec.message());
                messages::internalError(aResp->res);
                return;
            }

            nlohmann::json& json = aResp->res.jsonValue;

            const sdbusplus::message::object_path* appliedConfig = nullptr;
            const bool* baseSpeedPriorityEnabled = nullptr;

            const bool success = sdbusplus::unpackPropertiesNoThrow(
                dbus_utils::UnpackErrorPrinter(), properties, "AppliedConfig",
                appliedConfig, "BaseSpeedPriorityEnabled",
                baseSpeedPriorityEnabled);

            if (!success)
            {
                messages::internalError(aResp->res);
                return;
            }

            if (appliedConfig != nullptr)
            {
                const std::string& dbusPath = appliedConfig->str;
                nlohmann::json::object_t operatingConfig;
                operatingConfig["@odata.id"] = boost::urls::format(
                    "/redfish/v1/Systems/{}/Processors/{}/OperatingConfigs",
                    BMCWEB_REDFISH_SYSTEM_URI_NAME, cpuId);
                json["OperatingConfigs"] = std::move(operatingConfig);

                // Reuse the D-Bus config object name for the Redfish
                // URI
                size_t baseNamePos = dbusPath.rfind('/');
                if (baseNamePos == std::string::npos ||
                    baseNamePos == (dbusPath.size() - 1))
                {
                    // If the AppliedConfig was somehow not a valid path,
                    // skip adding any more properties, since everything
                    // else is tied to this applied config.
                    messages::internalError(aResp->res);
                    return;
                }
                nlohmann::json::object_t appliedOperatingConfig;
                appliedOperatingConfig["@odata.id"] = boost::urls::format(
                    "/redfish/v1/Systems/{}/Processors/{}/OperatingConfigs/{}",
                    BMCWEB_REDFISH_SYSTEM_URI_NAME, cpuId,
                    dbusPath.substr(baseNamePos + 1));
                json["AppliedOperatingConfig"] =
                    std::move(appliedOperatingConfig);

                // Once we found the current applied config, queue another
                // request to read the base freq core ids out of that
                // config.
                sdbusplus::asio::getProperty<BaseSpeedPrioritySettingsProperty>(
                    *crow::connections::systemBus, service, dbusPath,
                    "xyz.openbmc_project.Inventory.Item.Cpu."
                    "OperatingConfig",
                    "BaseSpeedPrioritySettings",
                    [aResp](const boost::system::error_code& ec2,
                            const BaseSpeedPrioritySettingsProperty&
                                baseSpeedList) {
                        if (ec2)
                        {
                            BMCWEB_LOG_WARNING("D-Bus Property Get error: {}",
                                               ec2);
                            messages::internalError(aResp->res);
                            return;
                        }

                        highSpeedCoreIdsHandler(aResp, baseSpeedList);
                    });
            }

            if (baseSpeedPriorityEnabled != nullptr)
            {
                json["BaseSpeedPriorityState"] =
                    *baseSpeedPriorityEnabled ? "Enabled" : "Disabled";
            }
        });
}

/**
 * @brief Fill out location info of a processor by
 * requesting data from the given D-Bus object.
 *
 * @param[in,out]   aResp       Async HTTP response.
 * @param[in]       service     D-Bus service to query.
 * @param[in]       objPath     D-Bus object to query.
 */
inline void getCpuLocationCode(std::shared_ptr<bmcweb::AsyncResp> aResp,
                               const std::string& service,
                               const std::string& objPath)
{
    BMCWEB_LOG_DEBUG("Get Cpu Location Data");
    sdbusplus::asio::getProperty<std::string>(
        *crow::connections::systemBus, service, objPath,
        "xyz.openbmc_project.Inventory.Decorator.LocationCode", "LocationCode",
        [objPath, asyncResp{std::move(aResp)}](
            const boost::system::error_code& ec, const std::string& property) {
            if (ec)
            {
                BMCWEB_LOG_DEBUG("DBUS response error");
                messages::internalError(asyncResp->res);
                return;
            }

            asyncResp->res
                .jsonValue["Location"]["PartLocation"]["ServiceLabel"] =
                property;
        });
}

/**
 * Populate the unique identifier in a Processor resource by requesting data
 * from the given D-Bus object.
 *
 * @param[in,out]   aResp       Async HTTP response.
 * @param[in]       service     D-Bus service to query.
 * @param[in]       objPath     D-Bus object to query.
 */
inline void getCpuUniqueId(const std::shared_ptr<bmcweb::AsyncResp>& aResp,
                           const std::string& service,
                           const std::string& objectPath)
{
    BMCWEB_LOG_DEBUG("Get CPU UniqueIdentifier");
    sdbusplus::asio::getProperty<std::string>(
        *crow::connections::systemBus, service, objectPath,
        "xyz.openbmc_project.Inventory.Decorator.UniqueIdentifier",
        "UniqueIdentifier",
        [aResp](boost::system::error_code ec, const std::string& id) {
            if (ec)
            {
                BMCWEB_LOG_ERROR("Failed to read cpu unique id: {}", ec);
                messages::internalError(aResp->res);
                return;
            }
            aResp->res
                .jsonValue["ProcessorId"]["ProtectedIdentificationNumber"] = id;
        });
}

/**
 * Request all the properties for the given D-Bus object and fill out the
 * related entries in the Redfish OperatingConfig response.
 *
 * @param[in,out]   aResp       Async HTTP response.
 * @param[in]       service     D-Bus service name to query.
 * @param[in]       objPath     D-Bus object to query.
 */
inline void getOperatingConfigData(
    const std::shared_ptr<bmcweb::AsyncResp>& aResp, const std::string& service,
    const std::string& objPath, const std::string& deviceType)
{
    sdbusplus::asio::getAllProperties(
        *crow::connections::systemBus, service, objPath,
        "xyz.openbmc_project.Inventory.Item.Cpu.OperatingConfig",
        [aResp,
         deviceType](const boost::system::error_code ec,
                     const dbus::utility::DBusPropertiesMap& properties) {
            if (ec)
            {
                BMCWEB_LOG_WARNING("D-Bus error: {}, {}", ec, ec.message());
                messages::internalError(aResp->res);
                return;
            }

            using SpeedConfigProperty = std::tuple<bool, uint32_t>;
            const SpeedConfigProperty* speedConfig = nullptr;
            const size_t* availableCoreCount = nullptr;
            const uint32_t* baseSpeed = nullptr;
            const uint32_t* defaultBoostClockSpeedMHz = nullptr;
            const uint32_t* maxJunctionTemperature = nullptr;
            const uint32_t* maxSpeed = nullptr;
            const uint32_t* minSpeed = nullptr;
            const uint32_t* operatingSpeed = nullptr;
            const uint32_t* powerLimit = nullptr;
            const TurboProfileProperty* turboProfile = nullptr;
            const BaseSpeedPrioritySettingsProperty* baseSpeedPrioritySettings =
                nullptr;

            const bool success = sdbusplus::unpackPropertiesNoThrow(
                dbus_utils::UnpackErrorPrinter(), properties,
                "AvailableCoreCount", availableCoreCount, "BaseSpeed",
                baseSpeed, "DefaultBoostClockSpeedMHz",
                defaultBoostClockSpeedMHz, "MaxJunctionTemperature",
                maxJunctionTemperature, "MaxSpeed", maxSpeed, "PowerLimit",
                powerLimit, "TurboProfile", turboProfile,
                "BaseSpeedPrioritySettings", baseSpeedPrioritySettings,
                "MinSpeed", minSpeed, "OperatingSpeed", operatingSpeed,
                "SpeedConfig", speedConfig);

            if (!success)
            {
                messages::internalError(aResp->res);
                return;
            }

            nlohmann::json& json = aResp->res.jsonValue;

            if (availableCoreCount != nullptr &&
                deviceType != "xyz.openbmc_project.Inventory.Item.Accelerator")
            {
                json["TotalAvailableCoreCount"] = *availableCoreCount;
            }

            if (baseSpeed != nullptr)
            {
                json["BaseSpeedMHz"] = *baseSpeed;
            }

            if (maxJunctionTemperature != nullptr &&
                deviceType != "xyz.openbmc_project.Inventory.Item.Accelerator")
            {
                json["MaxJunctionTemperatureCelsius"] = *maxJunctionTemperature;
            }

            if (maxSpeed != nullptr)
            {
                json["MaxSpeedMHz"] = *maxSpeed;
            }

            if (minSpeed != nullptr)
            {
                json["MinSpeedMHz"] = *minSpeed;
            }

            if (operatingSpeed != nullptr)
            {
                json["OperatingSpeedMHz"] = *operatingSpeed;
            }

            if (operatingSpeed != nullptr)
            {
                json["OperatingSpeedMHz"] = *operatingSpeed;
            }

            if (speedConfig != nullptr)
            {
                const auto& [speedLock, speed] = *speedConfig;
                json["SpeedLocked"] = speedLock;
                json["SpeedLimitMHz"] = speed;
            }

            if (turboProfile != nullptr && !turboProfile->empty())
            {
                nlohmann::json& turboArray = json["TurboProfile"];
                turboArray = nlohmann::json::array();
                for (const auto& [turboSpeed, coreCount] : *turboProfile)
                {
                    nlohmann::json::object_t turbo;
                    turbo["ActiveCoreCount"] = coreCount;
                    turbo["MaxSpeedMHz"] = turboSpeed;
                    turboArray.push_back(std::move(turbo));
                }
            }
            if (baseSpeedPrioritySettings != nullptr &&
                !baseSpeedPrioritySettings->empty())
            {
                nlohmann::json& baseSpeedArray =
                    json["BaseSpeedPrioritySettings"];
                baseSpeedArray = nlohmann::json::array();
                for (const auto& [baseSpeedMhz, coreList] :
                     *baseSpeedPrioritySettings)
                {
                    nlohmann::json::object_t speed;
                    speed["CoreCount"] = coreList.size();
                    speed["CoreIDs"] = coreList;
                    speed["BaseSpeedMHz"] = baseSpeedMhz;
                    baseSpeedArray.push_back(std::move(speed));
                }
            }
            if constexpr (BMCWEB_NVIDIA_OEM_PROPERTIES)
            {
                if (defaultBoostClockSpeedMHz != nullptr)
                {
                    json["Oem"]["Nvidia"]["DefaultBoostClockSpeedMHz"] =
                        *defaultBoostClockSpeedMHz;
                }
            }
        });
}

inline void getProcessorMigModeData(
    const std::shared_ptr<bmcweb::AsyncResp>& aResp, const std::string& cpuId,
    const std::string& service, const std::string& objPath)
{
    BMCWEB_LOG_DEBUG(" get GpuMIGMode data");
    redfish::nvidia_processor::getMigModeData(aResp, cpuId, service, objPath);
}

inline void getProcessorEgmModeData(
    const std::shared_ptr<bmcweb::AsyncResp>& aResp, const std::string& cpuId,
    const std::string& service, const std::string& objPath)
{
    BMCWEB_LOG_DEBUG(" get EGMMode data");
    redfish::nvidia_processor_utils::getEgmModeData(aResp, cpuId, service,
                                                    objPath);
}

inline void getProcessorSystemGUID(std::shared_ptr<bmcweb::AsyncResp> asyncResp,
                                   const std::string& service,
                                   const std::string& objPath)
{
    BMCWEB_LOG_DEBUG("Get System-GUID");
    redfish::nvidia_processor_utils::getSysGUID(asyncResp, service, objPath);
}

inline void getMNNVLinkTopologyInfo(
    const std::shared_ptr<bmcweb::AsyncResp>& aResp, const std::string& cpuId,
    const std::string& service, const std::string& objPath,
    const std::string& interface)
{
    BMCWEB_LOG_DEBUG("Get MNNVLinkTopologyInfo");
    redfish::nvidia_processor_utils::getMNNVLinkTopologyInfo(
        aResp, cpuId, service, objPath, interface);
}

inline void getProcessorCCModeData(
    const std::shared_ptr<bmcweb::AsyncResp>& aResp, const std::string& cpuId,
    const std::string& service, const std::string& objPath)
{
    BMCWEB_LOG_DEBUG(" get GpuCCMode data");
    redfish::nvidia_processor_utils::getCCModeData(aResp, cpuId, service,
                                                   objPath);
}

inline void getPowerSmoothingInfo(
    const std::shared_ptr<bmcweb::AsyncResp>& aResp, std::string processorId,
    const std::string& service, const std::string& objPath)
{
    BMCWEB_LOG_DEBUG(" get getPowerSmoothingInfo data");
    redfish::nvidia_processor_utils::getPowerSmoothingInfo(
        aResp, processorId, service, objPath);
}

inline void getResetMetricsInfo(
    const std::shared_ptr<bmcweb::AsyncResp>& aResp, std::string processorId,
    const std::string& service, const std::string& objPath)
{
    BMCWEB_LOG_DEBUG(" get getResetMetricsInfo data");
    redfish::nvidia_processor_utils::getResetMetricsInfo(aResp, processorId,
                                                         service, objPath);
}

inline void getWorkLoadPowerInfo(
    const std::shared_ptr<bmcweb::AsyncResp>& aResp, std::string processorId)
{
    BMCWEB_LOG_DEBUG(" get getWorkLoadPowerInfo data");
    redfish::nvidia_processor_utils::getWorkLoadPowerInfo(aResp, processorId);
}

inline void getProcessorData(const std::shared_ptr<bmcweb::AsyncResp>& aResp,
                             const std::string& processorId,
                             const std::string& objectPath,
                             const dbus::utility::MapperServiceMap& serviceMap,
                             const std::string& deviceType)
{
    for (const auto& [serviceName, interfaceList] : serviceMap)
    {
        for (const auto& interface : interfaceList)
        {
            if (interface == "xyz.openbmc_project.Inventory.Decorator.Asset")
            {
                getCpuAssetData(aResp, serviceName, objectPath);
            }
            else if (interface ==
                     "xyz.openbmc_project.Inventory.Decorator.Revision")
            {
                getCpuRevisionData(aResp, serviceName, objectPath);
            }
            else if (interface == "xyz.openbmc_project.Inventory.Item.Cpu")
            {
                getCpuDataByService(aResp, processorId, serviceName,
                                    objectPath);
                if constexpr (BMCWEB_NVIDIA_OEM_PROPERTIES)
                {
                    redfish::nvidia_processor::getRemoteDebugState(
                        aResp, serviceName, objectPath);
                }
            }
            else if (interface ==
                     "xyz.openbmc_project.Inventory.Item.Accelerator")
            {
                getAcceleratorDataByService(aResp, processorId, serviceName,
                                            objectPath);
            }
            else if (
                interface ==
                "xyz.openbmc_project.Control.Processor.CurrentOperatingConfig")
            {
                getCpuConfigData(aResp, processorId, serviceName, objectPath);
            }
            else if (interface ==
                     "xyz.openbmc_project.Inventory.Decorator.LocationCode")
            {
                getCpuLocationCode(aResp, serviceName, objectPath);
            }
            else if (interface ==
                     "xyz.openbmc_project.Inventory.Decorator.LocationContext")
            {
                redfish::nvidia_processor::getProcessorLocationContext(
                    aResp, serviceName, objectPath);
            }
            else if (interface == "xyz.openbmc_project.Inventory."
                                  "Decorator.Location")
            {
                redfish::nvidia_processor::getCpuLocationType(
                    aResp, serviceName, objectPath);
            }
            else if (interface == "xyz.openbmc_project.Common.UUID")
            {
                getProcessorUUID(aResp, serviceName, objectPath);
            }
            else if (interface ==
                     "xyz.openbmc_project.Inventory.Decorator.UniqueIdentifier")
            {
                getCpuUniqueId(aResp, serviceName, objectPath);
            }
            else if (interface ==
                     "xyz.openbmc_project.Inventory.Item.Cpu.OperatingConfig")
            {
                getOperatingConfigData(aResp, serviceName, objectPath,
                                       deviceType);
            }
            else if (interface ==
                     "xyz.openbmc_project.Inventory.Item.PersistentMemory")
            {
                redfish::nvidia_processor::getProcessorMemoryData(
                    aResp, processorId, serviceName, objectPath);
            }
            else if (interface == "xyz.openbmc_project.Memory.MemoryECC")
            {
                redfish::nvidia_processor::getProcessorEccModeData(
                    aResp, processorId, serviceName, objectPath);
            }
            else if (interface == "xyz.openbmc_project.Inventory."
                                  "Decorator.FpgaType")
            {
                redfish::nvidia_processor::getFpgaTypeData(aResp, serviceName,
                                                           objectPath);
            }
            else if (interface == "xyz.openbmc_project.Control.Processor.Reset")
            {
                redfish::nvidia_processor::getProcessorResetTypeData(
                    aResp, processorId, serviceName, objectPath);
            }
            else if (interface ==
                     "xyz.openbmc_project.Inventory.Decorator.Replaceable")
            {
                redfish::nvidia_processor::getProcessorReplaceable(
                    aResp, serviceName, objectPath);
            }

            if constexpr (BMCWEB_NVIDIA_OEM_PROPERTIES)
            {
                if (interface == "com.nvidia.MigMode")
                {
                    getProcessorMigModeData(aResp, processorId, serviceName,
                                            objectPath);
                }
                else if (interface == "com.nvidia.CCMode")
                {
                    getProcessorCCModeData(aResp, processorId, serviceName,
                                           objectPath);
                }
                else if (interface ==
                         "com.nvidia.PowerSmoothing.PowerSmoothing")
                {
                    getPowerSmoothingInfo(aResp, processorId, serviceName,
                                          objectPath);
                }
                else if (interface == "com.nvidia.NVLink.NvLinkTotalCount")
                {
                    redfish::nvidia_processor_utils::getNvLinkTotalCount(
                        aResp, processorId, serviceName, objectPath);
                }
                else if (interface == "com.nvidia.PowerProfile.ProfileInfo")
                {
                    getWorkLoadPowerInfo(aResp, processorId);
                }
                else if (interface == "com.nvidia.SysGUID.SysGUID")
                {
                    getProcessorSystemGUID(aResp, serviceName, objectPath);
                }
                else if (interface == "com.nvidia.EgmMode")
                {
                    getProcessorEgmModeData(aResp, processorId, serviceName,
                                            objectPath);
                }
                else if (interface == "com.nvidia.NVLink.MNNVLinkTopology")
                {
                    getMNNVLinkTopologyInfo(aResp, processorId, serviceName,
                                            objectPath, interface);
                }
                else if (
                    interface ==
                    "com.nvidia.ResetCounters.ResetCounterMetricsSupported")
                {
                    getResetMetricsInfo(aResp, processorId, serviceName,
                                        objectPath);
                }
            }
        }
    }

    getComponentFirmwareVersion(aResp, objectPath);
    redfish::nvidia_processor_utils::getOperatingSpeedRange(aResp, objectPath);

    aResp->res.jsonValue["EnvironmentMetrics"] = {
        {"@odata.id",
         "/redfish/v1/Systems/" + std::string(BMCWEB_REDFISH_SYSTEM_URI_NAME) +
             "/Processors/" + processorId + "/EnvironmentMetrics"}};
    aResp->res.jsonValue["@Redfish.Settings"]["@odata.type"] =
        "#Settings.v1_3_3.Settings";
    aResp->res.jsonValue["@Redfish.Settings"]["SettingsObject"] = {
        {"@odata.id",
         "/redfish/v1/Systems/" + std::string(BMCWEB_REDFISH_SYSTEM_URI_NAME) +
             "/Processors/" + processorId + "/Settings"}};

    aResp->res.jsonValue["Ports"] = {
        {"@odata.id",
         "/redfish/v1/Systems/" + std::string(BMCWEB_REDFISH_SYSTEM_URI_NAME) +
             "/Processors/" + processorId + "/Ports"}};
    // Links association to underneath memory
    redfish::nvidia_processor::getProcessorMemoryLinks(aResp, objectPath);
    // Link association to parent chassis
    for (const auto& [serviceName, interfaceList] : serviceMap)
    {
        redfish::nvidia_processor::getProcessorChassisLink(aResp, objectPath,
                                                           serviceName);
    }
    // Get system and fpga interfaces properties
    redfish::nvidia_processor::getProcessorSystemPCIeInterface(
        aResp, objectPath);
    redfish::nvidia_processor::getProcessorFPGAPCIeInterface(aResp, objectPath);

    if constexpr (BMCWEB_NVIDIA_OEM_PROPERTIES)
    {
        nvidia_processor_utils::getInbandReconfigPermissionsData(
            aResp, processorId, objectPath);
        nvidia_processor_utils::populateErrorInjectionData(aResp, processorId);
    }
}

/**
 * Handle the PATCH operation of the AppliedOperatingConfig property. Do basic
 * validation of the input data, and then set the D-Bus property.
 *
 * @param[in,out]   resp            Async HTTP response.
 * @param[in]       processorId     Processor's Id.
 * @param[in]       appliedConfigUri    New property value to apply.
 * @param[in]       cpuObjectPath   Path of CPU object to modify.
 * @param[in]       serviceMap      Service map for CPU object.
 */
inline void patchAppliedOperatingConfig(
    const std::shared_ptr<bmcweb::AsyncResp>& resp,
    const std::string& processorId, const std::string& appliedConfigUri,
    const std::string& cpuObjectPath,
    const dbus::utility::MapperServiceMap& serviceMap)
{
    // Check that the property even exists by checking for the interface
    const std::string* controlService = nullptr;
    for (const auto& [serviceName, interfaceList] : serviceMap)
    {
        if (std::ranges::find(interfaceList,
                              "xyz.openbmc_project.Control.Processor."
                              "CurrentOperatingConfig") != interfaceList.end())
        {
            controlService = &serviceName;
            break;
        }
    }

    if (controlService == nullptr)
    {
        messages::internalError(resp->res);
        return;
    }

    // Check that the config URI is a child of the cpu URI being patched.
    std::string expectedPrefix(std::format("/redfish/v1/Systems/{}/Processors/",
                                           BMCWEB_REDFISH_SYSTEM_URI_NAME));
    expectedPrefix += processorId;
    expectedPrefix += "/OperatingConfigs/";
    if (!appliedConfigUri.starts_with(expectedPrefix) ||
        expectedPrefix.size() == appliedConfigUri.size())
    {
        messages::propertyValueIncorrect(resp->res, "AppliedOperatingConfig",
                                         appliedConfigUri);
        return;
    }

    // Generate the D-Bus path of the OperatingConfig object, by assuming
    // it's a direct child of the CPU object. Strip the expectedPrefix from
    // the config URI to get the "filename", and append to the CPU's path.
    std::string configBaseName = appliedConfigUri.substr(expectedPrefix.size());
    sdbusplus::message::object_path configPath(cpuObjectPath);
    configPath /= configBaseName;

    BMCWEB_LOG_INFO("Setting config to {}", configPath.str);

    // Set the property, with handler to check error responses
    setDbusProperty(
        resp, "AppliedOperatingConfig", *controlService, cpuObjectPath,
        "xyz.openbmc_project.Control.Processor.CurrentOperatingConfig",
        "AppliedConfig", configPath);
}

inline void handleProcessorHead(
    crow::App& app, const crow::Request& req,
    const std::shared_ptr<bmcweb::AsyncResp>& asyncResp,
    const std::string& /* systemName */, const std::string& /* processorId */)
{
    if (!redfish::setUpRedfishRoute(app, req, asyncResp))
    {
        return;
    }
    asyncResp->res.addHeader(
        boost::beast::http::field::link,
        "</redfish/v1/JsonSchemas/Processor/Processor.json>; rel=describedby");
}

inline void handleProcessorCollectionHead(
    crow::App& app, const crow::Request& req,
    const std::shared_ptr<bmcweb::AsyncResp>& asyncResp,
    const std::string& /* systemName */)
{
    if (!redfish::setUpRedfishRoute(app, req, asyncResp))
    {
        return;
    }
    asyncResp->res.addHeader(
        boost::beast::http::field::link,
        "</redfish/v1/JsonSchemas/ProcessorCollection/ProcessorCollection.json>; rel=describedby");
}

inline void requestRoutesOperatingConfigCollection(App& app)
{
    BMCWEB_ROUTE(app,
                 "/redfish/v1/Systems/<str>/Processors/<str>/OperatingConfigs/")
        .privileges(redfish::privileges::getOperatingConfigCollection)
        .methods(
            boost::beast::http::verb::
                get)([&app](const crow::Request& req,
                            const std::shared_ptr<bmcweb::AsyncResp>& asyncResp,
                            [[maybe_unused]] const std::string& systemName,
                            const std::string& cpuName) {
            if (!redfish::setUpRedfishRoute(app, req, asyncResp))
            {
                return;
            }
            if constexpr (BMCWEB_EXPERIMENTAL_REDFISH_MULTI_COMPUTER_SYSTEM)
            {
                // Option currently returns no systems.  TBD
                messages::resourceNotFound(asyncResp->res, "ComputerSystem",
                                           systemName);
                return;
            }

            if (systemName != BMCWEB_REDFISH_SYSTEM_URI_NAME)
            {
                messages::resourceNotFound(asyncResp->res, "ComputerSystem",
                                           systemName);
                return;
            }
            asyncResp->res.jsonValue["@odata.type"] =
                "#OperatingConfigCollection.OperatingConfigCollection";
            asyncResp->res.jsonValue["@odata.id"] = boost::urls::format(
                "/redfish/v1/Systems/{}/Processors/{}/OperatingConfigs",
                BMCWEB_REDFISH_SYSTEM_URI_NAME, cpuName);
            asyncResp->res.jsonValue["Name"] = "Operating Config Collection";

<<<<<<< HEAD
            // First find the matching CPU object so we know how to
            // constrain our search for related Config objects.
            crow::connections::systemBus->async_method_call(
                [asyncResp,
                 cpuName](const boost::system::error_code ec,
                          const dbus::utility::MapperGetSubTreePathsResponse&
                              objects) {
                    if (ec)
=======
        const bool* memorySpareChannelPresence = std::get_if<bool>(&property);
        if (memorySpareChannelPresence == nullptr)
        {
            BMCWEB_LOG_ERROR(
                "Null value returned for memorySpareChannelPresence");
            messages::internalError(aResp->res);
            return;
        }
        if (deviceType == "xyz.openbmc_project.Inventory.Item.Accelerator")
        {
            json["Oem"]["Nvidia"]["@odata.type"] =
                "#NvidiaProcessorMetrics.v1_4_0.NvidiaGPUProcessorMetrics";
        }
        else
        {
            json["Oem"]["Nvidia"]["@odata.type"] =
                "#NvidiaProcessorMetrics.v1_2_0.NvidiaProcessorMetrics";
        }
        json["Oem"]["Nvidia"]["MemorySpareChannelPresence"] =
            *memorySpareChannelPresence;
    },
        service, objPath, "org.freedesktop.DBus.Properties", "Get",
        "com.nvidia.MemorySpareChannel", "MemorySpareChannelPresence");
}

inline void getMemoryPageRetirementCountData(
    const std::shared_ptr<bmcweb::AsyncResp>& aResp, const std::string& service,
    const std::string& objPath, const std::string& deviceType)
{
    crow::connections::systemBus->async_method_call(
        [aResp, objPath, deviceType](const boost::system::error_code ec,
                                     const std::variant<uint32_t>& property) {
        if (ec)
        {
            BMCWEB_LOG_ERROR("DBUS response error");
            messages::internalError(aResp->res);
            return;
        }
        nlohmann::json& json = aResp->res.jsonValue;

        const uint32_t* memoryPageRetirementCount =
            std::get_if<uint32_t>(&property);
        if (memoryPageRetirementCount == nullptr)
        {
            BMCWEB_LOG_ERROR(
                "Null value returned for MemoryPageRetirementCount");
            messages::internalError(aResp->res);
            return;
        }
        if (deviceType == "xyz.openbmc_project.Inventory.Item.Accelerator")
        {
            json["Oem"]["Nvidia"]["@odata.type"] =
                "#NvidiaProcessorMetrics.v1_4_0.NvidiaGPUProcessorMetrics";
        }
        else
        {
            json["Oem"]["Nvidia"]["@odata.type"] =
                "#NvidiaProcessorMetrics.v1_2_0.NvidiaProcessorMetrics";
        }
        json["Oem"]["Nvidia"]["MemoryPageRetirementCount"] =
            *memoryPageRetirementCount;
    },
        service, objPath, "org.freedesktop.DBus.Properties", "Get",
        "com.nvidia.MemoryPageRetirementCount", "MemoryPageRetirementCount");
}

inline void getMigModeData(const std::shared_ptr<bmcweb::AsyncResp>& aResp,
                           const std::string& cpuId, const std::string& service,
                           const std::string& objPath)
{
    crow::connections::systemBus->async_method_call(
        [aResp, cpuId](const boost::system::error_code ec,
                       const OperatingConfigProperties& properties) {
        if (ec)
        {
            BMCWEB_LOG_DEBUG("DBUS response error");
            messages::internalError(aResp->res);
            return;
        }
        nlohmann::json& json = aResp->res.jsonValue;
        for (const auto& property : properties)
        {
            if (property.first == "MIGModeEnabled")
            {
                const bool* migModeEnabled =
                    std::get_if<bool>(&property.second);
                if (migModeEnabled == nullptr)
                {
                    messages::internalError(aResp->res);
                    return;
                }
                json["Oem"]["Nvidia"]["@odata.type"] =
                    "#NvidiaProcessor.v1_5_0.NvidiaGPU";
                json["Oem"]["Nvidia"]["MIGModeEnabled"] = *migModeEnabled;
            }
        }
    },
        service, objPath, "org.freedesktop.DBus.Properties", "GetAll",
        "com.nvidia.MigMode");
}

inline void getProcessorMigModeData(
    const std::shared_ptr<bmcweb::AsyncResp>& aResp, const std::string& cpuId,
    const std::string& service, const std::string& objPath)
{
    BMCWEB_LOG_DEBUG(" get GpuMIGMode data");
    getMigModeData(aResp, cpuId, service, objPath);
}

inline void getProcessorEgmModeData(
    const std::shared_ptr<bmcweb::AsyncResp>& aResp, const std::string& cpuId,
    const std::string& service, const std::string& objPath)
{
    BMCWEB_LOG_DEBUG(" get EGMMode data");
    redfish::nvidia_processor_utils::getEgmModeData(aResp, cpuId, service,
                                                    objPath);
}

inline void getPortDisableFutureStatus(
    const std::shared_ptr<bmcweb::AsyncResp>& aResp,
    const std::string& processorId, const std::string& objectPath,
    const dbus::utility::MapperServiceMap& serviceMap,
    const std::string& portId)
{
    BMCWEB_LOG_DEBUG("Get getPortDisableFutureStatus data");
    redfish::nvidia_processor_utils::getPortDisableFutureStatus(
        aResp, processorId, objectPath, serviceMap, portId);
}

inline void getProcessorSystemGUID(std::shared_ptr<bmcweb::AsyncResp> asyncResp,
                                   const std::string& service,
                                   const std::string& objPath)
{
    BMCWEB_LOG_DEBUG("Get System-GUID");
    redfish::nvidia_processor_utils::getSysGUID(asyncResp, service, objPath);
}

inline void getMNNVLinkTopologyInfo(
    const std::shared_ptr<bmcweb::AsyncResp>& aResp, const std::string& cpuId,
    const std::string& service, const std::string& objPath,
    const std::string& interface)
{
    BMCWEB_LOG_DEBUG("Get MNNVLinkTopologyInfo");
    redfish::nvidia_processor_utils::getMNNVLinkTopologyInfo(
        aResp, cpuId, service, objPath, interface);
}

inline void
    getProcessorCCModeData(const std::shared_ptr<bmcweb::AsyncResp>& aResp,
                           const std::string& cpuId, const std::string& service,
                           const std::string& objPath)
{
    BMCWEB_LOG_DEBUG(" get GpuCCMode data");
    redfish::nvidia_processor_utils::getCCModeData(aResp, cpuId, service,
                                                   objPath);
}

inline void
    getPowerSmoothingInfo(const std::shared_ptr<bmcweb::AsyncResp>& aResp,
                          std::string processorId, const std::string& service,
                          const std::string& objPath)
{
    BMCWEB_LOG_DEBUG(" get getPowerSmoothingInfo data");
    redfish::nvidia_processor_utils::getPowerSmoothingInfo(aResp, processorId,
                                                           service, objPath);
}

inline void getResetMetricsInfo(const std::shared_ptr<bmcweb::AsyncResp>& aResp,
                                std::string processorId,
                                const std::string& service,
                                const std::string& objPath)
{
    BMCWEB_LOG_DEBUG(" get getResetMetricsInfo data");
    redfish::nvidia_processor_utils::getResetMetricsInfo(aResp, processorId,
                                                         service, objPath);
}

inline void
    getWorkLoadPowerInfo(const std::shared_ptr<bmcweb::AsyncResp>& aResp,
                         std::string processorId)
{
    BMCWEB_LOG_DEBUG(" get getWorkLoadPowerInfo data");
    redfish::nvidia_processor_utils::getWorkLoadPowerInfo(aResp, processorId);
}

inline void getProcessorRemoteDebugState(
    const std::shared_ptr<bmcweb::AsyncResp>& aResp, const std::string& service,
    const std::string& objPath)
{
    crow::connections::systemBus->async_method_call(
        [aResp, objPath](const boost::system::error_code ec,
                         const OperatingConfigProperties& properties) {
        if (ec)
        {
            BMCWEB_LOG_DEBUG("DBUS response error");
            messages::internalError(aResp->res);
            return;
        }
        nlohmann::json& json = aResp->res.jsonValue;
        for (const auto& property : properties)
        {
            json["Oem"]["Nvidia"]["@odata.type"] =
                "#NvidiaProcessor.v1_0_0.NvidiaProcessor";
            if (property.first == "Enabled")
            {
                const bool* state = std::get_if<bool>(&property.second);
                if (state == nullptr)
                {
                    BMCWEB_LOG_DEBUG("Get Performance Value property failed");
                    messages::internalError(aResp->res);
                    return;
                }
                json["Oem"]["Nvidia"]["RemoteDebugEnabled"] = *state;
            }
        }
    },
        service, objPath, "org.freedesktop.DBus.Properties", "GetAll",
        "xyz.openbmc_project.Control.Processor.RemoteDebug");
}

inline void getRemoteDebugState(const std::shared_ptr<bmcweb::AsyncResp>& aResp,
                                const std::string& service,
                                const std::string& objPath)
{
    crow::connections::systemBus->async_method_call(
        [aResp, service,
         objPath](const boost::system::error_code& e,
                  std::variant<std::vector<std::string>>& resp) {
        if (e)
        {
            // No state effecter attached.
            return;
        }
        std::vector<std::string>* data =
            std::get_if<std::vector<std::string>>(&resp);
        if (data == nullptr)
        {
            messages::internalError(aResp->res);
            return;
        }
        for (const std::string& effecterPath : *data)
        {
            BMCWEB_LOG_DEBUG("State Effecter Object Path {}", effecterPath);

            const std::array<const char*, 1> effecterInterfaces = {
                "xyz.openbmc_project.Control.Processor.RemoteDebug"};
            // Process sensor reading
            crow::connections::systemBus->async_method_call(
                [aResp, effecterPath](
                    const boost::system::error_code ec,
                    const std::vector<std::pair<
                        std::string, std::vector<std::string>>>& object) {
                if (ec)
                {
                    // The path does not implement any state interfaces.
                    return;
                }

                for (const auto& [service, interfaces] : object)
                {
                    if (std::find(
                            interfaces.begin(), interfaces.end(),
                            "xyz.openbmc_project.Control.Processor.RemoteDebug") !=
                        interfaces.end())
                    {
                        getProcessorRemoteDebugState(aResp, service,
                                                     effecterPath);
                    }
                }
            },
                "xyz.openbmc_project.ObjectMapper",
                "/xyz/openbmc_project/object_mapper",
                "xyz.openbmc_project.ObjectMapper", "GetObject", effecterPath,
                effecterInterfaces);
        }
    },
        "xyz.openbmc_project.ObjectMapper", objPath + "/all_controls",
        "org.freedesktop.DBus.Properties", "Get",
        "xyz.openbmc_project.Association", "endpoints");
}

inline void getGPMMetricsData(const std::shared_ptr<bmcweb::AsyncResp>& aResp,
                              const std::string& service,
                              const std::string& objPath,
                              const std::string& gpmMetricsIface)
{
    sdbusplus::asio::getAllProperties(
        *crow::connections::systemBus, service, objPath, gpmMetricsIface,
        [aResp](const boost::system::error_code ec,
                const dbus::utility::DBusPropertiesMap& resp) {
        if (ec)
        {
            BMCWEB_LOG_ERROR(
                "GetPIDValues: Can't get GPM Metrics Iface properties ");
            return;
        }

        nlohmann::json& json = aResp->res.jsonValue;

        const double* fp16ActivityPercent = nullptr;
        const double* fp32ActivityPercent = nullptr;
        const double* fp64ActivityPercent = nullptr;
        const double* graphicsEngActivityPercent = nullptr;
        const double* nvDecUtilPercent = nullptr;
        const double* nvJpgUtilPercent = nullptr;
        const double* nvOfaUtilPercent = nullptr;
        const double* smActivityPercent = nullptr;
        const double* smOccupancyPercent = nullptr;
        const double* tensorCoreActivityPercent = nullptr;
        const double* dmmaUtil = nullptr;
        const double* hmmaUtil = nullptr;
        const double* immaUtil = nullptr;
        const double* integerActivityUtil = nullptr;
        const double* pcieRxBandwidthGbps = nullptr;
        const double* pcieTxBandwidthGbps = nullptr;
        const std::vector<double>* nvdecInstanceUtil = nullptr;
        const std::vector<double>* nvjpgInstanceUtil = nullptr;

        const bool success = sdbusplus::unpackPropertiesNoThrow(
            dbus_utils::UnpackErrorPrinter(), resp, "FP16ActivityPercent",
            fp16ActivityPercent, "FP32ActivityPercent", fp32ActivityPercent,
            "FP64ActivityPercent", fp64ActivityPercent,
            "GraphicsEngineActivityPercent", graphicsEngActivityPercent,
            "NVDecUtilizationPercent", nvDecUtilPercent,
            "NVJpgUtilizationPercent", nvJpgUtilPercent,
            "NVOfaUtilizationPercent", nvOfaUtilPercent,
            "PCIeRawRxBandwidthGbps", pcieRxBandwidthGbps,
            "PCIeRawTxBandwidthGbps", pcieTxBandwidthGbps, "SMActivityPercent",
            smActivityPercent, "SMOccupancyPercent", smOccupancyPercent,
            "TensorCoreActivityPercent", tensorCoreActivityPercent,
            "IntegerActivityUtilizationPercent", integerActivityUtil,
            "DMMAUtilizationPercent", dmmaUtil, "HMMAUtilizationPercent",
            hmmaUtil, "IMMAUtilizationPercent", immaUtil,
            "NVDecInstanceUtilizationPercent", nvdecInstanceUtil,
            "NVJpgInstanceUtilizationPercent", nvjpgInstanceUtil);

        if (!success)
        {
            messages::internalError(aResp->res);
            return;
        }

        if (graphicsEngActivityPercent != nullptr)
        {
            json["Oem"]["Nvidia"]["GraphicsEngineActivityPercent"] =
                *graphicsEngActivityPercent;
        }
        else
        {
            BMCWEB_LOG_DEBUG("Null value returned "
                             "for GraphicsEngineActivityPercent");
            messages::internalError(aResp->res);
            return;
        }

        if (smActivityPercent != nullptr)
        {
            json["Oem"]["Nvidia"]["SMActivityPercent"] = *smActivityPercent;
        }
        else
        {
            BMCWEB_LOG_DEBUG("Null value returned "
                             "for SMActivityPercent");
            messages::internalError(aResp->res);
            return;
        }

        if (smOccupancyPercent != nullptr)
        {
            json["Oem"]["Nvidia"]["SMOccupancyPercent"] = *smOccupancyPercent;
        }
        else
        {
            BMCWEB_LOG_DEBUG("Null value returned "
                             "for SMOccupancyPercent");
            messages::internalError(aResp->res);
            return;
        }

        if (tensorCoreActivityPercent != nullptr)
        {
            json["Oem"]["Nvidia"]["TensorCoreActivityPercent"] =
                *tensorCoreActivityPercent;
        }
        else
        {
            BMCWEB_LOG_DEBUG("Null value returned "
                             "for TensorCoreActivityPercent");
            messages::internalError(aResp->res);
            return;
        }

        if (fp64ActivityPercent != nullptr)
        {
            json["Oem"]["Nvidia"]["FP64ActivityPercent"] = *fp64ActivityPercent;
        }
        else
        {
            BMCWEB_LOG_DEBUG("Null value returned "
                             "for FP64ActivityPercent");
            messages::internalError(aResp->res);
            return;
        }

        if (fp32ActivityPercent != nullptr)
        {
            json["Oem"]["Nvidia"]["FP32ActivityPercent"] = *fp32ActivityPercent;
        }
        else
        {
            BMCWEB_LOG_DEBUG("Null value returned "
                             "for FP32ActivityPercent");
            messages::internalError(aResp->res);
            return;
        }

        if (fp16ActivityPercent != nullptr)
        {
            json["Oem"]["Nvidia"]["FP16ActivityPercent"] = *fp16ActivityPercent;
        }
        else
        {
            BMCWEB_LOG_DEBUG("Null value returned "
                             "for FP16ActivityPercent");
            messages::internalError(aResp->res);
            return;
        }

        if (pcieTxBandwidthGbps != nullptr)
        {
            json["Oem"]["Nvidia"]["PCIeRawTxBandwidthGbps"] =
                *pcieTxBandwidthGbps;
        }
        else
        {
            BMCWEB_LOG_DEBUG("Null value returned "
                             "for PCIeRawTxBandwidthGbps");
            messages::internalError(aResp->res);
            return;
        }

        if (pcieRxBandwidthGbps != nullptr)
        {
            json["Oem"]["Nvidia"]["PCIeRawRxBandwidthGbps"] =
                *pcieRxBandwidthGbps;
        }
        else
        {
            BMCWEB_LOG_DEBUG("Null value returned "
                             "for PCIeRawRxBandwidthGbps");
            messages::internalError(aResp->res);
            return;
        }

        if (nvDecUtilPercent != nullptr)
        {
            json["Oem"]["Nvidia"]["NVDecUtilizationPercent"] =
                *nvDecUtilPercent;
        }
        else
        {
            BMCWEB_LOG_DEBUG("Null value returned "
                             "for NVDecUtilizationPercent");
            messages::internalError(aResp->res);
            return;
        }

        if (nvJpgUtilPercent != nullptr)
        {
            json["Oem"]["Nvidia"]["NVJpgUtilizationPercent"] =
                *nvJpgUtilPercent;
        }
        else
        {
            BMCWEB_LOG_DEBUG("Null value returned "
                             "for NVJpgUtilizationPercent");
            messages::internalError(aResp->res);
            return;
        }

        if (nvOfaUtilPercent != nullptr)
        {
            json["Oem"]["Nvidia"]["NVOfaUtilizationPercent"] =
                *nvOfaUtilPercent;
        }
        else
        {
            BMCWEB_LOG_DEBUG("Null value returned "
                             "for NVOfaUtilizationPercent");
            messages::internalError(aResp->res);
            return;
        }
        if (integerActivityUtil != nullptr)
        {
            json["Oem"]["Nvidia"]["IntegerActivityUtilizationPercent"] =
                *integerActivityUtil;
        }
        else
        {
            BMCWEB_LOG_DEBUG("Null value returned "
                             "for IntegerActivityUtilizationPercent");
            messages::internalError(aResp->res);
            return;
        }
        if (dmmaUtil != nullptr)
        {
            json["Oem"]["Nvidia"]["DMMAUtilizationPercent"] = *dmmaUtil;
        }
        else
        {
            BMCWEB_LOG_DEBUG("Null value returned "
                             "for DMMAUtilizationPercent");
            messages::internalError(aResp->res);
            return;
        }
        if (hmmaUtil != nullptr)
        {
            json["Oem"]["Nvidia"]["HMMAUtilizationPercent"] = *hmmaUtil;
        }
        else
        {
            BMCWEB_LOG_DEBUG("Null value returned "
                             "for HMMAUtilizationPercent");
            messages::internalError(aResp->res);
            return;
        }
        if (immaUtil != nullptr)
        {
            json["Oem"]["Nvidia"]["IMMAUtilizationPercent"] = *immaUtil;
        }
        else
        {
            BMCWEB_LOG_DEBUG("Null value returned "
                             "for IMMAUtilizationPercent");
            messages::internalError(aResp->res);
            return;
        }
        if (nvdecInstanceUtil != nullptr)
        {
            std::vector<double> nvdecInstanceUtilization{};
            for (auto val : *nvdecInstanceUtil)
            {
                nvdecInstanceUtilization.push_back(val);
            }
            json["Oem"]["Nvidia"]["NVDecInstanceUtilizationPercent"] =
                nvdecInstanceUtilization;
        }
        else
        {
            BMCWEB_LOG_DEBUG("Null value returned "
                             "for NVDecInstanceUtilizationPercent");
            messages::internalError(aResp->res);
            return;
        }

        if (nvjpgInstanceUtil != nullptr)
        {
            std::vector<double> nvjpgInstanceUtilization{};
            for (auto val : *nvjpgInstanceUtil)
            {
                nvjpgInstanceUtilization.push_back(val);
            }
            json["Oem"]["Nvidia"]["NVJpgInstanceUtilizationPercent"] =
                nvjpgInstanceUtilization;
        }
        else
        {
            BMCWEB_LOG_DEBUG("Null value returned "
                             "for NVJpgUtilizationPercent");
            messages::internalError(aResp->res);
            return;
        }
    });
}

inline void getProcessorData(const std::shared_ptr<bmcweb::AsyncResp>& aResp,
                             const std::string& processorId,
                             const std::string& objectPath,
                             const dbus::utility::MapperServiceMap& serviceMap,
                             const std::string& deviceType)
{
    for (const auto& [serviceName, interfaceList] : serviceMap)
    {
        for (const auto& interface : interfaceList)
        {
            if (interface == "xyz.openbmc_project.Inventory.Decorator.Asset")
            {
                getCpuAssetData(aResp, serviceName, objectPath);
            }
            else if (interface ==
                     "xyz.openbmc_project.Inventory.Decorator.Revision")
            {
                getCpuRevisionData(aResp, serviceName, objectPath);
            }
            else if (interface == "xyz.openbmc_project.Inventory.Item.Cpu")
            {
                getCpuDataByService(aResp, processorId, serviceName,
                                    objectPath);
                if constexpr (BMCWEB_NVIDIA_OEM_PROPERTIES)
                {
                    getRemoteDebugState(aResp, serviceName, objectPath);
                }
            }
            else if (interface ==
                     "xyz.openbmc_project.Inventory.Item.Accelerator")
            {
                getAcceleratorDataByService(aResp, processorId, serviceName,
                                            objectPath);
            }
            else if (
                interface ==
                "xyz.openbmc_project.Control.Processor.CurrentOperatingConfig")
            {
                getCpuConfigData(aResp, processorId, serviceName, objectPath);
            }
            else if (interface ==
                     "xyz.openbmc_project.Inventory.Decorator.LocationCode")
            {
                getCpuLocationCode(aResp, serviceName, objectPath);
            }
            else if (interface ==
                     "xyz.openbmc_project.Inventory.Decorator.LocationContext")
            {
                getProcessorLocationContext(aResp, serviceName, objectPath);
            }
            else if (interface == "xyz.openbmc_project.Inventory."
                                  "Decorator.Location")
            {
                getCpuLocationType(aResp, serviceName, objectPath);
            }
            else if (interface == "xyz.openbmc_project.Common.UUID")
            {
                getProcessorUUID(aResp, serviceName, objectPath);
            }
            else if (interface ==
                     "xyz.openbmc_project.Inventory.Decorator.UniqueIdentifier")
            {
                getCpuUniqueId(aResp, serviceName, objectPath);
            }
            else if (interface ==
                     "xyz.openbmc_project.Inventory.Item.Cpu.OperatingConfig")
            {
                getOperatingConfigData(aResp, serviceName, objectPath,
                                       deviceType);
            }
            else if (interface ==
                     "xyz.openbmc_project.Inventory.Item.PersistentMemory")
            {
                getProcessorMemoryData(aResp, processorId, serviceName,
                                       objectPath);
            }
            else if (interface == "xyz.openbmc_project.Memory.MemoryECC")
            {
                getProcessorEccModeData(aResp, processorId, serviceName,
                                        objectPath);
            }
            else if (interface == "xyz.openbmc_project.Inventory."
                                  "Decorator.FpgaType")
            {
                getFpgaTypeData(aResp, serviceName, objectPath);
            }
            else if (interface == "xyz.openbmc_project.Control.Processor.Reset")
            {
                getProcessorResetTypeData(aResp, processorId, serviceName,
                                          objectPath);
            }
            else if (interface ==
                     "xyz.openbmc_project.Inventory.Decorator.Replaceable")
            {
                getProcessorReplaceable(aResp, serviceName, objectPath);
            }

            if constexpr (BMCWEB_NVIDIA_OEM_PROPERTIES)
            {
                if (interface == "com.nvidia.MigMode")
                {
                    getProcessorMigModeData(aResp, processorId, serviceName,
                                            objectPath);
                }
                else if (interface == "com.nvidia.CCMode")
                {
                    getProcessorCCModeData(aResp, processorId, serviceName,
                                           objectPath);
                }
                else if (interface ==
                         "com.nvidia.PowerSmoothing.PowerSmoothing")
                {
                    getPowerSmoothingInfo(aResp, processorId, serviceName,
                                          objectPath);
                }
                else if (interface == "com.nvidia.NVLink.NvLinkTotalCount")
                {
                    redfish::nvidia_processor_utils::getNvLinkTotalCount(
                        aResp, processorId, serviceName, objectPath);
                }
                else if (interface == "com.nvidia.PowerProfile.ProfileInfo")
                {
                    getWorkLoadPowerInfo(aResp, processorId);
                }
                else if (interface == "com.nvidia.SysGUID.SysGUID")
                {
                    getProcessorSystemGUID(aResp, serviceName, objectPath);
                }
                else if (interface == "com.nvidia.EgmMode")
                {
                    getProcessorEgmModeData(aResp, processorId, serviceName,
                                            objectPath);
                }
                else if (interface == "com.nvidia.NVLink.MNNVLinkTopology")
                {
                    getMNNVLinkTopologyInfo(aResp, processorId, serviceName,
                                            objectPath, interface);
                }
                else if (
                    interface ==
                    "com.nvidia.ResetCounters.ResetCounterMetricsSupported")
                {
                    getResetMetricsInfo(aResp, processorId, serviceName,
                                        objectPath);
                }
            }
        }
    }

    getComponentFirmwareVersion(aResp, objectPath);
    redfish::nvidia_processor_utils::getOperatingSpeedRange(aResp, objectPath);

    aResp->res.jsonValue["EnvironmentMetrics"] = {
        {"@odata.id",
         "/redfish/v1/Systems/" + std::string(BMCWEB_REDFISH_SYSTEM_URI_NAME) +
             "/Processors/" + processorId + "/EnvironmentMetrics"}};
    aResp->res.jsonValue["@Redfish.Settings"]["@odata.type"] =
        "#Settings.v1_3_3.Settings";
    aResp->res.jsonValue["@Redfish.Settings"]["SettingsObject"] = {
        {"@odata.id", "/redfish/v1/Systems/" +
                          std::string(BMCWEB_REDFISH_SYSTEM_URI_NAME) +
                          "/Processors/" + processorId + "/Settings"}};

    aResp->res.jsonValue["Ports"] = {
        {"@odata.id", "/redfish/v1/Systems/" +
                          std::string(BMCWEB_REDFISH_SYSTEM_URI_NAME) +
                          "/Processors/" + processorId + "/Ports"}};
    // Links association to underneath memory
    getProcessorMemoryLinks(aResp, objectPath);
    // Link association to parent chassis
    for (const auto& [serviceName, interfaceList] : serviceMap)
    {
        getProcessorChassisLink(aResp, objectPath, serviceName);
    }
    // Get system and fpga interfaces properties
    getProcessorSystemPCIeInterface(aResp, objectPath);
    getProcessorFPGAPCIeInterface(aResp, objectPath);

    if constexpr (BMCWEB_NVIDIA_OEM_PROPERTIES)
    {
        nvidia_processor_utils::getReconfigPermissionsData(aResp, processorId,
                                                           objectPath);
        nvidia_processor_utils::populateErrorInjectionData(aResp, processorId);
    }
}

/**
 * Handle the PATCH operation of the MIG Mode Property. Do basic
 * validation of the input data, and then set the D-Bus property.
 *
 * @param[in,out]   resp            Async HTTP response.
 * @param[in]       processorId     Processor's Id.
 * @param[in]       migMode         New property value to apply.
 * @param[in]       cpuObjectPath   Path of CPU object to modify.
 * @param[in]       serviceMap      Service map for CPU object.
 */
inline void patchMigMode(const std::shared_ptr<bmcweb::AsyncResp>& resp,
                         const std::string& processorId, const bool migMode,
                         const std::string& cpuObjectPath,
                         const MapperServiceMap& serviceMap)
{
    // Check that the property even exists by checking for the interface
    const std::string* inventoryService = nullptr;
    for (const auto& [serviceName, interfaceList] : serviceMap)
    {
        if (std::find(interfaceList.begin(), interfaceList.end(),
                      "com.nvidia.MigMode") != interfaceList.end())
        {
            inventoryService = &serviceName;
            break;
        }
    }
    if (inventoryService == nullptr)
    {
        BMCWEB_LOG_DEBUG(" GpuMIGMode interface not found ");
        messages::internalError(resp->res);
        return;
    }

    dbus::utility::getDbusObject(
        cpuObjectPath,
        std::array<std::string_view, 1>{
            nvidia_async_operation_utils::setAsyncInterfaceName},
        [resp, migMode, processorId, cpuObjectPath,
         service = *inventoryService](
            const boost::system::error_code& ec,
            const dbus::utility::MapperGetObject& object) {
        if (!ec)
        {
            for (const auto& [serv, _] : object)
            {
                if (serv != service)
                {
                    continue;
                }

                BMCWEB_LOG_DEBUG(
                    "Performing Patch using Set Async Method Call");

                nvidia_async_operation_utils::doGenericSetAsyncAndGatherResult(
                    resp, std::chrono::seconds(60), service, cpuObjectPath,
                    "com.nvidia.MigMode", "MIGModeEnabled",
                    std::variant<bool>(migMode),
                    nvidia_async_operation_utils::PatchMigModeCallback{resp});

                return;
            }
        }

        BMCWEB_LOG_DEBUG("Performing Patch using set-property Call");

        // Set the property, with handler to check error responses
        crow::connections::systemBus->async_method_call(
            [resp, processorId](boost::system::error_code ec,
                                sdbusplus::message::message& msg) {
            if (!ec)
            {
                BMCWEB_LOG_DEBUG("Set MIG Mode property succeeded");
                return;
            }

            BMCWEB_LOG_DEBUG("CPU:{} set MIG Mode  property failed: {}",
                             processorId, ec);
            // Read and convert dbus error message to redfish error
            const sd_bus_error* dbusError = msg.get_error();
            if (dbusError == nullptr)
            {
                messages::internalError(resp->res);
                return;
            }

            if (strcmp(dbusError->name, "xyz.openbmc_project.Common."
                                        "Device.Error.WriteFailure") == 0)
            {
                // Service failed to change the config
                messages::operationFailed(resp->res);
            }
            else if (strcmp(dbusError->name,
                            "xyz.openbmc_project.Common.Error.Unavailable") ==
                     0)
            {
                std::string errBusy = "0x50A";
                std::string errBusyResolution =
                    "SMBPBI Command failed with error busy, please try after 60 seconds";

                // busy error
                messages::asyncError(resp->res, errBusy, errBusyResolution);
            }
            else if (strcmp(dbusError->name,
                            "xyz.openbmc_project.Common.Error.Timeout") == 0)
            {
                std::string errTimeout = "0x600";
                std::string errTimeoutResolution =
                    "Settings may/maynot have applied, please check get response before patching";

                // timeout error
                messages::asyncError(resp->res, errTimeout,
                                     errTimeoutResolution);
            }
            else
            {
                messages::internalError(resp->res);
            }
        },
            service, cpuObjectPath, "org.freedesktop.DBus.Properties", "Set",
            "com.nvidia.MigMode", "MIGModeEnabled",
            std::variant<bool>(migMode));
    });
}

/**
 * Do basic validation of the input data, and then set the D-Bus property.
 *
 * @param[in,out]   resp                Async HTTP response.
 * @param[in]       service             Service for effecter object.
 * @param[in]       objPath             Path of effecter object to modify.
 * @param[in]       remoteDebugEnables  New property value to apply.
 */
inline void setProcessorRemoteDebugState(
    const std::shared_ptr<bmcweb::AsyncResp>& aResp, const std::string& service,
    const std::string& objPath, const bool remoteDebugEnabled)
{
    // Set the property, with handler to check error responses
    crow::connections::systemBus->async_method_call(
        [aResp, objPath](const boost::system::error_code ec,
                         sdbusplus::message::message& msg) {
        if (!ec)
        {
            BMCWEB_LOG_DEBUG("Set Processor Remote Debug successed");
            messages::success(aResp->res);
            return;
        }

        BMCWEB_LOG_DEBUG("Set Processor Remote Debug failed: {}", ec);

        // Read and convert dbus error message to redfish error
        const sd_bus_error* dbusError = msg.get_error();
        if (dbusError == nullptr)
        {
            messages::internalError(aResp->res);
            return;
        }

        if (strcmp(dbusError->name, "xyz.openbmc_project.Common."
                                    "Device.Error.WriteFailure") == 0)
        {
            // Service failed to change the config
            messages::operationFailed(aResp->res);
        }
        else
        {
            messages::internalError(aResp->res);
        }
    },
        service, objPath, "org.freedesktop.DBus.Properties", "Set",
        "xyz.openbmc_project.Control.Processor.RemoteDebug", "Enabled",
        std::variant<bool>(remoteDebugEnabled));
}

/**
 * Handle the PATCH operation of the RemoteDebugEnabled Property.
 *
 * @param[in,out]   resp                Async HTTP response.
 * @param[in]       processorId         Processor's Id.
 * @param[in]       remoteDebugEnables  New property value to apply.
 * @param[in]       cpuObjectPath       Path of CPU object to modify.
 */
inline void patchRemoteDebug(const std::shared_ptr<bmcweb::AsyncResp>& aResp,
                             const std::string& processorId,
                             const bool remoteDebugEnabled,
                             const std::string& cpuObjectPath)
{
    BMCWEB_LOG_DEBUG("Set Remote Debug {} on CPU: {}",
                     std::to_string(remoteDebugEnabled), processorId);

    // Find remote debug effecters from all effecters attached to "all_controls"
    crow::connections::systemBus->async_method_call(
        [aResp,
         remoteDebugEnabled](const boost::system::error_code& e,
                             std::variant<std::vector<std::string>>& resp) {
        if (e)
        {
            // No state effecter attached.
            BMCWEB_LOG_DEBUG(" No state effecter attached. ");
            messages::internalError(aResp->res);
            return;
        }
        std::vector<std::string>* data =
            std::get_if<std::vector<std::string>>(&resp);
        if (data == nullptr)
        {
            messages::internalError(aResp->res);
            return;
        }
        for (const std::string& effecterPath : *data)
        {
            BMCWEB_LOG_DEBUG("State Effecter Object Path {}", effecterPath);

            const std::array<const char*, 1> effecterInterfaces = {
                "xyz.openbmc_project.Control.Processor.RemoteDebug"};
            // Process sensor reading
            crow::connections::systemBus->async_method_call(
                [aResp, effecterPath, remoteDebugEnabled](
                    const boost::system::error_code ec,
                    const std::vector<std::pair<
                        std::string, std::vector<std::string>>>& object) {
                if (ec)
                {
                    // The path does not implement any state interfaces.
                    BMCWEB_LOG_DEBUG(" No any state effecter interface. ");
                    messages::internalError(aResp->res);
                    return;
                }

                for (const auto& [service, interfaces] : object)
                {
                    if (std::find(
                            interfaces.begin(), interfaces.end(),
                            "xyz.openbmc_project.Control.Processor.RemoteDebug") !=
                        interfaces.end())
                    {
                        setProcessorRemoteDebugState(
                            aResp, service, effecterPath, remoteDebugEnabled);
                    }
                }
            },
                "xyz.openbmc_project.ObjectMapper",
                "/xyz/openbmc_project/object_mapper",
                "xyz.openbmc_project.ObjectMapper", "GetObject", effecterPath,
                effecterInterfaces);
        }
    },
        "xyz.openbmc_project.ObjectMapper", cpuObjectPath + "/all_controls",
        "org.freedesktop.DBus.Properties", "Get",
        "xyz.openbmc_project.Association", "endpoints");
}

/**
 * Handle the PATCH operation of the speed config property. Do basic
 * validation of the input data, and then set the D-Bus property.
 *
 * @param[in,out]   resp            Async HTTP response.
 * @param[in]       processorId     Processor's Id.
 * @param[in]       speedConfig     New property value to apply.
 * @param[in]       cpuObjectPath   Path of CPU object to modify.
 * @param[in]       serviceMap      Service map for CPU object.
 */
inline void patchSpeedConfig(const std::shared_ptr<bmcweb::AsyncResp>& resp,
                             const std::string& processorId,
                             const std::tuple<bool, uint32_t>& reqSpeedConfig,
                             const std::string& cpuObjectPath,
                             const MapperServiceMap& serviceMap)
{
    BMCWEB_LOG_DEBUG("Setting SpeedConfig");
    // Check that the property even exists by checking for the interface
    const std::string* inventoryService = nullptr;
    for (const auto& [serviceName, interfaceList] : serviceMap)
    {
        if (std::find(
                interfaceList.begin(), interfaceList.end(),
                "xyz.openbmc_project.Inventory.Item.Cpu.OperatingConfig") !=
            interfaceList.end())
        {
            inventoryService = &serviceName;
            break;
        }
    }
    if (inventoryService == nullptr)
    {
        messages::internalError(resp->res);
        return;
    }
    BMCWEB_LOG_DEBUG("patchSpeedConfig");

    dbus::utility::getDbusObject(
        cpuObjectPath,
        std::array<std::string_view, 1>{
            nvidia_async_operation_utils::setAsyncInterfaceName},
        [resp, reqSpeedConfig, processorId, cpuObjectPath,
         service = *inventoryService](
            const boost::system::error_code& ec,
            const dbus::utility::MapperGetObject& object) {
        if (!ec)
        {
            for (const auto& [serv, _] : object)
            {
                if (serv != service)
                {
                    continue;
                }

                BMCWEB_LOG_DEBUG(
                    "Performing Patch using Set Async Method Call");

                nvidia_async_operation_utils::doGenericSetAsyncAndGatherResult(
                    resp, std::chrono::seconds(60), service, cpuObjectPath,
                    "xyz.openbmc_project.Inventory.Item.Cpu.OperatingConfig",
                    "SpeedConfig",
                    std::variant<std::tuple<bool, uint32_t>>(reqSpeedConfig),
                    nvidia_async_operation_utils::PatchSpeedConfigCallback{
                        resp, std::get<1>(reqSpeedConfig)});

                return;
            }
        }

        BMCWEB_LOG_DEBUG("Performing Patch using set-property Call");

        crow::connections::systemBus->async_method_call(
            [resp, processorId,
             reqSpeedConfig](boost::system::error_code ec,
                             sdbusplus::message::message& msg) {
            if (!ec)
            {
                BMCWEB_LOG_DEBUG("Set speed config property succeeded");
                return;
            }

            BMCWEB_LOG_DEBUG("CPU:{} set speed config property failed: {}",
                             processorId, ec);
            // Read and convert dbus error message to redfish error
            const sd_bus_error* dbusError = msg.get_error();
            if (dbusError == nullptr)
            {
                messages::internalError(resp->res);
                return;
            }
            if (strcmp(dbusError->name,
                       "xyz.openbmc_project.Common.Error.InvalidArgument") == 0)
            {
                // Invalid value
                uint32_t speedLimit = std::get<1>(reqSpeedConfig);
                messages::propertyValueIncorrect(resp->res, "SpeedLimitMHz",
                                                 std::to_string(speedLimit));
            }
            else if (strcmp(dbusError->name,
                            "xyz.openbmc_project.Common.Error.Unavailable") ==
                     0)
            {
                std::string errBusy = "0x50A";
                std::string errBusyResolution =
                    "SMBPBI Command failed with error busy, please try after 60 seconds";

                // busy error
                messages::asyncError(resp->res, errBusy, errBusyResolution);
            }
            else if (strcmp(dbusError->name,
                            "xyz.openbmc_project.Common.Error.Timeout") == 0)
            {
                std::string errTimeout = "0x600";
                std::string errTimeoutResolution =
                    "Settings may/maynot have applied, please check get response before patching";

                // timeout error
                messages::asyncError(resp->res, errTimeout,
                                     errTimeoutResolution);
            }
            else if (strcmp(dbusError->name, "xyz.openbmc_project.Common."
                                             "Device.Error.WriteFailure") == 0)
            {
                // Service failed to change the config
                messages::operationFailed(resp->res);
            }
            else
            {
                messages::internalError(resp->res);
            }
        },
            service, cpuObjectPath, "org.freedesktop.DBus.Properties", "Set",
            "xyz.openbmc_project.Inventory.Item.Cpu.OperatingConfig",
            "SpeedConfig",
            std::variant<std::tuple<bool, uint32_t>>(reqSpeedConfig));
    });
}

/**
 * Handle the PATCH operation of the speed locked property. Do basic
 * validation of the input data, and then set the D-Bus property.
 *
 * @param[in,out]   resp            Async HTTP response.
 * @param[in]       processorId     Processor's Id.
 * @param[in]       speedLocked     New property value to apply.
 * @param[in]       cpuObjectPath   Path of CPU object to modify.
 * @param[in]       serviceMap      Service map for CPU object.
 */
inline void patchSpeedLocked(const std::shared_ptr<bmcweb::AsyncResp>& resp,
                             const std::string& processorId,
                             const bool speedLocked,
                             const std::string& cpuObjectPath,
                             const MapperServiceMap& serviceMap)
{
    // Check that the property even exists by checking for the interface
    const std::string* inventoryService = nullptr;
    for (const auto& [serviceName, interfaceList] : serviceMap)
    {
        if (std::find(
                interfaceList.begin(), interfaceList.end(),
                "xyz.openbmc_project.Inventory.Item.Cpu.OperatingConfig") !=
            interfaceList.end())
        {
            inventoryService = &serviceName;
            break;
        }
    }
    if (inventoryService == nullptr)
    {
        messages::internalError(resp->res);
        return;
    }
    const std::string conName = *inventoryService;
    sdbusplus::asio::getProperty<std::tuple<bool, uint32_t>>(
        *crow::connections::systemBus, conName, cpuObjectPath,
        "xyz.openbmc_project.Inventory.Item.Cpu.OperatingConfig", "SpeedConfig",
        [resp, processorId, conName, cpuObjectPath, serviceMap,
         speedLocked](const boost::system::error_code ec,
                      const std::tuple<bool, uint32_t>& speedConfig) {
        if (ec)
        {
            BMCWEB_LOG_DEBUG("DBUS response error for SpeedConfig");
            messages::internalError(resp->res);
            return;
        }
        std::tuple<bool, uint32_t> reqSpeedConfig;
        uint32_t cachedSpeedLimit = std::get<1>(speedConfig);
        reqSpeedConfig = std::make_tuple(speedLocked, cachedSpeedLimit);
        patchSpeedConfig(resp, processorId, reqSpeedConfig, cpuObjectPath,
                         serviceMap);
    });
}

/**
 * Handle the PATCH operation of the speed limit property. Do basic
 * validation of the input data, and then set the D-Bus property.
 *
 * @param[in,out]   resp            Async HTTP response.
 * @param[in]       processorId     Processor's Id.
 * @param[in]       speedLimit      New property value to apply.
 * @param[in]       cpuObjectPath   Path of CPU object to modify.
 * @param[in]       serviceMap      Service map for CPU object.
 */
inline void patchSpeedLimit(const std::shared_ptr<bmcweb::AsyncResp>& resp,
                            const std::string& processorId,
                            const int speedLimit,
                            const std::string& cpuObjectPath,
                            const MapperServiceMap& serviceMap)
{
    // Check that the property even exists by checking for the interface
    const std::string* inventoryService = nullptr;
    for (const auto& [serviceName, interfaceList] : serviceMap)
    {
        if (std::find(
                interfaceList.begin(), interfaceList.end(),
                "xyz.openbmc_project.Inventory.Item.Cpu.OperatingConfig") !=
            interfaceList.end())
        {
            inventoryService = &serviceName;
            break;
        }
    }
    if (inventoryService == nullptr)
    {
        messages::internalError(resp->res);
        return;
    }
    const std::string conName = *inventoryService;
    BMCWEB_LOG_DEBUG("patchSpeedLimit");
    // Set the property, with handler to check error responses
    sdbusplus::asio::getProperty<std::tuple<bool, uint32_t>>(
        *crow::connections::systemBus, conName, cpuObjectPath,
        "xyz.openbmc_project.Inventory.Item.Cpu.OperatingConfig", "SpeedConfig",
        [resp, processorId, conName, cpuObjectPath, serviceMap,
         speedLimit](const boost::system::error_code ec,
                     const std::tuple<bool, uint32_t>& speedConfig) {
        if (ec)
        {
            BMCWEB_LOG_DEBUG("DBUS response error for SpeedConfig");
            messages::internalError(resp->res);
            return;
        }
        std::tuple<bool, uint32_t> reqSpeedConfig;
        bool cachedSpeedLocked = std::get<0>(speedConfig);
        reqSpeedConfig = std::make_tuple(cachedSpeedLocked,
                                         static_cast<uint32_t>(speedLimit));
        patchSpeedConfig(resp, processorId, reqSpeedConfig, cpuObjectPath,
                         serviceMap);
    });
}

/**
 * Handle the D-Bus response from attempting to set the CPU's AppliedConfig
 * property. Main task is to translate error messages into Redfish errors.
 *
 * @param[in,out]   resp    HTTP response.
 * @param[in]       setPropVal  Value which we attempted to set.
 * @param[in]       ec      D-Bus response error code.
 * @param[in]       msg     D-Bus response message.
 */
inline void
    handleAppliedConfigResponse(const std::shared_ptr<bmcweb::AsyncResp>& resp,
                                const std::string& setPropVal,
                                boost::system::error_code ec,
                                const sdbusplus::message_t& msg)
{
    if (!ec)
    {
        BMCWEB_LOG_DEBUG("Set Property succeeded");
        return;
    }

    BMCWEB_LOG_DEBUG("Set Property failed: {}", ec);

    const sd_bus_error* dbusError = msg.get_error();
    if (dbusError == nullptr)
    {
        messages::internalError(resp->res);
        return;
    }

    // The asio error code doesn't know about our custom errors, so we have to
    // parse the error string. Some of these D-Bus -> Redfish translations are a
    // stretch, but it's good to try to communicate something vaguely useful.
    if (strcmp(dbusError->name,
               "xyz.openbmc_project.Common.Error.InvalidArgument") == 0)
    {
        // Service did not like the object_path we tried to set.
        messages::propertyValueIncorrect(
            resp->res, "AppliedOperatingConfig/@odata.id", setPropVal);
    }
    else if (strcmp(dbusError->name,
                    "xyz.openbmc_project.Common.Error.NotAllowed") == 0)
    {
        // Service indicates we can never change the config for this processor.
        messages::propertyNotWritable(resp->res, "AppliedOperatingConfig");
    }
    else if (strcmp(dbusError->name,
                    "xyz.openbmc_project.Common.Error.Unavailable") == 0)
    {
        // Service indicates the config cannot be changed right now, but maybe
        // in a different system state.
        messages::resourceInStandby(resp->res);
    }
    else
    {
        messages::internalError(resp->res);
    }
}

/**
 * Handle the PATCH operation of the AppliedOperatingConfig property. Do basic
 * validation of the input data, and then set the D-Bus property.
 *
 * @param[in,out]   resp            Async HTTP response.
 * @param[in]       processorId     Processor's Id.
 * @param[in]       appliedConfigUri    New property value to apply.
 * @param[in]       cpuObjectPath   Path of CPU object to modify.
 * @param[in]       serviceMap      Service map for CPU object.
 */
inline void patchAppliedOperatingConfig(
    const std::shared_ptr<bmcweb::AsyncResp>& resp,
    const std::string& processorId, const std::string& appliedConfigUri,
    const std::string& cpuObjectPath,
    const dbus::utility::MapperServiceMap& serviceMap)
{
    // Check that the property even exists by checking for the interface
    const std::string* controlService = nullptr;
    for (const auto& [serviceName, interfaceList] : serviceMap)
    {
        if (std::ranges::find(interfaceList,
                              "xyz.openbmc_project.Control.Processor."
                              "CurrentOperatingConfig") != interfaceList.end())
        {
            controlService = &serviceName;
            break;
        }
    }

    if (controlService == nullptr)
    {
        messages::internalError(resp->res);
        return;
    }

    // Check that the config URI is a child of the cpu URI being patched.
    std::string expectedPrefix(std::format("/redfish/v1/Systems/{}/Processors/",
                                           BMCWEB_REDFISH_SYSTEM_URI_NAME));
    expectedPrefix += processorId;
    expectedPrefix += "/OperatingConfigs/";
    if (!appliedConfigUri.starts_with(expectedPrefix) ||
        expectedPrefix.size() == appliedConfigUri.size())
    {
        messages::propertyValueIncorrect(resp->res, "AppliedOperatingConfig",
                                         appliedConfigUri);
        return;
    }

    // Generate the D-Bus path of the OperatingConfig object, by assuming it's a
    // direct child of the CPU object.
    // Strip the expectedPrefix from the config URI to get the "filename", and
    // append to the CPU's path.
    std::string configBaseName = appliedConfigUri.substr(expectedPrefix.size());
    sdbusplus::message::object_path configPath(cpuObjectPath);
    configPath /= configBaseName;

    BMCWEB_LOG_INFO("Setting config to {}", configPath.str);

    // Set the property, with handler to check error responses
    setDbusProperty(
        resp, "AppliedOperatingConfig", *controlService, cpuObjectPath,
        "xyz.openbmc_project.Control.Processor.CurrentOperatingConfig",
        "AppliedConfig", configPath);
}

inline void requestRoutesOperatingConfigCollection(App& app)
{
    BMCWEB_ROUTE(app,
                 "/redfish/v1/Systems/<str>/Processors/<str>/OperatingConfigs/")
        .privileges(redfish::privileges::getOperatingConfigCollection)
        .methods(boost::beast::http::verb::get)(
            [&app](const crow::Request& req,
                   const std::shared_ptr<bmcweb::AsyncResp>& asyncResp,
                   [[maybe_unused]] const std::string& systemName,
                   const std::string& cpuName) {
        if (!redfish::setUpRedfishRoute(app, req, asyncResp))
        {
            return;
        }
        asyncResp->res.jsonValue["@odata.type"] =
            "#OperatingConfigCollection.OperatingConfigCollection";
        asyncResp->res.jsonValue["@odata.id"] = req.url();
        asyncResp->res.jsonValue["Name"] = "Operating Config Collection";

        // First find the matching CPU object so we know how to
        // constrain our search for related Config objects.
        crow::connections::systemBus->async_method_call(
            [asyncResp, cpuName](
                const boost::system::error_code ec,
                const dbus::utility::MapperGetSubTreePathsResponse& objects) {
            if (ec)
            {
                BMCWEB_LOG_WARNING("D-Bus error: {}, {}", ec, ec.message());
                messages::internalError(asyncResp->res);
                return;
            }

            for (const std::string& object : objects)
            {
                if (!object.ends_with(cpuName))
                {
                    continue;
                }

                // Not expected that there will be multiple matching
                // CPU objects, but if there are just use the first
                // one.

                // Use the common search routine to construct the
                // Collection of all Config objects under this CPU.
                constexpr std::array<std::string_view, 1> interface{
                    "xyz.openbmc_project.Inventory.Item.Cpu.OperatingConfig"};
                collection_util::getCollectionMembers(
                    asyncResp,
                    boost::urls::format(
                        "/redfish/v1/Systems/{}/Processors/{}/OperatingConfigs",
                        BMCWEB_REDFISH_SYSTEM_URI_NAME, cpuName),
                    interface, object);
                return;
            }
        },
            "xyz.openbmc_project.ObjectMapper",
            "/xyz/openbmc_project/object_mapper",
            "xyz.openbmc_project.ObjectMapper", "GetSubTreePaths",
            "/xyz/openbmc_project/inventory", 0,
            std::array<const char*, 1>{
                "xyz.openbmc_project.Control.Processor.CurrentOperatingConfig"});
    });
}

inline void requestRoutesOperatingConfig(App& app)
{
    BMCWEB_ROUTE(
        app,
        "/redfish/v1/Systems/<str>/Processors/<str>/OperatingConfigs/<str>/")
        .privileges(redfish::privileges::getOperatingConfig)
        .methods(boost::beast::http::verb::get)(
            [&app](const crow::Request& req,
                   const std::shared_ptr<bmcweb::AsyncResp>& asyncResp,
                   [[maybe_unused]] const std::string& systemName,
                   const std::string& cpuName, const std::string& configName) {
        if (!redfish::setUpRedfishRoute(app, req, asyncResp))
        {
            return;
        }
        // Ask for all objects implementing OperatingConfig so we can search
        // for one with a matching name
        crow::connections::systemBus->async_method_call(
            [asyncResp, cpuName, configName, reqUrl{req.url()}](
                boost::system::error_code ec,
                const dbus::utility::MapperGetSubTreeResponse& subtree) {
            if (ec)
            {
                BMCWEB_LOG_WARNING("D-Bus error: {}, {}", ec, ec.message());
                messages::internalError(asyncResp->res);
                return;
            }
            const std::string expectedEnding = cpuName + '/' + configName;
            for (const auto& [objectPath, serviceMap] : subtree)
            {
                // Ignore any configs without matching cpuX/configY
                if (!objectPath.ends_with(expectedEnding) || serviceMap.empty())
                {
                    continue;
                }

                nlohmann::json& json = asyncResp->res.jsonValue;
                json["@odata.type"] = "#OperatingConfig.v1_0_0.OperatingConfig";
                json["@odata.id"] = reqUrl;
                json["Name"] = "Processor Profile";
                json["Id"] = configName;

                std::string deviceType =
                    "xyz.openbmc_project.Inventory.Item.Cpu";
                // Just use the first implementation of the object - not
                // expected that there would be multiple matching
                // services
                getOperatingConfigData(asyncResp, serviceMap.begin()->first,
                                       objectPath, deviceType);
                return;
            }
            messages::resourceNotFound(asyncResp->res, "OperatingConfig",
                                       configName);
        },
            "xyz.openbmc_project.ObjectMapper",
            "/xyz/openbmc_project/object_mapper",
            "xyz.openbmc_project.ObjectMapper", "GetSubTree",
            "/xyz/openbmc_project/inventory", 0,
            std::array<const char*, 1>{
                "xyz.openbmc_project.Inventory.Item.Cpu.OperatingConfig"});
    });
}

inline void requestRoutesProcessorCollection(App& app)
{
    /**
     * Functions triggers appropriate requests on DBus
     */
    BMCWEB_ROUTE(app, "/redfish/v1/Systems/<str>/Processors/")
        .privileges(redfish::privileges::getProcessorCollection)
        .methods(boost::beast::http::verb::get)(
            [&app](const crow::Request& req,
                   const std::shared_ptr<bmcweb::AsyncResp>& asyncResp,
                   const std::string& systemName) {
        if (!redfish::setUpRedfishRoute(app, req, asyncResp))
        {
            return;
        }
        if (systemName != BMCWEB_REDFISH_SYSTEM_URI_NAME)
        {
            messages::resourceNotFound(asyncResp->res, "ComputerSystem",
                                       systemName);
            return;
        }
        asyncResp->res.addHeader(
            boost::beast::http::field::link,
            "</redfish/v1/JsonSchemas/ProcessorCollection/ProcessorCollection.json>; rel=describedby");

        asyncResp->res.jsonValue["@odata.type"] =
            "#ProcessorCollection.ProcessorCollection";
        asyncResp->res.jsonValue["Name"] = "Processor Collection";

        asyncResp->res.jsonValue["@odata.id"] =
            "/redfish/v1/Systems/" +
            std::string(BMCWEB_REDFISH_SYSTEM_URI_NAME) + "/Processors";

        asyncResp->res.jsonValue["Members"] = nlohmann::json::array();

        collection_util::getCollectionMembers(
            asyncResp,
            boost::urls::url("/redfish/v1/Systems/" +
                             std::string(BMCWEB_REDFISH_SYSTEM_URI_NAME) +
                             "/Processors"),
            processorInterfaces, "/xyz/openbmc_project/inventory");
    });
}

inline void requestRoutesProcessor(App& app)
{
    /**
     * Functions triggers appropriate requests on DBus
     */

    BMCWEB_ROUTE(app, "/redfish/v1/Systems/<str>/Processors/<str>/")
        .privileges(redfish::privileges::getProcessor)
        .methods(boost::beast::http::verb::get)(
            [&app](const crow::Request& req,
                   const std::shared_ptr<bmcweb::AsyncResp>& asyncResp,
                   const std::string& systemName,
                   const std::string& processorId) {
        if (!redfish::setUpRedfishRoute(app, req, asyncResp))
        {
            return;
        }
        if (systemName != BMCWEB_REDFISH_SYSTEM_URI_NAME)
        {
            messages::resourceNotFound(asyncResp->res, "ComputerSystem",
                                       systemName);
            return;
        }

        asyncResp->res.addHeader(
            boost::beast::http::field::link,
            "</redfish/v1/JsonSchemas/Processor/Processor.json>; rel=describedby");
        asyncResp->res.jsonValue["@odata.type"] =
            "#Processor.v1_20_0.Processor";
        asyncResp->res.jsonValue["@odata.id"] =
            "/redfish/v1/Systems/" +
            std::string(BMCWEB_REDFISH_SYSTEM_URI_NAME) + "/Processors/" +
            processorId;
        std::string processorMetricsURI =
            "/redfish/v1/Systems/" +
            std::string(BMCWEB_REDFISH_SYSTEM_URI_NAME) + "/Processors/";
        processorMetricsURI += processorId;
        processorMetricsURI += "/ProcessorMetrics";
        asyncResp->res.jsonValue["Metrics"]["@odata.id"] = processorMetricsURI;

        redfish::processor_utils::getProcessorObject(asyncResp, processorId,
                                                     getProcessorData);
#ifndef BMCWEB_DISABLE_CONDITIONS_ARRAY
        redfish::conditions_utils::populateServiceConditions(asyncResp,
                                                             processorId);
#endif // BMCWEB_DISABLE_CONDITIONS_ARRAY
    });

    BMCWEB_ROUTE(app, "/redfish/v1/Systems/<str>/Processors/<str>/")
        .privileges(redfish::privileges::patchProcessor)
        .methods(boost::beast::http::verb::patch)(
            [&app](const crow::Request& req,
                   const std::shared_ptr<bmcweb::AsyncResp>& asyncResp,
                   const std::string& systemName,
                   const std::string& processorId) {
        if (!redfish::setUpRedfishRoute(app, req, asyncResp))
        {
            return;
        }
        if (systemName != BMCWEB_REDFISH_SYSTEM_URI_NAME)
        {
            messages::resourceNotFound(asyncResp->res, "ComputerSystem",
                                       systemName);
            return;
        }

        std::optional<int> speedLimit;
        std::optional<bool> speedLocked;
        std::optional<nlohmann::json> oemObject;
        std::optional<nlohmann::json> operatingSpeedRangeMHzObject;
        std::optional<uint32_t> settingMin;
        std::optional<uint32_t> settingMax;
        std::optional<std::string> appliedConfigUri;
        if (!redfish::json_util::readJsonAction(
                req, asyncResp->res, "SpeedLimitMHz", speedLimit, "SpeedLocked",
                speedLocked, "AppliedOperatingConfig/@odata.id",
                appliedConfigUri, "Oem", oemObject, "OperatingSpeedRangeMHz",
                operatingSpeedRangeMHzObject))
        {
            return;
        }
        // speedlimit is required property for patching speedlocked
        if (!speedLimit && speedLocked)
        {
            BMCWEB_LOG_ERROR("SpeedLimit value required ");
            messages::propertyMissing(asyncResp->res, "SpeedLimit");
        }

        // Update speed limit
        else if (speedLimit && speedLocked)
        {
            std::tuple<bool, uint32_t> reqSpeedConfig;
            reqSpeedConfig = std::make_tuple(
                *speedLocked, static_cast<uint32_t>(*speedLimit));
            redfish::processor_utils::getProcessorObject(
                asyncResp, processorId,
                [reqSpeedConfig](
                    const std::shared_ptr<bmcweb::AsyncResp>& asyncResp1,
                    const std::string& processorId1,
                    const std::string& objectPath,
                    const MapperServiceMap& serviceMap,
                    [[maybe_unused]] const std::string& deviceType) {
                patchSpeedConfig(asyncResp1, processorId1, reqSpeedConfig,
                                 objectPath, serviceMap);
            });
        }

        else if (operatingSpeedRangeMHzObject &&
                 redfish::json_util::readJson(
                     *operatingSpeedRangeMHzObject, asyncResp->res,
                     "SettingMax", settingMax, "SettingMin", settingMin))
        {
            redfish::processor_utils::getProcessorObject(
                asyncResp, processorId,
                [settingMin, settingMax](
                    const std::shared_ptr<bmcweb::AsyncResp>& asyncResp,
                    const std::string& processorId,
                    const std::string& objectPath,
                    [[maybe_unused]] const MapperServiceMap& serviceMap,
                    [[maybe_unused]] const std::string& deviceType) {
                if (settingMax)
                {
                    redfish::nvidia_processor_utils::
                        patchOperatingSpeedRangeMHz(asyncResp, processorId,
                                                    *settingMax, "SettingMax",
                                                    objectPath);
                }
                else if (settingMin)
                {
                    redfish::nvidia_processor_utils::
                        patchOperatingSpeedRangeMHz(asyncResp, processorId,
                                                    *settingMin, "SettingMin",
                                                    objectPath);
                }
            });
        }

        if constexpr (BMCWEB_NVIDIA_OEM_PROPERTIES)
        {
            // Update migMode
            if (std::optional<nlohmann::json> oemNvidiaObject;
                oemObject &&
                redfish::json_util::readJson(*oemObject, asyncResp->res,
                                             "Nvidia", oemNvidiaObject))
            {
                std::optional<bool> migMode;
                std::optional<bool> remoteDebugEnabled;
                std::optional<nlohmann::json> inbandReconfigPermissions;
                std::optional<nlohmann::json> doeReconfigPermissions;

                if (oemNvidiaObject &&
                    redfish::json_util::readJson(
                        *oemNvidiaObject, asyncResp->res, "MIGModeEnabled",
                        migMode, "RemoteDebugEnabled", remoteDebugEnabled,
                        "InbandReconfigPermissions", inbandReconfigPermissions,
                        "DOEReconfigPermissions", doeReconfigPermissions))
                {
                    if (migMode)
                    {
                        redfish::processor_utils::getProcessorObject(
                            asyncResp, processorId,
                            [migMode](const std::shared_ptr<bmcweb::AsyncResp>&
                                          asyncResp1,
                                      const std::string& processorId1,
                                      const std::string& objectPath,
                                      const MapperServiceMap& serviceMap,
                                      [[maybe_unused]] const std::string&
                                          deviceType) {
                            patchMigMode(asyncResp1, processorId1, *migMode,
                                         objectPath, serviceMap);
                        });
                    }

                    if (remoteDebugEnabled)
                    {
                        redfish::processor_utils::getProcessorObject(
                            asyncResp, processorId,
                            [remoteDebugEnabled](
                                const std::shared_ptr<bmcweb::AsyncResp>&
                                    asyncResp,
                                const std::string& processorId,
                                const std::string& objectPath,
                                [[maybe_unused]] const MapperServiceMap&
                                    serviceMap,
                                [[maybe_unused]] const std::string&
                                    deviceType) {
                            patchRemoteDebug(asyncResp, processorId,
                                             *remoteDebugEnabled, objectPath);
                        });
                    }

                    if (inbandReconfigPermissions)
                    {
                        nvidia_processor_utils::patchInbandReconfigPermissions(
                            asyncResp, processorId, *inbandReconfigPermissions);
                    }

                    if (doeReconfigPermissions)
                    {
                        nvidia_processor_utils::patchDOEReconfigPermissions(
                            asyncResp, processorId, *doeReconfigPermissions);
                    }
                }
            }
        }

        if (appliedConfigUri)
        {
            // Check for 404 and find matching D-Bus object, then run
            // property patch handlers if that all succeeds.
            redfish::processor_utils::getProcessorObject(
                asyncResp, processorId,
                [appliedConfigUri = std::move(appliedConfigUri)](
                    const std::shared_ptr<bmcweb::AsyncResp>& asyncResp1,
                    const std::string& processorId1,
                    const std::string& objectPath,
                    const MapperServiceMap& serviceMap,
                    [[maybe_unused]] const std::string& deviceType) {
                patchAppliedOperatingConfig(asyncResp1, processorId1,
                                            *appliedConfigUri, objectPath,
                                            serviceMap);
            });
        }
    });
}

inline void getProcessorDataByService(std::shared_ptr<bmcweb::AsyncResp> aResp,
                                      const std::string& service,
                                      const std::string& objPath)
{
    BMCWEB_LOG_DEBUG("Get processor metrics data.");
    crow::connections::systemBus->async_method_call(
        [aResp{std::move(aResp)}](const boost::system::error_code ec,
                                  const OperatingConfigProperties& properties) {
        if (ec)
        {
            BMCWEB_LOG_DEBUG("DBUS response error");
            messages::internalError(aResp->res);
            return;
        }

        for (const auto& property : properties)
        {
            if (property.first == "OperatingSpeed")
            {
                const uint32_t* value = std::get_if<uint32_t>(&property.second);
                if (value == nullptr)
                {
                    messages::internalError(aResp->res);
                    return;
                }
                aResp->res.jsonValue["OperatingSpeedMHz"] = *value;
            }
            else if (property.first == "Utilization")
            {
                const double* value = std::get_if<double>(&property.second);
                if (value == nullptr)
                {
                    messages::internalError(aResp->res);
                    return;
                }
                aResp->res.jsonValue["BandwidthPercent"] = *value;
            }
        }
    },
        service, objPath, "org.freedesktop.DBus.Properties", "GetAll",
        "xyz.openbmc_project.Inventory.Item.Cpu.OperatingConfig");
}

inline void getProcessorMemoryECCData(std::shared_ptr<bmcweb::AsyncResp> aResp,
                                      const std::string& service,
                                      const std::string& objPath)
{
    BMCWEB_LOG_DEBUG("Get processor memory ecc data.");
    crow::connections::systemBus->async_method_call(
        [aResp{std::move(aResp)}](const boost::system::error_code ec,
                                  const OperatingConfigProperties& properties) {
        if (ec)
        {
            BMCWEB_LOG_DEBUG("DBUS response error");
            messages::internalError(aResp->res);
            return;
        }

        for (const auto& property : properties)
        {
            if (property.first == "ceCount")
            {
                const int64_t* value = std::get_if<int64_t>(&property.second);
                if (value == nullptr)
                {
                    messages::internalError(aResp->res);
                    return;
                }
                aResp->res.jsonValue["CacheMetricsTotal"]["LifeTime"]
                                    ["CorrectableECCErrorCount"] = *value;
            }
            else if (property.first == "ueCount")
            {
                const int64_t* value = std::get_if<int64_t>(&property.second);
                if (value == nullptr)
                {
                    messages::internalError(aResp->res);
                    return;
                }
                aResp->res.jsonValue["CacheMetricsTotal"]["LifeTime"]
                                    ["UncorrectableECCErrorCount"] = *value;
            }
            if constexpr (BMCWEB_NVIDIA_OEM_PROPERTIES)
            {
                if (property.first == "isThresholdExceeded")
                {
                    const bool* value = std::get_if<bool>(&property.second);
                    if (value == nullptr)
                    {
                        BMCWEB_LOG_ERROR(
                            "NULL Value returned for isThresholdExceeded Property");
                        messages::internalError(aResp->res);
                        return;
                    }
                    aResp->res.jsonValue["Oem"]["Nvidia"]
                                        ["SRAMECCErrorThresholdExceeded"] =
                        *value;
                }
            }
        }
    },
        service, objPath, "org.freedesktop.DBus.Properties", "GetAll",
        "xyz.openbmc_project.Memory.MemoryECC");
}

inline void getVoltageData(const std::shared_ptr<bmcweb::AsyncResp>& aResp,
                           const std::string& service,
                           const std::string& chassisId,
                           const std::string& sensorPath)
{
    crow::connections::systemBus->async_method_call(
        [aResp, chassisId, sensorPath](
            const boost::system::error_code ec,
            const std::vector<
                std::pair<std::string, std::variant<std::string, double>>>&
                propertiesList) {
        if (ec)
        {
            BMCWEB_LOG_DEBUG("Can't get sensor reading");
            return;
        }
        sdbusplus::message::object_path objectPath(sensorPath);
        const std::string& sensorName = objectPath.filename();
        std::string sensorURI =
            (boost::format("/redfish/v1/Chassis/%s/Sensors/%s") % chassisId %
             sensorName)
                .str();
        aResp->res.jsonValue["CoreVoltage"]["DataSourceUri"] = sensorURI;
        const double* attributeValue = nullptr;
        for (const std::pair<std::string, std::variant<std::string, double>>&
                 property : propertiesList)
        {
            const std::string& propertyName = property.first;
            if (propertyName == "Value")
            {
                attributeValue = std::get_if<double>(&property.second);
                if (attributeValue != nullptr)
                {
                    aResp->res.jsonValue["CoreVoltage"]["Reading"] =
                        *attributeValue;
                }
            }
        }
    },
        service, sensorPath, "org.freedesktop.DBus.Properties", "GetAll",
        "xyz.openbmc_project.Sensor.Value");
}

inline void getSensorMetric(const std::shared_ptr<bmcweb::AsyncResp>& aResp,
                            const std::string& service,
                            const std::string& objPath)
{
    crow::connections::systemBus->async_method_call(
        [aResp, service,
         objPath](const boost::system::error_code ec,
                  std::variant<std::vector<std::string>>& resp) {
        if (ec)
        {
            return; // no chassis = no failures
        }
        std::vector<std::string>* data =
            std::get_if<std::vector<std::string>>(&resp);
        if (data == nullptr || data->size() > 1)
        {
            // Object must have single parent chassis
            return;
        }
        const std::string& chassisPath = data->front();
        sdbusplus::message::object_path objectPath(chassisPath);
        std::string chassisName = objectPath.filename();
        if (chassisName.empty())
        {
            messages::internalError(aResp->res);
            return;
        }
        const std::string& chassisId = chassisName;
        crow::connections::systemBus->async_method_call(
            [aResp, service, objPath,
             chassisId](const boost::system::error_code& e,
                        std::variant<std::vector<std::string>>& resp1) {
            if (e)
            {
                messages::internalError(aResp->res);
                return;
            }
            std::vector<std::string>* data1 =
                std::get_if<std::vector<std::string>>(&resp1);
            if (data1 == nullptr)
            {
                return;
            }
            for (const std::string& sensorPath : *data1)
            {
                std::vector<std::string> split;
                // Reserve space for
                // /xyz/openbmc_project/sensors/<name>/<subname>
                split.reserve(6);
                boost::algorithm::split(split, sensorPath,
                                        boost::is_any_of("/"));
                if (split.size() < 6)
                {
                    BMCWEB_LOG_ERROR("Got path that isn't long enough {}",
                                     objPath);
                    continue;
                }
                const std::string& sensorType = split[4];
                if (sensorType == "voltage")
                {
                    getVoltageData(aResp, service, chassisId, sensorPath);
                }
            }
        },
            "xyz.openbmc_project.ObjectMapper", chassisPath + "/all_sensors",
            "org.freedesktop.DBus.Properties", "Get",
            "xyz.openbmc_project.Association", "endpoints");
    },
        "xyz.openbmc_project.ObjectMapper", objPath + "/parent_chassis",
        "org.freedesktop.DBus.Properties", "Get",
        "xyz.openbmc_project.Association", "endpoints");
}

inline void
    getPowerBreakThrottle(const std::shared_ptr<bmcweb::AsyncResp>& aResp,
                          const std::string& service, const std::string objPath,
                          const std::string& deviceType)
{
    BMCWEB_LOG_DEBUG("Get processor module link");
    crow::connections::systemBus->async_method_call(
        [aResp, objPath, deviceType,
         service](const boost::system::error_code ec,
                  std::variant<std::vector<std::string>>& resp) {
        if (ec)
        {
            return; // no chassis = no failures
        }
        std::vector<std::string>* data =
            std::get_if<std::vector<std::string>>(&resp);
        if (data == nullptr || data->size() > 1)
        {
            // Processor must have single parent chassis
            return;
        }

        const std::string& chassisPath = data->front();

        BMCWEB_LOG_DEBUG("Get processor module state sensors");
        crow::connections::systemBus->async_method_call(
            [aResp, service, deviceType,
             chassisPath](const boost::system::error_code& e,
                          std::variant<std::vector<std::string>>& resp) {
            if (e)
            {
                // no state sensors attached.
                return;
            }
            std::vector<std::string>* data =
                std::get_if<std::vector<std::string>>(&resp);
            if (data == nullptr)
            {
                messages::internalError(aResp->res);
                return;
            }
            for (const std::string& sensorpath : *data)
            {
                BMCWEB_LOG_DEBUG("proc module state sensor object path {}",
                                 sensorpath);

                const std::array<const char*, 1> sensorinterfaces = {
                    "xyz.openbmc_project.State.ProcessorPerformance"};
                // process sensor reading
                crow::connections::systemBus->async_method_call(
                    [aResp, sensorpath, deviceType](
                        const boost::system::error_code ec,
                        const std::vector<std::pair<
                            std::string, std::vector<std::string>>>& object) {
                    if (ec)
                    {
                        // the path does not implement any state
                        // interfaces.
                        return;
                    }

                    for (const auto& [service, interfaces] : object)
                    {
                        if (std::find(
                                interfaces.begin(), interfaces.end(),
                                "xyz.openbmc_project.State.ProcessorPerformance") !=
                            interfaces.end())
                        {
                            getPowerBreakThrottleData(aResp, service,
                                                      sensorpath, deviceType);
                        }
                    }
                },
                    "xyz.openbmc_project.ObjectMapper",
                    "/xyz/openbmc_project/object_mapper",
                    "xyz.openbmc_project.ObjectMapper", "GetObject", sensorpath,
                    sensorinterfaces);
            }
        },
            "xyz.openbmc_project.ObjectMapper", chassisPath + "/all_states",
            "org.freedesktop.DBus.Properties", "Get",
            "xyz.openbmc_project.Association", "endpoints");
    },
        "xyz.openbmc_project.ObjectMapper", objPath + "/parent_chassis",
        "org.freedesktop.DBus.Properties", "Get",
        "xyz.openbmc_project.Association", "endpoints");
}

inline void
    getStateSensorMetric(const std::shared_ptr<bmcweb::AsyncResp>& aResp,
                         const std::string& service, const std::string& objPath,
                         const std::string& deviceType)
{
    crow::connections::systemBus->async_method_call(
        [aResp, service, objPath,
         deviceType](const boost::system::error_code& e,
                     std::variant<std::vector<std::string>>& resp) {
        if (e)
        {
            // No state sensors attached.
            return;
        }
        std::vector<std::string>* data =
            std::get_if<std::vector<std::string>>(&resp);
        if (data == nullptr)
        {
            messages::internalError(aResp->res);
            return;
        }

        for (const std::string& sensorPath : *data)
        {
            BMCWEB_LOG_DEBUG("State Sensor Object Path {}", sensorPath);

            const std::array<const char*, 3> sensorInterfaces = {
                "xyz.openbmc_project.State.Decorator.PowerSystemInputs",
                "xyz.openbmc_project.State.ProcessorPerformance",
                "com.nvidia.MemorySpareChannel"};
            // Process sensor reading
            crow::connections::systemBus->async_method_call(
                [aResp, sensorPath, deviceType](
                    const boost::system::error_code ec,
                    const std::vector<std::pair<
                        std::string, std::vector<std::string>>>& object) {
                if (ec)
                {
                    // The path does not implement any state interfaces.
                    return;
                }

                for (const auto& [service, interfaces] : object)
                {
                    if (std::find(
                            interfaces.begin(), interfaces.end(),
                            "xyz.openbmc_project.State.ProcessorPerformance") !=
                        interfaces.end())
                    {
                        getProcessorPerformanceData(aResp, service, sensorPath,
                                                    deviceType);
                    }
                    if (std::find(
                            interfaces.begin(), interfaces.end(),
                            "xyz.openbmc_project.State.Decorator.PowerSystemInputs") !=
                        interfaces.end())
                    {
                        getPowerSystemInputsData(aResp, service, sensorPath,
                                                 deviceType);
                    }
                    if (std::find(interfaces.begin(), interfaces.end(),
                                  "com.nvidia.MemorySpareChannel") !=
                        interfaces.end())
                    {
                        getMemorySpareChannelPresenceData(
                            aResp, service, sensorPath, deviceType);
                    }
                }
            },
                "xyz.openbmc_project.ObjectMapper",
                "/xyz/openbmc_project/object_mapper",
                "xyz.openbmc_project.ObjectMapper", "GetObject", sensorPath,
                sensorInterfaces);
        }

        getPowerBreakThrottle(aResp, service, objPath, deviceType);
    },
        "xyz.openbmc_project.ObjectMapper", objPath + "/all_states",
        "org.freedesktop.DBus.Properties", "Get",
        "xyz.openbmc_project.Association", "endpoints");
}

inline void getNumericSensorMetric(
    const std::shared_ptr<bmcweb::AsyncResp>& aResp, const std::string& service,
    const std::string& objPath, const std::string& deviceType)
{
    crow::connections::systemBus->async_method_call(
        [aResp, service, deviceType,
         objPath](const boost::system::error_code& e,
                  std::variant<std::vector<std::string>>& resp) {
        if (e)
        {
            // No state sensors attached.
            return;
        }
        std::vector<std::string>* data =
            std::get_if<std::vector<std::string>>(&resp);
        if (data == nullptr)
        {
            messages::internalError(aResp->res);
            return;
        }
        for (const std::string& sensorPath : *data)
        {
            BMCWEB_LOG_DEBUG("Numeric Sensor Object Path {}", sensorPath);

            const std::array<const char*, 1> sensorInterfaces = {
                "com.nvidia.MemoryPageRetirementCount"};
            // Process sensor reading
            crow::connections::systemBus->async_method_call(
                [aResp, sensorPath, deviceType](
                    const boost::system::error_code ec,
                    const std::vector<std::pair<
                        std::string, std::vector<std::string>>>& object) {
                if (ec)
                {
                    // The path does not implement any numeric sensor
                    // interfaces.
                    return;
                }

                for (const auto& [service, interfaces] : object)
                {
                    if (std::find(interfaces.begin(), interfaces.end(),
                                  "com.nvidia.MemoryPageRetirementCount") !=
                        interfaces.end())
                    {
                        getMemoryPageRetirementCountData(
                            aResp, service, sensorPath, deviceType);
                    }
                }
            },
                "xyz.openbmc_project.ObjectMapper",
                "/xyz/openbmc_project/object_mapper",
                "xyz.openbmc_project.ObjectMapper", "GetObject", sensorPath,
                sensorInterfaces);
        }
    },
        "xyz.openbmc_project.ObjectMapper", objPath + "/all_sensors",
        "org.freedesktop.DBus.Properties", "Get",
        "xyz.openbmc_project.Association", "endpoints");
}

inline void getProcessorMetricsData(std::shared_ptr<bmcweb::AsyncResp> aResp,
                                    const std::string& processorId)
{
    BMCWEB_LOG_DEBUG("Get available system processor resource");
    crow::connections::systemBus->async_method_call(
        [processorId, aResp{std::move(aResp)}](
            const boost::system::error_code ec,
            const boost::container::flat_map<
                std::string, boost::container::flat_map<
                                 std::string, std::vector<std::string>>>&
                subtree) {
        if (ec)
        {
            BMCWEB_LOG_DEBUG("DBUS response error");
            messages::internalError(aResp->res);

            return;
        }
        for (const auto& [path, object] : subtree)
        {
            if (!boost::ends_with(path, processorId))
            {
                continue;
            }
            std::string processorMetricsURI =
                "/redfish/v1/Systems/" +
                std::string(BMCWEB_REDFISH_SYSTEM_URI_NAME) + "/Processors/";
            processorMetricsURI += processorId;
            processorMetricsURI += "/ProcessorMetrics";
            aResp->res.jsonValue["@odata.type"] =
                "#ProcessorMetrics.v1_6_1.ProcessorMetrics";
            aResp->res.jsonValue["@odata.id"] = processorMetricsURI;
            aResp->res.jsonValue["Id"] = "ProcessorMetrics";
            aResp->res.jsonValue["Name"] = processorId + " Processor Metrics";
            for (const auto& [service, interfaces] : object)
            {
                std::string deviceType = "";
                if (std::find(
                        interfaces.begin(), interfaces.end(),
                        "xyz.openbmc_project.Inventory.Item.Accelerator") !=
                    interfaces.end())
                {
                    deviceType =
                        "xyz.openbmc_project.Inventory.Item.Accelerator";
                }
                else
                {
                    deviceType = "xyz.openbmc_project.Inventory.Item.Cpu";
                }

                if (std::find(interfaces.begin(), interfaces.end(),
                              "xyz.openbmc_project.Inventory.Item.Cpu."
                              "OperatingConfig") != interfaces.end())
                {
                    getProcessorDataByService(aResp, service, path);
                }
                if (std::find(interfaces.begin(), interfaces.end(),
                              "xyz.openbmc_project.Memory.MemoryECC") !=
                    interfaces.end())
                {
                    getProcessorMemoryECCData(aResp, service, path);
                }
                if (std::find(interfaces.begin(), interfaces.end(),
                              "xyz.openbmc_project.PCIe.PCIeECC") !=
                    interfaces.end())
                {
                    redfish::processor_utils::getPCIeErrorData(aResp, service,
                                                               path);
                }
                if constexpr (BMCWEB_NVIDIA_OEM_PROPERTIES)
                {
                    if (std::find(interfaces.begin(), interfaces.end(),
                                  "com.nvidia.NVLink.NVLinkMetrics") !=
                        interfaces.end())
                    {
                        getGPUNvlinkMetricsData(
                            aResp, service, path,
                            "com.nvidia.NVLink.NVLinkMetrics");
                    }

                    if (std::find(interfaces.begin(), interfaces.end(),
                                  "com.nvidia.GPMMetrics") != interfaces.end())
                    {
                        // Assign the device type to Accelerator because we have
                        // found the GPMMetrics interface here
                        deviceType =
                            "xyz.openbmc_project.Inventory.Item.Accelerator";
                        getGPMMetricsData(aResp, service, path,
                                          "com.nvidia.GPMMetrics");
                    }

                    if (std::find(interfaces.begin(), interfaces.end(),
                                  "com.nvidia.SMUtilization") !=
                        interfaces.end())
                    {
                        nvidia_processor_utils::getSMUtilizationData(
                            aResp, service, path);
                    }

                    // Move to the end because deviceType might be reassigned
                    if (std::find(
                            interfaces.begin(), interfaces.end(),
                            "xyz.openbmc_project.State.ProcessorPerformance") !=
                        interfaces.end())
                    {
                        getProcessorPerformanceData(aResp, service, path,
                                                    deviceType);
                    }
                }
                getSensorMetric(aResp, service, path);

                if constexpr (BMCWEB_NVIDIA_OEM_PROPERTIES)
                {
                    getStateSensorMetric(aResp, service, path, deviceType);
                    getNumericSensorMetric(aResp, service, path, deviceType);
                }
            }
            return;
        }
        // Object not found
        messages::resourceNotFound(aResp->res, "#Processor.v1_20_0.Processor",
                                   processorId);
    },
        "xyz.openbmc_project.ObjectMapper",
        "/xyz/openbmc_project/object_mapper",
        "xyz.openbmc_project.ObjectMapper", "GetSubTree",
        "/xyz/openbmc_project/inventory", 0,
        std::array<const char*, 3>{
            "xyz.openbmc_project.Inventory.Item.Accelerator",
            "xyz.openbmc_project.Inventory.Item.Cpu", "com.nvidia.GPMMetrics"});
}

inline void requestRoutesProcessorMetrics(App& app)
{
    /**
     * Functions triggers appropriate requests on DBus
     */
    BMCWEB_ROUTE(app,
                 "/redfish/v1/Systems/<str>/Processors/<str>/ProcessorMetrics")
        .privileges(redfish::privileges::getProcessor)
        .methods(boost::beast::http::verb::get)(
            [&app](const crow::Request& req,
                   const std::shared_ptr<bmcweb::AsyncResp>& asyncResp,
                   [[maybe_unused]] const std::string& systemName,
                   const std::string& processorId) {
        if (!redfish::setUpRedfishRoute(app, req, asyncResp))
        {
            return;
        }
        getProcessorMetricsData(asyncResp, processorId);
    });
}

inline void getProcessorMemoryDataByService(
    const std::shared_ptr<bmcweb::AsyncResp>& aResp, const std::string& objPath,
    const std::string& memoryPath, const int64_t& processorCECount,
    const int64_t& processorUECount)
{
    BMCWEB_LOG_DEBUG("Get processor memory data");
    crow::connections::systemBus->async_method_call(
        [aResp, memoryPath, processorCECount, processorUECount](
            const boost::system::error_code ec, GetSubTreeType& subtree) {
        if (ec)
        {
            messages::internalError(aResp->res);
            return;
        }
        // Iterate over all retrieved ObjectPaths.
        for (const std::pair<
                 std::string,
                 std::vector<std::pair<std::string, std::vector<std::string>>>>&
                 object : subtree)
        {
            // Get the processor memory
            if (object.first != memoryPath)
            {
                continue;
            }
            const std::vector<std::pair<std::string, std::vector<std::string>>>&
                connectionNames = object.second;
            if (connectionNames.size() < 1)
            {
                BMCWEB_LOG_ERROR("Got 0 Connection names");
                continue;
            }

            for (size_t i = 0; i < connectionNames.size(); i++)
            {
                const std::string& connectionName = connectionNames[i].first;
                crow::connections::systemBus->async_method_call(
                    [aResp{aResp}, processorCECount, processorUECount](
                        const boost::system::error_code ec1,
                        const OperatingConfigProperties& properties) {
                    if (ec1)
                    {
                        BMCWEB_LOG_DEBUG("DBUS response error");
                        messages::internalError(aResp->res);
                        return;
                    }
                    for (const auto& property : properties)
                    {
                        if (property.first == "MemoryConfiguredSpeedInMhz")
                        {
                            const uint16_t* value =
                                std::get_if<uint16_t>(&property.second);
                            if (value == nullptr)
                            {
                                messages::internalError(aResp->res);
                                return;
                            }
                            aResp->res.jsonValue["OperatingSpeedMHz"] = *value;
                        }
                        else if (property.first == "Utilization")
                        {
                            const double* value =
                                std::get_if<double>(&property.second);
                            if (value == nullptr)
                            {
                                messages::internalError(aResp->res);
                                return;
                            }
                            aResp->res.jsonValue["BandwidthPercent"] = *value;
                        }
                        else if (property.first == "ceCount")
                        {
                            const int64_t* value =
                                std::get_if<int64_t>(&property.second);
                            if (value == nullptr)
                            {
                                messages::internalError(aResp->res);
                                return;
                            }
                            aResp->res.jsonValue["LifeTime"]
                                                ["CorrectableECCErrorCount"] =
                                *value + processorCECount;
                        }
                        else if (property.first == "ueCount")
                        {
                            const int64_t* value =
                                std::get_if<int64_t>(&property.second);
                            if (value == nullptr)
                            {
                                messages::internalError(aResp->res);
                                return;
                            }
                            aResp->res.jsonValue["LifeTime"]
                                                ["UncorrectableECCErrorCount"] =
                                *value + processorUECount;
                        }
                    }
                },
                    connectionName, memoryPath,
                    "org.freedesktop.DBus.Properties", "GetAll", "");
            }
        }
    },
        "xyz.openbmc_project.ObjectMapper",
        "/xyz/openbmc_project/object_mapper",
        "xyz.openbmc_project.ObjectMapper", "GetSubTree", objPath, 0,
        std::array<const char*, 1>{"xyz.openbmc_project.Inventory.Item.Dimm"});
}

inline void getProcessorMemorySummary(
    const std::shared_ptr<bmcweb::AsyncResp>& aResp, const std::string& objPath,
    const int64_t& processorCECount, const int64_t& processorUECount)
{
    BMCWEB_LOG_DEBUG("Get available system processor resource");
    // Get processor memory
    crow::connections::systemBus->async_method_call(
        [aResp, processorCECount,
         processorUECount](const boost::system::error_code ec,
                           std::variant<std::vector<std::string>>& resp) {
        if (ec)
        {
            return; // no memory = no failures
        }
        std::vector<std::string>* data =
            std::get_if<std::vector<std::string>>(&resp);
        if (data == nullptr)
        {
            return;
        }
        for (const std::string& memoryPath : *data)
        {
            // Get subtree for memory parent path
            size_t separator = memoryPath.rfind('/');
            if (separator == std::string::npos)
            {
                BMCWEB_LOG_ERROR("Invalid memory path");
                continue;
            }
            std::string parentPath = memoryPath.substr(0, separator);
            // Get entity subtree
            getProcessorMemoryDataByService(aResp, parentPath, memoryPath,
                                            processorCECount, processorUECount);
        }
    },
        "xyz.openbmc_project.ObjectMapper", objPath + "/all_memory",
        "org.freedesktop.DBus.Properties", "Get",
        "xyz.openbmc_project.Association", "endpoints");
}

inline void getProcessorMemoryMetricsData(
    const std::shared_ptr<bmcweb::AsyncResp>& aResp,
    const std::string& processorId)
{
    BMCWEB_LOG_DEBUG("Get available system processor resource");
    crow::connections::systemBus->async_method_call(
        [processorId, aResp{aResp}](
            const boost::system::error_code ec,
            const boost::container::flat_map<
                std::string, boost::container::flat_map<
                                 std::string, std::vector<std::string>>>&
                subtree) {
        if (ec)
        {
            BMCWEB_LOG_DEBUG("DBUS response error");
            messages::internalError(aResp->res);

            return;
        }
        for (const auto& [path, object] : subtree)
        {
            if (!boost::ends_with(path, processorId))
            {
                continue;
            }
            std::string memoryMetricsURI =
                "/redfish/v1/Systems/" +
                std::string(BMCWEB_REDFISH_SYSTEM_URI_NAME) + "/Processors/";
            memoryMetricsURI += processorId;
            memoryMetricsURI += "/MemorySummary/MemoryMetrics";
            aResp->res.jsonValue["@odata.type"] =
                "#MemoryMetrics.v1_7_0.MemoryMetrics";
            aResp->res.jsonValue["@odata.id"] = memoryMetricsURI;
            aResp->res.jsonValue["Id"] = "MemoryMetrics";
            aResp->res.jsonValue["Name"] = processorId +
                                           " Memory Summary Metrics";
            // Get processor cache memory ECC counts
            for (const auto& [service, interfaces] : object)
            {
                const std::string memoryECCInterface =
                    "xyz.openbmc_project.Memory.MemoryECC";
                const std::string memoryMetricIface =
                    "xyz.openbmc_project.Inventory.Item.Dimm.MemoryMetrics";

                if (std::find(interfaces.begin(), interfaces.end(),
                              memoryECCInterface) != interfaces.end())
                {
                    crow::connections::systemBus->async_method_call(
                        [path = path, aResp{aResp}](
                            const boost::system::error_code ec1,
                            const OperatingConfigProperties& properties) {
                        if (ec1)
                        {
                            BMCWEB_LOG_DEBUG("DBUS response error");
                            messages::internalError(aResp->res);
                            return;
                        }
                        // Get processor memory error counts to combine
                        // to memory summary error counts
                        int64_t processorCECount = 0;
                        int64_t processorUECount = 0;
                        for (const auto& property : properties)
                        {
                            if (property.first == "ceCount")
                            {
                                const int64_t* value =
                                    std::get_if<int64_t>(&property.second);
                                if (value == nullptr)
                                {
                                    messages::internalError(aResp->res);
                                    return;
                                }
                                processorCECount = *value;
                            }
                            else if (property.first == "ueCount")
                            {
                                const int64_t* value =
                                    std::get_if<int64_t>(&property.second);
                                if (value == nullptr)
                                {
                                    messages::internalError(aResp->res);
                                    return;
                                }
                                processorUECount = *value;
                            }
                        }
                        // Get processor memory summary data
                        getProcessorMemorySummary(aResp, path, processorCECount,
                                                  processorUECount);
                    },
                        service, path, "org.freedesktop.DBus.Properties",
                        "GetAll", memoryECCInterface);
                }
                if (std::find(interfaces.begin(), interfaces.end(),
                              memoryMetricIface) != interfaces.end())
                {
                    crow::connections::systemBus->async_method_call(
                        [aResp{aResp}](
                            const boost::system::error_code ec,
                            const OperatingConfigProperties& properties) {
                        if (ec)
                        {
                            BMCWEB_LOG_DEBUG(
                                "DBUS response error for processor memory metrics");
                            messages::internalError(aResp->res);
                            return;
                        }

                        for (const auto& property : properties)
                        {
                            if (property.first == "CapacityUtilizationPercent")
                            {
                                const uint8_t* value =
                                    std::get_if<uint8_t>(&property.second);
                                if (value == nullptr)
                                {
                                    messages::internalError(aResp->res);
                                    return;
                                }
                                aResp->res
                                    .jsonValue["CapacityUtilizationPercent"] =
                                    *value;
                            }
                        }
                    },
                        service, path, "org.freedesktop.DBus.Properties",
                        "GetAll", memoryMetricIface);
                }
            }
            return;
        }
        // Object not found
        messages::resourceNotFound(aResp->res, "#Processor.v1_20_0.Processor",
                                   processorId);
    },
        "xyz.openbmc_project.ObjectMapper",
        "/xyz/openbmc_project/object_mapper",
        "xyz.openbmc_project.ObjectMapper", "GetSubTree",
        "/xyz/openbmc_project/inventory", 0,
        std::array<const char*, 2>{
            "xyz.openbmc_project.Inventory.Item.Accelerator",
            "com.nvidia.GPMMetrics"});
}

inline void requestRoutesProcessorMemoryMetrics(App& app)
{
    /**
     * Functions triggers appropriate requests on DBus
     */
    BMCWEB_ROUTE(app, "/redfish/v1/Systems/<str>/Processors/<str>/"
                      "MemorySummary/MemoryMetrics")
        .privileges(redfish::privileges::getProcessor)
        .methods(boost::beast::http::verb::get)(
            [&app](const crow::Request& req,
                   const std::shared_ptr<bmcweb::AsyncResp>& asyncResp,
                   [[maybe_unused]] const std::string& systemName,
                   const std::string& processorId) {
        if (!redfish::setUpRedfishRoute(app, req, asyncResp))
        {
            return;
        }
        getProcessorMemoryMetricsData(asyncResp, processorId);
    });
}

inline std::string toRequestedApplyTime(const std::string& applyTime)
{
    if (applyTime ==
        "xyz.openbmc_project.Software.ApplyTime.RequestedApplyTimes.Immediate")
    {
        return "Immediate";
    }
    if (applyTime ==
        "xyz.openbmc_project.Software.ApplyTime.RequestedApplyTimes.OnReset")
    {
        return "OnReset";
    }
    // Unknown or others
    return "";
}

inline void
    getProcessorSettingsData(const std::shared_ptr<bmcweb::AsyncResp>& aResp,
                             const std::string& processorId)
{
    BMCWEB_LOG_DEBUG("Get available system processor resource");
    crow::connections::systemBus->async_method_call(
        [aResp, processorId](boost::system::error_code ec,
                             const MapperGetSubTreeResponse& subtree) mutable {
        if (ec)
        {
            BMCWEB_LOG_DEBUG("DBUS response error: {}", ec);
            messages::internalError(aResp->res);
            return;
        }
        for (const auto& [path, object] : subtree)
        {
            if (!boost::ends_with(path, processorId))
            {
                continue;
            }
            nlohmann::json& json = aResp->res.jsonValue;
            json["@odata.id"] = "/redfish/v1/Systems/" +
                                std::string(BMCWEB_REDFISH_SYSTEM_URI_NAME) +
                                "/Processors/" + processorId + "/Settings";
            json["@odata.type"] = "#Processor.v1_20_0.Processor";
            json["Id"] = "Settings";
            json["Name"] = processorId + "PendingSettings";
            for (const auto& [service, interfaces] : object)
            {
                if (std::find(interfaces.begin(), interfaces.end(),
                              "xyz.openbmc_project.Memory.MemoryECC") !=
                    interfaces.end())
                {
                    getEccPendingData(aResp, processorId, service, path);
                }
                if constexpr (BMCWEB_NVIDIA_OEM_PROPERTIES)
                {
                    if (std::find(interfaces.begin(), interfaces.end(),
                                  "com.nvidia.CCMode") != interfaces.end())
                    {
                        redfish::nvidia_processor_utils::getCCModePendingData(
                            aResp, processorId, service, path);
                    }
                    if (std::find(interfaces.begin(), interfaces.end(),
                                  "com.nvidia.EgmMode") != interfaces.end())
                    {
                        redfish::nvidia_processor_utils::getEgmModePendingData(
                            aResp, processorId, service, path);
                    }
                }
                if (std::find(interfaces.begin(), interfaces.end(),
                              "xyz.openbmc_project.Software.ApplyTime") !=
                    interfaces.end())
                {
                    crow::connections::systemBus->async_method_call(
                        [aResp](const boost::system::error_code ec1,
                                const OperatingConfigProperties& properties) {
                        if (ec1)
                        {
                            BMCWEB_LOG_DEBUG("DBUS response error");
                            messages::internalError(aResp->res);
                            return;
                        }
                        nlohmann::json& json1 = aResp->res.jsonValue;
                        for (const auto& property : properties)
                        {
                            if (property.first == "RequestedApplyTime")
                            {
                                const std::string* applyTime =
                                    std::get_if<std::string>(&property.second);
                                if (applyTime == nullptr)
                                {
                                    messages::internalError(aResp->res);
                                    return;
                                }
                                json1["@Redfish.SettingsApplyTime"]
                                     ["@odata.type"] =
                                         "#Settings.v1_3_3.PreferredApplyTime";
                                json1["@Redfish.SettingsApplyTime"]
                                     ["ApplyTime"] =
                                         toRequestedApplyTime(*applyTime);
                            }
                        }
                    },
                        service, path, "org.freedesktop.DBus.Properties",
                        "GetAll", "xyz.openbmc_project.Software.ApplyTime");
                }
            }
        }
    },
        "xyz.openbmc_project.ObjectMapper",
        "/xyz/openbmc_project/object_mapper",
        "xyz.openbmc_project.ObjectMapper", "GetSubTree",
        "/xyz/openbmc_project/inventory", 0,
        std::array<const char*, 3>{
            "xyz.openbmc_project.Inventory.Item.Cpu",
            "xyz.openbmc_project.Inventory.Item.Accelerator",
            "com.nvidia.GPMMetrics"});
}

inline void patchEccMode(const std::shared_ptr<bmcweb::AsyncResp>& resp,
                         const std::string& processorId,
                         const bool eccModeEnabled,
                         const std::string& cpuObjectPath,
                         const MapperServiceMap& serviceMap)
{
    // Check that the property even exists by checking for the interface
    const std::string* inventoryService = nullptr;
    for (const auto& [serviceName, interfaceList] : serviceMap)
    {
        if (std::find(interfaceList.begin(), interfaceList.end(),
                      "xyz.openbmc_project.Memory.MemoryECC") !=
            interfaceList.end())
        {
            inventoryService = &serviceName;
            break;
        }
    }
    if (inventoryService == nullptr)
    {
        messages::internalError(resp->res);
        return;
    }

    dbus::utility::getDbusObject(
        cpuObjectPath,
        std::array<std::string_view, 1>{
            nvidia_async_operation_utils::setAsyncInterfaceName},
        [resp, eccModeEnabled, processorId, cpuObjectPath,
         service = *inventoryService](
            const boost::system::error_code& ec,
            const dbus::utility::MapperGetObject& object) {
        if (!ec)
        {
            for (const auto& [serv, _] : object)
            {
                if (serv != service)
                {
                    continue;
                }

                BMCWEB_LOG_DEBUG(
                    "Performing Patch using Set Async Method Call");

                nvidia_async_operation_utils::doGenericSetAsyncAndGatherResult(
                    resp, std::chrono::seconds(60), service, cpuObjectPath,
                    "xyz.openbmc_project.Memory.MemoryECC", "ECCModeEnabled",
                    std::variant<bool>(eccModeEnabled),
                    nvidia_async_operation_utils::PatchEccModeCallback{resp});

                return;
            }
        }

        BMCWEB_LOG_DEBUG("Performing Patch using set-property Call");
        // Set the property, with handler to check error responses
        crow::connections::systemBus->async_method_call(
            [resp, processorId](boost::system::error_code ec,
                                sdbusplus::message::message& msg) {
            if (!ec)
            {
                BMCWEB_LOG_DEBUG("Set eccModeEnabled succeeded");
                messages::success(resp->res);
                return;
            }

            BMCWEB_LOG_DEBUG("CPU:{} set eccModeEnabled property failed: {}",
                             processorId, ec);
            // Read and convert dbus error message to redfish error
            const sd_bus_error* dbusError = msg.get_error();
            if (dbusError == nullptr)
            {
                messages::internalError(resp->res);
                return;
            }

            if (strcmp(dbusError->name, "xyz.openbmc_project.Common."
                                        "Device.Error.WriteFailure") == 0)
            {
                // Service failed to change the config
                messages::operationFailed(resp->res);
            }
            else if (strcmp(dbusError->name,
                            "xyz.openbmc_project.Common.Error.Unavailable") ==
                     0)
            {
                std::string errBusy = "0x50A";
                std::string errBusyResolution =
                    "SMBPBI Command failed with error busy, please try after 60 seconds";

                // busy error
                messages::asyncError(resp->res, errBusy, errBusyResolution);
            }
            else if (strcmp(dbusError->name,
                            "xyz.openbmc_project.Common.Error.Timeout") == 0)
            {
                std::string errTimeout = "0x600";
                std::string errTimeoutResolution =
                    "Settings may/maynot have applied, please check get response before patching";

                // timeout error
                messages::asyncError(resp->res, errTimeout,
                                     errTimeoutResolution);
            }
            else
            {
                messages::internalError(resp->res);
            }
        },
            service, cpuObjectPath, "org.freedesktop.DBus.Properties", "Set",
            "xyz.openbmc_project.Memory.MemoryECC", "ECCModeEnabled",
            std::variant<bool>(eccModeEnabled));
    });
}

inline void requestRoutesProcessorSettings(App& app)
{
    /**
     * Functions triggers appropriate requests on DBus
     */
    BMCWEB_ROUTE(app, "/redfish/v1/Systems/<str>/Processors/<str>/"
                      "Settings")
        .privileges(redfish::privileges::getProcessor)
        .methods(boost::beast::http::verb::get)(
            [&app](const crow::Request& req,
                   const std::shared_ptr<bmcweb::AsyncResp>& asyncResp,
                   [[maybe_unused]] const std::string& systemName,
                   const std::string& processorId) {
        if (!redfish::setUpRedfishRoute(app, req, asyncResp))
        {
            return;
        }
        getProcessorSettingsData(asyncResp, processorId);
    });

    BMCWEB_ROUTE(app, "/redfish/v1/Systems/<str>/Processors/<str>/"
                      "Settings")
        .privileges(redfish::privileges::patchProcessor)
        .methods(boost::beast::http::verb::patch)(
            [&app](const crow::Request& req,
                   const std::shared_ptr<bmcweb::AsyncResp>& asyncResp,
                   [[maybe_unused]] const std::string& systemName,
                   const std::string& processorId) {
        if (!redfish::setUpRedfishRoute(app, req, asyncResp))
        {
            return;
        }
        std::optional<nlohmann::json> memSummary;
        std::optional<nlohmann::json> oemObject;
        if (!redfish::json_util::readJsonAction(req, asyncResp->res,
                                                "MemorySummary", memSummary,
                                                "Oem", oemObject))
        {
            return;
        }
        std::optional<bool> eccModeEnabled;
        if (memSummary)
        {
            if (redfish::json_util::readJson(*memSummary, asyncResp->res,
                                             "ECCModeEnabled", eccModeEnabled))
            {
                redfish::processor_utils::getProcessorObject(
                    asyncResp, processorId,
                    [eccModeEnabled](
                        const std::shared_ptr<bmcweb::AsyncResp>& asyncResp1,
                        const std::string& processorId1,
                        const std::string& objectPath,
                        const MapperServiceMap& serviceMap,
                        [[maybe_unused]] const std::string& deviceType) {
                    patchEccMode(asyncResp1, processorId1, *eccModeEnabled,
                                 objectPath, serviceMap);
                });
            }
        }
        if constexpr (BMCWEB_NVIDIA_OEM_PROPERTIES)
        {
            // Update ccMode
            std::optional<nlohmann::json> oemNvidiaObject;

            if (oemObject &&
                redfish::json_util::readJson(*oemObject, asyncResp->res,
                                             "Nvidia", oemNvidiaObject))
            {
                std::optional<bool> ccMode;
                std::optional<bool> ccDevMode;
                std::optional<bool> egmMode;
                if (oemNvidiaObject &&
                    redfish::json_util::readJson(
                        *oemNvidiaObject, asyncResp->res, "CCModeEnabled",
                        ccMode, "CCDevModeEnabled", ccDevMode, "EGMModeEnabled",
                        egmMode))
                {
                    if (ccMode && ccDevMode)
>>>>>>> 45a6aa09
                    {
                        BMCWEB_LOG_WARNING("D-Bus error: {}, {}", ec,
                                           ec.message());
                        messages::internalError(asyncResp->res);
                        return;
                    }

                    for (const std::string& object : objects)
                    {
                        if (!object.ends_with(cpuName))
                        {
                            continue;
                        }

                        // Not expected that there will be multiple matching
                        // CPU objects, but if there are just use the first
                        // one.

                        // Use the common search routine to construct the
                        // Collection of all Config objects under this CPU.
                        constexpr std::array<std::string_view, 1> interface{
                            "xyz.openbmc_project.Inventory.Item.Cpu.OperatingConfig"};
                        collection_util::getCollectionMembers(
                            asyncResp,
                            boost::urls::format(
                                "/redfish/v1/Systems/{}/Processors/{}/OperatingConfigs",
                                BMCWEB_REDFISH_SYSTEM_URI_NAME, cpuName),
                            interface, object);
                        return;
                    }
                },
                "xyz.openbmc_project.ObjectMapper",
                "/xyz/openbmc_project/object_mapper",
                "xyz.openbmc_project.ObjectMapper", "GetSubTreePaths",
                "/xyz/openbmc_project/inventory", 0,
                std::array<const char*, 1>{
                    "xyz.openbmc_project.Control.Processor.CurrentOperatingConfig"});
        });
}

inline void requestRoutesOperatingConfig(App& app)
{
    BMCWEB_ROUTE(
        app,
        "/redfish/v1/Systems/<str>/Processors/<str>/OperatingConfigs/<str>/")
        .privileges(redfish::privileges::getOperatingConfig)
        .methods(
            boost::beast::http::verb::
                get)([&app](const crow::Request& req,
                            const std::shared_ptr<bmcweb::AsyncResp>& asyncResp,
                            [[maybe_unused]] const std::string& systemName,
                            const std::string& cpuName,
                            const std::string& configName) {
            if (!redfish::setUpRedfishRoute(app, req, asyncResp))
            {
                return;
            }
            if constexpr (BMCWEB_EXPERIMENTAL_REDFISH_MULTI_COMPUTER_SYSTEM)
            {
                // Option currently returns no systems.  TBD
                messages::resourceNotFound(asyncResp->res, "ComputerSystem",
                                           systemName);
                return;
            }

            if (systemName != BMCWEB_REDFISH_SYSTEM_URI_NAME)
            {
                messages::resourceNotFound(asyncResp->res, "ComputerSystem",
                                           systemName);
                return;
            }

            // Ask for all objects implementing OperatingConfig so we can
            // search for one with a matching name
            crow::connections::systemBus->async_method_call(
                [asyncResp, cpuName, configName, reqUrl{req.url()}](
                    boost::system::error_code ec,
                    const dbus::utility::MapperGetSubTreeResponse& subtree) {
                    if (ec)
                    {
                        BMCWEB_LOG_WARNING("D-Bus error: {}, {}", ec,
                                           ec.message());
                        messages::internalError(asyncResp->res);
                        return;
                    }
                    const std::string expectedEnding =
                        cpuName + '/' + configName;
                    for (const auto& [objectPath, serviceMap] : subtree)
                    {
                        // Ignore any configs without matching cpuX/configY
                        if (!objectPath.ends_with(expectedEnding) ||
                            serviceMap.empty())
                        {
                            continue;
                        }

                        nlohmann::json& json = asyncResp->res.jsonValue;
                        json["@odata.type"] =
                            "#OperatingConfig.v1_0_0.OperatingConfig";
                        json["@odata.id"] = reqUrl;
                        json["Name"] = "Processor Profile";
                        json["Id"] = configName;

                        std::string deviceType =
                            "xyz.openbmc_project.Inventory.Item.Cpu";
                        // Just use the first implementation of the object -
                        // not expected that there would be multiple
                        // matching services
                        getOperatingConfigData(asyncResp,
                                               serviceMap.begin()->first,
                                               objectPath, deviceType);
                        return;
                    }
                    messages::resourceNotFound(asyncResp->res,
                                               "OperatingConfig", configName);
                },
                "xyz.openbmc_project.ObjectMapper",
                "/xyz/openbmc_project/object_mapper",
                "xyz.openbmc_project.ObjectMapper", "GetSubTree",
                "/xyz/openbmc_project/inventory", 0,
                std::array<const char*, 1>{
                    "xyz.openbmc_project.Inventory.Item.Cpu.OperatingConfig"});
        });
}

inline void requestRoutesProcessorCollection(App& app)
{
    /**
     * Functions triggers appropriate requests on DBus
     */

    BMCWEB_ROUTE(app, "/redfish/v1/Systems/<str>/Processors/")
        .privileges(redfish::privileges::headProcessorCollection)
        .methods(boost::beast::http::verb::head)(
            std::bind_front(handleProcessorCollectionHead, std::ref(app)));

    BMCWEB_ROUTE(app, "/redfish/v1/Systems/<str>/Processors/")
        .privileges(redfish::privileges::getProcessorCollection)
        .methods(
            boost::beast::http::verb::
                get)([&app](const crow::Request& req,
                            const std::shared_ptr<bmcweb::AsyncResp>& asyncResp,
                            const std::string& systemName) {
            if (!redfish::setUpRedfishRoute(app, req, asyncResp))
            {
                return;
            }
            if constexpr (BMCWEB_EXPERIMENTAL_REDFISH_MULTI_COMPUTER_SYSTEM)
            {
                // Option currently returns no systems.  TBD
                messages::resourceNotFound(asyncResp->res, "ComputerSystem",
                                           systemName);
                return;
            }

            if (systemName != BMCWEB_REDFISH_SYSTEM_URI_NAME)
            {
                messages::resourceNotFound(asyncResp->res, "ComputerSystem",
                                           systemName);
                return;
            }
            asyncResp->res.addHeader(
                boost::beast::http::field::link,
                "</redfish/v1/JsonSchemas/ProcessorCollection/ProcessorCollection.json>; rel=describedby");

            asyncResp->res.jsonValue["@odata.type"] =
                "#ProcessorCollection.ProcessorCollection";
            asyncResp->res.jsonValue["Name"] = "Processor Collection";

            asyncResp->res.jsonValue["@odata.id"] =
                std::format("/redfish/v1/Systems/{}/Processors",
                            BMCWEB_REDFISH_SYSTEM_URI_NAME);

            asyncResp->res.jsonValue["Members"] = nlohmann::json::array();

            collection_util::getCollectionMembers(
                asyncResp,
                boost::urls::format("/redfish/v1/Systems/{}/Processors",
                                    BMCWEB_REDFISH_SYSTEM_URI_NAME),
                processorInterfaces, "/xyz/openbmc_project/inventory");
        });
}

inline void requestRoutesProcessor(App& app)
{
    /**
     * Functions triggers appropriate requests on DBus
     */

    BMCWEB_ROUTE(app, "/redfish/v1/Systems/<str>/Processors/<str>/")
        .privileges(redfish::privileges::headProcessor)
        .methods(boost::beast::http::verb::head)(
            std::bind_front(handleProcessorHead, std::ref(app)));

    BMCWEB_ROUTE(app, "/redfish/v1/Systems/<str>/Processors/<str>/")
        .privileges(redfish::privileges::getProcessor)
        .methods(
            boost::beast::http::verb::
                get)([&app](const crow::Request& req,
                            const std::shared_ptr<bmcweb::AsyncResp>& asyncResp,
                            const std::string& systemName,
                            const std::string& processorId) {
            if (!redfish::setUpRedfishRoute(app, req, asyncResp))
            {
                return;
            }
            if constexpr (BMCWEB_EXPERIMENTAL_REDFISH_MULTI_COMPUTER_SYSTEM)
            {
                // Option currently returns no systems.  TBD
                messages::resourceNotFound(asyncResp->res, "ComputerSystem",
                                           systemName);
                return;
            }

            if (systemName != BMCWEB_REDFISH_SYSTEM_URI_NAME)
            {
                messages::resourceNotFound(asyncResp->res, "ComputerSystem",
                                           systemName);
                return;
            }

            asyncResp->res.addHeader(
                boost::beast::http::field::link,
                "</redfish/v1/JsonSchemas/Processor/Processor.json>; rel=describedby");
            asyncResp->res.jsonValue["@odata.type"] =
                "#Processor.v1_20_0.Processor";
            asyncResp->res.jsonValue["@odata.id"] =
                "/redfish/v1/Systems/" +
                std::string(BMCWEB_REDFISH_SYSTEM_URI_NAME) + "/Processors/" +
                processorId;
            std::string processorMetricsURI =
                "/redfish/v1/Systems/" +
                std::string(BMCWEB_REDFISH_SYSTEM_URI_NAME) + "/Processors/";
            processorMetricsURI += processorId;
            processorMetricsURI += "/ProcessorMetrics";
            asyncResp->res.jsonValue["Metrics"]["@odata.id"] =
                processorMetricsURI;

            redfish::processor_utils::getProcessorObject(asyncResp, processorId,
                                                         getProcessorData);
            if constexpr (!BMCWEB_DISABLE_CONDITIONS_ARRAY)
            {
                redfish::conditions_utils::populateServiceConditions(
                    asyncResp, processorId);
            }
        });

    BMCWEB_ROUTE(app, "/redfish/v1/Systems/<str>/Processors/<str>/")
        .privileges(redfish::privileges::patchProcessor)
        .methods(
            boost::beast::http::verb::
                patch)([&app](
                           const crow::Request& req,
                           const std::shared_ptr<bmcweb::AsyncResp>& asyncResp,
                           const std::string& systemName,
                           const std::string& processorId) {
            if (!redfish::setUpRedfishRoute(app, req, asyncResp))
            {
                return;
            }
            if constexpr (BMCWEB_EXPERIMENTAL_REDFISH_MULTI_COMPUTER_SYSTEM)
            {
                // Option currently returns no systems.  TBD
                messages::resourceNotFound(asyncResp->res, "ComputerSystem",
                                           systemName);
                return;
            }
            if (systemName != BMCWEB_REDFISH_SYSTEM_URI_NAME)
            {
                messages::resourceNotFound(asyncResp->res, "ComputerSystem",
                                           systemName);
                return;
            }

            std::optional<int> speedLimit;
            std::optional<bool> speedLocked;
            std::optional<nlohmann::json> oemObject;
            std::optional<nlohmann::json> operatingSpeedRangeMHzObject;
            std::optional<uint32_t> settingMin;
            std::optional<uint32_t> settingMax;
            std::optional<std::string> appliedConfigUri;
            if (!redfish::json_util::readJsonAction(
                    req, asyncResp->res, "SpeedLimitMHz", speedLimit,
                    "SpeedLocked", speedLocked,
                    "AppliedOperatingConfig/@odata.id", appliedConfigUri, "Oem",
                    oemObject, "OperatingSpeedRangeMHz",
                    operatingSpeedRangeMHzObject))
            {
                return;
            }
            // speedlimit is required property for patching speedlocked
            if (!speedLimit && speedLocked)
            {
                BMCWEB_LOG_ERROR("SpeedLimit value required ");
                messages::propertyMissing(asyncResp->res, "SpeedLimit");
            }

            // Update speed limit
            else if (speedLimit && speedLocked)
            {
                std::tuple<bool, uint32_t> reqSpeedConfig;
                reqSpeedConfig = std::make_tuple(
                    *speedLocked, static_cast<uint32_t>(*speedLimit));
                redfish::processor_utils::getProcessorObject(
                    asyncResp, processorId,
                    [reqSpeedConfig](
                        const std::shared_ptr<bmcweb::AsyncResp>& asyncResp1,
                        const std::string& processorId1,
                        const std::string& objectPath,
                        const MapperServiceMap& serviceMap,
                        [[maybe_unused]] const std::string& deviceType) {
                        redfish::nvidia_processor::patchSpeedConfig(
                            asyncResp1, processorId1, reqSpeedConfig,
                            objectPath, serviceMap);
                    });
            }

            else if (operatingSpeedRangeMHzObject &&
                     redfish::json_util::readJson(
                         *operatingSpeedRangeMHzObject, asyncResp->res,
                         "SettingMax", settingMax, "SettingMin", settingMin))
            {
                redfish::processor_utils::getProcessorObject(
                    asyncResp, processorId,
                    [settingMin, settingMax](
                        const std::shared_ptr<bmcweb::AsyncResp>& asyncResp,
                        const std::string& processorId,
                        const std::string& objectPath,
                        [[maybe_unused]] const MapperServiceMap& serviceMap,
                        [[maybe_unused]] const std::string& deviceType) {
                        if (settingMax)
                        {
                            redfish::nvidia_processor_utils::
                                patchOperatingSpeedRangeMHz(
                                    asyncResp, processorId, *settingMax,
                                    "SettingMax", objectPath);
                        }
                        else if (settingMin)
                        {
                            redfish::nvidia_processor_utils::
                                patchOperatingSpeedRangeMHz(
                                    asyncResp, processorId, *settingMin,
                                    "SettingMin", objectPath);
                        }
                    });
            }

            if constexpr (BMCWEB_NVIDIA_OEM_PROPERTIES)
            {
                // Update migMode
                if (std::optional<nlohmann::json> oemNvidiaObject;
                    oemObject &&
                    redfish::json_util::readJson(*oemObject, asyncResp->res,
                                                 "Nvidia", oemNvidiaObject))
                {
                    std::optional<bool> migMode;
                    std::optional<bool> remoteDebugEnabled;
                    std::optional<nlohmann::json> inbandReconfigPermissions;

                    if (oemNvidiaObject &&
                        redfish::json_util::readJson(
                            *oemNvidiaObject, asyncResp->res, "MIGModeEnabled",
                            migMode, "RemoteDebugEnabled", remoteDebugEnabled,
                            "InbandReconfigPermissions",
                            inbandReconfigPermissions))
                    {
                        if (migMode)
                        {
                            redfish::processor_utils::getProcessorObject(
                                asyncResp, processorId,
                                [migMode](
                                    const std::shared_ptr<bmcweb::AsyncResp>&
                                        asyncResp1,
                                    const std::string& processorId1,
                                    const std::string& objectPath,
                                    const MapperServiceMap& serviceMap,
                                    [[maybe_unused]] const std::string&
                                        deviceType) {
                                    redfish::nvidia_processor::patchMigMode(
                                        asyncResp1, processorId1, *migMode,
                                        objectPath, serviceMap);
                                });
                        }

                        if (remoteDebugEnabled)
                        {
                            redfish::processor_utils::getProcessorObject(
                                asyncResp, processorId,
                                [remoteDebugEnabled](
                                    const std::shared_ptr<bmcweb::AsyncResp>&
                                        asyncResp,
                                    const std::string& processorId,
                                    const std::string& objectPath,
                                    [[maybe_unused]] const MapperServiceMap&
                                        serviceMap,
                                    [[maybe_unused]] const std::string&
                                        deviceType) {
                                    redfish::nvidia_processor::patchRemoteDebug(
                                        asyncResp, processorId,
                                        *remoteDebugEnabled, objectPath);
                                });
                        }

                        if (inbandReconfigPermissions)
                        {
                            nvidia_processor_utils::
                                patchInbandReconfigPermissions(
                                    asyncResp, processorId,
                                    *inbandReconfigPermissions);
                        }
                    }
                }
            }

            if (appliedConfigUri)
            {
                // Check for 404 and find matching D-Bus object, then run
                // property patch handlers if that all succeeds.
                redfish::processor_utils::getProcessorObject(
                    asyncResp, processorId,
                    [appliedConfigUri = std::move(appliedConfigUri)](
                        const std::shared_ptr<bmcweb::AsyncResp>& asyncResp1,
                        const std::string& processorId1,
                        const std::string& objectPath,
                        const MapperServiceMap& serviceMap,
                        [[maybe_unused]] const std::string& deviceType) {
                        patchAppliedOperatingConfig(asyncResp1, processorId1,
                                                    *appliedConfigUri,
                                                    objectPath, serviceMap);
                    });
            }
        });
}

inline void requestRoutesProcessorMetrics(App& app)
{
    /**
     * Functions triggers appropriate requests on DBus
     */
    BMCWEB_ROUTE(app,
                 "/redfish/v1/Systems/<str>/Processors/<str>/ProcessorMetrics")
        .privileges(redfish::privileges::getProcessor)
        .methods(boost::beast::http::verb::get)(
            [&app](const crow::Request& req,
                   const std::shared_ptr<bmcweb::AsyncResp>& asyncResp,
                   [[maybe_unused]] const std::string& systemName,
                   const std::string& processorId) {
                if (!redfish::setUpRedfishRoute(app, req, asyncResp))
                {
                    return;
                }
                redfish::nvidia_processor::getProcessorMetricsData(asyncResp,
                                                                   processorId);
            });
}

inline void requestRoutesProcessorMemoryMetrics(App& app)
{
    /**
     * Functions triggers appropriate requests on DBus
     */
    BMCWEB_ROUTE(app, "/redfish/v1/Systems/<str>/Processors/<str>/"
                      "MemorySummary/MemoryMetrics")
        .privileges(redfish::privileges::getProcessor)
        .methods(boost::beast::http::verb::get)(
            [&app](const crow::Request& req,
                   const std::shared_ptr<bmcweb::AsyncResp>& asyncResp,
                   [[maybe_unused]] const std::string& systemName,
                   const std::string& processorId) {
                if (!redfish::setUpRedfishRoute(app, req, asyncResp))
                {
                    return;
                }
                redfish::nvidia_processor::getProcessorMemoryMetricsData(
                    asyncResp, processorId);
            });
}

inline void requestRoutesProcessorSettings(App& app)
{
    /**
     * Functions triggers appropriate requests on DBus
     */
    BMCWEB_ROUTE(app, "/redfish/v1/Systems/<str>/Processors/<str>/"
                      "Settings")
        .privileges(redfish::privileges::getProcessor)
        .methods(boost::beast::http::verb::get)(
            [&app](const crow::Request& req,
                   const std::shared_ptr<bmcweb::AsyncResp>& asyncResp,
                   [[maybe_unused]] const std::string& systemName,
                   const std::string& processorId) {
                if (!redfish::setUpRedfishRoute(app, req, asyncResp))
                {
                    return;
                }
                redfish::nvidia_processor::getProcessorSettingsData(
                    asyncResp, processorId);
            });

    BMCWEB_ROUTE(app, "/redfish/v1/Systems/<str>/Processors/<str>/"
                      "Settings")
        .privileges(redfish::privileges::patchProcessor)
        .methods(
            boost::beast::http::verb::
                patch)([&app](
                           const crow::Request& req,
                           const std::shared_ptr<bmcweb::AsyncResp>& asyncResp,
                           [[maybe_unused]] const std::string& systemName,
                           const std::string& processorId) {
            if (!redfish::setUpRedfishRoute(app, req, asyncResp))
            {
                return;
            }
            std::optional<nlohmann::json> memSummary;
            std::optional<nlohmann::json> oemObject;
            if (!redfish::json_util::readJsonAction(
                    req, asyncResp->res, "MemorySummary", memSummary, "Oem",
                    oemObject))
            {
                return;
            }
            std::optional<bool> eccModeEnabled;
            if (memSummary)
            {
                if (redfish::json_util::readJson(*memSummary, asyncResp->res,
                                                 "ECCModeEnabled",
                                                 eccModeEnabled))
                {
                    redfish::processor_utils::getProcessorObject(
                        asyncResp, processorId,
                        [eccModeEnabled](
                            const std::shared_ptr<bmcweb::AsyncResp>&
                                asyncResp1,
                            const std::string& processorId1,
                            const std::string& objectPath,
                            const MapperServiceMap& serviceMap,
                            [[maybe_unused]] const std::string& deviceType) {
                            redfish::nvidia_processor::patchEccMode(
                                asyncResp1, processorId1, *eccModeEnabled,
                                objectPath, serviceMap);
                        });
                }
            }
            if constexpr (BMCWEB_NVIDIA_OEM_PROPERTIES)
            {
                // Update ccMode
                std::optional<nlohmann::json> oemNvidiaObject;

                if (oemObject &&
                    redfish::json_util::readJson(*oemObject, asyncResp->res,
                                                 "Nvidia", oemNvidiaObject))
                {
                    std::optional<bool> ccMode;
                    std::optional<bool> ccDevMode;
                    std::optional<bool> egmMode;
                    if (oemNvidiaObject &&
                        redfish::json_util::readJson(
                            *oemNvidiaObject, asyncResp->res, "CCModeEnabled",
                            ccMode, "CCDevModeEnabled", ccDevMode,
                            "EGMModeEnabled", egmMode))
                    {
                        if (ccMode && ccDevMode)
                        {
                            messages::queryCombinationInvalid(asyncResp->res);
                            return;
                        }

                        if (ccMode)
                        {
                            redfish::processor_utils::getProcessorObject(
                                asyncResp, processorId,
                                [ccMode](
                                    const std::shared_ptr<bmcweb::AsyncResp>&
                                        asyncResp1,
                                    const std::string& processorId1,
                                    const std::string& objectPath,
                                    const MapperServiceMap& serviceMap,
                                    [[maybe_unused]] const std::string&
                                        deviceType) {
                                    redfish::nvidia_processor_utils::
                                        patchCCMode(asyncResp1, processorId1,
                                                    *ccMode, objectPath,
                                                    serviceMap);
                                });
                        }
                        if (ccDevMode)
                        {
                            redfish::processor_utils::getProcessorObject(
                                asyncResp, processorId,
                                [ccDevMode](
                                    const std::shared_ptr<bmcweb::AsyncResp>&
                                        asyncResp1,
                                    const std::string& processorId1,
                                    const std::string& objectPath,
                                    const MapperServiceMap& serviceMap,
                                    [[maybe_unused]] const std::string&
                                        deviceType) {
                                    redfish::nvidia_processor_utils::
                                        patchCCDevMode(asyncResp1, processorId1,
                                                       *ccDevMode, objectPath,
                                                       serviceMap);
                                });
                        }
                        if (egmMode)
                        {
                            redfish::processor_utils::getProcessorObject(
                                asyncResp, processorId,
                                [egmMode](
                                    const std::shared_ptr<bmcweb::AsyncResp>&
                                        asyncResp1,
                                    const std::string& processorId1,
                                    const std::string& objectPath,
                                    const MapperServiceMap& serviceMap,
                                    [[maybe_unused]] const std::string&
                                        deviceType) {
                                    redfish::nvidia_processor_utils::
                                        patchEgmMode(asyncResp1, processorId1,
                                                     *egmMode, objectPath,
                                                     serviceMap);
                                });
                        }
                    }
                }
            }
        });
}

inline void requestRoutesProcessorReset(App& app)
{
    /**
     * Functions triggers appropriate requests on DBus
     */
    BMCWEB_ROUTE(app, "/redfish/v1/Systems/<str>/Processors/<str>/"
                      "Actions/Processor.Reset")
        .privileges({{"Login"}})
        .methods(boost::beast::http::verb::post)(
            [&app](const crow::Request& req,
                   const std::shared_ptr<bmcweb::AsyncResp>& asyncResp,
                   [[maybe_unused]] const std::string& systemName,
                   const std::string& processorId) {
                if (!redfish::setUpRedfishRoute(app, req, asyncResp))
                {
                    return;
                }
                std::optional<std::string> resetType;
                if (!json_util::readJsonAction(req, asyncResp->res, "ResetType",
                                               resetType))
                {
                    return;
                }
                if (resetType)
                {
                    redfish::processor_utils::getProcessorObject(
                        asyncResp, processorId,
                        [resetType](
                            const std::shared_ptr<bmcweb::AsyncResp>&
                                asyncResp1,
                            const std::string& processorId1,
                            const std::string& objectPath,
                            const MapperServiceMap& serviceMap,
                            [[maybe_unused]] const std::string& deviceType) {
                            redfish::nvidia_processor::postResetType(
                                asyncResp1, processorId1, objectPath,
                                *resetType, serviceMap);
                        });
                }
            });
}

} // namespace redfish<|MERGE_RESOLUTION|>--- conflicted
+++ resolved
@@ -1258,8 +1258,8 @@
 
     if constexpr (BMCWEB_NVIDIA_OEM_PROPERTIES)
     {
-        nvidia_processor_utils::getInbandReconfigPermissionsData(
-            aResp, processorId, objectPath);
+        nvidia_processor_utils::getReconfigPermissionsData(aResp, processorId,
+                                                           objectPath);
         nvidia_processor_utils::populateErrorInjectionData(aResp, processorId);
     }
 }
@@ -1392,7 +1392,6 @@
                 BMCWEB_REDFISH_SYSTEM_URI_NAME, cpuName);
             asyncResp->res.jsonValue["Name"] = "Operating Config Collection";
 
-<<<<<<< HEAD
             // First find the matching CPU object so we know how to
             // constrain our search for related Config objects.
             crow::connections::systemBus->async_method_call(
@@ -1401,3021 +1400,6 @@
                           const dbus::utility::MapperGetSubTreePathsResponse&
                               objects) {
                     if (ec)
-=======
-        const bool* memorySpareChannelPresence = std::get_if<bool>(&property);
-        if (memorySpareChannelPresence == nullptr)
-        {
-            BMCWEB_LOG_ERROR(
-                "Null value returned for memorySpareChannelPresence");
-            messages::internalError(aResp->res);
-            return;
-        }
-        if (deviceType == "xyz.openbmc_project.Inventory.Item.Accelerator")
-        {
-            json["Oem"]["Nvidia"]["@odata.type"] =
-                "#NvidiaProcessorMetrics.v1_4_0.NvidiaGPUProcessorMetrics";
-        }
-        else
-        {
-            json["Oem"]["Nvidia"]["@odata.type"] =
-                "#NvidiaProcessorMetrics.v1_2_0.NvidiaProcessorMetrics";
-        }
-        json["Oem"]["Nvidia"]["MemorySpareChannelPresence"] =
-            *memorySpareChannelPresence;
-    },
-        service, objPath, "org.freedesktop.DBus.Properties", "Get",
-        "com.nvidia.MemorySpareChannel", "MemorySpareChannelPresence");
-}
-
-inline void getMemoryPageRetirementCountData(
-    const std::shared_ptr<bmcweb::AsyncResp>& aResp, const std::string& service,
-    const std::string& objPath, const std::string& deviceType)
-{
-    crow::connections::systemBus->async_method_call(
-        [aResp, objPath, deviceType](const boost::system::error_code ec,
-                                     const std::variant<uint32_t>& property) {
-        if (ec)
-        {
-            BMCWEB_LOG_ERROR("DBUS response error");
-            messages::internalError(aResp->res);
-            return;
-        }
-        nlohmann::json& json = aResp->res.jsonValue;
-
-        const uint32_t* memoryPageRetirementCount =
-            std::get_if<uint32_t>(&property);
-        if (memoryPageRetirementCount == nullptr)
-        {
-            BMCWEB_LOG_ERROR(
-                "Null value returned for MemoryPageRetirementCount");
-            messages::internalError(aResp->res);
-            return;
-        }
-        if (deviceType == "xyz.openbmc_project.Inventory.Item.Accelerator")
-        {
-            json["Oem"]["Nvidia"]["@odata.type"] =
-                "#NvidiaProcessorMetrics.v1_4_0.NvidiaGPUProcessorMetrics";
-        }
-        else
-        {
-            json["Oem"]["Nvidia"]["@odata.type"] =
-                "#NvidiaProcessorMetrics.v1_2_0.NvidiaProcessorMetrics";
-        }
-        json["Oem"]["Nvidia"]["MemoryPageRetirementCount"] =
-            *memoryPageRetirementCount;
-    },
-        service, objPath, "org.freedesktop.DBus.Properties", "Get",
-        "com.nvidia.MemoryPageRetirementCount", "MemoryPageRetirementCount");
-}
-
-inline void getMigModeData(const std::shared_ptr<bmcweb::AsyncResp>& aResp,
-                           const std::string& cpuId, const std::string& service,
-                           const std::string& objPath)
-{
-    crow::connections::systemBus->async_method_call(
-        [aResp, cpuId](const boost::system::error_code ec,
-                       const OperatingConfigProperties& properties) {
-        if (ec)
-        {
-            BMCWEB_LOG_DEBUG("DBUS response error");
-            messages::internalError(aResp->res);
-            return;
-        }
-        nlohmann::json& json = aResp->res.jsonValue;
-        for (const auto& property : properties)
-        {
-            if (property.first == "MIGModeEnabled")
-            {
-                const bool* migModeEnabled =
-                    std::get_if<bool>(&property.second);
-                if (migModeEnabled == nullptr)
-                {
-                    messages::internalError(aResp->res);
-                    return;
-                }
-                json["Oem"]["Nvidia"]["@odata.type"] =
-                    "#NvidiaProcessor.v1_5_0.NvidiaGPU";
-                json["Oem"]["Nvidia"]["MIGModeEnabled"] = *migModeEnabled;
-            }
-        }
-    },
-        service, objPath, "org.freedesktop.DBus.Properties", "GetAll",
-        "com.nvidia.MigMode");
-}
-
-inline void getProcessorMigModeData(
-    const std::shared_ptr<bmcweb::AsyncResp>& aResp, const std::string& cpuId,
-    const std::string& service, const std::string& objPath)
-{
-    BMCWEB_LOG_DEBUG(" get GpuMIGMode data");
-    getMigModeData(aResp, cpuId, service, objPath);
-}
-
-inline void getProcessorEgmModeData(
-    const std::shared_ptr<bmcweb::AsyncResp>& aResp, const std::string& cpuId,
-    const std::string& service, const std::string& objPath)
-{
-    BMCWEB_LOG_DEBUG(" get EGMMode data");
-    redfish::nvidia_processor_utils::getEgmModeData(aResp, cpuId, service,
-                                                    objPath);
-}
-
-inline void getPortDisableFutureStatus(
-    const std::shared_ptr<bmcweb::AsyncResp>& aResp,
-    const std::string& processorId, const std::string& objectPath,
-    const dbus::utility::MapperServiceMap& serviceMap,
-    const std::string& portId)
-{
-    BMCWEB_LOG_DEBUG("Get getPortDisableFutureStatus data");
-    redfish::nvidia_processor_utils::getPortDisableFutureStatus(
-        aResp, processorId, objectPath, serviceMap, portId);
-}
-
-inline void getProcessorSystemGUID(std::shared_ptr<bmcweb::AsyncResp> asyncResp,
-                                   const std::string& service,
-                                   const std::string& objPath)
-{
-    BMCWEB_LOG_DEBUG("Get System-GUID");
-    redfish::nvidia_processor_utils::getSysGUID(asyncResp, service, objPath);
-}
-
-inline void getMNNVLinkTopologyInfo(
-    const std::shared_ptr<bmcweb::AsyncResp>& aResp, const std::string& cpuId,
-    const std::string& service, const std::string& objPath,
-    const std::string& interface)
-{
-    BMCWEB_LOG_DEBUG("Get MNNVLinkTopologyInfo");
-    redfish::nvidia_processor_utils::getMNNVLinkTopologyInfo(
-        aResp, cpuId, service, objPath, interface);
-}
-
-inline void
-    getProcessorCCModeData(const std::shared_ptr<bmcweb::AsyncResp>& aResp,
-                           const std::string& cpuId, const std::string& service,
-                           const std::string& objPath)
-{
-    BMCWEB_LOG_DEBUG(" get GpuCCMode data");
-    redfish::nvidia_processor_utils::getCCModeData(aResp, cpuId, service,
-                                                   objPath);
-}
-
-inline void
-    getPowerSmoothingInfo(const std::shared_ptr<bmcweb::AsyncResp>& aResp,
-                          std::string processorId, const std::string& service,
-                          const std::string& objPath)
-{
-    BMCWEB_LOG_DEBUG(" get getPowerSmoothingInfo data");
-    redfish::nvidia_processor_utils::getPowerSmoothingInfo(aResp, processorId,
-                                                           service, objPath);
-}
-
-inline void getResetMetricsInfo(const std::shared_ptr<bmcweb::AsyncResp>& aResp,
-                                std::string processorId,
-                                const std::string& service,
-                                const std::string& objPath)
-{
-    BMCWEB_LOG_DEBUG(" get getResetMetricsInfo data");
-    redfish::nvidia_processor_utils::getResetMetricsInfo(aResp, processorId,
-                                                         service, objPath);
-}
-
-inline void
-    getWorkLoadPowerInfo(const std::shared_ptr<bmcweb::AsyncResp>& aResp,
-                         std::string processorId)
-{
-    BMCWEB_LOG_DEBUG(" get getWorkLoadPowerInfo data");
-    redfish::nvidia_processor_utils::getWorkLoadPowerInfo(aResp, processorId);
-}
-
-inline void getProcessorRemoteDebugState(
-    const std::shared_ptr<bmcweb::AsyncResp>& aResp, const std::string& service,
-    const std::string& objPath)
-{
-    crow::connections::systemBus->async_method_call(
-        [aResp, objPath](const boost::system::error_code ec,
-                         const OperatingConfigProperties& properties) {
-        if (ec)
-        {
-            BMCWEB_LOG_DEBUG("DBUS response error");
-            messages::internalError(aResp->res);
-            return;
-        }
-        nlohmann::json& json = aResp->res.jsonValue;
-        for (const auto& property : properties)
-        {
-            json["Oem"]["Nvidia"]["@odata.type"] =
-                "#NvidiaProcessor.v1_0_0.NvidiaProcessor";
-            if (property.first == "Enabled")
-            {
-                const bool* state = std::get_if<bool>(&property.second);
-                if (state == nullptr)
-                {
-                    BMCWEB_LOG_DEBUG("Get Performance Value property failed");
-                    messages::internalError(aResp->res);
-                    return;
-                }
-                json["Oem"]["Nvidia"]["RemoteDebugEnabled"] = *state;
-            }
-        }
-    },
-        service, objPath, "org.freedesktop.DBus.Properties", "GetAll",
-        "xyz.openbmc_project.Control.Processor.RemoteDebug");
-}
-
-inline void getRemoteDebugState(const std::shared_ptr<bmcweb::AsyncResp>& aResp,
-                                const std::string& service,
-                                const std::string& objPath)
-{
-    crow::connections::systemBus->async_method_call(
-        [aResp, service,
-         objPath](const boost::system::error_code& e,
-                  std::variant<std::vector<std::string>>& resp) {
-        if (e)
-        {
-            // No state effecter attached.
-            return;
-        }
-        std::vector<std::string>* data =
-            std::get_if<std::vector<std::string>>(&resp);
-        if (data == nullptr)
-        {
-            messages::internalError(aResp->res);
-            return;
-        }
-        for (const std::string& effecterPath : *data)
-        {
-            BMCWEB_LOG_DEBUG("State Effecter Object Path {}", effecterPath);
-
-            const std::array<const char*, 1> effecterInterfaces = {
-                "xyz.openbmc_project.Control.Processor.RemoteDebug"};
-            // Process sensor reading
-            crow::connections::systemBus->async_method_call(
-                [aResp, effecterPath](
-                    const boost::system::error_code ec,
-                    const std::vector<std::pair<
-                        std::string, std::vector<std::string>>>& object) {
-                if (ec)
-                {
-                    // The path does not implement any state interfaces.
-                    return;
-                }
-
-                for (const auto& [service, interfaces] : object)
-                {
-                    if (std::find(
-                            interfaces.begin(), interfaces.end(),
-                            "xyz.openbmc_project.Control.Processor.RemoteDebug") !=
-                        interfaces.end())
-                    {
-                        getProcessorRemoteDebugState(aResp, service,
-                                                     effecterPath);
-                    }
-                }
-            },
-                "xyz.openbmc_project.ObjectMapper",
-                "/xyz/openbmc_project/object_mapper",
-                "xyz.openbmc_project.ObjectMapper", "GetObject", effecterPath,
-                effecterInterfaces);
-        }
-    },
-        "xyz.openbmc_project.ObjectMapper", objPath + "/all_controls",
-        "org.freedesktop.DBus.Properties", "Get",
-        "xyz.openbmc_project.Association", "endpoints");
-}
-
-inline void getGPMMetricsData(const std::shared_ptr<bmcweb::AsyncResp>& aResp,
-                              const std::string& service,
-                              const std::string& objPath,
-                              const std::string& gpmMetricsIface)
-{
-    sdbusplus::asio::getAllProperties(
-        *crow::connections::systemBus, service, objPath, gpmMetricsIface,
-        [aResp](const boost::system::error_code ec,
-                const dbus::utility::DBusPropertiesMap& resp) {
-        if (ec)
-        {
-            BMCWEB_LOG_ERROR(
-                "GetPIDValues: Can't get GPM Metrics Iface properties ");
-            return;
-        }
-
-        nlohmann::json& json = aResp->res.jsonValue;
-
-        const double* fp16ActivityPercent = nullptr;
-        const double* fp32ActivityPercent = nullptr;
-        const double* fp64ActivityPercent = nullptr;
-        const double* graphicsEngActivityPercent = nullptr;
-        const double* nvDecUtilPercent = nullptr;
-        const double* nvJpgUtilPercent = nullptr;
-        const double* nvOfaUtilPercent = nullptr;
-        const double* smActivityPercent = nullptr;
-        const double* smOccupancyPercent = nullptr;
-        const double* tensorCoreActivityPercent = nullptr;
-        const double* dmmaUtil = nullptr;
-        const double* hmmaUtil = nullptr;
-        const double* immaUtil = nullptr;
-        const double* integerActivityUtil = nullptr;
-        const double* pcieRxBandwidthGbps = nullptr;
-        const double* pcieTxBandwidthGbps = nullptr;
-        const std::vector<double>* nvdecInstanceUtil = nullptr;
-        const std::vector<double>* nvjpgInstanceUtil = nullptr;
-
-        const bool success = sdbusplus::unpackPropertiesNoThrow(
-            dbus_utils::UnpackErrorPrinter(), resp, "FP16ActivityPercent",
-            fp16ActivityPercent, "FP32ActivityPercent", fp32ActivityPercent,
-            "FP64ActivityPercent", fp64ActivityPercent,
-            "GraphicsEngineActivityPercent", graphicsEngActivityPercent,
-            "NVDecUtilizationPercent", nvDecUtilPercent,
-            "NVJpgUtilizationPercent", nvJpgUtilPercent,
-            "NVOfaUtilizationPercent", nvOfaUtilPercent,
-            "PCIeRawRxBandwidthGbps", pcieRxBandwidthGbps,
-            "PCIeRawTxBandwidthGbps", pcieTxBandwidthGbps, "SMActivityPercent",
-            smActivityPercent, "SMOccupancyPercent", smOccupancyPercent,
-            "TensorCoreActivityPercent", tensorCoreActivityPercent,
-            "IntegerActivityUtilizationPercent", integerActivityUtil,
-            "DMMAUtilizationPercent", dmmaUtil, "HMMAUtilizationPercent",
-            hmmaUtil, "IMMAUtilizationPercent", immaUtil,
-            "NVDecInstanceUtilizationPercent", nvdecInstanceUtil,
-            "NVJpgInstanceUtilizationPercent", nvjpgInstanceUtil);
-
-        if (!success)
-        {
-            messages::internalError(aResp->res);
-            return;
-        }
-
-        if (graphicsEngActivityPercent != nullptr)
-        {
-            json["Oem"]["Nvidia"]["GraphicsEngineActivityPercent"] =
-                *graphicsEngActivityPercent;
-        }
-        else
-        {
-            BMCWEB_LOG_DEBUG("Null value returned "
-                             "for GraphicsEngineActivityPercent");
-            messages::internalError(aResp->res);
-            return;
-        }
-
-        if (smActivityPercent != nullptr)
-        {
-            json["Oem"]["Nvidia"]["SMActivityPercent"] = *smActivityPercent;
-        }
-        else
-        {
-            BMCWEB_LOG_DEBUG("Null value returned "
-                             "for SMActivityPercent");
-            messages::internalError(aResp->res);
-            return;
-        }
-
-        if (smOccupancyPercent != nullptr)
-        {
-            json["Oem"]["Nvidia"]["SMOccupancyPercent"] = *smOccupancyPercent;
-        }
-        else
-        {
-            BMCWEB_LOG_DEBUG("Null value returned "
-                             "for SMOccupancyPercent");
-            messages::internalError(aResp->res);
-            return;
-        }
-
-        if (tensorCoreActivityPercent != nullptr)
-        {
-            json["Oem"]["Nvidia"]["TensorCoreActivityPercent"] =
-                *tensorCoreActivityPercent;
-        }
-        else
-        {
-            BMCWEB_LOG_DEBUG("Null value returned "
-                             "for TensorCoreActivityPercent");
-            messages::internalError(aResp->res);
-            return;
-        }
-
-        if (fp64ActivityPercent != nullptr)
-        {
-            json["Oem"]["Nvidia"]["FP64ActivityPercent"] = *fp64ActivityPercent;
-        }
-        else
-        {
-            BMCWEB_LOG_DEBUG("Null value returned "
-                             "for FP64ActivityPercent");
-            messages::internalError(aResp->res);
-            return;
-        }
-
-        if (fp32ActivityPercent != nullptr)
-        {
-            json["Oem"]["Nvidia"]["FP32ActivityPercent"] = *fp32ActivityPercent;
-        }
-        else
-        {
-            BMCWEB_LOG_DEBUG("Null value returned "
-                             "for FP32ActivityPercent");
-            messages::internalError(aResp->res);
-            return;
-        }
-
-        if (fp16ActivityPercent != nullptr)
-        {
-            json["Oem"]["Nvidia"]["FP16ActivityPercent"] = *fp16ActivityPercent;
-        }
-        else
-        {
-            BMCWEB_LOG_DEBUG("Null value returned "
-                             "for FP16ActivityPercent");
-            messages::internalError(aResp->res);
-            return;
-        }
-
-        if (pcieTxBandwidthGbps != nullptr)
-        {
-            json["Oem"]["Nvidia"]["PCIeRawTxBandwidthGbps"] =
-                *pcieTxBandwidthGbps;
-        }
-        else
-        {
-            BMCWEB_LOG_DEBUG("Null value returned "
-                             "for PCIeRawTxBandwidthGbps");
-            messages::internalError(aResp->res);
-            return;
-        }
-
-        if (pcieRxBandwidthGbps != nullptr)
-        {
-            json["Oem"]["Nvidia"]["PCIeRawRxBandwidthGbps"] =
-                *pcieRxBandwidthGbps;
-        }
-        else
-        {
-            BMCWEB_LOG_DEBUG("Null value returned "
-                             "for PCIeRawRxBandwidthGbps");
-            messages::internalError(aResp->res);
-            return;
-        }
-
-        if (nvDecUtilPercent != nullptr)
-        {
-            json["Oem"]["Nvidia"]["NVDecUtilizationPercent"] =
-                *nvDecUtilPercent;
-        }
-        else
-        {
-            BMCWEB_LOG_DEBUG("Null value returned "
-                             "for NVDecUtilizationPercent");
-            messages::internalError(aResp->res);
-            return;
-        }
-
-        if (nvJpgUtilPercent != nullptr)
-        {
-            json["Oem"]["Nvidia"]["NVJpgUtilizationPercent"] =
-                *nvJpgUtilPercent;
-        }
-        else
-        {
-            BMCWEB_LOG_DEBUG("Null value returned "
-                             "for NVJpgUtilizationPercent");
-            messages::internalError(aResp->res);
-            return;
-        }
-
-        if (nvOfaUtilPercent != nullptr)
-        {
-            json["Oem"]["Nvidia"]["NVOfaUtilizationPercent"] =
-                *nvOfaUtilPercent;
-        }
-        else
-        {
-            BMCWEB_LOG_DEBUG("Null value returned "
-                             "for NVOfaUtilizationPercent");
-            messages::internalError(aResp->res);
-            return;
-        }
-        if (integerActivityUtil != nullptr)
-        {
-            json["Oem"]["Nvidia"]["IntegerActivityUtilizationPercent"] =
-                *integerActivityUtil;
-        }
-        else
-        {
-            BMCWEB_LOG_DEBUG("Null value returned "
-                             "for IntegerActivityUtilizationPercent");
-            messages::internalError(aResp->res);
-            return;
-        }
-        if (dmmaUtil != nullptr)
-        {
-            json["Oem"]["Nvidia"]["DMMAUtilizationPercent"] = *dmmaUtil;
-        }
-        else
-        {
-            BMCWEB_LOG_DEBUG("Null value returned "
-                             "for DMMAUtilizationPercent");
-            messages::internalError(aResp->res);
-            return;
-        }
-        if (hmmaUtil != nullptr)
-        {
-            json["Oem"]["Nvidia"]["HMMAUtilizationPercent"] = *hmmaUtil;
-        }
-        else
-        {
-            BMCWEB_LOG_DEBUG("Null value returned "
-                             "for HMMAUtilizationPercent");
-            messages::internalError(aResp->res);
-            return;
-        }
-        if (immaUtil != nullptr)
-        {
-            json["Oem"]["Nvidia"]["IMMAUtilizationPercent"] = *immaUtil;
-        }
-        else
-        {
-            BMCWEB_LOG_DEBUG("Null value returned "
-                             "for IMMAUtilizationPercent");
-            messages::internalError(aResp->res);
-            return;
-        }
-        if (nvdecInstanceUtil != nullptr)
-        {
-            std::vector<double> nvdecInstanceUtilization{};
-            for (auto val : *nvdecInstanceUtil)
-            {
-                nvdecInstanceUtilization.push_back(val);
-            }
-            json["Oem"]["Nvidia"]["NVDecInstanceUtilizationPercent"] =
-                nvdecInstanceUtilization;
-        }
-        else
-        {
-            BMCWEB_LOG_DEBUG("Null value returned "
-                             "for NVDecInstanceUtilizationPercent");
-            messages::internalError(aResp->res);
-            return;
-        }
-
-        if (nvjpgInstanceUtil != nullptr)
-        {
-            std::vector<double> nvjpgInstanceUtilization{};
-            for (auto val : *nvjpgInstanceUtil)
-            {
-                nvjpgInstanceUtilization.push_back(val);
-            }
-            json["Oem"]["Nvidia"]["NVJpgInstanceUtilizationPercent"] =
-                nvjpgInstanceUtilization;
-        }
-        else
-        {
-            BMCWEB_LOG_DEBUG("Null value returned "
-                             "for NVJpgUtilizationPercent");
-            messages::internalError(aResp->res);
-            return;
-        }
-    });
-}
-
-inline void getProcessorData(const std::shared_ptr<bmcweb::AsyncResp>& aResp,
-                             const std::string& processorId,
-                             const std::string& objectPath,
-                             const dbus::utility::MapperServiceMap& serviceMap,
-                             const std::string& deviceType)
-{
-    for (const auto& [serviceName, interfaceList] : serviceMap)
-    {
-        for (const auto& interface : interfaceList)
-        {
-            if (interface == "xyz.openbmc_project.Inventory.Decorator.Asset")
-            {
-                getCpuAssetData(aResp, serviceName, objectPath);
-            }
-            else if (interface ==
-                     "xyz.openbmc_project.Inventory.Decorator.Revision")
-            {
-                getCpuRevisionData(aResp, serviceName, objectPath);
-            }
-            else if (interface == "xyz.openbmc_project.Inventory.Item.Cpu")
-            {
-                getCpuDataByService(aResp, processorId, serviceName,
-                                    objectPath);
-                if constexpr (BMCWEB_NVIDIA_OEM_PROPERTIES)
-                {
-                    getRemoteDebugState(aResp, serviceName, objectPath);
-                }
-            }
-            else if (interface ==
-                     "xyz.openbmc_project.Inventory.Item.Accelerator")
-            {
-                getAcceleratorDataByService(aResp, processorId, serviceName,
-                                            objectPath);
-            }
-            else if (
-                interface ==
-                "xyz.openbmc_project.Control.Processor.CurrentOperatingConfig")
-            {
-                getCpuConfigData(aResp, processorId, serviceName, objectPath);
-            }
-            else if (interface ==
-                     "xyz.openbmc_project.Inventory.Decorator.LocationCode")
-            {
-                getCpuLocationCode(aResp, serviceName, objectPath);
-            }
-            else if (interface ==
-                     "xyz.openbmc_project.Inventory.Decorator.LocationContext")
-            {
-                getProcessorLocationContext(aResp, serviceName, objectPath);
-            }
-            else if (interface == "xyz.openbmc_project.Inventory."
-                                  "Decorator.Location")
-            {
-                getCpuLocationType(aResp, serviceName, objectPath);
-            }
-            else if (interface == "xyz.openbmc_project.Common.UUID")
-            {
-                getProcessorUUID(aResp, serviceName, objectPath);
-            }
-            else if (interface ==
-                     "xyz.openbmc_project.Inventory.Decorator.UniqueIdentifier")
-            {
-                getCpuUniqueId(aResp, serviceName, objectPath);
-            }
-            else if (interface ==
-                     "xyz.openbmc_project.Inventory.Item.Cpu.OperatingConfig")
-            {
-                getOperatingConfigData(aResp, serviceName, objectPath,
-                                       deviceType);
-            }
-            else if (interface ==
-                     "xyz.openbmc_project.Inventory.Item.PersistentMemory")
-            {
-                getProcessorMemoryData(aResp, processorId, serviceName,
-                                       objectPath);
-            }
-            else if (interface == "xyz.openbmc_project.Memory.MemoryECC")
-            {
-                getProcessorEccModeData(aResp, processorId, serviceName,
-                                        objectPath);
-            }
-            else if (interface == "xyz.openbmc_project.Inventory."
-                                  "Decorator.FpgaType")
-            {
-                getFpgaTypeData(aResp, serviceName, objectPath);
-            }
-            else if (interface == "xyz.openbmc_project.Control.Processor.Reset")
-            {
-                getProcessorResetTypeData(aResp, processorId, serviceName,
-                                          objectPath);
-            }
-            else if (interface ==
-                     "xyz.openbmc_project.Inventory.Decorator.Replaceable")
-            {
-                getProcessorReplaceable(aResp, serviceName, objectPath);
-            }
-
-            if constexpr (BMCWEB_NVIDIA_OEM_PROPERTIES)
-            {
-                if (interface == "com.nvidia.MigMode")
-                {
-                    getProcessorMigModeData(aResp, processorId, serviceName,
-                                            objectPath);
-                }
-                else if (interface == "com.nvidia.CCMode")
-                {
-                    getProcessorCCModeData(aResp, processorId, serviceName,
-                                           objectPath);
-                }
-                else if (interface ==
-                         "com.nvidia.PowerSmoothing.PowerSmoothing")
-                {
-                    getPowerSmoothingInfo(aResp, processorId, serviceName,
-                                          objectPath);
-                }
-                else if (interface == "com.nvidia.NVLink.NvLinkTotalCount")
-                {
-                    redfish::nvidia_processor_utils::getNvLinkTotalCount(
-                        aResp, processorId, serviceName, objectPath);
-                }
-                else if (interface == "com.nvidia.PowerProfile.ProfileInfo")
-                {
-                    getWorkLoadPowerInfo(aResp, processorId);
-                }
-                else if (interface == "com.nvidia.SysGUID.SysGUID")
-                {
-                    getProcessorSystemGUID(aResp, serviceName, objectPath);
-                }
-                else if (interface == "com.nvidia.EgmMode")
-                {
-                    getProcessorEgmModeData(aResp, processorId, serviceName,
-                                            objectPath);
-                }
-                else if (interface == "com.nvidia.NVLink.MNNVLinkTopology")
-                {
-                    getMNNVLinkTopologyInfo(aResp, processorId, serviceName,
-                                            objectPath, interface);
-                }
-                else if (
-                    interface ==
-                    "com.nvidia.ResetCounters.ResetCounterMetricsSupported")
-                {
-                    getResetMetricsInfo(aResp, processorId, serviceName,
-                                        objectPath);
-                }
-            }
-        }
-    }
-
-    getComponentFirmwareVersion(aResp, objectPath);
-    redfish::nvidia_processor_utils::getOperatingSpeedRange(aResp, objectPath);
-
-    aResp->res.jsonValue["EnvironmentMetrics"] = {
-        {"@odata.id",
-         "/redfish/v1/Systems/" + std::string(BMCWEB_REDFISH_SYSTEM_URI_NAME) +
-             "/Processors/" + processorId + "/EnvironmentMetrics"}};
-    aResp->res.jsonValue["@Redfish.Settings"]["@odata.type"] =
-        "#Settings.v1_3_3.Settings";
-    aResp->res.jsonValue["@Redfish.Settings"]["SettingsObject"] = {
-        {"@odata.id", "/redfish/v1/Systems/" +
-                          std::string(BMCWEB_REDFISH_SYSTEM_URI_NAME) +
-                          "/Processors/" + processorId + "/Settings"}};
-
-    aResp->res.jsonValue["Ports"] = {
-        {"@odata.id", "/redfish/v1/Systems/" +
-                          std::string(BMCWEB_REDFISH_SYSTEM_URI_NAME) +
-                          "/Processors/" + processorId + "/Ports"}};
-    // Links association to underneath memory
-    getProcessorMemoryLinks(aResp, objectPath);
-    // Link association to parent chassis
-    for (const auto& [serviceName, interfaceList] : serviceMap)
-    {
-        getProcessorChassisLink(aResp, objectPath, serviceName);
-    }
-    // Get system and fpga interfaces properties
-    getProcessorSystemPCIeInterface(aResp, objectPath);
-    getProcessorFPGAPCIeInterface(aResp, objectPath);
-
-    if constexpr (BMCWEB_NVIDIA_OEM_PROPERTIES)
-    {
-        nvidia_processor_utils::getReconfigPermissionsData(aResp, processorId,
-                                                           objectPath);
-        nvidia_processor_utils::populateErrorInjectionData(aResp, processorId);
-    }
-}
-
-/**
- * Handle the PATCH operation of the MIG Mode Property. Do basic
- * validation of the input data, and then set the D-Bus property.
- *
- * @param[in,out]   resp            Async HTTP response.
- * @param[in]       processorId     Processor's Id.
- * @param[in]       migMode         New property value to apply.
- * @param[in]       cpuObjectPath   Path of CPU object to modify.
- * @param[in]       serviceMap      Service map for CPU object.
- */
-inline void patchMigMode(const std::shared_ptr<bmcweb::AsyncResp>& resp,
-                         const std::string& processorId, const bool migMode,
-                         const std::string& cpuObjectPath,
-                         const MapperServiceMap& serviceMap)
-{
-    // Check that the property even exists by checking for the interface
-    const std::string* inventoryService = nullptr;
-    for (const auto& [serviceName, interfaceList] : serviceMap)
-    {
-        if (std::find(interfaceList.begin(), interfaceList.end(),
-                      "com.nvidia.MigMode") != interfaceList.end())
-        {
-            inventoryService = &serviceName;
-            break;
-        }
-    }
-    if (inventoryService == nullptr)
-    {
-        BMCWEB_LOG_DEBUG(" GpuMIGMode interface not found ");
-        messages::internalError(resp->res);
-        return;
-    }
-
-    dbus::utility::getDbusObject(
-        cpuObjectPath,
-        std::array<std::string_view, 1>{
-            nvidia_async_operation_utils::setAsyncInterfaceName},
-        [resp, migMode, processorId, cpuObjectPath,
-         service = *inventoryService](
-            const boost::system::error_code& ec,
-            const dbus::utility::MapperGetObject& object) {
-        if (!ec)
-        {
-            for (const auto& [serv, _] : object)
-            {
-                if (serv != service)
-                {
-                    continue;
-                }
-
-                BMCWEB_LOG_DEBUG(
-                    "Performing Patch using Set Async Method Call");
-
-                nvidia_async_operation_utils::doGenericSetAsyncAndGatherResult(
-                    resp, std::chrono::seconds(60), service, cpuObjectPath,
-                    "com.nvidia.MigMode", "MIGModeEnabled",
-                    std::variant<bool>(migMode),
-                    nvidia_async_operation_utils::PatchMigModeCallback{resp});
-
-                return;
-            }
-        }
-
-        BMCWEB_LOG_DEBUG("Performing Patch using set-property Call");
-
-        // Set the property, with handler to check error responses
-        crow::connections::systemBus->async_method_call(
-            [resp, processorId](boost::system::error_code ec,
-                                sdbusplus::message::message& msg) {
-            if (!ec)
-            {
-                BMCWEB_LOG_DEBUG("Set MIG Mode property succeeded");
-                return;
-            }
-
-            BMCWEB_LOG_DEBUG("CPU:{} set MIG Mode  property failed: {}",
-                             processorId, ec);
-            // Read and convert dbus error message to redfish error
-            const sd_bus_error* dbusError = msg.get_error();
-            if (dbusError == nullptr)
-            {
-                messages::internalError(resp->res);
-                return;
-            }
-
-            if (strcmp(dbusError->name, "xyz.openbmc_project.Common."
-                                        "Device.Error.WriteFailure") == 0)
-            {
-                // Service failed to change the config
-                messages::operationFailed(resp->res);
-            }
-            else if (strcmp(dbusError->name,
-                            "xyz.openbmc_project.Common.Error.Unavailable") ==
-                     0)
-            {
-                std::string errBusy = "0x50A";
-                std::string errBusyResolution =
-                    "SMBPBI Command failed with error busy, please try after 60 seconds";
-
-                // busy error
-                messages::asyncError(resp->res, errBusy, errBusyResolution);
-            }
-            else if (strcmp(dbusError->name,
-                            "xyz.openbmc_project.Common.Error.Timeout") == 0)
-            {
-                std::string errTimeout = "0x600";
-                std::string errTimeoutResolution =
-                    "Settings may/maynot have applied, please check get response before patching";
-
-                // timeout error
-                messages::asyncError(resp->res, errTimeout,
-                                     errTimeoutResolution);
-            }
-            else
-            {
-                messages::internalError(resp->res);
-            }
-        },
-            service, cpuObjectPath, "org.freedesktop.DBus.Properties", "Set",
-            "com.nvidia.MigMode", "MIGModeEnabled",
-            std::variant<bool>(migMode));
-    });
-}
-
-/**
- * Do basic validation of the input data, and then set the D-Bus property.
- *
- * @param[in,out]   resp                Async HTTP response.
- * @param[in]       service             Service for effecter object.
- * @param[in]       objPath             Path of effecter object to modify.
- * @param[in]       remoteDebugEnables  New property value to apply.
- */
-inline void setProcessorRemoteDebugState(
-    const std::shared_ptr<bmcweb::AsyncResp>& aResp, const std::string& service,
-    const std::string& objPath, const bool remoteDebugEnabled)
-{
-    // Set the property, with handler to check error responses
-    crow::connections::systemBus->async_method_call(
-        [aResp, objPath](const boost::system::error_code ec,
-                         sdbusplus::message::message& msg) {
-        if (!ec)
-        {
-            BMCWEB_LOG_DEBUG("Set Processor Remote Debug successed");
-            messages::success(aResp->res);
-            return;
-        }
-
-        BMCWEB_LOG_DEBUG("Set Processor Remote Debug failed: {}", ec);
-
-        // Read and convert dbus error message to redfish error
-        const sd_bus_error* dbusError = msg.get_error();
-        if (dbusError == nullptr)
-        {
-            messages::internalError(aResp->res);
-            return;
-        }
-
-        if (strcmp(dbusError->name, "xyz.openbmc_project.Common."
-                                    "Device.Error.WriteFailure") == 0)
-        {
-            // Service failed to change the config
-            messages::operationFailed(aResp->res);
-        }
-        else
-        {
-            messages::internalError(aResp->res);
-        }
-    },
-        service, objPath, "org.freedesktop.DBus.Properties", "Set",
-        "xyz.openbmc_project.Control.Processor.RemoteDebug", "Enabled",
-        std::variant<bool>(remoteDebugEnabled));
-}
-
-/**
- * Handle the PATCH operation of the RemoteDebugEnabled Property.
- *
- * @param[in,out]   resp                Async HTTP response.
- * @param[in]       processorId         Processor's Id.
- * @param[in]       remoteDebugEnables  New property value to apply.
- * @param[in]       cpuObjectPath       Path of CPU object to modify.
- */
-inline void patchRemoteDebug(const std::shared_ptr<bmcweb::AsyncResp>& aResp,
-                             const std::string& processorId,
-                             const bool remoteDebugEnabled,
-                             const std::string& cpuObjectPath)
-{
-    BMCWEB_LOG_DEBUG("Set Remote Debug {} on CPU: {}",
-                     std::to_string(remoteDebugEnabled), processorId);
-
-    // Find remote debug effecters from all effecters attached to "all_controls"
-    crow::connections::systemBus->async_method_call(
-        [aResp,
-         remoteDebugEnabled](const boost::system::error_code& e,
-                             std::variant<std::vector<std::string>>& resp) {
-        if (e)
-        {
-            // No state effecter attached.
-            BMCWEB_LOG_DEBUG(" No state effecter attached. ");
-            messages::internalError(aResp->res);
-            return;
-        }
-        std::vector<std::string>* data =
-            std::get_if<std::vector<std::string>>(&resp);
-        if (data == nullptr)
-        {
-            messages::internalError(aResp->res);
-            return;
-        }
-        for (const std::string& effecterPath : *data)
-        {
-            BMCWEB_LOG_DEBUG("State Effecter Object Path {}", effecterPath);
-
-            const std::array<const char*, 1> effecterInterfaces = {
-                "xyz.openbmc_project.Control.Processor.RemoteDebug"};
-            // Process sensor reading
-            crow::connections::systemBus->async_method_call(
-                [aResp, effecterPath, remoteDebugEnabled](
-                    const boost::system::error_code ec,
-                    const std::vector<std::pair<
-                        std::string, std::vector<std::string>>>& object) {
-                if (ec)
-                {
-                    // The path does not implement any state interfaces.
-                    BMCWEB_LOG_DEBUG(" No any state effecter interface. ");
-                    messages::internalError(aResp->res);
-                    return;
-                }
-
-                for (const auto& [service, interfaces] : object)
-                {
-                    if (std::find(
-                            interfaces.begin(), interfaces.end(),
-                            "xyz.openbmc_project.Control.Processor.RemoteDebug") !=
-                        interfaces.end())
-                    {
-                        setProcessorRemoteDebugState(
-                            aResp, service, effecterPath, remoteDebugEnabled);
-                    }
-                }
-            },
-                "xyz.openbmc_project.ObjectMapper",
-                "/xyz/openbmc_project/object_mapper",
-                "xyz.openbmc_project.ObjectMapper", "GetObject", effecterPath,
-                effecterInterfaces);
-        }
-    },
-        "xyz.openbmc_project.ObjectMapper", cpuObjectPath + "/all_controls",
-        "org.freedesktop.DBus.Properties", "Get",
-        "xyz.openbmc_project.Association", "endpoints");
-}
-
-/**
- * Handle the PATCH operation of the speed config property. Do basic
- * validation of the input data, and then set the D-Bus property.
- *
- * @param[in,out]   resp            Async HTTP response.
- * @param[in]       processorId     Processor's Id.
- * @param[in]       speedConfig     New property value to apply.
- * @param[in]       cpuObjectPath   Path of CPU object to modify.
- * @param[in]       serviceMap      Service map for CPU object.
- */
-inline void patchSpeedConfig(const std::shared_ptr<bmcweb::AsyncResp>& resp,
-                             const std::string& processorId,
-                             const std::tuple<bool, uint32_t>& reqSpeedConfig,
-                             const std::string& cpuObjectPath,
-                             const MapperServiceMap& serviceMap)
-{
-    BMCWEB_LOG_DEBUG("Setting SpeedConfig");
-    // Check that the property even exists by checking for the interface
-    const std::string* inventoryService = nullptr;
-    for (const auto& [serviceName, interfaceList] : serviceMap)
-    {
-        if (std::find(
-                interfaceList.begin(), interfaceList.end(),
-                "xyz.openbmc_project.Inventory.Item.Cpu.OperatingConfig") !=
-            interfaceList.end())
-        {
-            inventoryService = &serviceName;
-            break;
-        }
-    }
-    if (inventoryService == nullptr)
-    {
-        messages::internalError(resp->res);
-        return;
-    }
-    BMCWEB_LOG_DEBUG("patchSpeedConfig");
-
-    dbus::utility::getDbusObject(
-        cpuObjectPath,
-        std::array<std::string_view, 1>{
-            nvidia_async_operation_utils::setAsyncInterfaceName},
-        [resp, reqSpeedConfig, processorId, cpuObjectPath,
-         service = *inventoryService](
-            const boost::system::error_code& ec,
-            const dbus::utility::MapperGetObject& object) {
-        if (!ec)
-        {
-            for (const auto& [serv, _] : object)
-            {
-                if (serv != service)
-                {
-                    continue;
-                }
-
-                BMCWEB_LOG_DEBUG(
-                    "Performing Patch using Set Async Method Call");
-
-                nvidia_async_operation_utils::doGenericSetAsyncAndGatherResult(
-                    resp, std::chrono::seconds(60), service, cpuObjectPath,
-                    "xyz.openbmc_project.Inventory.Item.Cpu.OperatingConfig",
-                    "SpeedConfig",
-                    std::variant<std::tuple<bool, uint32_t>>(reqSpeedConfig),
-                    nvidia_async_operation_utils::PatchSpeedConfigCallback{
-                        resp, std::get<1>(reqSpeedConfig)});
-
-                return;
-            }
-        }
-
-        BMCWEB_LOG_DEBUG("Performing Patch using set-property Call");
-
-        crow::connections::systemBus->async_method_call(
-            [resp, processorId,
-             reqSpeedConfig](boost::system::error_code ec,
-                             sdbusplus::message::message& msg) {
-            if (!ec)
-            {
-                BMCWEB_LOG_DEBUG("Set speed config property succeeded");
-                return;
-            }
-
-            BMCWEB_LOG_DEBUG("CPU:{} set speed config property failed: {}",
-                             processorId, ec);
-            // Read and convert dbus error message to redfish error
-            const sd_bus_error* dbusError = msg.get_error();
-            if (dbusError == nullptr)
-            {
-                messages::internalError(resp->res);
-                return;
-            }
-            if (strcmp(dbusError->name,
-                       "xyz.openbmc_project.Common.Error.InvalidArgument") == 0)
-            {
-                // Invalid value
-                uint32_t speedLimit = std::get<1>(reqSpeedConfig);
-                messages::propertyValueIncorrect(resp->res, "SpeedLimitMHz",
-                                                 std::to_string(speedLimit));
-            }
-            else if (strcmp(dbusError->name,
-                            "xyz.openbmc_project.Common.Error.Unavailable") ==
-                     0)
-            {
-                std::string errBusy = "0x50A";
-                std::string errBusyResolution =
-                    "SMBPBI Command failed with error busy, please try after 60 seconds";
-
-                // busy error
-                messages::asyncError(resp->res, errBusy, errBusyResolution);
-            }
-            else if (strcmp(dbusError->name,
-                            "xyz.openbmc_project.Common.Error.Timeout") == 0)
-            {
-                std::string errTimeout = "0x600";
-                std::string errTimeoutResolution =
-                    "Settings may/maynot have applied, please check get response before patching";
-
-                // timeout error
-                messages::asyncError(resp->res, errTimeout,
-                                     errTimeoutResolution);
-            }
-            else if (strcmp(dbusError->name, "xyz.openbmc_project.Common."
-                                             "Device.Error.WriteFailure") == 0)
-            {
-                // Service failed to change the config
-                messages::operationFailed(resp->res);
-            }
-            else
-            {
-                messages::internalError(resp->res);
-            }
-        },
-            service, cpuObjectPath, "org.freedesktop.DBus.Properties", "Set",
-            "xyz.openbmc_project.Inventory.Item.Cpu.OperatingConfig",
-            "SpeedConfig",
-            std::variant<std::tuple<bool, uint32_t>>(reqSpeedConfig));
-    });
-}
-
-/**
- * Handle the PATCH operation of the speed locked property. Do basic
- * validation of the input data, and then set the D-Bus property.
- *
- * @param[in,out]   resp            Async HTTP response.
- * @param[in]       processorId     Processor's Id.
- * @param[in]       speedLocked     New property value to apply.
- * @param[in]       cpuObjectPath   Path of CPU object to modify.
- * @param[in]       serviceMap      Service map for CPU object.
- */
-inline void patchSpeedLocked(const std::shared_ptr<bmcweb::AsyncResp>& resp,
-                             const std::string& processorId,
-                             const bool speedLocked,
-                             const std::string& cpuObjectPath,
-                             const MapperServiceMap& serviceMap)
-{
-    // Check that the property even exists by checking for the interface
-    const std::string* inventoryService = nullptr;
-    for (const auto& [serviceName, interfaceList] : serviceMap)
-    {
-        if (std::find(
-                interfaceList.begin(), interfaceList.end(),
-                "xyz.openbmc_project.Inventory.Item.Cpu.OperatingConfig") !=
-            interfaceList.end())
-        {
-            inventoryService = &serviceName;
-            break;
-        }
-    }
-    if (inventoryService == nullptr)
-    {
-        messages::internalError(resp->res);
-        return;
-    }
-    const std::string conName = *inventoryService;
-    sdbusplus::asio::getProperty<std::tuple<bool, uint32_t>>(
-        *crow::connections::systemBus, conName, cpuObjectPath,
-        "xyz.openbmc_project.Inventory.Item.Cpu.OperatingConfig", "SpeedConfig",
-        [resp, processorId, conName, cpuObjectPath, serviceMap,
-         speedLocked](const boost::system::error_code ec,
-                      const std::tuple<bool, uint32_t>& speedConfig) {
-        if (ec)
-        {
-            BMCWEB_LOG_DEBUG("DBUS response error for SpeedConfig");
-            messages::internalError(resp->res);
-            return;
-        }
-        std::tuple<bool, uint32_t> reqSpeedConfig;
-        uint32_t cachedSpeedLimit = std::get<1>(speedConfig);
-        reqSpeedConfig = std::make_tuple(speedLocked, cachedSpeedLimit);
-        patchSpeedConfig(resp, processorId, reqSpeedConfig, cpuObjectPath,
-                         serviceMap);
-    });
-}
-
-/**
- * Handle the PATCH operation of the speed limit property. Do basic
- * validation of the input data, and then set the D-Bus property.
- *
- * @param[in,out]   resp            Async HTTP response.
- * @param[in]       processorId     Processor's Id.
- * @param[in]       speedLimit      New property value to apply.
- * @param[in]       cpuObjectPath   Path of CPU object to modify.
- * @param[in]       serviceMap      Service map for CPU object.
- */
-inline void patchSpeedLimit(const std::shared_ptr<bmcweb::AsyncResp>& resp,
-                            const std::string& processorId,
-                            const int speedLimit,
-                            const std::string& cpuObjectPath,
-                            const MapperServiceMap& serviceMap)
-{
-    // Check that the property even exists by checking for the interface
-    const std::string* inventoryService = nullptr;
-    for (const auto& [serviceName, interfaceList] : serviceMap)
-    {
-        if (std::find(
-                interfaceList.begin(), interfaceList.end(),
-                "xyz.openbmc_project.Inventory.Item.Cpu.OperatingConfig") !=
-            interfaceList.end())
-        {
-            inventoryService = &serviceName;
-            break;
-        }
-    }
-    if (inventoryService == nullptr)
-    {
-        messages::internalError(resp->res);
-        return;
-    }
-    const std::string conName = *inventoryService;
-    BMCWEB_LOG_DEBUG("patchSpeedLimit");
-    // Set the property, with handler to check error responses
-    sdbusplus::asio::getProperty<std::tuple<bool, uint32_t>>(
-        *crow::connections::systemBus, conName, cpuObjectPath,
-        "xyz.openbmc_project.Inventory.Item.Cpu.OperatingConfig", "SpeedConfig",
-        [resp, processorId, conName, cpuObjectPath, serviceMap,
-         speedLimit](const boost::system::error_code ec,
-                     const std::tuple<bool, uint32_t>& speedConfig) {
-        if (ec)
-        {
-            BMCWEB_LOG_DEBUG("DBUS response error for SpeedConfig");
-            messages::internalError(resp->res);
-            return;
-        }
-        std::tuple<bool, uint32_t> reqSpeedConfig;
-        bool cachedSpeedLocked = std::get<0>(speedConfig);
-        reqSpeedConfig = std::make_tuple(cachedSpeedLocked,
-                                         static_cast<uint32_t>(speedLimit));
-        patchSpeedConfig(resp, processorId, reqSpeedConfig, cpuObjectPath,
-                         serviceMap);
-    });
-}
-
-/**
- * Handle the D-Bus response from attempting to set the CPU's AppliedConfig
- * property. Main task is to translate error messages into Redfish errors.
- *
- * @param[in,out]   resp    HTTP response.
- * @param[in]       setPropVal  Value which we attempted to set.
- * @param[in]       ec      D-Bus response error code.
- * @param[in]       msg     D-Bus response message.
- */
-inline void
-    handleAppliedConfigResponse(const std::shared_ptr<bmcweb::AsyncResp>& resp,
-                                const std::string& setPropVal,
-                                boost::system::error_code ec,
-                                const sdbusplus::message_t& msg)
-{
-    if (!ec)
-    {
-        BMCWEB_LOG_DEBUG("Set Property succeeded");
-        return;
-    }
-
-    BMCWEB_LOG_DEBUG("Set Property failed: {}", ec);
-
-    const sd_bus_error* dbusError = msg.get_error();
-    if (dbusError == nullptr)
-    {
-        messages::internalError(resp->res);
-        return;
-    }
-
-    // The asio error code doesn't know about our custom errors, so we have to
-    // parse the error string. Some of these D-Bus -> Redfish translations are a
-    // stretch, but it's good to try to communicate something vaguely useful.
-    if (strcmp(dbusError->name,
-               "xyz.openbmc_project.Common.Error.InvalidArgument") == 0)
-    {
-        // Service did not like the object_path we tried to set.
-        messages::propertyValueIncorrect(
-            resp->res, "AppliedOperatingConfig/@odata.id", setPropVal);
-    }
-    else if (strcmp(dbusError->name,
-                    "xyz.openbmc_project.Common.Error.NotAllowed") == 0)
-    {
-        // Service indicates we can never change the config for this processor.
-        messages::propertyNotWritable(resp->res, "AppliedOperatingConfig");
-    }
-    else if (strcmp(dbusError->name,
-                    "xyz.openbmc_project.Common.Error.Unavailable") == 0)
-    {
-        // Service indicates the config cannot be changed right now, but maybe
-        // in a different system state.
-        messages::resourceInStandby(resp->res);
-    }
-    else
-    {
-        messages::internalError(resp->res);
-    }
-}
-
-/**
- * Handle the PATCH operation of the AppliedOperatingConfig property. Do basic
- * validation of the input data, and then set the D-Bus property.
- *
- * @param[in,out]   resp            Async HTTP response.
- * @param[in]       processorId     Processor's Id.
- * @param[in]       appliedConfigUri    New property value to apply.
- * @param[in]       cpuObjectPath   Path of CPU object to modify.
- * @param[in]       serviceMap      Service map for CPU object.
- */
-inline void patchAppliedOperatingConfig(
-    const std::shared_ptr<bmcweb::AsyncResp>& resp,
-    const std::string& processorId, const std::string& appliedConfigUri,
-    const std::string& cpuObjectPath,
-    const dbus::utility::MapperServiceMap& serviceMap)
-{
-    // Check that the property even exists by checking for the interface
-    const std::string* controlService = nullptr;
-    for (const auto& [serviceName, interfaceList] : serviceMap)
-    {
-        if (std::ranges::find(interfaceList,
-                              "xyz.openbmc_project.Control.Processor."
-                              "CurrentOperatingConfig") != interfaceList.end())
-        {
-            controlService = &serviceName;
-            break;
-        }
-    }
-
-    if (controlService == nullptr)
-    {
-        messages::internalError(resp->res);
-        return;
-    }
-
-    // Check that the config URI is a child of the cpu URI being patched.
-    std::string expectedPrefix(std::format("/redfish/v1/Systems/{}/Processors/",
-                                           BMCWEB_REDFISH_SYSTEM_URI_NAME));
-    expectedPrefix += processorId;
-    expectedPrefix += "/OperatingConfigs/";
-    if (!appliedConfigUri.starts_with(expectedPrefix) ||
-        expectedPrefix.size() == appliedConfigUri.size())
-    {
-        messages::propertyValueIncorrect(resp->res, "AppliedOperatingConfig",
-                                         appliedConfigUri);
-        return;
-    }
-
-    // Generate the D-Bus path of the OperatingConfig object, by assuming it's a
-    // direct child of the CPU object.
-    // Strip the expectedPrefix from the config URI to get the "filename", and
-    // append to the CPU's path.
-    std::string configBaseName = appliedConfigUri.substr(expectedPrefix.size());
-    sdbusplus::message::object_path configPath(cpuObjectPath);
-    configPath /= configBaseName;
-
-    BMCWEB_LOG_INFO("Setting config to {}", configPath.str);
-
-    // Set the property, with handler to check error responses
-    setDbusProperty(
-        resp, "AppliedOperatingConfig", *controlService, cpuObjectPath,
-        "xyz.openbmc_project.Control.Processor.CurrentOperatingConfig",
-        "AppliedConfig", configPath);
-}
-
-inline void requestRoutesOperatingConfigCollection(App& app)
-{
-    BMCWEB_ROUTE(app,
-                 "/redfish/v1/Systems/<str>/Processors/<str>/OperatingConfigs/")
-        .privileges(redfish::privileges::getOperatingConfigCollection)
-        .methods(boost::beast::http::verb::get)(
-            [&app](const crow::Request& req,
-                   const std::shared_ptr<bmcweb::AsyncResp>& asyncResp,
-                   [[maybe_unused]] const std::string& systemName,
-                   const std::string& cpuName) {
-        if (!redfish::setUpRedfishRoute(app, req, asyncResp))
-        {
-            return;
-        }
-        asyncResp->res.jsonValue["@odata.type"] =
-            "#OperatingConfigCollection.OperatingConfigCollection";
-        asyncResp->res.jsonValue["@odata.id"] = req.url();
-        asyncResp->res.jsonValue["Name"] = "Operating Config Collection";
-
-        // First find the matching CPU object so we know how to
-        // constrain our search for related Config objects.
-        crow::connections::systemBus->async_method_call(
-            [asyncResp, cpuName](
-                const boost::system::error_code ec,
-                const dbus::utility::MapperGetSubTreePathsResponse& objects) {
-            if (ec)
-            {
-                BMCWEB_LOG_WARNING("D-Bus error: {}, {}", ec, ec.message());
-                messages::internalError(asyncResp->res);
-                return;
-            }
-
-            for (const std::string& object : objects)
-            {
-                if (!object.ends_with(cpuName))
-                {
-                    continue;
-                }
-
-                // Not expected that there will be multiple matching
-                // CPU objects, but if there are just use the first
-                // one.
-
-                // Use the common search routine to construct the
-                // Collection of all Config objects under this CPU.
-                constexpr std::array<std::string_view, 1> interface{
-                    "xyz.openbmc_project.Inventory.Item.Cpu.OperatingConfig"};
-                collection_util::getCollectionMembers(
-                    asyncResp,
-                    boost::urls::format(
-                        "/redfish/v1/Systems/{}/Processors/{}/OperatingConfigs",
-                        BMCWEB_REDFISH_SYSTEM_URI_NAME, cpuName),
-                    interface, object);
-                return;
-            }
-        },
-            "xyz.openbmc_project.ObjectMapper",
-            "/xyz/openbmc_project/object_mapper",
-            "xyz.openbmc_project.ObjectMapper", "GetSubTreePaths",
-            "/xyz/openbmc_project/inventory", 0,
-            std::array<const char*, 1>{
-                "xyz.openbmc_project.Control.Processor.CurrentOperatingConfig"});
-    });
-}
-
-inline void requestRoutesOperatingConfig(App& app)
-{
-    BMCWEB_ROUTE(
-        app,
-        "/redfish/v1/Systems/<str>/Processors/<str>/OperatingConfigs/<str>/")
-        .privileges(redfish::privileges::getOperatingConfig)
-        .methods(boost::beast::http::verb::get)(
-            [&app](const crow::Request& req,
-                   const std::shared_ptr<bmcweb::AsyncResp>& asyncResp,
-                   [[maybe_unused]] const std::string& systemName,
-                   const std::string& cpuName, const std::string& configName) {
-        if (!redfish::setUpRedfishRoute(app, req, asyncResp))
-        {
-            return;
-        }
-        // Ask for all objects implementing OperatingConfig so we can search
-        // for one with a matching name
-        crow::connections::systemBus->async_method_call(
-            [asyncResp, cpuName, configName, reqUrl{req.url()}](
-                boost::system::error_code ec,
-                const dbus::utility::MapperGetSubTreeResponse& subtree) {
-            if (ec)
-            {
-                BMCWEB_LOG_WARNING("D-Bus error: {}, {}", ec, ec.message());
-                messages::internalError(asyncResp->res);
-                return;
-            }
-            const std::string expectedEnding = cpuName + '/' + configName;
-            for (const auto& [objectPath, serviceMap] : subtree)
-            {
-                // Ignore any configs without matching cpuX/configY
-                if (!objectPath.ends_with(expectedEnding) || serviceMap.empty())
-                {
-                    continue;
-                }
-
-                nlohmann::json& json = asyncResp->res.jsonValue;
-                json["@odata.type"] = "#OperatingConfig.v1_0_0.OperatingConfig";
-                json["@odata.id"] = reqUrl;
-                json["Name"] = "Processor Profile";
-                json["Id"] = configName;
-
-                std::string deviceType =
-                    "xyz.openbmc_project.Inventory.Item.Cpu";
-                // Just use the first implementation of the object - not
-                // expected that there would be multiple matching
-                // services
-                getOperatingConfigData(asyncResp, serviceMap.begin()->first,
-                                       objectPath, deviceType);
-                return;
-            }
-            messages::resourceNotFound(asyncResp->res, "OperatingConfig",
-                                       configName);
-        },
-            "xyz.openbmc_project.ObjectMapper",
-            "/xyz/openbmc_project/object_mapper",
-            "xyz.openbmc_project.ObjectMapper", "GetSubTree",
-            "/xyz/openbmc_project/inventory", 0,
-            std::array<const char*, 1>{
-                "xyz.openbmc_project.Inventory.Item.Cpu.OperatingConfig"});
-    });
-}
-
-inline void requestRoutesProcessorCollection(App& app)
-{
-    /**
-     * Functions triggers appropriate requests on DBus
-     */
-    BMCWEB_ROUTE(app, "/redfish/v1/Systems/<str>/Processors/")
-        .privileges(redfish::privileges::getProcessorCollection)
-        .methods(boost::beast::http::verb::get)(
-            [&app](const crow::Request& req,
-                   const std::shared_ptr<bmcweb::AsyncResp>& asyncResp,
-                   const std::string& systemName) {
-        if (!redfish::setUpRedfishRoute(app, req, asyncResp))
-        {
-            return;
-        }
-        if (systemName != BMCWEB_REDFISH_SYSTEM_URI_NAME)
-        {
-            messages::resourceNotFound(asyncResp->res, "ComputerSystem",
-                                       systemName);
-            return;
-        }
-        asyncResp->res.addHeader(
-            boost::beast::http::field::link,
-            "</redfish/v1/JsonSchemas/ProcessorCollection/ProcessorCollection.json>; rel=describedby");
-
-        asyncResp->res.jsonValue["@odata.type"] =
-            "#ProcessorCollection.ProcessorCollection";
-        asyncResp->res.jsonValue["Name"] = "Processor Collection";
-
-        asyncResp->res.jsonValue["@odata.id"] =
-            "/redfish/v1/Systems/" +
-            std::string(BMCWEB_REDFISH_SYSTEM_URI_NAME) + "/Processors";
-
-        asyncResp->res.jsonValue["Members"] = nlohmann::json::array();
-
-        collection_util::getCollectionMembers(
-            asyncResp,
-            boost::urls::url("/redfish/v1/Systems/" +
-                             std::string(BMCWEB_REDFISH_SYSTEM_URI_NAME) +
-                             "/Processors"),
-            processorInterfaces, "/xyz/openbmc_project/inventory");
-    });
-}
-
-inline void requestRoutesProcessor(App& app)
-{
-    /**
-     * Functions triggers appropriate requests on DBus
-     */
-
-    BMCWEB_ROUTE(app, "/redfish/v1/Systems/<str>/Processors/<str>/")
-        .privileges(redfish::privileges::getProcessor)
-        .methods(boost::beast::http::verb::get)(
-            [&app](const crow::Request& req,
-                   const std::shared_ptr<bmcweb::AsyncResp>& asyncResp,
-                   const std::string& systemName,
-                   const std::string& processorId) {
-        if (!redfish::setUpRedfishRoute(app, req, asyncResp))
-        {
-            return;
-        }
-        if (systemName != BMCWEB_REDFISH_SYSTEM_URI_NAME)
-        {
-            messages::resourceNotFound(asyncResp->res, "ComputerSystem",
-                                       systemName);
-            return;
-        }
-
-        asyncResp->res.addHeader(
-            boost::beast::http::field::link,
-            "</redfish/v1/JsonSchemas/Processor/Processor.json>; rel=describedby");
-        asyncResp->res.jsonValue["@odata.type"] =
-            "#Processor.v1_20_0.Processor";
-        asyncResp->res.jsonValue["@odata.id"] =
-            "/redfish/v1/Systems/" +
-            std::string(BMCWEB_REDFISH_SYSTEM_URI_NAME) + "/Processors/" +
-            processorId;
-        std::string processorMetricsURI =
-            "/redfish/v1/Systems/" +
-            std::string(BMCWEB_REDFISH_SYSTEM_URI_NAME) + "/Processors/";
-        processorMetricsURI += processorId;
-        processorMetricsURI += "/ProcessorMetrics";
-        asyncResp->res.jsonValue["Metrics"]["@odata.id"] = processorMetricsURI;
-
-        redfish::processor_utils::getProcessorObject(asyncResp, processorId,
-                                                     getProcessorData);
-#ifndef BMCWEB_DISABLE_CONDITIONS_ARRAY
-        redfish::conditions_utils::populateServiceConditions(asyncResp,
-                                                             processorId);
-#endif // BMCWEB_DISABLE_CONDITIONS_ARRAY
-    });
-
-    BMCWEB_ROUTE(app, "/redfish/v1/Systems/<str>/Processors/<str>/")
-        .privileges(redfish::privileges::patchProcessor)
-        .methods(boost::beast::http::verb::patch)(
-            [&app](const crow::Request& req,
-                   const std::shared_ptr<bmcweb::AsyncResp>& asyncResp,
-                   const std::string& systemName,
-                   const std::string& processorId) {
-        if (!redfish::setUpRedfishRoute(app, req, asyncResp))
-        {
-            return;
-        }
-        if (systemName != BMCWEB_REDFISH_SYSTEM_URI_NAME)
-        {
-            messages::resourceNotFound(asyncResp->res, "ComputerSystem",
-                                       systemName);
-            return;
-        }
-
-        std::optional<int> speedLimit;
-        std::optional<bool> speedLocked;
-        std::optional<nlohmann::json> oemObject;
-        std::optional<nlohmann::json> operatingSpeedRangeMHzObject;
-        std::optional<uint32_t> settingMin;
-        std::optional<uint32_t> settingMax;
-        std::optional<std::string> appliedConfigUri;
-        if (!redfish::json_util::readJsonAction(
-                req, asyncResp->res, "SpeedLimitMHz", speedLimit, "SpeedLocked",
-                speedLocked, "AppliedOperatingConfig/@odata.id",
-                appliedConfigUri, "Oem", oemObject, "OperatingSpeedRangeMHz",
-                operatingSpeedRangeMHzObject))
-        {
-            return;
-        }
-        // speedlimit is required property for patching speedlocked
-        if (!speedLimit && speedLocked)
-        {
-            BMCWEB_LOG_ERROR("SpeedLimit value required ");
-            messages::propertyMissing(asyncResp->res, "SpeedLimit");
-        }
-
-        // Update speed limit
-        else if (speedLimit && speedLocked)
-        {
-            std::tuple<bool, uint32_t> reqSpeedConfig;
-            reqSpeedConfig = std::make_tuple(
-                *speedLocked, static_cast<uint32_t>(*speedLimit));
-            redfish::processor_utils::getProcessorObject(
-                asyncResp, processorId,
-                [reqSpeedConfig](
-                    const std::shared_ptr<bmcweb::AsyncResp>& asyncResp1,
-                    const std::string& processorId1,
-                    const std::string& objectPath,
-                    const MapperServiceMap& serviceMap,
-                    [[maybe_unused]] const std::string& deviceType) {
-                patchSpeedConfig(asyncResp1, processorId1, reqSpeedConfig,
-                                 objectPath, serviceMap);
-            });
-        }
-
-        else if (operatingSpeedRangeMHzObject &&
-                 redfish::json_util::readJson(
-                     *operatingSpeedRangeMHzObject, asyncResp->res,
-                     "SettingMax", settingMax, "SettingMin", settingMin))
-        {
-            redfish::processor_utils::getProcessorObject(
-                asyncResp, processorId,
-                [settingMin, settingMax](
-                    const std::shared_ptr<bmcweb::AsyncResp>& asyncResp,
-                    const std::string& processorId,
-                    const std::string& objectPath,
-                    [[maybe_unused]] const MapperServiceMap& serviceMap,
-                    [[maybe_unused]] const std::string& deviceType) {
-                if (settingMax)
-                {
-                    redfish::nvidia_processor_utils::
-                        patchOperatingSpeedRangeMHz(asyncResp, processorId,
-                                                    *settingMax, "SettingMax",
-                                                    objectPath);
-                }
-                else if (settingMin)
-                {
-                    redfish::nvidia_processor_utils::
-                        patchOperatingSpeedRangeMHz(asyncResp, processorId,
-                                                    *settingMin, "SettingMin",
-                                                    objectPath);
-                }
-            });
-        }
-
-        if constexpr (BMCWEB_NVIDIA_OEM_PROPERTIES)
-        {
-            // Update migMode
-            if (std::optional<nlohmann::json> oemNvidiaObject;
-                oemObject &&
-                redfish::json_util::readJson(*oemObject, asyncResp->res,
-                                             "Nvidia", oemNvidiaObject))
-            {
-                std::optional<bool> migMode;
-                std::optional<bool> remoteDebugEnabled;
-                std::optional<nlohmann::json> inbandReconfigPermissions;
-                std::optional<nlohmann::json> doeReconfigPermissions;
-
-                if (oemNvidiaObject &&
-                    redfish::json_util::readJson(
-                        *oemNvidiaObject, asyncResp->res, "MIGModeEnabled",
-                        migMode, "RemoteDebugEnabled", remoteDebugEnabled,
-                        "InbandReconfigPermissions", inbandReconfigPermissions,
-                        "DOEReconfigPermissions", doeReconfigPermissions))
-                {
-                    if (migMode)
-                    {
-                        redfish::processor_utils::getProcessorObject(
-                            asyncResp, processorId,
-                            [migMode](const std::shared_ptr<bmcweb::AsyncResp>&
-                                          asyncResp1,
-                                      const std::string& processorId1,
-                                      const std::string& objectPath,
-                                      const MapperServiceMap& serviceMap,
-                                      [[maybe_unused]] const std::string&
-                                          deviceType) {
-                            patchMigMode(asyncResp1, processorId1, *migMode,
-                                         objectPath, serviceMap);
-                        });
-                    }
-
-                    if (remoteDebugEnabled)
-                    {
-                        redfish::processor_utils::getProcessorObject(
-                            asyncResp, processorId,
-                            [remoteDebugEnabled](
-                                const std::shared_ptr<bmcweb::AsyncResp>&
-                                    asyncResp,
-                                const std::string& processorId,
-                                const std::string& objectPath,
-                                [[maybe_unused]] const MapperServiceMap&
-                                    serviceMap,
-                                [[maybe_unused]] const std::string&
-                                    deviceType) {
-                            patchRemoteDebug(asyncResp, processorId,
-                                             *remoteDebugEnabled, objectPath);
-                        });
-                    }
-
-                    if (inbandReconfigPermissions)
-                    {
-                        nvidia_processor_utils::patchInbandReconfigPermissions(
-                            asyncResp, processorId, *inbandReconfigPermissions);
-                    }
-
-                    if (doeReconfigPermissions)
-                    {
-                        nvidia_processor_utils::patchDOEReconfigPermissions(
-                            asyncResp, processorId, *doeReconfigPermissions);
-                    }
-                }
-            }
-        }
-
-        if (appliedConfigUri)
-        {
-            // Check for 404 and find matching D-Bus object, then run
-            // property patch handlers if that all succeeds.
-            redfish::processor_utils::getProcessorObject(
-                asyncResp, processorId,
-                [appliedConfigUri = std::move(appliedConfigUri)](
-                    const std::shared_ptr<bmcweb::AsyncResp>& asyncResp1,
-                    const std::string& processorId1,
-                    const std::string& objectPath,
-                    const MapperServiceMap& serviceMap,
-                    [[maybe_unused]] const std::string& deviceType) {
-                patchAppliedOperatingConfig(asyncResp1, processorId1,
-                                            *appliedConfigUri, objectPath,
-                                            serviceMap);
-            });
-        }
-    });
-}
-
-inline void getProcessorDataByService(std::shared_ptr<bmcweb::AsyncResp> aResp,
-                                      const std::string& service,
-                                      const std::string& objPath)
-{
-    BMCWEB_LOG_DEBUG("Get processor metrics data.");
-    crow::connections::systemBus->async_method_call(
-        [aResp{std::move(aResp)}](const boost::system::error_code ec,
-                                  const OperatingConfigProperties& properties) {
-        if (ec)
-        {
-            BMCWEB_LOG_DEBUG("DBUS response error");
-            messages::internalError(aResp->res);
-            return;
-        }
-
-        for (const auto& property : properties)
-        {
-            if (property.first == "OperatingSpeed")
-            {
-                const uint32_t* value = std::get_if<uint32_t>(&property.second);
-                if (value == nullptr)
-                {
-                    messages::internalError(aResp->res);
-                    return;
-                }
-                aResp->res.jsonValue["OperatingSpeedMHz"] = *value;
-            }
-            else if (property.first == "Utilization")
-            {
-                const double* value = std::get_if<double>(&property.second);
-                if (value == nullptr)
-                {
-                    messages::internalError(aResp->res);
-                    return;
-                }
-                aResp->res.jsonValue["BandwidthPercent"] = *value;
-            }
-        }
-    },
-        service, objPath, "org.freedesktop.DBus.Properties", "GetAll",
-        "xyz.openbmc_project.Inventory.Item.Cpu.OperatingConfig");
-}
-
-inline void getProcessorMemoryECCData(std::shared_ptr<bmcweb::AsyncResp> aResp,
-                                      const std::string& service,
-                                      const std::string& objPath)
-{
-    BMCWEB_LOG_DEBUG("Get processor memory ecc data.");
-    crow::connections::systemBus->async_method_call(
-        [aResp{std::move(aResp)}](const boost::system::error_code ec,
-                                  const OperatingConfigProperties& properties) {
-        if (ec)
-        {
-            BMCWEB_LOG_DEBUG("DBUS response error");
-            messages::internalError(aResp->res);
-            return;
-        }
-
-        for (const auto& property : properties)
-        {
-            if (property.first == "ceCount")
-            {
-                const int64_t* value = std::get_if<int64_t>(&property.second);
-                if (value == nullptr)
-                {
-                    messages::internalError(aResp->res);
-                    return;
-                }
-                aResp->res.jsonValue["CacheMetricsTotal"]["LifeTime"]
-                                    ["CorrectableECCErrorCount"] = *value;
-            }
-            else if (property.first == "ueCount")
-            {
-                const int64_t* value = std::get_if<int64_t>(&property.second);
-                if (value == nullptr)
-                {
-                    messages::internalError(aResp->res);
-                    return;
-                }
-                aResp->res.jsonValue["CacheMetricsTotal"]["LifeTime"]
-                                    ["UncorrectableECCErrorCount"] = *value;
-            }
-            if constexpr (BMCWEB_NVIDIA_OEM_PROPERTIES)
-            {
-                if (property.first == "isThresholdExceeded")
-                {
-                    const bool* value = std::get_if<bool>(&property.second);
-                    if (value == nullptr)
-                    {
-                        BMCWEB_LOG_ERROR(
-                            "NULL Value returned for isThresholdExceeded Property");
-                        messages::internalError(aResp->res);
-                        return;
-                    }
-                    aResp->res.jsonValue["Oem"]["Nvidia"]
-                                        ["SRAMECCErrorThresholdExceeded"] =
-                        *value;
-                }
-            }
-        }
-    },
-        service, objPath, "org.freedesktop.DBus.Properties", "GetAll",
-        "xyz.openbmc_project.Memory.MemoryECC");
-}
-
-inline void getVoltageData(const std::shared_ptr<bmcweb::AsyncResp>& aResp,
-                           const std::string& service,
-                           const std::string& chassisId,
-                           const std::string& sensorPath)
-{
-    crow::connections::systemBus->async_method_call(
-        [aResp, chassisId, sensorPath](
-            const boost::system::error_code ec,
-            const std::vector<
-                std::pair<std::string, std::variant<std::string, double>>>&
-                propertiesList) {
-        if (ec)
-        {
-            BMCWEB_LOG_DEBUG("Can't get sensor reading");
-            return;
-        }
-        sdbusplus::message::object_path objectPath(sensorPath);
-        const std::string& sensorName = objectPath.filename();
-        std::string sensorURI =
-            (boost::format("/redfish/v1/Chassis/%s/Sensors/%s") % chassisId %
-             sensorName)
-                .str();
-        aResp->res.jsonValue["CoreVoltage"]["DataSourceUri"] = sensorURI;
-        const double* attributeValue = nullptr;
-        for (const std::pair<std::string, std::variant<std::string, double>>&
-                 property : propertiesList)
-        {
-            const std::string& propertyName = property.first;
-            if (propertyName == "Value")
-            {
-                attributeValue = std::get_if<double>(&property.second);
-                if (attributeValue != nullptr)
-                {
-                    aResp->res.jsonValue["CoreVoltage"]["Reading"] =
-                        *attributeValue;
-                }
-            }
-        }
-    },
-        service, sensorPath, "org.freedesktop.DBus.Properties", "GetAll",
-        "xyz.openbmc_project.Sensor.Value");
-}
-
-inline void getSensorMetric(const std::shared_ptr<bmcweb::AsyncResp>& aResp,
-                            const std::string& service,
-                            const std::string& objPath)
-{
-    crow::connections::systemBus->async_method_call(
-        [aResp, service,
-         objPath](const boost::system::error_code ec,
-                  std::variant<std::vector<std::string>>& resp) {
-        if (ec)
-        {
-            return; // no chassis = no failures
-        }
-        std::vector<std::string>* data =
-            std::get_if<std::vector<std::string>>(&resp);
-        if (data == nullptr || data->size() > 1)
-        {
-            // Object must have single parent chassis
-            return;
-        }
-        const std::string& chassisPath = data->front();
-        sdbusplus::message::object_path objectPath(chassisPath);
-        std::string chassisName = objectPath.filename();
-        if (chassisName.empty())
-        {
-            messages::internalError(aResp->res);
-            return;
-        }
-        const std::string& chassisId = chassisName;
-        crow::connections::systemBus->async_method_call(
-            [aResp, service, objPath,
-             chassisId](const boost::system::error_code& e,
-                        std::variant<std::vector<std::string>>& resp1) {
-            if (e)
-            {
-                messages::internalError(aResp->res);
-                return;
-            }
-            std::vector<std::string>* data1 =
-                std::get_if<std::vector<std::string>>(&resp1);
-            if (data1 == nullptr)
-            {
-                return;
-            }
-            for (const std::string& sensorPath : *data1)
-            {
-                std::vector<std::string> split;
-                // Reserve space for
-                // /xyz/openbmc_project/sensors/<name>/<subname>
-                split.reserve(6);
-                boost::algorithm::split(split, sensorPath,
-                                        boost::is_any_of("/"));
-                if (split.size() < 6)
-                {
-                    BMCWEB_LOG_ERROR("Got path that isn't long enough {}",
-                                     objPath);
-                    continue;
-                }
-                const std::string& sensorType = split[4];
-                if (sensorType == "voltage")
-                {
-                    getVoltageData(aResp, service, chassisId, sensorPath);
-                }
-            }
-        },
-            "xyz.openbmc_project.ObjectMapper", chassisPath + "/all_sensors",
-            "org.freedesktop.DBus.Properties", "Get",
-            "xyz.openbmc_project.Association", "endpoints");
-    },
-        "xyz.openbmc_project.ObjectMapper", objPath + "/parent_chassis",
-        "org.freedesktop.DBus.Properties", "Get",
-        "xyz.openbmc_project.Association", "endpoints");
-}
-
-inline void
-    getPowerBreakThrottle(const std::shared_ptr<bmcweb::AsyncResp>& aResp,
-                          const std::string& service, const std::string objPath,
-                          const std::string& deviceType)
-{
-    BMCWEB_LOG_DEBUG("Get processor module link");
-    crow::connections::systemBus->async_method_call(
-        [aResp, objPath, deviceType,
-         service](const boost::system::error_code ec,
-                  std::variant<std::vector<std::string>>& resp) {
-        if (ec)
-        {
-            return; // no chassis = no failures
-        }
-        std::vector<std::string>* data =
-            std::get_if<std::vector<std::string>>(&resp);
-        if (data == nullptr || data->size() > 1)
-        {
-            // Processor must have single parent chassis
-            return;
-        }
-
-        const std::string& chassisPath = data->front();
-
-        BMCWEB_LOG_DEBUG("Get processor module state sensors");
-        crow::connections::systemBus->async_method_call(
-            [aResp, service, deviceType,
-             chassisPath](const boost::system::error_code& e,
-                          std::variant<std::vector<std::string>>& resp) {
-            if (e)
-            {
-                // no state sensors attached.
-                return;
-            }
-            std::vector<std::string>* data =
-                std::get_if<std::vector<std::string>>(&resp);
-            if (data == nullptr)
-            {
-                messages::internalError(aResp->res);
-                return;
-            }
-            for (const std::string& sensorpath : *data)
-            {
-                BMCWEB_LOG_DEBUG("proc module state sensor object path {}",
-                                 sensorpath);
-
-                const std::array<const char*, 1> sensorinterfaces = {
-                    "xyz.openbmc_project.State.ProcessorPerformance"};
-                // process sensor reading
-                crow::connections::systemBus->async_method_call(
-                    [aResp, sensorpath, deviceType](
-                        const boost::system::error_code ec,
-                        const std::vector<std::pair<
-                            std::string, std::vector<std::string>>>& object) {
-                    if (ec)
-                    {
-                        // the path does not implement any state
-                        // interfaces.
-                        return;
-                    }
-
-                    for (const auto& [service, interfaces] : object)
-                    {
-                        if (std::find(
-                                interfaces.begin(), interfaces.end(),
-                                "xyz.openbmc_project.State.ProcessorPerformance") !=
-                            interfaces.end())
-                        {
-                            getPowerBreakThrottleData(aResp, service,
-                                                      sensorpath, deviceType);
-                        }
-                    }
-                },
-                    "xyz.openbmc_project.ObjectMapper",
-                    "/xyz/openbmc_project/object_mapper",
-                    "xyz.openbmc_project.ObjectMapper", "GetObject", sensorpath,
-                    sensorinterfaces);
-            }
-        },
-            "xyz.openbmc_project.ObjectMapper", chassisPath + "/all_states",
-            "org.freedesktop.DBus.Properties", "Get",
-            "xyz.openbmc_project.Association", "endpoints");
-    },
-        "xyz.openbmc_project.ObjectMapper", objPath + "/parent_chassis",
-        "org.freedesktop.DBus.Properties", "Get",
-        "xyz.openbmc_project.Association", "endpoints");
-}
-
-inline void
-    getStateSensorMetric(const std::shared_ptr<bmcweb::AsyncResp>& aResp,
-                         const std::string& service, const std::string& objPath,
-                         const std::string& deviceType)
-{
-    crow::connections::systemBus->async_method_call(
-        [aResp, service, objPath,
-         deviceType](const boost::system::error_code& e,
-                     std::variant<std::vector<std::string>>& resp) {
-        if (e)
-        {
-            // No state sensors attached.
-            return;
-        }
-        std::vector<std::string>* data =
-            std::get_if<std::vector<std::string>>(&resp);
-        if (data == nullptr)
-        {
-            messages::internalError(aResp->res);
-            return;
-        }
-
-        for (const std::string& sensorPath : *data)
-        {
-            BMCWEB_LOG_DEBUG("State Sensor Object Path {}", sensorPath);
-
-            const std::array<const char*, 3> sensorInterfaces = {
-                "xyz.openbmc_project.State.Decorator.PowerSystemInputs",
-                "xyz.openbmc_project.State.ProcessorPerformance",
-                "com.nvidia.MemorySpareChannel"};
-            // Process sensor reading
-            crow::connections::systemBus->async_method_call(
-                [aResp, sensorPath, deviceType](
-                    const boost::system::error_code ec,
-                    const std::vector<std::pair<
-                        std::string, std::vector<std::string>>>& object) {
-                if (ec)
-                {
-                    // The path does not implement any state interfaces.
-                    return;
-                }
-
-                for (const auto& [service, interfaces] : object)
-                {
-                    if (std::find(
-                            interfaces.begin(), interfaces.end(),
-                            "xyz.openbmc_project.State.ProcessorPerformance") !=
-                        interfaces.end())
-                    {
-                        getProcessorPerformanceData(aResp, service, sensorPath,
-                                                    deviceType);
-                    }
-                    if (std::find(
-                            interfaces.begin(), interfaces.end(),
-                            "xyz.openbmc_project.State.Decorator.PowerSystemInputs") !=
-                        interfaces.end())
-                    {
-                        getPowerSystemInputsData(aResp, service, sensorPath,
-                                                 deviceType);
-                    }
-                    if (std::find(interfaces.begin(), interfaces.end(),
-                                  "com.nvidia.MemorySpareChannel") !=
-                        interfaces.end())
-                    {
-                        getMemorySpareChannelPresenceData(
-                            aResp, service, sensorPath, deviceType);
-                    }
-                }
-            },
-                "xyz.openbmc_project.ObjectMapper",
-                "/xyz/openbmc_project/object_mapper",
-                "xyz.openbmc_project.ObjectMapper", "GetObject", sensorPath,
-                sensorInterfaces);
-        }
-
-        getPowerBreakThrottle(aResp, service, objPath, deviceType);
-    },
-        "xyz.openbmc_project.ObjectMapper", objPath + "/all_states",
-        "org.freedesktop.DBus.Properties", "Get",
-        "xyz.openbmc_project.Association", "endpoints");
-}
-
-inline void getNumericSensorMetric(
-    const std::shared_ptr<bmcweb::AsyncResp>& aResp, const std::string& service,
-    const std::string& objPath, const std::string& deviceType)
-{
-    crow::connections::systemBus->async_method_call(
-        [aResp, service, deviceType,
-         objPath](const boost::system::error_code& e,
-                  std::variant<std::vector<std::string>>& resp) {
-        if (e)
-        {
-            // No state sensors attached.
-            return;
-        }
-        std::vector<std::string>* data =
-            std::get_if<std::vector<std::string>>(&resp);
-        if (data == nullptr)
-        {
-            messages::internalError(aResp->res);
-            return;
-        }
-        for (const std::string& sensorPath : *data)
-        {
-            BMCWEB_LOG_DEBUG("Numeric Sensor Object Path {}", sensorPath);
-
-            const std::array<const char*, 1> sensorInterfaces = {
-                "com.nvidia.MemoryPageRetirementCount"};
-            // Process sensor reading
-            crow::connections::systemBus->async_method_call(
-                [aResp, sensorPath, deviceType](
-                    const boost::system::error_code ec,
-                    const std::vector<std::pair<
-                        std::string, std::vector<std::string>>>& object) {
-                if (ec)
-                {
-                    // The path does not implement any numeric sensor
-                    // interfaces.
-                    return;
-                }
-
-                for (const auto& [service, interfaces] : object)
-                {
-                    if (std::find(interfaces.begin(), interfaces.end(),
-                                  "com.nvidia.MemoryPageRetirementCount") !=
-                        interfaces.end())
-                    {
-                        getMemoryPageRetirementCountData(
-                            aResp, service, sensorPath, deviceType);
-                    }
-                }
-            },
-                "xyz.openbmc_project.ObjectMapper",
-                "/xyz/openbmc_project/object_mapper",
-                "xyz.openbmc_project.ObjectMapper", "GetObject", sensorPath,
-                sensorInterfaces);
-        }
-    },
-        "xyz.openbmc_project.ObjectMapper", objPath + "/all_sensors",
-        "org.freedesktop.DBus.Properties", "Get",
-        "xyz.openbmc_project.Association", "endpoints");
-}
-
-inline void getProcessorMetricsData(std::shared_ptr<bmcweb::AsyncResp> aResp,
-                                    const std::string& processorId)
-{
-    BMCWEB_LOG_DEBUG("Get available system processor resource");
-    crow::connections::systemBus->async_method_call(
-        [processorId, aResp{std::move(aResp)}](
-            const boost::system::error_code ec,
-            const boost::container::flat_map<
-                std::string, boost::container::flat_map<
-                                 std::string, std::vector<std::string>>>&
-                subtree) {
-        if (ec)
-        {
-            BMCWEB_LOG_DEBUG("DBUS response error");
-            messages::internalError(aResp->res);
-
-            return;
-        }
-        for (const auto& [path, object] : subtree)
-        {
-            if (!boost::ends_with(path, processorId))
-            {
-                continue;
-            }
-            std::string processorMetricsURI =
-                "/redfish/v1/Systems/" +
-                std::string(BMCWEB_REDFISH_SYSTEM_URI_NAME) + "/Processors/";
-            processorMetricsURI += processorId;
-            processorMetricsURI += "/ProcessorMetrics";
-            aResp->res.jsonValue["@odata.type"] =
-                "#ProcessorMetrics.v1_6_1.ProcessorMetrics";
-            aResp->res.jsonValue["@odata.id"] = processorMetricsURI;
-            aResp->res.jsonValue["Id"] = "ProcessorMetrics";
-            aResp->res.jsonValue["Name"] = processorId + " Processor Metrics";
-            for (const auto& [service, interfaces] : object)
-            {
-                std::string deviceType = "";
-                if (std::find(
-                        interfaces.begin(), interfaces.end(),
-                        "xyz.openbmc_project.Inventory.Item.Accelerator") !=
-                    interfaces.end())
-                {
-                    deviceType =
-                        "xyz.openbmc_project.Inventory.Item.Accelerator";
-                }
-                else
-                {
-                    deviceType = "xyz.openbmc_project.Inventory.Item.Cpu";
-                }
-
-                if (std::find(interfaces.begin(), interfaces.end(),
-                              "xyz.openbmc_project.Inventory.Item.Cpu."
-                              "OperatingConfig") != interfaces.end())
-                {
-                    getProcessorDataByService(aResp, service, path);
-                }
-                if (std::find(interfaces.begin(), interfaces.end(),
-                              "xyz.openbmc_project.Memory.MemoryECC") !=
-                    interfaces.end())
-                {
-                    getProcessorMemoryECCData(aResp, service, path);
-                }
-                if (std::find(interfaces.begin(), interfaces.end(),
-                              "xyz.openbmc_project.PCIe.PCIeECC") !=
-                    interfaces.end())
-                {
-                    redfish::processor_utils::getPCIeErrorData(aResp, service,
-                                                               path);
-                }
-                if constexpr (BMCWEB_NVIDIA_OEM_PROPERTIES)
-                {
-                    if (std::find(interfaces.begin(), interfaces.end(),
-                                  "com.nvidia.NVLink.NVLinkMetrics") !=
-                        interfaces.end())
-                    {
-                        getGPUNvlinkMetricsData(
-                            aResp, service, path,
-                            "com.nvidia.NVLink.NVLinkMetrics");
-                    }
-
-                    if (std::find(interfaces.begin(), interfaces.end(),
-                                  "com.nvidia.GPMMetrics") != interfaces.end())
-                    {
-                        // Assign the device type to Accelerator because we have
-                        // found the GPMMetrics interface here
-                        deviceType =
-                            "xyz.openbmc_project.Inventory.Item.Accelerator";
-                        getGPMMetricsData(aResp, service, path,
-                                          "com.nvidia.GPMMetrics");
-                    }
-
-                    if (std::find(interfaces.begin(), interfaces.end(),
-                                  "com.nvidia.SMUtilization") !=
-                        interfaces.end())
-                    {
-                        nvidia_processor_utils::getSMUtilizationData(
-                            aResp, service, path);
-                    }
-
-                    // Move to the end because deviceType might be reassigned
-                    if (std::find(
-                            interfaces.begin(), interfaces.end(),
-                            "xyz.openbmc_project.State.ProcessorPerformance") !=
-                        interfaces.end())
-                    {
-                        getProcessorPerformanceData(aResp, service, path,
-                                                    deviceType);
-                    }
-                }
-                getSensorMetric(aResp, service, path);
-
-                if constexpr (BMCWEB_NVIDIA_OEM_PROPERTIES)
-                {
-                    getStateSensorMetric(aResp, service, path, deviceType);
-                    getNumericSensorMetric(aResp, service, path, deviceType);
-                }
-            }
-            return;
-        }
-        // Object not found
-        messages::resourceNotFound(aResp->res, "#Processor.v1_20_0.Processor",
-                                   processorId);
-    },
-        "xyz.openbmc_project.ObjectMapper",
-        "/xyz/openbmc_project/object_mapper",
-        "xyz.openbmc_project.ObjectMapper", "GetSubTree",
-        "/xyz/openbmc_project/inventory", 0,
-        std::array<const char*, 3>{
-            "xyz.openbmc_project.Inventory.Item.Accelerator",
-            "xyz.openbmc_project.Inventory.Item.Cpu", "com.nvidia.GPMMetrics"});
-}
-
-inline void requestRoutesProcessorMetrics(App& app)
-{
-    /**
-     * Functions triggers appropriate requests on DBus
-     */
-    BMCWEB_ROUTE(app,
-                 "/redfish/v1/Systems/<str>/Processors/<str>/ProcessorMetrics")
-        .privileges(redfish::privileges::getProcessor)
-        .methods(boost::beast::http::verb::get)(
-            [&app](const crow::Request& req,
-                   const std::shared_ptr<bmcweb::AsyncResp>& asyncResp,
-                   [[maybe_unused]] const std::string& systemName,
-                   const std::string& processorId) {
-        if (!redfish::setUpRedfishRoute(app, req, asyncResp))
-        {
-            return;
-        }
-        getProcessorMetricsData(asyncResp, processorId);
-    });
-}
-
-inline void getProcessorMemoryDataByService(
-    const std::shared_ptr<bmcweb::AsyncResp>& aResp, const std::string& objPath,
-    const std::string& memoryPath, const int64_t& processorCECount,
-    const int64_t& processorUECount)
-{
-    BMCWEB_LOG_DEBUG("Get processor memory data");
-    crow::connections::systemBus->async_method_call(
-        [aResp, memoryPath, processorCECount, processorUECount](
-            const boost::system::error_code ec, GetSubTreeType& subtree) {
-        if (ec)
-        {
-            messages::internalError(aResp->res);
-            return;
-        }
-        // Iterate over all retrieved ObjectPaths.
-        for (const std::pair<
-                 std::string,
-                 std::vector<std::pair<std::string, std::vector<std::string>>>>&
-                 object : subtree)
-        {
-            // Get the processor memory
-            if (object.first != memoryPath)
-            {
-                continue;
-            }
-            const std::vector<std::pair<std::string, std::vector<std::string>>>&
-                connectionNames = object.second;
-            if (connectionNames.size() < 1)
-            {
-                BMCWEB_LOG_ERROR("Got 0 Connection names");
-                continue;
-            }
-
-            for (size_t i = 0; i < connectionNames.size(); i++)
-            {
-                const std::string& connectionName = connectionNames[i].first;
-                crow::connections::systemBus->async_method_call(
-                    [aResp{aResp}, processorCECount, processorUECount](
-                        const boost::system::error_code ec1,
-                        const OperatingConfigProperties& properties) {
-                    if (ec1)
-                    {
-                        BMCWEB_LOG_DEBUG("DBUS response error");
-                        messages::internalError(aResp->res);
-                        return;
-                    }
-                    for (const auto& property : properties)
-                    {
-                        if (property.first == "MemoryConfiguredSpeedInMhz")
-                        {
-                            const uint16_t* value =
-                                std::get_if<uint16_t>(&property.second);
-                            if (value == nullptr)
-                            {
-                                messages::internalError(aResp->res);
-                                return;
-                            }
-                            aResp->res.jsonValue["OperatingSpeedMHz"] = *value;
-                        }
-                        else if (property.first == "Utilization")
-                        {
-                            const double* value =
-                                std::get_if<double>(&property.second);
-                            if (value == nullptr)
-                            {
-                                messages::internalError(aResp->res);
-                                return;
-                            }
-                            aResp->res.jsonValue["BandwidthPercent"] = *value;
-                        }
-                        else if (property.first == "ceCount")
-                        {
-                            const int64_t* value =
-                                std::get_if<int64_t>(&property.second);
-                            if (value == nullptr)
-                            {
-                                messages::internalError(aResp->res);
-                                return;
-                            }
-                            aResp->res.jsonValue["LifeTime"]
-                                                ["CorrectableECCErrorCount"] =
-                                *value + processorCECount;
-                        }
-                        else if (property.first == "ueCount")
-                        {
-                            const int64_t* value =
-                                std::get_if<int64_t>(&property.second);
-                            if (value == nullptr)
-                            {
-                                messages::internalError(aResp->res);
-                                return;
-                            }
-                            aResp->res.jsonValue["LifeTime"]
-                                                ["UncorrectableECCErrorCount"] =
-                                *value + processorUECount;
-                        }
-                    }
-                },
-                    connectionName, memoryPath,
-                    "org.freedesktop.DBus.Properties", "GetAll", "");
-            }
-        }
-    },
-        "xyz.openbmc_project.ObjectMapper",
-        "/xyz/openbmc_project/object_mapper",
-        "xyz.openbmc_project.ObjectMapper", "GetSubTree", objPath, 0,
-        std::array<const char*, 1>{"xyz.openbmc_project.Inventory.Item.Dimm"});
-}
-
-inline void getProcessorMemorySummary(
-    const std::shared_ptr<bmcweb::AsyncResp>& aResp, const std::string& objPath,
-    const int64_t& processorCECount, const int64_t& processorUECount)
-{
-    BMCWEB_LOG_DEBUG("Get available system processor resource");
-    // Get processor memory
-    crow::connections::systemBus->async_method_call(
-        [aResp, processorCECount,
-         processorUECount](const boost::system::error_code ec,
-                           std::variant<std::vector<std::string>>& resp) {
-        if (ec)
-        {
-            return; // no memory = no failures
-        }
-        std::vector<std::string>* data =
-            std::get_if<std::vector<std::string>>(&resp);
-        if (data == nullptr)
-        {
-            return;
-        }
-        for (const std::string& memoryPath : *data)
-        {
-            // Get subtree for memory parent path
-            size_t separator = memoryPath.rfind('/');
-            if (separator == std::string::npos)
-            {
-                BMCWEB_LOG_ERROR("Invalid memory path");
-                continue;
-            }
-            std::string parentPath = memoryPath.substr(0, separator);
-            // Get entity subtree
-            getProcessorMemoryDataByService(aResp, parentPath, memoryPath,
-                                            processorCECount, processorUECount);
-        }
-    },
-        "xyz.openbmc_project.ObjectMapper", objPath + "/all_memory",
-        "org.freedesktop.DBus.Properties", "Get",
-        "xyz.openbmc_project.Association", "endpoints");
-}
-
-inline void getProcessorMemoryMetricsData(
-    const std::shared_ptr<bmcweb::AsyncResp>& aResp,
-    const std::string& processorId)
-{
-    BMCWEB_LOG_DEBUG("Get available system processor resource");
-    crow::connections::systemBus->async_method_call(
-        [processorId, aResp{aResp}](
-            const boost::system::error_code ec,
-            const boost::container::flat_map<
-                std::string, boost::container::flat_map<
-                                 std::string, std::vector<std::string>>>&
-                subtree) {
-        if (ec)
-        {
-            BMCWEB_LOG_DEBUG("DBUS response error");
-            messages::internalError(aResp->res);
-
-            return;
-        }
-        for (const auto& [path, object] : subtree)
-        {
-            if (!boost::ends_with(path, processorId))
-            {
-                continue;
-            }
-            std::string memoryMetricsURI =
-                "/redfish/v1/Systems/" +
-                std::string(BMCWEB_REDFISH_SYSTEM_URI_NAME) + "/Processors/";
-            memoryMetricsURI += processorId;
-            memoryMetricsURI += "/MemorySummary/MemoryMetrics";
-            aResp->res.jsonValue["@odata.type"] =
-                "#MemoryMetrics.v1_7_0.MemoryMetrics";
-            aResp->res.jsonValue["@odata.id"] = memoryMetricsURI;
-            aResp->res.jsonValue["Id"] = "MemoryMetrics";
-            aResp->res.jsonValue["Name"] = processorId +
-                                           " Memory Summary Metrics";
-            // Get processor cache memory ECC counts
-            for (const auto& [service, interfaces] : object)
-            {
-                const std::string memoryECCInterface =
-                    "xyz.openbmc_project.Memory.MemoryECC";
-                const std::string memoryMetricIface =
-                    "xyz.openbmc_project.Inventory.Item.Dimm.MemoryMetrics";
-
-                if (std::find(interfaces.begin(), interfaces.end(),
-                              memoryECCInterface) != interfaces.end())
-                {
-                    crow::connections::systemBus->async_method_call(
-                        [path = path, aResp{aResp}](
-                            const boost::system::error_code ec1,
-                            const OperatingConfigProperties& properties) {
-                        if (ec1)
-                        {
-                            BMCWEB_LOG_DEBUG("DBUS response error");
-                            messages::internalError(aResp->res);
-                            return;
-                        }
-                        // Get processor memory error counts to combine
-                        // to memory summary error counts
-                        int64_t processorCECount = 0;
-                        int64_t processorUECount = 0;
-                        for (const auto& property : properties)
-                        {
-                            if (property.first == "ceCount")
-                            {
-                                const int64_t* value =
-                                    std::get_if<int64_t>(&property.second);
-                                if (value == nullptr)
-                                {
-                                    messages::internalError(aResp->res);
-                                    return;
-                                }
-                                processorCECount = *value;
-                            }
-                            else if (property.first == "ueCount")
-                            {
-                                const int64_t* value =
-                                    std::get_if<int64_t>(&property.second);
-                                if (value == nullptr)
-                                {
-                                    messages::internalError(aResp->res);
-                                    return;
-                                }
-                                processorUECount = *value;
-                            }
-                        }
-                        // Get processor memory summary data
-                        getProcessorMemorySummary(aResp, path, processorCECount,
-                                                  processorUECount);
-                    },
-                        service, path, "org.freedesktop.DBus.Properties",
-                        "GetAll", memoryECCInterface);
-                }
-                if (std::find(interfaces.begin(), interfaces.end(),
-                              memoryMetricIface) != interfaces.end())
-                {
-                    crow::connections::systemBus->async_method_call(
-                        [aResp{aResp}](
-                            const boost::system::error_code ec,
-                            const OperatingConfigProperties& properties) {
-                        if (ec)
-                        {
-                            BMCWEB_LOG_DEBUG(
-                                "DBUS response error for processor memory metrics");
-                            messages::internalError(aResp->res);
-                            return;
-                        }
-
-                        for (const auto& property : properties)
-                        {
-                            if (property.first == "CapacityUtilizationPercent")
-                            {
-                                const uint8_t* value =
-                                    std::get_if<uint8_t>(&property.second);
-                                if (value == nullptr)
-                                {
-                                    messages::internalError(aResp->res);
-                                    return;
-                                }
-                                aResp->res
-                                    .jsonValue["CapacityUtilizationPercent"] =
-                                    *value;
-                            }
-                        }
-                    },
-                        service, path, "org.freedesktop.DBus.Properties",
-                        "GetAll", memoryMetricIface);
-                }
-            }
-            return;
-        }
-        // Object not found
-        messages::resourceNotFound(aResp->res, "#Processor.v1_20_0.Processor",
-                                   processorId);
-    },
-        "xyz.openbmc_project.ObjectMapper",
-        "/xyz/openbmc_project/object_mapper",
-        "xyz.openbmc_project.ObjectMapper", "GetSubTree",
-        "/xyz/openbmc_project/inventory", 0,
-        std::array<const char*, 2>{
-            "xyz.openbmc_project.Inventory.Item.Accelerator",
-            "com.nvidia.GPMMetrics"});
-}
-
-inline void requestRoutesProcessorMemoryMetrics(App& app)
-{
-    /**
-     * Functions triggers appropriate requests on DBus
-     */
-    BMCWEB_ROUTE(app, "/redfish/v1/Systems/<str>/Processors/<str>/"
-                      "MemorySummary/MemoryMetrics")
-        .privileges(redfish::privileges::getProcessor)
-        .methods(boost::beast::http::verb::get)(
-            [&app](const crow::Request& req,
-                   const std::shared_ptr<bmcweb::AsyncResp>& asyncResp,
-                   [[maybe_unused]] const std::string& systemName,
-                   const std::string& processorId) {
-        if (!redfish::setUpRedfishRoute(app, req, asyncResp))
-        {
-            return;
-        }
-        getProcessorMemoryMetricsData(asyncResp, processorId);
-    });
-}
-
-inline std::string toRequestedApplyTime(const std::string& applyTime)
-{
-    if (applyTime ==
-        "xyz.openbmc_project.Software.ApplyTime.RequestedApplyTimes.Immediate")
-    {
-        return "Immediate";
-    }
-    if (applyTime ==
-        "xyz.openbmc_project.Software.ApplyTime.RequestedApplyTimes.OnReset")
-    {
-        return "OnReset";
-    }
-    // Unknown or others
-    return "";
-}
-
-inline void
-    getProcessorSettingsData(const std::shared_ptr<bmcweb::AsyncResp>& aResp,
-                             const std::string& processorId)
-{
-    BMCWEB_LOG_DEBUG("Get available system processor resource");
-    crow::connections::systemBus->async_method_call(
-        [aResp, processorId](boost::system::error_code ec,
-                             const MapperGetSubTreeResponse& subtree) mutable {
-        if (ec)
-        {
-            BMCWEB_LOG_DEBUG("DBUS response error: {}", ec);
-            messages::internalError(aResp->res);
-            return;
-        }
-        for (const auto& [path, object] : subtree)
-        {
-            if (!boost::ends_with(path, processorId))
-            {
-                continue;
-            }
-            nlohmann::json& json = aResp->res.jsonValue;
-            json["@odata.id"] = "/redfish/v1/Systems/" +
-                                std::string(BMCWEB_REDFISH_SYSTEM_URI_NAME) +
-                                "/Processors/" + processorId + "/Settings";
-            json["@odata.type"] = "#Processor.v1_20_0.Processor";
-            json["Id"] = "Settings";
-            json["Name"] = processorId + "PendingSettings";
-            for (const auto& [service, interfaces] : object)
-            {
-                if (std::find(interfaces.begin(), interfaces.end(),
-                              "xyz.openbmc_project.Memory.MemoryECC") !=
-                    interfaces.end())
-                {
-                    getEccPendingData(aResp, processorId, service, path);
-                }
-                if constexpr (BMCWEB_NVIDIA_OEM_PROPERTIES)
-                {
-                    if (std::find(interfaces.begin(), interfaces.end(),
-                                  "com.nvidia.CCMode") != interfaces.end())
-                    {
-                        redfish::nvidia_processor_utils::getCCModePendingData(
-                            aResp, processorId, service, path);
-                    }
-                    if (std::find(interfaces.begin(), interfaces.end(),
-                                  "com.nvidia.EgmMode") != interfaces.end())
-                    {
-                        redfish::nvidia_processor_utils::getEgmModePendingData(
-                            aResp, processorId, service, path);
-                    }
-                }
-                if (std::find(interfaces.begin(), interfaces.end(),
-                              "xyz.openbmc_project.Software.ApplyTime") !=
-                    interfaces.end())
-                {
-                    crow::connections::systemBus->async_method_call(
-                        [aResp](const boost::system::error_code ec1,
-                                const OperatingConfigProperties& properties) {
-                        if (ec1)
-                        {
-                            BMCWEB_LOG_DEBUG("DBUS response error");
-                            messages::internalError(aResp->res);
-                            return;
-                        }
-                        nlohmann::json& json1 = aResp->res.jsonValue;
-                        for (const auto& property : properties)
-                        {
-                            if (property.first == "RequestedApplyTime")
-                            {
-                                const std::string* applyTime =
-                                    std::get_if<std::string>(&property.second);
-                                if (applyTime == nullptr)
-                                {
-                                    messages::internalError(aResp->res);
-                                    return;
-                                }
-                                json1["@Redfish.SettingsApplyTime"]
-                                     ["@odata.type"] =
-                                         "#Settings.v1_3_3.PreferredApplyTime";
-                                json1["@Redfish.SettingsApplyTime"]
-                                     ["ApplyTime"] =
-                                         toRequestedApplyTime(*applyTime);
-                            }
-                        }
-                    },
-                        service, path, "org.freedesktop.DBus.Properties",
-                        "GetAll", "xyz.openbmc_project.Software.ApplyTime");
-                }
-            }
-        }
-    },
-        "xyz.openbmc_project.ObjectMapper",
-        "/xyz/openbmc_project/object_mapper",
-        "xyz.openbmc_project.ObjectMapper", "GetSubTree",
-        "/xyz/openbmc_project/inventory", 0,
-        std::array<const char*, 3>{
-            "xyz.openbmc_project.Inventory.Item.Cpu",
-            "xyz.openbmc_project.Inventory.Item.Accelerator",
-            "com.nvidia.GPMMetrics"});
-}
-
-inline void patchEccMode(const std::shared_ptr<bmcweb::AsyncResp>& resp,
-                         const std::string& processorId,
-                         const bool eccModeEnabled,
-                         const std::string& cpuObjectPath,
-                         const MapperServiceMap& serviceMap)
-{
-    // Check that the property even exists by checking for the interface
-    const std::string* inventoryService = nullptr;
-    for (const auto& [serviceName, interfaceList] : serviceMap)
-    {
-        if (std::find(interfaceList.begin(), interfaceList.end(),
-                      "xyz.openbmc_project.Memory.MemoryECC") !=
-            interfaceList.end())
-        {
-            inventoryService = &serviceName;
-            break;
-        }
-    }
-    if (inventoryService == nullptr)
-    {
-        messages::internalError(resp->res);
-        return;
-    }
-
-    dbus::utility::getDbusObject(
-        cpuObjectPath,
-        std::array<std::string_view, 1>{
-            nvidia_async_operation_utils::setAsyncInterfaceName},
-        [resp, eccModeEnabled, processorId, cpuObjectPath,
-         service = *inventoryService](
-            const boost::system::error_code& ec,
-            const dbus::utility::MapperGetObject& object) {
-        if (!ec)
-        {
-            for (const auto& [serv, _] : object)
-            {
-                if (serv != service)
-                {
-                    continue;
-                }
-
-                BMCWEB_LOG_DEBUG(
-                    "Performing Patch using Set Async Method Call");
-
-                nvidia_async_operation_utils::doGenericSetAsyncAndGatherResult(
-                    resp, std::chrono::seconds(60), service, cpuObjectPath,
-                    "xyz.openbmc_project.Memory.MemoryECC", "ECCModeEnabled",
-                    std::variant<bool>(eccModeEnabled),
-                    nvidia_async_operation_utils::PatchEccModeCallback{resp});
-
-                return;
-            }
-        }
-
-        BMCWEB_LOG_DEBUG("Performing Patch using set-property Call");
-        // Set the property, with handler to check error responses
-        crow::connections::systemBus->async_method_call(
-            [resp, processorId](boost::system::error_code ec,
-                                sdbusplus::message::message& msg) {
-            if (!ec)
-            {
-                BMCWEB_LOG_DEBUG("Set eccModeEnabled succeeded");
-                messages::success(resp->res);
-                return;
-            }
-
-            BMCWEB_LOG_DEBUG("CPU:{} set eccModeEnabled property failed: {}",
-                             processorId, ec);
-            // Read and convert dbus error message to redfish error
-            const sd_bus_error* dbusError = msg.get_error();
-            if (dbusError == nullptr)
-            {
-                messages::internalError(resp->res);
-                return;
-            }
-
-            if (strcmp(dbusError->name, "xyz.openbmc_project.Common."
-                                        "Device.Error.WriteFailure") == 0)
-            {
-                // Service failed to change the config
-                messages::operationFailed(resp->res);
-            }
-            else if (strcmp(dbusError->name,
-                            "xyz.openbmc_project.Common.Error.Unavailable") ==
-                     0)
-            {
-                std::string errBusy = "0x50A";
-                std::string errBusyResolution =
-                    "SMBPBI Command failed with error busy, please try after 60 seconds";
-
-                // busy error
-                messages::asyncError(resp->res, errBusy, errBusyResolution);
-            }
-            else if (strcmp(dbusError->name,
-                            "xyz.openbmc_project.Common.Error.Timeout") == 0)
-            {
-                std::string errTimeout = "0x600";
-                std::string errTimeoutResolution =
-                    "Settings may/maynot have applied, please check get response before patching";
-
-                // timeout error
-                messages::asyncError(resp->res, errTimeout,
-                                     errTimeoutResolution);
-            }
-            else
-            {
-                messages::internalError(resp->res);
-            }
-        },
-            service, cpuObjectPath, "org.freedesktop.DBus.Properties", "Set",
-            "xyz.openbmc_project.Memory.MemoryECC", "ECCModeEnabled",
-            std::variant<bool>(eccModeEnabled));
-    });
-}
-
-inline void requestRoutesProcessorSettings(App& app)
-{
-    /**
-     * Functions triggers appropriate requests on DBus
-     */
-    BMCWEB_ROUTE(app, "/redfish/v1/Systems/<str>/Processors/<str>/"
-                      "Settings")
-        .privileges(redfish::privileges::getProcessor)
-        .methods(boost::beast::http::verb::get)(
-            [&app](const crow::Request& req,
-                   const std::shared_ptr<bmcweb::AsyncResp>& asyncResp,
-                   [[maybe_unused]] const std::string& systemName,
-                   const std::string& processorId) {
-        if (!redfish::setUpRedfishRoute(app, req, asyncResp))
-        {
-            return;
-        }
-        getProcessorSettingsData(asyncResp, processorId);
-    });
-
-    BMCWEB_ROUTE(app, "/redfish/v1/Systems/<str>/Processors/<str>/"
-                      "Settings")
-        .privileges(redfish::privileges::patchProcessor)
-        .methods(boost::beast::http::verb::patch)(
-            [&app](const crow::Request& req,
-                   const std::shared_ptr<bmcweb::AsyncResp>& asyncResp,
-                   [[maybe_unused]] const std::string& systemName,
-                   const std::string& processorId) {
-        if (!redfish::setUpRedfishRoute(app, req, asyncResp))
-        {
-            return;
-        }
-        std::optional<nlohmann::json> memSummary;
-        std::optional<nlohmann::json> oemObject;
-        if (!redfish::json_util::readJsonAction(req, asyncResp->res,
-                                                "MemorySummary", memSummary,
-                                                "Oem", oemObject))
-        {
-            return;
-        }
-        std::optional<bool> eccModeEnabled;
-        if (memSummary)
-        {
-            if (redfish::json_util::readJson(*memSummary, asyncResp->res,
-                                             "ECCModeEnabled", eccModeEnabled))
-            {
-                redfish::processor_utils::getProcessorObject(
-                    asyncResp, processorId,
-                    [eccModeEnabled](
-                        const std::shared_ptr<bmcweb::AsyncResp>& asyncResp1,
-                        const std::string& processorId1,
-                        const std::string& objectPath,
-                        const MapperServiceMap& serviceMap,
-                        [[maybe_unused]] const std::string& deviceType) {
-                    patchEccMode(asyncResp1, processorId1, *eccModeEnabled,
-                                 objectPath, serviceMap);
-                });
-            }
-        }
-        if constexpr (BMCWEB_NVIDIA_OEM_PROPERTIES)
-        {
-            // Update ccMode
-            std::optional<nlohmann::json> oemNvidiaObject;
-
-            if (oemObject &&
-                redfish::json_util::readJson(*oemObject, asyncResp->res,
-                                             "Nvidia", oemNvidiaObject))
-            {
-                std::optional<bool> ccMode;
-                std::optional<bool> ccDevMode;
-                std::optional<bool> egmMode;
-                if (oemNvidiaObject &&
-                    redfish::json_util::readJson(
-                        *oemNvidiaObject, asyncResp->res, "CCModeEnabled",
-                        ccMode, "CCDevModeEnabled", ccDevMode, "EGMModeEnabled",
-                        egmMode))
-                {
-                    if (ccMode && ccDevMode)
->>>>>>> 45a6aa09
                     {
                         BMCWEB_LOG_WARNING("D-Bus error: {}, {}", ec,
                                            ec.message());
@@ -4774,13 +1758,14 @@
                     std::optional<bool> migMode;
                     std::optional<bool> remoteDebugEnabled;
                     std::optional<nlohmann::json> inbandReconfigPermissions;
+                std::optional<nlohmann::json> doeReconfigPermissions;
 
                     if (oemNvidiaObject &&
                         redfish::json_util::readJson(
                             *oemNvidiaObject, asyncResp->res, "MIGModeEnabled",
                             migMode, "RemoteDebugEnabled", remoteDebugEnabled,
-                            "InbandReconfigPermissions",
-                            inbandReconfigPermissions))
+                        "InbandReconfigPermissions", inbandReconfigPermissions,
+                        "DOEReconfigPermissions", doeReconfigPermissions))
                     {
                         if (migMode)
                         {
@@ -4826,6 +1811,12 @@
                                     asyncResp, processorId,
                                     *inbandReconfigPermissions);
                         }
+
+                    if (doeReconfigPermissions)
+                    {
+                        nvidia_processor_utils::patchDOEReconfigPermissions(
+                            asyncResp, processorId, *doeReconfigPermissions);
+                    }
                     }
                 }
             }
