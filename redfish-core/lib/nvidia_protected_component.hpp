/*
 * SPDX-FileCopyrightText: Copyright (c) 2021-2024 NVIDIA CORPORATION &
 * AFFILIATES. All rights reserved. SPDX-License-Identifier: Apache-2.0
 *
 * Licensed under the Apache License, Version 2.0 (the "License");
 * you may not use this file except in compliance with the License.
 * You may obtain a copy of the License at
 *
 * http://www.apache.org/licenses/LICENSE-2.0
 *
 * Unless required by applicable law or agreed to in writing, software
 * distributed under the License is distributed on an "AS IS" BASIS,
 * WITHOUT WARRANTIES OR CONDITIONS OF ANY KIND, either express or implied.
 * See the License for the specific language governing permissions and
 * limitations under the License.
 */
#pragma once

#include "utils/chassis_utils.hpp"
#include "utils/dbus_utils.hpp"
#include "utils/hex_utils.hpp"

#include <string>

namespace redfish
{

namespace firmware_info
{

static constexpr auto securitySigningInterface =
    "xyz.openbmc_project.Security.Signing";
static constexpr auto securitySigningConfigInterface =
    "xyz.openbmc_project.Security.SigningConfig";
static constexpr auto softwareBuildTypeInterface =
    "xyz.openbmc_project.Software.BuildType";
static constexpr auto softwareSecurityCommonInterface =
    "xyz.openbmc_project.Software.SecurityCommon";
static constexpr auto softwareSigningInterface =
    "xyz.openbmc_project.Software.Signing";
static constexpr auto softwareStateInterface =
    "xyz.openbmc_project.Software.State";
static constexpr auto softwareSlotInterface =
    "xyz.openbmc_project.Software.Slot";
static constexpr auto securityVersionInterface =
    "xyz.openbmc_project.Software.SecurityVersion";
static constexpr auto securityConfigInterface =
    "xyz.openbmc_project.Software.SecurityConfig";
static constexpr auto minSecVersionConfigInterface =
    "xyz.openbmc_project.Software.MinSecVersionConfig";

static constexpr std::array<std::string_view, 6> propertyInterfaces = {
    securitySigningInterface, softwareBuildTypeInterface,
    softwareSigningInterface, softwareStateInterface,
    softwareSlotInterface,    securityVersionInterface};

static const std::string chassisDbusPath =
    "/xyz/openbmc_project/inventory/system/chassis/";

static std::unique_ptr<sdbusplus::bus::match_t> updateIrreversibleConfigMatch;
static std::unique_ptr<boost::asio::steady_timer> irreversibleConfigTimer;
static std::unique_ptr<sdbusplus::bus::match_t> updateMinSecVersionMatch;
static std::unique_ptr<boost::asio::steady_timer> updateMinSecVersionTimer;
static std::unique_ptr<sdbusplus::bus::match_t> revokeKeysMatch;
static std::unique_ptr<boost::asio::steady_timer> revokeKeysTimer;

static constexpr auto timeoutTimeSeconds = 10;

inline void clearSecVersion()
{
    updateMinSecVersionMatch = nullptr;
    updateMinSecVersionTimer.reset();
    updateMinSecVersionTimer = nullptr;
}

inline void clearRevokeKeys()
{
    revokeKeysMatch = nullptr;
    revokeKeysTimer.reset();
    revokeKeysTimer = nullptr;
}

inline std::string getStrAfterLastDot(const std::string& text)
{
    size_t lastDot = text.find_last_of('.');
    if (lastDot != std::string::npos)
    {
        return text.substr(lastDot + 1);
    }
    else
    {
        return text;
    }
}

inline bool stringToInt(const std::string& str, int& number)
{
    try
    {
        size_t pos;
        number = std::stoi(str, &pos);
        if (pos != str.size())
        {
            return false;
        }
    }
    catch (const std::invalid_argument&)
    {
        return false;
    }
    catch (const std::out_of_range&)
    {
        return false;
    }
    return true;
}

inline std::string removeERoTFromStr(const std::string& input)
{
    size_t first_underscore = input.find('_');
    size_t second_underscore = input.find('_', first_underscore + 1);
    if (second_underscore != std::string::npos &&
        first_underscore != std::string::npos)
    {
        return input.substr(0, first_underscore + 1) +
               input.substr(second_underscore + 1);
    }
    return input;
}

inline void updateSlotProperties(
    const std::shared_ptr<bmcweb::AsyncResp>& asyncResp,
    const std::string& service, const std::string& objectPath)
{
    crow::connections::systemBus->async_method_call(
        [asyncResp](
            const boost::system::error_code ec,
            const boost::container::flat_map<
                std::string, dbus::utility::DbusVariantType>& properties) {
            if (ec)
            {
                if (ec == boost::system::errc::host_unreachable)
                {
                    // Service not available, no error, just don't
                    // return chassis state info
                    BMCWEB_LOG_ERROR("Service not available {}", ec);
                    return;
                }
                BMCWEB_LOG_ERROR("DBUS response error {}", ec);
                messages::internalError(asyncResp->res);
                return;
            }
            for (const auto& [key, val] : properties)
            {
                if (key == "SlotId")
                {
                    if (const uint8_t* value = std::get_if<uint8_t>(&val))
                    {
                        asyncResp->res.jsonValue["SlotId"] = *value;
                    }
                    else
                    {
                        BMCWEB_LOG_ERROR("Null value returned for {}", key);
                    }
                }
                else if (key == "FirmwareComparisonNumber")
                {
                    if (const uint32_t* value = std::get_if<uint32_t>(&val))
                    {
                        asyncResp->res.jsonValue["FirmwareComparisonNumber"] =
                            *value;
                    }
                    else
                    {
                        BMCWEB_LOG_ERROR("Null value returned for {}", key);
                    }
                }
                else if (key == "ExtendedVersion")
                {
                    if (const std::string* value =
                            std::get_if<std::string>(&val))
                    {
                        asyncResp->res.jsonValue["Version"] = *value;
                    }
                    else
                    {
                        BMCWEB_LOG_ERROR("Null value returned for {}", key);
                    }
                }
                else if (key == "BuildType")
                {
                    if (const std::string* value =
                            std::get_if<std::string>(&val))
                    {
                        asyncResp->res.jsonValue["BuildType"] =
                            getStrAfterLastDot(*value);
                    }
                    else
                    {
                        BMCWEB_LOG_ERROR("Null value returned for {}", key);
                    }
                }
                else if (key == "State")
                {
                    if (const std::string* value =
                            std::get_if<std::string>(&val))
                    {
                        asyncResp->res.jsonValue["FirmwareState"] =
                            getStrAfterLastDot(*value);
                    }
                    else
                    {
                        BMCWEB_LOG_ERROR("Null value returned for {}", key);
                    }
                }
                else if (key == "WriteProtected")
                {
                    if (const bool* value = std::get_if<bool>(&val))
                    {
                        asyncResp->res.jsonValue["WriteProtected"] = *value;
                    }
                    else
                    {
                        BMCWEB_LOG_ERROR("Null value returned for {}", key);
                    }
                }
                else if (key == "Version")
                {
                    if (const uint16_t* value = std::get_if<uint16_t>(&val))
                    {
                        asyncResp->res.jsonValue["SecurityVersion"] = *value;
                    }
                    else
                    {
                        BMCWEB_LOG_ERROR("Null value returned for {}", key);
                    }
                }
                else if (key == "SigningType")
                {
                    if (const std::string* value =
                            std::get_if<std::string>(&val))
                    {
                        asyncResp->res.jsonValue["SigningType"] =
                            getStrAfterLastDot(*value);
                    }
                    else
                    {
                        BMCWEB_LOG_ERROR("Null value returned for {}", key);
                    }
                }
                else if (key == "SigningKeyIndex")
                {
                    if (const uint8_t* value = std::get_if<uint8_t>(&val))
                    {
                        asyncResp->res.jsonValue["SigningKeyIndex"] = *value;
                    }
                    else
                    {
                        BMCWEB_LOG_ERROR("Null value returned for {}", key);
                    }
                }
                else if (key == "TrustedKeys")
                {
                    if (const std::vector<uint8_t>* value =
                            std::get_if<std::vector<uint8_t>>(&val))
                    {
                        asyncResp->res.jsonValue["AllowedKeyIndices"] = *value;
                    }
                    else
                    {
                        BMCWEB_LOG_ERROR("Null value returned for {}", key);
                    }
                }
                else if (key == "RevokedKeys")
                {
                    if (const std::vector<uint8_t>* value =
                            std::get_if<std::vector<uint8_t>>(&val))
                    {
                        asyncResp->res.jsonValue["RevokedKeyIndices"] = *value;
                    }
                    else
                    {
                        BMCWEB_LOG_ERROR("Null value returned for {}", key);
                    }
                }
            }
        },
        service, objectPath, "org.freedesktop.DBus.Properties", "GetAll", "");
}

inline void handleNvidiaRoTImageSlot(
    App& app, const crow::Request& req,
    const std::shared_ptr<bmcweb::AsyncResp>& asyncResp,
    const std::string& chassisId, const std::string& fwTypeStr,
    const std::string& slotNumStr)
{
    if (!redfish::setUpRedfishRoute(app, req, asyncResp))
    {
        return;
    }

    int slotNum;
    if (!stringToInt(slotNumStr, slotNum) || (slotNum > 1))
    {
        messages::resourceNotFound(asyncResp->res, "SlotNumber", slotNumStr);
        return;
    }

    dbus::utility::getSubTree(
        chassisDbusPath + chassisId, 0, propertyInterfaces,
        [chassisId, slotNum, fwTypeStr, slotNumStr,
         asyncResp](const boost::system::error_code& ec,
                    const dbus::utility::MapperGetSubTreeResponse& subtree) {
<<<<<<< HEAD
            if (ec)
=======
        if (ec)
        {
            BMCWEB_LOG_ERROR("D-Bus error: {}, {}", ec, ec.message());
            messages::internalError(asyncResp->res);
            return;
        }
        auto componentId = fwTypeStr != "Self" ? removeERoTFromStr(chassisId)
                                               : "Self";
        if (componentId.find(fwTypeStr) == std::string::npos)
        {
            messages::resourceNotFound(asyncResp->res, "NvidiaRoTImageSlot",
                                       fwTypeStr);
            return;
        }
        size_t slotCount = subtree.size();
        std::shared_ptr<size_t> parsedSlotCount = std::make_shared<size_t>(0);
        std::shared_ptr<bool> slotFound = std::make_shared<bool>(false);
        for (const auto& [objectPath, serviceMap] : subtree)
        {
            for (const auto& [service, interfaces] : serviceMap)
>>>>>>> bc0ceaef
            {
                BMCWEB_LOG_ERROR("D-Bus error: {}, {}", ec, ec.message());
                messages::internalError(asyncResp->res);
                return;
            }
            auto componentId =
                fwTypeStr != "Self" ? removeERoTFromStr(chassisId) : "Self";
            if (componentId.find(fwTypeStr) == std::string::npos)
            {
                messages::resourceNotFound(asyncResp->res, "NvidiaRoTImageSlot",
                                           fwTypeStr);
                return;
            }
            for (const auto& [objectPath, serviceMap] : subtree)
            {
                for (const auto& [service, interfaces] : serviceMap)
                {
<<<<<<< HEAD
                    auto it = std::find_if(
                        std::begin(interfaces), std::end(interfaces),
                        [](const auto& element) {
                            return element == softwareSlotInterface;
                        });
                    if (it == std::end(interfaces))
                    {
                        continue;
                    }
                    sdbusplus::asio::getAllProperties(
                        *crow::connections::systemBus, service, objectPath,
                        "xyz.openbmc_project.Software.Slot",
                        [asyncResp, service, objectPath, chassisId, slotNum,
                         slotNumStr,
                         fwTypeStr](const boost::system::error_code& ec,
                                    const dbus::utility::DBusPropertiesMap&
                                        propertiesList) {
                            if (ec)
                            {
                                BMCWEB_LOG_ERROR("DBUS response error {}", ec);
                                messages::internalError(asyncResp->res);
                                return;
                            }
                            const auto slotType =
                                (fwTypeStr == "Self")
                                    ? "xyz.openbmc_project.Software.Slot.FirmwareType.EC"
                                    : "xyz.openbmc_project.Software.Slot.FirmwareType.AP";
                            std::optional<uint8_t> slotId;
                            std::optional<bool> isActive;
                            std::optional<std::string> fwType;
                            const bool success =
                                sdbusplus::unpackPropertiesNoThrow(
                                    dbus_utils::UnpackErrorPrinter(),
                                    propertiesList, "SlotId", slotId,
                                    "IsActive", isActive, "Type", fwType);
                            if (!success)
                            {
                                BMCWEB_LOG_ERROR(
                                    "Unpack Slot properites error");
                                messages::internalError(asyncResp->res);
                                return;
                            }
                            if ((fwType && *fwType == slotType) &&
                                (slotId && *slotId == slotNum))
                            {
                                asyncResp->res.jsonValue["Name"] =
                                    chassisId + " RoTProtectedComponent " +
                                    fwTypeStr + " ImageSlot " + slotNumStr;
                                asyncResp->res.jsonValue["Id"] = slotNumStr;
                                asyncResp->res.jsonValue["@odata.type"] =
                                    "#NvidiaRoTImageSlot.v1_0_0.NvidiaRoTImageSlot";
                                asyncResp->res.jsonValue["@odata.id"] =
                                    "/redfish/v1/Chassis/" + chassisId +
                                    "/Oem/NvidiaRoT/RoTProtectedComponents/" +
                                    fwTypeStr + "/ImageSlots/" + slotNumStr;
                                updateSlotProperties(asyncResp, service,
                                                     objectPath);
                            }
                        });
                }
=======
                    continue;
                }
                sdbusplus::asio::getAllProperties(
                    *crow::connections::systemBus, service, objectPath,
                    "xyz.openbmc_project.Software.Slot",
                    [asyncResp, service, objectPath, chassisId, slotNum,
                     slotNumStr, fwTypeStr, slotCount, parsedSlotCount,
                     slotFound](const boost::system::error_code& ec,
                                const dbus::utility::DBusPropertiesMap&
                                    propertiesList) {
                    if (ec)
                    {
                        BMCWEB_LOG_ERROR("DBUS response error {}", ec);
                        messages::internalError(asyncResp->res);
                        return;
                    }
                    (*parsedSlotCount) += 1;
                    const auto slotType =
                        (fwTypeStr == "Self")
                            ? "xyz.openbmc_project.Software.Slot.FirmwareType.EC"
                            : "xyz.openbmc_project.Software.Slot.FirmwareType.AP";
                    std::optional<uint8_t> slotId;
                    std::optional<bool> isActive;
                    std::optional<std::string> fwType;
                    const bool success = sdbusplus::unpackPropertiesNoThrow(
                        dbus_utils::UnpackErrorPrinter(), propertiesList,
                        "SlotId", slotId, "IsActive", isActive, "Type", fwType);
                    if (!success)
                    {
                        BMCWEB_LOG_ERROR("Unpack Slot properites error");
                        messages::internalError(asyncResp->res);
                        return;
                    }
                    if ((fwType && *fwType == slotType) &&
                        (slotId && *slotId == slotNum))
                    {
                        *slotFound = true;
                        asyncResp->res.jsonValue["Name"] =
                            chassisId + " RoTProtectedComponent " + fwTypeStr +
                            " ImageSlot " + slotNumStr;
                        asyncResp->res.jsonValue["Id"] = slotNumStr;
                        asyncResp->res.jsonValue["@odata.type"] =
                            "#NvidiaRoTImageSlot.v1_0_0.NvidiaRoTImageSlot";
                        asyncResp->res.jsonValue["@odata.id"] =
                            "/redfish/v1/Chassis/" + chassisId +
                            "/Oem/NvidiaRoT/RoTProtectedComponents/" +
                            fwTypeStr + "/ImageSlots/" + slotNumStr;
                        updateSlotProperties(asyncResp, service, objectPath);
                    }
                    if (*parsedSlotCount == slotCount && !(*slotFound))
                    {
                        BMCWEB_LOG_ERROR("Slot entry not found for {}.{}",
                                         chassisId, slotNumStr);
                        messages::resourceNotFound(
                            asyncResp->res, "NvidiaRoTImageSlot", slotNumStr);
                    }
                });
>>>>>>> bc0ceaef
            }
        });
}

inline void updateProtectedComponentLink(
    const std::shared_ptr<bmcweb::AsyncResp>& asyncResp,
    const std::string& chassisId)
{
    dbus::utility::getSubTreePaths(
        chassisDbusPath + chassisId, 0, propertyInterfaces,
        [chassisId, asyncResp](
            const boost::system::error_code& ec,
            const dbus::utility::MapperGetSubTreePathsResponse& subtreePaths) {
            if (ec)
            {
                BMCWEB_LOG_ERROR("Service not available {}", ec);
                messages::internalError(asyncResp->res);
                return;
            }
            if (subtreePaths.size() > 0)
            {
                asyncResp->res
                    .jsonValue["Oem"]["Nvidia"]["RoTProtectedComponents"] = {
                    {"@odata.id",
                     boost::urls::format("/redfish/v1/Chassis/{}/Oem/NvidiaRoT/"
                                         "RoTProtectedComponents",
                                         chassisId)}};
            }
        });
}

inline void handleNvidiaRoTProtectedComponentCollection(
    App& app, const crow::Request& req,
    const std::shared_ptr<bmcweb::AsyncResp>& asyncResp,
    const std::string& chassisId)
{
    if (!redfish::setUpRedfishRoute(app, req, asyncResp))
    {
        return;
    }
    dbus::utility::getSubTree(
        chassisDbusPath + chassisId, 0, propertyInterfaces,
        [chassisId,
         asyncResp](const boost::system::error_code& ec,
                    const dbus::utility::MapperGetSubTreeResponse& subtree) {
            if (ec)
            {
                if (ec == boost::system::errc::host_unreachable)
                {
                    // Service not available, no error, just don't
                    // return chassis state info
                    BMCWEB_LOG_ERROR("Service not available {}", ec);
                    messages::internalError(asyncResp->res);
                    return;
                }
                BMCWEB_LOG_ERROR("D-Bus error: {}, {}", ec, ec.message());
                messages::resourceNotFound(
                    asyncResp->res, "NvidiaRoTProtectedComponentCollection",
                    chassisId);
                return;
            }
            asyncResp->res.jsonValue["@odata.id"] =
                "/redfish/v1/Chassis/" + chassisId +
                "/Oem/NvidiaRoT/RoTProtectedComponents";
            asyncResp->res.jsonValue["@odata.type"] =
                "#NvidiaRoTProtectedComponentCollection.NvidiaRoTProtectedComponentCollection";
            asyncResp->res.jsonValue["Name"] =
                chassisId + " RoTProtectedComponent Collection";
            asyncResp->res.jsonValue["Members"] = nlohmann::json::array();
            for (const auto& [objectPath, serviceMap] : subtree)
            {
                for (const auto& [service, interfaces] : serviceMap)
                {
                    auto it = std::find_if(
                        std::begin(interfaces), std::end(interfaces),
                        [](const auto& element) {
                            return element == softwareSlotInterface;
                        });
                    if (it == std::end(interfaces))
                    {
                        continue;
                    }
                    sdbusplus::asio::getAllProperties(
                        *crow::connections::systemBus, service, objectPath,
                        "xyz.openbmc_project.Software.Slot",
                        [asyncResp, objectPath,
                         chassisId](const boost::system::error_code& ec,
                                    const dbus::utility::DBusPropertiesMap&
                                        propertiesList) {
                            if (ec)
                            {
                                if (ec == boost::system::errc::host_unreachable)
                                {
                                    // Service not available, no error, just
                                    // don't return chassis state info
                                    BMCWEB_LOG_ERROR("Service not available {}",
                                                     ec);
                                    return;
                                }
                                BMCWEB_LOG_ERROR("DBUS response error {}", ec);
                                messages::internalError(asyncResp->res);
                                return;
                            }
                            std::optional<uint8_t> slotID;
                            std::optional<bool> isActive;
                            std::optional<std::string> fwType;
                            const bool success =
                                sdbusplus::unpackPropertiesNoThrow(
                                    dbus_utils::UnpackErrorPrinter(),
                                    propertiesList, "SlotId", slotID,
                                    "IsActive", isActive, "Type", fwType);
                            if (!success)
                            {
                                BMCWEB_LOG_ERROR(
                                    "Unpack Slot properites error");
                                messages::internalError(asyncResp->res);
                                return;
                            }
                            if (slotID && fwType)
                            {
                                if (*slotID == 0 &&
                                    *fwType ==
                                        "xyz.openbmc_project.Software.Slot.FirmwareType.EC")
                                {
                                    asyncResp->res.jsonValue["Members"].push_back(
                                        {{"@odata.id",
                                          "/redfish/v1/Chassis/" + chassisId +
                                              "/Oem/NvidiaRoT/RoTProtectedComponents/Self"}});
                                    asyncResp->res
                                        .jsonValue["Members@odata.count"] =
                                        asyncResp->res.jsonValue["Members"]
                                            .size();
                                }
                                else if (
                                    *slotID == 0 &&
                                    fwType ==
                                        "xyz.openbmc_project.Software.Slot.FirmwareType.AP")
                                {
                                    asyncResp->res.jsonValue["Members"].push_back(
                                        {{"@odata.id",
                                          "/redfish/v1/Chassis/" + chassisId +
                                              "/Oem/NvidiaRoT/RoTProtectedComponents/" +
                                              removeERoTFromStr(chassisId)}});
                                    asyncResp->res
                                        .jsonValue["Members@odata.count"] =
                                        asyncResp->res.jsonValue["Members"]
                                            .size();
                                }
                            }
                        });
                    break;
                }
            }
        });
}

inline void handleNvidiaRoTImageSlotCollection(
    App& app, const crow::Request& req,
    const std::shared_ptr<bmcweb::AsyncResp>& asyncResp,
    const std::string& chassisId, const std::string& fwTypeStr)
{
    if (!redfish::setUpRedfishRoute(app, req, asyncResp))
    {
        return;
    }
    dbus::utility::getSubTree(
        chassisDbusPath + chassisId, 0, propertyInterfaces,
        [chassisId, fwTypeStr,
         asyncResp](const boost::system::error_code& ec,
                    const dbus::utility::MapperGetSubTreeResponse& subtree) {
<<<<<<< HEAD
            if (ec)
=======
        if (ec)
        {
            BMCWEB_LOG_ERROR("D-Bus error: {}, {}", ec, ec.message());
            messages::internalError(asyncResp->res);
            return;
        }
        auto componentId = fwTypeStr != "Self" ? removeERoTFromStr(chassisId)
                                               : "Self";
        if (componentId.find(fwTypeStr) == std::string::npos)
        {
            messages::resourceNotFound(
                asyncResp->res, "NvidiaRoTImageSlotCollection", fwTypeStr);
            return;
        }
        size_t slotCount = subtree.size();
        std::shared_ptr<size_t> parsedSlotCount = std::make_shared<size_t>(0);
        std::shared_ptr<bool> slotFound = std::make_shared<bool>(false);
        for (const auto& [objectPath, serviceMap] : subtree)
        {
            for (const auto& [service, interfaces] : serviceMap)
>>>>>>> bc0ceaef
            {
                BMCWEB_LOG_ERROR("D-Bus error: {}, {}", ec, ec.message());
                messages::internalError(asyncResp->res);
                return;
            }
            auto componentId =
                fwTypeStr != "Self" ? removeERoTFromStr(chassisId) : "Self";
            if (componentId.find(fwTypeStr) == std::string::npos)
            {
                messages::resourceNotFound(
                    asyncResp->res, "NvidiaRoTImageSlotCollection", fwTypeStr);
                return;
            }
            asyncResp->res.jsonValue["@odata.type"] =
                "#NvidiaRoTImageSlotCollection.NvidiaRoTImageSlotCollection";
            asyncResp->res.jsonValue["Members"] = nlohmann::json::array();
            asyncResp->res.jsonValue["@odata.id"] =
                "/redfish/v1/Chassis/" + chassisId +
                "/Oem/NvidiaRoT/RoTProtectedComponents/" + fwTypeStr +
                "/ImageSlots";
            asyncResp->res.jsonValue["Name"] =
                chassisId + " RoTProtectedComponent " + fwTypeStr +
                " ImageSlot";
            for (const auto& [objectPath, serviceMap] : subtree)
            {
                for (const auto& [service, interfaces] : serviceMap)
                {
<<<<<<< HEAD
                    auto it = std::find_if(
                        std::begin(interfaces), std::end(interfaces),
                        [](const auto& element) {
                            return element == softwareSlotInterface;
                        });
                    if (it == std::end(interfaces))
                    {
                        continue;
                    }
                    sdbusplus::asio::getAllProperties(
                        *crow::connections::systemBus, service, objectPath,
                        "xyz.openbmc_project.Software.Slot",
                        [asyncResp, objectPath, chassisId,
                         fwTypeStr](const boost::system::error_code& ec,
                                    const dbus::utility::DBusPropertiesMap&
                                        propertiesList) {
                            if (ec)
                            {
                                if (ec == boost::system::errc::host_unreachable)
                                {
                                    // Service not available, no error, just
                                    // don't return chassis state info
                                    BMCWEB_LOG_ERROR("Service not available {}",
                                                     ec);
                                    return;
                                }
                                BMCWEB_LOG_ERROR("DBUS response error {}", ec);
                                messages::internalError(asyncResp->res);
                                return;
                            }
                            const auto slotType =
                                (fwTypeStr == "Self")
                                    ? "xyz.openbmc_project.Software.Slot.FirmwareType.EC"
                                    : "xyz.openbmc_project.Software.Slot.FirmwareType.AP";
                            std::optional<uint8_t> slotID;
                            std::optional<bool> isActive;
                            std::optional<std::string> fwType;
                            const bool success =
                                sdbusplus::unpackPropertiesNoThrow(
                                    dbus_utils::UnpackErrorPrinter(),
                                    propertiesList, "SlotId", slotID,
                                    "IsActive", isActive, "Type", fwType);
                            if (!success)
                            {
                                BMCWEB_LOG_ERROR(
                                    "Unpack Slot properites error");
                                messages::internalError(asyncResp->res);
                                return;
                            }
                            if (fwType && *fwType == slotType)
                            {
                                auto memberId = boost::urls::format(
                                    "/redfish/v1/Chassis/{}/Oem/NvidiaRoT/RoTProtectedComponents/{}/ImageSlots/{}",
                                    chassisId, fwTypeStr,
                                    std::to_string(*slotID));
                                asyncResp->res.jsonValue["Members"].push_back(
                                    {{"@odata.id", memberId}});
                                asyncResp->res
                                    .jsonValue["Members@odata.count"] =
                                    asyncResp->res.jsonValue["Members"].size();
                            }
                        });
                    break;
                }
=======
                    continue;
                }
                sdbusplus::asio::getAllProperties(
                    *crow::connections::systemBus, service, objectPath,
                    "xyz.openbmc_project.Software.Slot",
                    [asyncResp, objectPath, chassisId, fwTypeStr, slotCount,
                     parsedSlotCount,
                     slotFound](const boost::system::error_code& ec,
                                const dbus::utility::DBusPropertiesMap&
                                    propertiesList) {
                    if (ec)
                    {
                        if (ec == boost::system::errc::host_unreachable)
                        {
                            // Service not available, no error, just don't
                            // return chassis state info
                            BMCWEB_LOG_ERROR("Service not available {}", ec);
                            return;
                        }
                        BMCWEB_LOG_ERROR("DBUS response error {}", ec);
                        messages::internalError(asyncResp->res);
                        return;
                    }
                    (*parsedSlotCount) += 1;
                    const auto slotType =
                        (fwTypeStr == "Self")
                            ? "xyz.openbmc_project.Software.Slot.FirmwareType.EC"
                            : "xyz.openbmc_project.Software.Slot.FirmwareType.AP";
                    std::optional<uint8_t> slotID;
                    std::optional<bool> isActive;
                    std::optional<std::string> fwType;
                    const bool success = sdbusplus::unpackPropertiesNoThrow(
                        dbus_utils::UnpackErrorPrinter(), propertiesList,
                        "SlotId", slotID, "IsActive", isActive, "Type", fwType);
                    if (!success)
                    {
                        BMCWEB_LOG_ERROR("Unpack Slot properites error");
                        messages::internalError(asyncResp->res);
                        return;
                    }
                    if (fwType && *fwType == slotType)
                    {
                        *slotFound = true;
                        asyncResp->res.jsonValue["@odata.type"] =
                            "#NvidiaRoTImageSlotCollection.NvidiaRoTImageSlotCollection";
                        asyncResp->res.jsonValue["@odata.id"] =
                            "/redfish/v1/Chassis/" + chassisId +
                            "/Oem/NvidiaRoT/RoTProtectedComponents/" +
                            fwTypeStr + "/ImageSlots";
                        asyncResp->res.jsonValue["Name"] =
                            chassisId + " RoTProtectedComponent " + fwTypeStr +
                            " ImageSlot";
                        auto memberId = boost::urls::format(
                            "/redfish/v1/Chassis/{}/Oem/NvidiaRoT/RoTProtectedComponents/{}/ImageSlots/{}",
                            chassisId, fwTypeStr, std::to_string(*slotID));
                        asyncResp->res.jsonValue["Members"].push_back(
                            {{"@odata.id", memberId}});
                        asyncResp->res.jsonValue["Members@odata.count"] =
                            asyncResp->res.jsonValue["Members"].size();
                    }
                    if (*parsedSlotCount == slotCount && !(*slotFound))
                    {
                        BMCWEB_LOG_ERROR(
                            "NvidiaRoTImageSlotCollection entry not found for {}.{}",
                            chassisId, fwTypeStr);
                        messages::resourceNotFound(
                            asyncResp->res, "NvidiaRoTImageSlotCollection",
                            fwTypeStr);
                    }
                });
                break;
>>>>>>> bc0ceaef
            }
        });
}

inline void updateSigningKeyProperties(
    const std::shared_ptr<bmcweb::AsyncResp>& asyncResp,
    const std::string& chassisId, const std::string& componentId)
{
    static constexpr std::array<std::string_view, 2> signingInterfaces = {
        securitySigningInterface, securitySigningConfigInterface};
    std::string securityPath;
    if (componentId == "Self")
    {
        securityPath = std::format("{}{}", chassisDbusPath, chassisId);
    }
    else
    {
        securityPath = std::format("{}{}", chassisDbusPath, componentId);
    }
    dbus::utility::getDbusObject(
        securityPath, signingInterfaces,
        [asyncResp, chassisId, securityPath,
         componentId](const boost::system::error_code& ec,
                      const ::dbus::utility::MapperGetObject& mapperResponse) {
            if (ec)
            {
                BMCWEB_LOG_ERROR("Signing interfaces not present : {}, {}", ec,
                                 ec.message());
                return;
            }
            if (mapperResponse.size() != 1)
            {
                BMCWEB_LOG_ERROR("Invalid response for GetObject: {}, {}", ec,
                                 ec.message());
                messages::internalError(asyncResp->res);
                return;
            }
            const auto& valueIface = *mapperResponse.begin();
            const std::string& service = valueIface.first;
            crow::connections::systemBus->async_method_call(
                [asyncResp, chassisId,
                 componentId](const boost::system::error_code ec,
                              const boost::container::flat_map<
                                  std::string, dbus::utility::DbusVariantType>&
                                  properties) {
                    if (ec)
                    {
                        if (ec == boost::system::errc::host_unreachable)
                        {
                            // Service not available, no error, just don't
                            // return chassis state info
                            BMCWEB_LOG_ERROR("Service not available {}", ec);
                            return;
                        }
                        BMCWEB_LOG_ERROR("DBUS response error {}", ec);
                        messages::internalError(asyncResp->res);
                        return;
                    }
                    if (properties.size() != 0)
                    {
                        auto revokeKeysTarget = boost::urls::format(
                            "/redfish/v1/Chassis/{}/Oem/NvidiaRoT/RoTProtectedComponents"
                            "/{}/Actions/NvidiaRoTProtectedComponent"
                            ".RevokeKeys",
                            chassisId, componentId);
                        auto revokeKeysInfo = boost::urls::format(
                            "/redfish/v1/Chassis/{}/Oem/NvidiaRoT/RoTProtectedComponents"
                            "/{}/RevokeKeysActionInfo",
                            chassisId, componentId);
                        asyncResp->res.jsonValue
                            ["Actions"]
                            ["#NvidiaRoTProtectedComponent.RevokeKeys"]
                            ["target"] = revokeKeysTarget;
                        asyncResp->res.jsonValue
                            ["Actions"]
                            ["#NvidiaRoTProtectedComponent.RevokeKeys"]
                            ["@Redfish.ActionInfo"] = revokeKeysInfo;
                    }
                    for (const auto& [key, val] : properties)
                    {
                        if (key == "SigningKeyIndex")
                        {
                            if (const uint8_t* value =
                                    std::get_if<uint8_t>(&val))
                            {
                                asyncResp->res
                                    .jsonValue["ActiveKeySetIdentifier"] =
                                    *value;
                            }
                            else
                            {
                                BMCWEB_LOG_ERROR("Null value returned for {}",
                                                 key);
                            }
                        }
                        else if (key == "TrustedKeys")
                        {
                            if (const std::vector<uint8_t>* value =
                                    std::get_if<std::vector<uint8_t>>(&val))
                            {
                                asyncResp->res.jsonValue["AllowedKeyIndices"] =
                                    *value;
                            }
                            else
                            {
                                BMCWEB_LOG_ERROR("Null value returned for {}",
                                                 key);
                            }
                        }
                        else if (key == "RevokedKeys")
                        {
                            if (const std::vector<uint8_t>* value =
                                    std::get_if<std::vector<uint8_t>>(&val))
                            {
                                asyncResp->res.jsonValue["RevokedKeyIndices"] =
                                    *value;
                            }
                            else
                            {
                                BMCWEB_LOG_ERROR("Null value returned for {}",
                                                 key);
                            }
                        }
                    }
                },
                service, securityPath, "org.freedesktop.DBus.Properties",
                "GetAll", securitySigningInterface);
        });
}

inline void updateSecurityVersionProperties(
    const std::shared_ptr<bmcweb::AsyncResp>& asyncResp,
    const std::string& chassisId, const std::string& componentId)
{
    static constexpr std::array<std::string_view, 2> securityInterfaces = {
        securityVersionInterface, minSecVersionConfigInterface};
    std::string securityPath;
    if (componentId == "Self")
    {
        securityPath = std::format("{}{}", chassisDbusPath, chassisId);
    }
    else
    {
        securityPath = std::format("{}{}", chassisDbusPath, componentId);
    }
    dbus::utility::getDbusObject(
        securityPath, securityInterfaces,
        [asyncResp, chassisId, securityPath,
         componentId](const boost::system::error_code& ec,
                      const ::dbus::utility::MapperGetObject& mapperResponse) {
            if (ec)
            {
                BMCWEB_LOG_ERROR(
                    "SecurityConfig interface not present : {}, {}", ec,
                    ec.message());
                return;
            }
            if (mapperResponse.size() != 1)
            {
                BMCWEB_LOG_ERROR("Invalid response for GetObject: {}, {}", ec,
                                 ec.message());
                messages::internalError(asyncResp->res);
                return;
            }
            const auto& valueIface = *mapperResponse.begin();
            const std::string& service = valueIface.first;
            sdbusplus::asio::getProperty<uint16_t>(
                *crow::connections::systemBus, service, securityPath,
                securityVersionInterface, "Version",
                [asyncResp, chassisId,
                 componentId](const boost::system::error_code& ec,
                              const uint16_t property) {
                    if (ec)
                    {
                        BMCWEB_LOG_ERROR(
                            "MinSecurityVersion DBUS response error");
                        messages::internalError(asyncResp->res);
                        return;
                    }
                    asyncResp->res.jsonValue["MinimumSecurityVersion"] =
                        property;
                    auto updateMinSecVersionTarget = boost::urls::format(
                        "/redfish/v1/Chassis/{}/Oem/NvidiaRoT/RoTProtectedComponents"
                        "/{}/Actions/NvidiaRoTProtectedComponent"
                        ".UpdateMinimumSecurityVersion",
                        chassisId, componentId);
                    auto updateMinSecVersionInfo = boost::urls::format(
                        "/redfish/v1/Chassis/{}/Oem/NvidiaRoT/RoTProtectedComponents"
                        "/{}/UpdateMinimumSecurityVersionActionInfo",
                        chassisId, componentId);
                    asyncResp->res.jsonValue
                        ["Actions"]
                        ["#NvidiaRoTProtectedComponent.UpdateMinimumSecurityVersion"]
                        ["target"] = updateMinSecVersionTarget;
                    asyncResp->res.jsonValue
                        ["Actions"]
                        ["#NvidiaRoTProtectedComponent.UpdateMinimumSecurityVersion"]
                        ["@Redfish.ActionInfo"] = updateMinSecVersionInfo;
                });
        });
}

inline void updatePendingProperties(
    const std::shared_ptr<bmcweb::AsyncResp>& asyncResp,
    const std::string& chassisId, const std::string& componentId)
{
    static constexpr std::array<std::string_view, 2> securityInterfaces = {
        securitySigningInterface, securityVersionInterface};
    std::string securityPath;
    if (componentId == "Self")
    {
        securityPath = std::format("{}{}/Settings", chassisDbusPath, chassisId);
    }
    else
    {
        securityPath =
            std::format("{}{}/Settings", chassisDbusPath, componentId);
    }
    dbus::utility::getDbusObject(
        securityPath, securityInterfaces,
        [asyncResp, chassisId, securityPath,
         componentId](const boost::system::error_code& ec,
                      const ::dbus::utility::MapperGetObject& mapperResponse) {
            if (ec)
            {
                BMCWEB_LOG_ERROR(
                    "SecurityConfig interface not present : {}, {}", ec,
                    ec.message());
                return;
            }
            if (mapperResponse.size() != 1)
            {
                BMCWEB_LOG_ERROR("Invalid response for GetObject: {}, {}", ec,
                                 ec.message());
                messages::internalError(asyncResp->res);
                return;
            }
            const auto& valueIface = *mapperResponse.begin();
            const std::string& service = valueIface.first;
            crow::connections::systemBus->async_method_call(
                [asyncResp](const boost::system::error_code ec,
                            const boost::container::flat_map<
                                std::string, dbus::utility::DbusVariantType>&
                                properties) {
                    if (ec)
                    {
                        if (ec == boost::system::errc::host_unreachable)
                        {
                            // Service not available, no error, just don't
                            // return chassis state info
                            BMCWEB_LOG_ERROR("Service not available {}", ec);
                            return;
                        }
                        BMCWEB_LOG_ERROR("DBUS response error {}", ec);
                        messages::internalError(asyncResp->res);
                        return;
                    }
                    for (const auto& [key, val] : properties)
                    {
                        if (key == "Version")
                        {
                            if (const uint16_t* value =
                                    std::get_if<uint16_t>(&val))
                            {
                                asyncResp->res
                                    .jsonValue["MinimumSecurityVersion"] =
                                    *value;
                            }
                            else
                            {
                                BMCWEB_LOG_ERROR("Null value returned for {}",
                                                 key);
                            }
                        }
                        else if (key == "TrustedKeys")
                        {
                            if (const std::vector<uint8_t>* value =
                                    std::get_if<std::vector<uint8_t>>(&val))
                            {
                                asyncResp->res.jsonValue["AllowedKeyIndices"] =
                                    *value;
                            }
                            else
                            {
                                BMCWEB_LOG_ERROR("Null value returned for {}",
                                                 key);
                            }
                        }
                        else if (key == "RevokedKeys")
                        {
                            if (const std::vector<uint8_t>* value =
                                    std::get_if<std::vector<uint8_t>>(&val))
                            {
                                asyncResp->res.jsonValue["RevokedKeyIndices"] =
                                    *value;
                            }
                            else
                            {
                                BMCWEB_LOG_ERROR("Null value returned for {}",
                                                 key);
                            }
                        }
                    }
                },
                service, securityPath, "org.freedesktop.DBus.Properties",
                "GetAll", "");
        });
}

inline void handleNvidiaRoTProtectedComponentSettings(
    App& app, const crow::Request& req,
    const std::shared_ptr<bmcweb::AsyncResp>& asyncResp,
    const std::string& chassisId, const std::string& fwTypeStr)
{
    if (!redfish::setUpRedfishRoute(app, req, asyncResp))
    {
        return;
    }
    dbus::utility::getSubTree(
        chassisDbusPath + chassisId, 0, propertyInterfaces,
        [chassisId, fwTypeStr, asyncResp](
            const boost::system::error_code& ec,
            [[maybe_unused]] const dbus::utility::MapperGetSubTreeResponse&
                subtree) {
            if (ec)
            {
                if (ec == boost::system::errc::host_unreachable)
                {
                    // Service not available, no error, just don't
                    // return chassis state info
                    BMCWEB_LOG_ERROR("Service not available {}", ec);
                    messages::internalError(asyncResp->res);
                    return;
                }
                BMCWEB_LOG_ERROR("D-Bus error: {}, {}", ec, ec.message());
                messages::resourceNotFound(
                    asyncResp->res, "NvidiaRoTProtectedComponent", fwTypeStr);
                return;
            }
<<<<<<< HEAD
            auto componentId =
                fwTypeStr != "Self" ? removeERoTFromStr(chassisId) : "Self";
            if (componentId.find(fwTypeStr) == std::string::npos)
            {
                messages::resourceNotFound(
                    asyncResp->res, "NvidiaRoTProtectedComponent", fwTypeStr);
                return;
            }
            asyncResp->res.jsonValue["@odata.id"] =
                boost::urls::format("/redfish/v1/Chassis/{}/Oem/NvidiaRoT/"
                                    "RoTProtectedComponents/{}/Settings",
                                    chassisId, componentId);
            asyncResp->res.jsonValue["@odata.type"] =
                "#NvidiaRoTProtectedComponent.v1_0_0.NvidiaRoTProtectedComponent";
            asyncResp->res.jsonValue["Name"] =
                std::format("{} RoTProtectedComponent {} Pending Settings",
                            chassisId, fwTypeStr);
            asyncResp->res.jsonValue["Id"] = "Settings";
            updatePendingProperties(asyncResp, chassisId, componentId);
        });
=======
            BMCWEB_LOG_ERROR("D-Bus error: {}, {}", ec, ec.message());
            messages::resourceNotFound(
                asyncResp->res, "NvidiaRoTProtectedComponent", fwTypeStr);
            return;
        }
        auto componentId = fwTypeStr != "Self" ? removeERoTFromStr(chassisId)
                                               : "Self";
        if (componentId.find(fwTypeStr) == std::string::npos)
        {
            messages::resourceNotFound(
                asyncResp->res, "NvidiaRoTProtectedComponent", fwTypeStr);
            return;
        }
        size_t slotCount = subtree.size();
        std::shared_ptr<size_t> parsedSlotCount = std::make_shared<size_t>(0);
        std::shared_ptr<bool> slotFound = std::make_shared<bool>(false);
        for (const auto& [objectPath, serviceMap] : subtree)
        {
            for (const auto& [service, interfaces] : serviceMap)
            {
                auto it = std::find_if(std::begin(interfaces),
                                       std::end(interfaces),
                                       [](const auto& element) {
                    return element == softwareSlotInterface;
                });
                if (it == std::end(interfaces))
                {
                    continue;
                }
                sdbusplus::asio::getAllProperties(
                    *crow::connections::systemBus, service, objectPath,
                    "xyz.openbmc_project.Software.Slot",
                    [asyncResp, objectPath, chassisId, fwTypeStr, componentId,
                     slotCount, parsedSlotCount,
                     slotFound](const boost::system::error_code& ec,
                                const dbus::utility::DBusPropertiesMap&
                                    propertiesList) {
                    if (ec)
                    {
                        if (ec == boost::system::errc::host_unreachable)
                        {
                            // Service not available, no error, just don't
                            // return chassis state info
                            BMCWEB_LOG_ERROR("Service not available {}", ec);
                            return;
                        }
                        BMCWEB_LOG_ERROR("DBUS response error {}", ec);
                        messages::internalError(asyncResp->res);
                        return;
                    }
                    (*parsedSlotCount) += 1;
                    const auto slotType =
                        (fwTypeStr == "Self")
                            ? "xyz.openbmc_project.Software.Slot.FirmwareType.EC"
                            : "xyz.openbmc_project.Software.Slot.FirmwareType.AP";
                    std::optional<uint8_t> slotID;
                    std::optional<bool> isActive;
                    std::optional<std::string> fwType;
                    const bool success = sdbusplus::unpackPropertiesNoThrow(
                        dbus_utils::UnpackErrorPrinter(), propertiesList,
                        "SlotId", slotID, "IsActive", isActive, "Type", fwType);
                    if (!success)
                    {
                        BMCWEB_LOG_ERROR("Unpack Slot properites error");
                        messages::internalError(asyncResp->res);
                        return;
                    }
                    if (fwType && *fwType == slotType)
                    {
                        *slotFound = true;
                        asyncResp->res.jsonValue["@odata.id"] =
                            boost::urls::format(
                                "/redfish/v1/Chassis/{}/Oem/NvidiaRoT/"
                                "RoTProtectedComponents/{}/Settings",
                                chassisId, componentId);
                        asyncResp->res.jsonValue["@odata.type"] =
                            "#NvidiaRoTProtectedComponent.v1_0_0.NvidiaRoTProtectedComponent";
                        asyncResp->res.jsonValue["Name"] = std::format(
                            "{} RoTProtectedComponent {} Pending Settings",
                            chassisId, fwTypeStr);
                        asyncResp->res.jsonValue["Id"] = "Settings";
                        updatePendingProperties(asyncResp, chassisId,
                                                componentId);
                    }
                    if (*parsedSlotCount == slotCount && !(*slotFound))
                    {
                        BMCWEB_LOG_ERROR(
                            "Pending Slot entry not found for {}.{}", chassisId,
                            componentId);
                        messages::resourceNotFound(
                            asyncResp->res, "NvidiaRoTProtectedComponent",
                            fwTypeStr);
                    }
                });
                break;
            }
        }
    });
>>>>>>> bc0ceaef
}

inline void handleNvidiaRoTProtectedComponent(
    App& app, const crow::Request& req,
    const std::shared_ptr<bmcweb::AsyncResp>& asyncResp,
    const std::string& chassisId, const std::string& fwTypeStr)
{
    if (!redfish::setUpRedfishRoute(app, req, asyncResp))
    {
        return;
    }
    dbus::utility::getSubTree(
        chassisDbusPath + chassisId, 0, propertyInterfaces,
        [chassisId, fwTypeStr, asyncResp](
            const boost::system::error_code& ec,
            [[maybe_unused]] const dbus::utility::MapperGetSubTreeResponse&
                subtree) {
            if (ec)
            {
                if (ec == boost::system::errc::host_unreachable)
                {
                    // Service not available, no error, just don't
                    // return chassis state info
                    BMCWEB_LOG_ERROR("Service not available {}", ec);
                    messages::internalError(asyncResp->res);
                    return;
                }
                BMCWEB_LOG_ERROR("D-Bus error: {}, {}", ec, ec.message());
                messages::resourceNotFound(
                    asyncResp->res, "NvidiaRoTProtectedComponent", fwTypeStr);
                return;
            }
<<<<<<< HEAD
            auto componentId =
                fwTypeStr != "Self" ? removeERoTFromStr(chassisId) : "Self";
            if (componentId.find(fwTypeStr) == std::string::npos)
            {
                messages::resourceNotFound(
                    asyncResp->res, "NvidiaRoTProtectedComponent", fwTypeStr);
                return;
            }
            asyncResp->res.jsonValue["@odata.id"] = boost::urls::format(
                "/redfish/v1/Chassis/{}/Oem/NvidiaRoT/RoTProtectedComponents/{}",
                chassisId, componentId);
            asyncResp->res.jsonValue["@odata.type"] =
                "#NvidiaRoTProtectedComponent.v1_0_0.NvidiaRoTProtectedComponent";
            asyncResp->res.jsonValue["Name"] =
                chassisId + " RoTProtectedComponent " + fwTypeStr;
            asyncResp->res.jsonValue["Id"] = fwTypeStr;
            asyncResp->res.jsonValue["RoTProtectedComponentType"] =
                fwTypeStr == "Self" ? "Self" : "AP";
            auto slotUrl = boost::urls::format(
                "/redfish/v1/Chassis/{}/Oem/NvidiaRoT/RoTProtectedComponents/{}/ImageSlots",
                chassisId, componentId);
            asyncResp->res.jsonValue["ImageSlots"] = {{"@odata.id", slotUrl}};
            auto settingsUrl = boost::urls::format(
                "/redfish/v1/Chassis/{}/Oem/NvidiaRoT/RoTProtectedComponents/{}/Settings",
                chassisId, componentId);
            asyncResp->res.jsonValue["@Redfish.Settings"] = {
                {"@odata.type", "#Settings.v1_3_3.Settings"},
                {"SettingsObject", {{"@odata.id", settingsUrl}}}};
            redfish::chassis_utils::getOemBootStatus(asyncResp, chassisId);
            updateSigningKeyProperties(asyncResp, chassisId, componentId);
            updateSecurityVersionProperties(asyncResp, chassisId, componentId);
        });
=======
            BMCWEB_LOG_ERROR("D-Bus error: {}, {}", ec, ec.message());
            messages::resourceNotFound(
                asyncResp->res, "NvidiaRoTProtectedComponent", fwTypeStr);
            return;
        }
        auto componentId = fwTypeStr != "Self" ? removeERoTFromStr(chassisId)
                                               : "Self";
        if (componentId.find(fwTypeStr) == std::string::npos)
        {
            messages::resourceNotFound(
                asyncResp->res, "NvidiaRoTProtectedComponent", fwTypeStr);
            return;
        }
        size_t slotCount = subtree.size();
        std::shared_ptr<size_t> parsedSlotCount = std::make_shared<size_t>(0);
        std::shared_ptr<bool> slotFound = std::make_shared<bool>(false);
        for (const auto& [objectPath, serviceMap] : subtree)
        {
            for (const auto& [service, interfaces] : serviceMap)
            {
                auto it = std::find_if(std::begin(interfaces),
                                       std::end(interfaces),
                                       [](const auto& element) {
                    return element == softwareSlotInterface;
                });
                if (it == std::end(interfaces))
                {
                    continue;
                }
                sdbusplus::asio::getAllProperties(
                    *crow::connections::systemBus, service, objectPath,
                    "xyz.openbmc_project.Software.Slot",
                    [asyncResp, objectPath, chassisId, fwTypeStr, componentId,
                     slotCount, parsedSlotCount,
                     slotFound](const boost::system::error_code& ec,
                                const dbus::utility::DBusPropertiesMap&
                                    propertiesList) {
                    if (ec)
                    {
                        if (ec == boost::system::errc::host_unreachable)
                        {
                            // Service not available, no error, just don't
                            // return chassis state info
                            BMCWEB_LOG_ERROR("Service not available {}", ec);
                            return;
                        }
                        BMCWEB_LOG_ERROR("DBUS response error {}", ec);
                        messages::internalError(asyncResp->res);
                        return;
                    }
                    (*parsedSlotCount) += 1;
                    const auto slotType =
                        (fwTypeStr == "Self")
                            ? "xyz.openbmc_project.Software.Slot.FirmwareType.EC"
                            : "xyz.openbmc_project.Software.Slot.FirmwareType.AP";
                    std::optional<uint8_t> slotID;
                    std::optional<bool> isActive;
                    std::optional<std::string> fwType;
                    const bool success = sdbusplus::unpackPropertiesNoThrow(
                        dbus_utils::UnpackErrorPrinter(), propertiesList,
                        "SlotId", slotID, "IsActive", isActive, "Type", fwType);
                    if (!success)
                    {
                        BMCWEB_LOG_ERROR("Unpack Slot properites error");
                        messages::internalError(asyncResp->res);
                        return;
                    }
                    if (fwType && *fwType == slotType)
                    {
                        *slotFound = true;
                        asyncResp->res
                            .jsonValue["@odata.id"] = boost::urls::format(
                            "/redfish/v1/Chassis/{}/Oem/NvidiaRoT/RoTProtectedComponents/{}",
                            chassisId, componentId);
                        asyncResp->res.jsonValue["@odata.type"] =
                            "#NvidiaRoTProtectedComponent.v1_0_0.NvidiaRoTProtectedComponent";
                        asyncResp->res.jsonValue["Name"] =
                            chassisId + " RoTProtectedComponent " + fwTypeStr;
                        asyncResp->res.jsonValue["Id"] = fwTypeStr;
                        asyncResp->res.jsonValue["RoTProtectedComponentType"] =
                            fwTypeStr == "Self" ? "Self" : "AP";
                        auto slotUrl = boost::urls::format(
                            "/redfish/v1/Chassis/{}/Oem/NvidiaRoT/RoTProtectedComponents/{}/ImageSlots",
                            chassisId, componentId);
                        asyncResp->res.jsonValue["ImageSlots"] = {
                            {"@odata.id", slotUrl}};
                        auto settingsUrl = boost::urls::format(
                            "/redfish/v1/Chassis/{}/Oem/NvidiaRoT/RoTProtectedComponents/{}/Settings",
                            chassisId, componentId);
                        asyncResp->res.jsonValue["@Redfish.Settings"] = {
                            {"@odata.type", "#Settings.v1_3_3.Settings"},
                            {"SettingsObject", {{"@odata.id", settingsUrl}}}};
                        redfish::chassis_utils::getOemBootStatus(asyncResp,
                                                                 chassisId);
                        updateSigningKeyProperties(asyncResp, chassisId,
                                                   componentId);
                        updateSecurityVersionProperties(asyncResp, chassisId,
                                                        componentId);
                    }
                    if (*parsedSlotCount == slotCount && !(*slotFound))
                    {
                        BMCWEB_LOG_ERROR("Slot entry not found for {}.{}",
                                         chassisId, componentId);
                        messages::resourceNotFound(
                            asyncResp->res, "NvidiaRoTProtectedComponent",
                            fwTypeStr);
                    }
                });
                break;
            }
        }
    });
>>>>>>> bc0ceaef
}

inline void handleSetIrreversibleConfigActionInfo(
    App& app, const crow::Request& req,
    const std::shared_ptr<bmcweb::AsyncResp>& asyncResp,
    const std::string& chassisId)
{
    if (!redfish::setUpRedfishRoute(app, req, asyncResp))
    {
        return;
    }
    asyncResp->res.jsonValue["@odata.id"] = boost::urls::format(
        "/redfish/v1/Chassis/{}/Oem/NvidiaRoT/SetIrreversibleConfigActionInfo",
        chassisId);
    asyncResp->res.jsonValue["@odata.type"] = "#ActionInfo.v1_2_0.ActionInfo";
    asyncResp->res.jsonValue["Id"] = "SetIrreversibleConfigActionInfo";
    asyncResp->res.jsonValue["Name"] = "Set Irreversible Config ActionInfo";
    nlohmann::json parameterTargets;
    parameterTargets["Name"] = "RequestType";
    parameterTargets["Required"] = true;
    parameterTargets["DataType"] = "String";
    parameterTargets["AllowableValues"] = {"Enable", "Disable"};
    asyncResp->res.jsonValue["Parameters"] = {parameterTargets};
}

inline void updateIrreversibleConfigEnabled(
    const std::shared_ptr<bmcweb::AsyncResp>& asyncResp,
    const std::string& chassisId)
{
    static constexpr std::array<std::string_view, 1> cfgIntf = {
        securityConfigInterface};
    auto chassisCfgPath = std::format("{}{}", chassisDbusPath, chassisId);
    dbus::utility::getDbusObject(
        chassisCfgPath, cfgIntf,
        [asyncResp, chassisId, chassisCfgPath](
            const boost::system::error_code& ec,
            const ::dbus::utility::MapperGetObject& mapperResponse) {
            if (ec)
            {
                BMCWEB_LOG_INFO("SecurityConfig interface not present : {}, {}",
                                ec, ec.message());
                return;
            }
            if (mapperResponse.size() != 1)
            {
                BMCWEB_LOG_ERROR("Invalid response for GetObject: {}, {}", ec,
                                 ec.message());
                messages::internalError(asyncResp->res);
                return;
            }
            const auto& valueIface = *mapperResponse.begin();
            const std::string& service = valueIface.first;
            sdbusplus::asio::getProperty<bool>(
                *crow::connections::systemBus, service, chassisCfgPath,
                securityConfigInterface, "IrreversibleConfigState",
                [asyncResp, chassisId](const boost::system::error_code& ec,
                                       const bool property) {
                    if (ec)
                    {
                        BMCWEB_LOG_ERROR(
                            "updateIrreversibleConfigEnabled DBUS response error");
                        messages::internalError(asyncResp->res);
                        return;
                    }
                    asyncResp->res.jsonValue["Oem"]["Nvidia"]["@odata.type"] =
                        "#NvidiaChassis.v1_3_0.NvidiaRoTChassis";
                    asyncResp->res.jsonValue["Oem"]["Nvidia"]
                                            ["IrreversibleConfigEnabled"] =
                        property;
                    auto cfgTarget = boost::urls::format(
                        "/redfish/v1/Chassis/{}/Actions/Oem/"
                        "NvidiaRoTChassis.SetIrreversibleConfig",
                        chassisId);
                    auto cfgTargetActionInfo = boost::urls::format(
                        "/redfish/v1/Chassis/{}/Oem/NvidiaRoT/"
                        "SetIrreversibleConfigActionInfo",
                        chassisId);
                    asyncResp->res
                        .jsonValue["Actions"]["Oem"]
                                  ["#NvidiaRoTChassis.SetIrreversibleConfig"]
                                  ["target"] = cfgTarget;
                    asyncResp->res
                        .jsonValue["Actions"]["Oem"]
                                  ["#NvidiaRoTChassis.SetIrreversibleConfig"]
                                  ["@Redfish.ActionInfo"] = cfgTargetActionInfo;
                });
        });
}

inline void handleIrreversibleConfigResponse(
    const std::shared_ptr<bmcweb::AsyncResp>& asyncResp,
    const std::string& service, const std::string& chassisCfgPath,
    sdbusplus::message_t& msg, bool state)
{
    std::string interface;
    boost::container::flat_map<std::string, dbus::utility::DbusVariantType>
        values;
    msg.read(interface, values);
    if (interface == "xyz.openbmc_project.Common.Progress")
    {
        auto progress = values.find("Status");
        if (progress != values.end())
        {
            auto value = std::get_if<std::string>(&(progress->second));
            if (!value)
            {
                return;
            }
            if (*value ==
                "xyz.openbmc_project.Common.Progress.OperationStatus.Completed")
            {
                if (!state) // Disable, Success
                {
                    messages::success(asyncResp->res);
                    updateIrreversibleConfigMatch = nullptr;
                    irreversibleConfigTimer = nullptr;
                    return;
                }
                else // Enable, return Nonce
                {
                    sdbusplus::asio::getProperty<uint64_t>(
                        *crow::connections::systemBus, service, chassisCfgPath,
                        securityConfigInterface, "Nonce",
                        [asyncResp](const boost::system::error_code& ec,
                                    const uint64_t property) {
                            if (ec)
                            {
                                BMCWEB_LOG_ERROR(
                                    "updateIrreversibleConfigEnabled DBUS error");
                                messages::internalError(asyncResp->res);
                                return;
                            }
                            asyncResp->res.jsonValue["Nonce"] =
                                intToHexString(property, 16);
                            updateIrreversibleConfigMatch = nullptr;
                            irreversibleConfigTimer = nullptr;
                        });
                    return;
                }
            }
            else
            {
                BMCWEB_LOG_ERROR(
                    "updateIrreversibleConfigEnabled Method failed");
                messages::internalError(asyncResp->res);
                updateIrreversibleConfigMatch = nullptr;
                irreversibleConfigTimer = nullptr;
            }
            return;
        }
    }
}

inline void
    setIrreversibleConfig(const crow::Request& req,
                          const std::shared_ptr<bmcweb::AsyncResp>& asyncResp,
                          const std::string& chassisId, bool state)
{
    static constexpr std::array<std::string_view, 1> cfgIntf = {
        securityConfigInterface};
    auto chassisCfgPath = std::format("{}{}", chassisDbusPath, chassisId);
    dbus::utility::getDbusObject(
        chassisCfgPath, cfgIntf,
        [req, asyncResp, chassisId, chassisCfgPath,
         state](const boost::system::error_code& ec,
                const ::dbus::utility::MapperGetObject& mapperResponse) {
            if (ec)
            {
                BMCWEB_LOG_ERROR(
                    "SecurityConfig interface not present : {}, {}", ec,
                    ec.message());
                messages::resourceNotFound(asyncResp->res,
                                           "SetIrreversibleConfig", chassisId);
                return;
            }
            if (mapperResponse.size() != 1)
            {
                BMCWEB_LOG_ERROR("Invalid response for GetObject: {}, {}", ec,
                                 ec.message());
                messages::resourceNotFound(asyncResp->res,
                                           "SetIrreversibleConfig", chassisId);
                return;
            }
            const auto& valueIface = *mapperResponse.begin();
            const std::string& service = valueIface.first;
            irreversibleConfigTimer =
                std::make_unique<boost::asio::steady_timer>(*req.ioService);
            irreversibleConfigTimer->expires_after(
                std::chrono::seconds(timeoutTimeSeconds));
            irreversibleConfigTimer->async_wait(
                [asyncResp](const boost::system::error_code& ec) {
                    if (ec == boost::asio::error::operation_aborted)
                    {
                        // expected, we were canceled before the timer
                        // completed.
                        return;
                    }
                    BMCWEB_LOG_ERROR(
                        "Timed out waiting for IrreversibleConfig response");
                    updateIrreversibleConfigMatch = nullptr;
                    if (ec)
                    {
                        BMCWEB_LOG_ERROR("Async_wait failed {}", ec);
                        return;
                    }
                    if (asyncResp)
                    {
                        redfish::messages::internalError(asyncResp->res);
                    }
                });

            auto callback = [asyncResp, service, chassisCfgPath,
                             state](sdbusplus::message_t& msg) mutable {
                handleIrreversibleConfigResponse(asyncResp, service,
                                                 chassisCfgPath, msg, state);
            };
            updateIrreversibleConfigMatch =
                std::make_unique<sdbusplus::bus::match::match>(
                    *crow::connections::systemBus,
                    "interface='org.freedesktop.DBus.Properties',type='signal',"
                    "member='PropertiesChanged',path='" +
                        chassisCfgPath + "'",
                    callback);
            crow::connections::systemBus->async_method_call(
                [asyncResp](const boost::system::error_code& ec) {
                    if (ec)
                    {
                        BMCWEB_LOG_INFO("DBUS response error {}", ec);
                        messages::internalError(asyncResp->res);
                        return;
                    }
                },
                service, chassisCfgPath, securityConfigInterface,
                "UpdateIrreversibleConfig", state);
            return;
        });
}

inline void handleSetIrreversibleConfigAction(
    App& app, const crow::Request& req,
    const std::shared_ptr<bmcweb::AsyncResp>& asyncResp,
    const std::string& chassisId)
{
    if (!redfish::setUpRedfishRoute(app, req, asyncResp))
    {
        return;
    }
    std::string requestType;
    if (!json_util::readJsonAction(req, asyncResp->res, "RequestType",
                                   requestType))
    {
        return;
    }
    bool state;
    if (requestType == "Enable")
    {
        state = true;
    }
    else if (requestType == "Disable")
    {
        state = false;
    }
    else
    {
        BMCWEB_LOG_ERROR("Invalid property value for RequestType: {}",
                         requestType);
        messages::actionParameterNotSupported(asyncResp->res, requestType,
                                              "requestType");
        return;
    }
    setIrreversibleConfig(req, asyncResp, chassisId, state);
}

inline void handleUpdateMinSecVersionActionInfo(
    App& app, const crow::Request& req,
    const std::shared_ptr<bmcweb::AsyncResp>& asyncResp,
    const std::string& chassisId, const std::string& componentId)
{
    if (!redfish::setUpRedfishRoute(app, req, asyncResp))
    {
        return;
    }
    asyncResp->res.jsonValue["@odata.id"] = boost::urls::format(
        "/redfish/v1/Chassis/{}/Oem/NvidiaRoT/RoTProtectedComponents/{}"
        "/UpdateMinimumSecurityVersionActionInfo",
        chassisId, componentId);
    asyncResp->res.jsonValue["@odata.type"] = "#ActionInfo.v1_2_0.ActionInfo";
    asyncResp->res.jsonValue["Id"] = "UpdateMinimumSecurityVersionActionInfo";
    asyncResp->res.jsonValue["Name"] =
        "Update MinimumSecurityVersion ActionInfo";
    nlohmann::json parameter1;
    parameter1["Name"] = "Nonce";
    parameter1["Required"] = true;
    parameter1["DataType"] = "String";
    nlohmann::json parameter2;
    parameter2["Name"] = "MinimumSecurityVersion";
    parameter2["Required"] = false;
    parameter2["DataType"] = "Number";
    asyncResp->res.jsonValue["Parameters"] = {parameter1, parameter2};
}

inline void handleupdateMinSecVersionResponse(
    const std::shared_ptr<bmcweb::AsyncResp>& asyncResp,
    const std::string& service, const std::string& securityPath,
    sdbusplus::message_t& msg)
{
    std::string interface;
    boost::container::flat_map<std::string, dbus::utility::DbusVariantType>
        values;
    msg.read(interface, values);
    if (interface == "xyz.openbmc_project.Common.Progress")
    {
        auto progress = values.find("Status");
        if (progress != values.end())
        {
            auto value = std::get_if<std::string>(&(progress->second));
            if (!value)
            {
                return;
            }
            if (*value ==
                "xyz.openbmc_project.Common.Progress.OperationStatus.Completed")
            {
                sdbusplus::asio::getProperty<std::vector<std::string>>(
                    *crow::connections::systemBus, service, securityPath,
                    minSecVersionConfigInterface, "UpdateMethod",
                    [asyncResp](const boost::system::error_code& ec,
                                const std::vector<std::string> property) {
                        if (ec)
                        {
                            BMCWEB_LOG_ERROR("UpdateMinSecVersion DBUS error");
                            messages::internalError(asyncResp->res);
                            clearSecVersion();
                            return;
                        }
                        asyncResp->res.jsonValue["UpdateMethods"] =
                            nlohmann::json::array();
                        for (const auto& prop : property)
                        {
                            asyncResp->res.jsonValue["UpdateMethods"].push_back(
                                getStrAfterLastDot(prop));
                        }
                        clearSecVersion();
                    });
            }
            else
            {
                sdbusplus::asio::getProperty<std::tuple<uint16_t, std::string>>(
                    *crow::connections::systemBus, service, securityPath,
                    minSecVersionConfigInterface, "ErrorCode",
                    [asyncResp](
                        const boost::system::error_code& ec,
                        const std::tuple<uint16_t, std::string> property) {
                        if (ec)
                        {
                            BMCWEB_LOG_ERROR("UpdateMinSecVersion DBUS error");
                            messages::internalError(asyncResp->res);
                            clearSecVersion();
                            return;
                        }
                        redfish::messages::resourceErrorsDetectedFormatError(
                            asyncResp->res, "UpdateMinimumSecurityVersion",
                            std::get<1>((property)));
                        clearSecVersion();
                    });
            }
        }
    }
}

inline void updateMinSecurityVersion(
    const crow::Request& req,
    const std::shared_ptr<bmcweb::AsyncResp>& asyncResp,
    const std::string& chassisId, const std::string& componentId,
    const std::string& requestType, const uint16_t reqMinSecVersion,
    uint64_t nonce)
{
    static constexpr std::array<std::string_view, 1> minSecIntf = {
        minSecVersionConfigInterface};
    std::string securityPath;
    if (componentId == "Self")
    {
        securityPath = std::format("{}{}", chassisDbusPath, chassisId);
    }
    else
    {
        securityPath = std::format("{}{}", chassisDbusPath, componentId);
    }
    dbus::utility::getDbusObject(
        securityPath, minSecIntf,
        [req, asyncResp, chassisId, securityPath, componentId, requestType,
         nonce, reqMinSecVersion](
            const boost::system::error_code& ec,
            const ::dbus::utility::MapperGetObject& mapperResponse) {
            if (ec)
            {
                BMCWEB_LOG_ERROR(
                    "MinSecVersionConfig interface not found : {}, {}", ec,
                    ec.message());
                messages::resourceNotFound(
                    asyncResp->res, "UpdateMinimumSecurityVersion", chassisId);
                return;
            }
            if (mapperResponse.size() != 1)
            {
                BMCWEB_LOG_ERROR("Invalid response for GetObject: {}, {}", ec,
                                 ec.message());
                messages::resourceNotFound(
                    asyncResp->res, "UpdateMinimumSecurityVersion", chassisId);
                return;
            }
            const auto& valueIface = *mapperResponse.begin();
            const std::string& service = valueIface.first;
            updateMinSecVersionTimer =
                std::make_unique<boost::asio::steady_timer>(*req.ioService);
            updateMinSecVersionTimer->expires_after(
                std::chrono::seconds(timeoutTimeSeconds));
            updateMinSecVersionTimer->async_wait(
                [asyncResp](const boost::system::error_code& ec) {
                    if (ec == boost::asio::error::operation_aborted)
                    {
                        // expected, we were canceled before the timer
                        // completed.
                        return;
                    }
                    BMCWEB_LOG_ERROR(
                        "Timed out waiting for updateMinSecVersion response");
                    updateMinSecVersionMatch = nullptr;
                    if (ec)
                    {
                        BMCWEB_LOG_ERROR("Async_wait failed {}", ec);
                        return;
                    }
                    if (asyncResp)
                    {
                        redfish::messages::internalError(asyncResp->res);
                    }
                });

            auto callback = [asyncResp, service,
                             securityPath](sdbusplus::message_t& msg) mutable {
                handleupdateMinSecVersionResponse(asyncResp, service,
                                                  securityPath, msg);
            };
            updateMinSecVersionMatch =
                std::make_unique<sdbusplus::bus::match::match>(
                    *crow::connections::systemBus,
                    "interface='org.freedesktop.DBus.Properties',type='signal',"
                    "member='PropertiesChanged',path='" +
                        securityPath + "'",
                    callback);
            crow::connections::systemBus->async_method_call(
                [asyncResp](const boost::system::error_code& ec) {
                    if (ec)
                    {
                        BMCWEB_LOG_INFO("DBUS response error {}", ec);
                        messages::internalError(asyncResp->res);
                        return;
                    }
                },
                service, securityPath, minSecVersionConfigInterface,
                "UpdateMinSecVersion", requestType, nonce, reqMinSecVersion);
            return;
        });
}

inline void handleUpdateMinSecVersionAction(
    App& app, const crow::Request& req,
    const std::shared_ptr<bmcweb::AsyncResp>& asyncResp,
    const std::string& chassisId, const std::string& componentId)
{
    if (!redfish::setUpRedfishRoute(app, req, asyncResp))
    {
        return;
    }
    std::string nonceStr;
    std::optional<uint16_t> minSecVersion;
    if (!json_util::readJsonAction(req, asyncResp->res, "Nonce", nonceStr,
                                   "MinimumSecurityVersion", minSecVersion))
    {
        return;
    }
    uint64_t nonce;
    try
    {
        nonce = std::stoull(nonceStr, nullptr, 16);
    }
    catch (std::exception& e)
    {
        BMCWEB_LOG_ERROR("stoull failed: {}", e.what());
        messages::actionParameterValueError(asyncResp->res, "Nonce",
                                            "UpdateMinimumSecurityVersion");
        return;
    }
    std::string requestType;
    uint16_t reqMinSecVersion;
    if (minSecVersion)
    {
        requestType = std::format("{}.RequestTypes.SpecifiedValue",
                                  softwareSecurityCommonInterface);
        reqMinSecVersion = *minSecVersion;
    }
    else
    {
        requestType = std::format("{}.RequestTypes.MostRestrictiveValue",
                                  softwareSecurityCommonInterface);
        reqMinSecVersion = 0;
    }
    updateMinSecurityVersion(req, asyncResp, chassisId, componentId,
                             requestType, reqMinSecVersion, nonce);
}

inline void handleRevokeKeysActionInfo(
    App& app, const crow::Request& req,
    const std::shared_ptr<bmcweb::AsyncResp>& asyncResp, const std::string&,
    const std::string&)
{
    if (!redfish::setUpRedfishRoute(app, req, asyncResp))
    {
        return;
    }
    asyncResp->res.jsonValue["@odata.id"] = req.url();
    asyncResp->res.jsonValue["@odata.type"] = "#ActionInfo.v1_2_0.ActionInfo";
    asyncResp->res.jsonValue["Id"] = "RevokeKeysActionInfo";
    asyncResp->res.jsonValue["Name"] = "Revoke Keys ActionInfo";

    nlohmann::json::array_t parameters;
    nlohmann::json::object_t nonce;
    nonce["Name"] = "Nonce";
    nonce["Required"] = true;
    nonce["DataType"] = "String";
    parameters.emplace_back(std::move(nonce));
    nlohmann::json::object_t keyIndexes;
    keyIndexes["Name"] = "KeyIndexes";
    keyIndexes["Required"] = false;
    keyIndexes["DataType"] = "NumberArray";
    parameters.emplace_back(std::move(keyIndexes));

    asyncResp->res.jsonValue["Parameters"] = std::move(parameters);
}

inline void handleRevokeKeysResponse(
    const std::shared_ptr<bmcweb::AsyncResp>& asyncResp,
    const std::string& service, const std::string& securityPath,
    sdbusplus::message_t& msg)
{
    std::string interface;
    boost::container::flat_map<std::string, dbus::utility::DbusVariantType>
        values;
    msg.read(interface, values);
    if (interface == "xyz.openbmc_project.Common.Progress")
    {
        auto progress = values.find("Status");
        if (progress != values.end())
        {
            auto value = std::get_if<std::string>(&(progress->second));
            if (!value)
            {
                return;
            }
            if (*value ==
                "xyz.openbmc_project.Common.Progress.OperationStatus.Completed")
            {
                sdbusplus::asio::getProperty<std::vector<std::string>>(
                    *crow::connections::systemBus, service, securityPath,
                    securitySigningConfigInterface, "UpdateMethod",
                    [asyncResp](const boost::system::error_code& ec,
                                const std::vector<std::string> property) {
                        if (ec)
                        {
                            BMCWEB_LOG_ERROR("RevokeKeys DBUS error");
                            messages::internalError(asyncResp->res);
                            clearRevokeKeys();
                            return;
                        }
                        asyncResp->res.jsonValue["UpdateMethods"] =
                            nlohmann::json::array();
                        for (const auto& prop : property)
                        {
                            asyncResp->res.jsonValue["UpdateMethods"].push_back(
                                getStrAfterLastDot(prop));
                        }
                        clearRevokeKeys();
                    });
            }
            else
            {
                sdbusplus::asio::getProperty<std::tuple<uint16_t, std::string>>(
                    *crow::connections::systemBus, service, securityPath,
                    securitySigningConfigInterface, "ErrorCode",
                    [asyncResp](
                        const boost::system::error_code& ec,
                        const std::tuple<uint16_t, std::string> property) {
                        if (ec)
                        {
                            BMCWEB_LOG_ERROR("RevokeKeys DBUS error");
                            messages::internalError(asyncResp->res);
                            clearRevokeKeys();
                            return;
                        }
                        redfish::messages::resourceErrorsDetectedFormatError(
                            asyncResp->res, "RevokeKeys",
                            std::get<1>((property)));
                        clearRevokeKeys();
                    });
            }
        }
    }
}

inline void revokeKeys(const crow::Request& req,
                       const std::shared_ptr<bmcweb::AsyncResp>& asyncResp,
                       const std::string& chassisId,
                       const std::string& componentId,
                       const std::string& requestType, uint64_t nonce,
                       const std::vector<uint8_t>& keys)
{
    static constexpr std::array<std::string_view, 1> signingConfigIntf = {
        securitySigningConfigInterface};
    std::string securityPath;
    if (componentId == "Self")
    {
        securityPath = std::format("{}{}", chassisDbusPath, chassisId);
    }
    else
    {
        securityPath = std::format("{}{}", chassisDbusPath, componentId);
    }
    dbus::utility::getDbusObject(
        securityPath, signingConfigIntf,
        [req, asyncResp, chassisId, securityPath, componentId, requestType,
         keys, nonce](const boost::system::error_code& ec,
                      const ::dbus::utility::MapperGetObject& mapperResponse) {
            if (ec)
            {
                BMCWEB_LOG_ERROR("SigningConfig interface not found : {}, {}",
                                 ec, ec.message());
                messages::resourceNotFound(asyncResp->res, "RevokeKeys",
                                           chassisId);
                return;
            }
            if (mapperResponse.size() != 1)
            {
                BMCWEB_LOG_ERROR("Invalid response for GetObject: {}, {}", ec,
                                 ec.message());
                messages::resourceNotFound(asyncResp->res, "RevokeKeys",
                                           chassisId);
                return;
            }
            const auto& valueIface = *mapperResponse.begin();
            const std::string& service = valueIface.first;
            revokeKeysTimer =
                std::make_unique<boost::asio::steady_timer>(*req.ioService);
            revokeKeysTimer->expires_after(
                std::chrono::seconds(timeoutTimeSeconds));
            revokeKeysTimer->async_wait(
                [asyncResp](const boost::system::error_code& ec) {
                    if (ec == boost::asio::error::operation_aborted)
                    {
                        // expected, we were canceled before the timer
                        // completed.
                        return;
                    }
                    BMCWEB_LOG_ERROR(
                        "Timed out waiting for revokeKeys response");
                    revokeKeysMatch = nullptr;
                    if (ec)
                    {
                        BMCWEB_LOG_ERROR("Async_wait failed {}", ec);
                        return;
                    }
                    if (asyncResp)
                    {
                        redfish::messages::internalError(asyncResp->res);
                    }
                });

            auto callback = [asyncResp, service,
                             securityPath](sdbusplus::message_t& msg) mutable {
                handleRevokeKeysResponse(asyncResp, service, securityPath, msg);
            };
            revokeKeysMatch = std::make_unique<sdbusplus::bus::match::match>(
                *crow::connections::systemBus,
                "interface='org.freedesktop.DBus.Properties',type='signal',"
                "member='PropertiesChanged',path='" +
                    securityPath + "'",
                callback);
            crow::connections::systemBus->async_method_call(
                [asyncResp](const boost::system::error_code& ec) {
                    if (ec)
                    {
                        BMCWEB_LOG_INFO("DBUS response error {}", ec);
                        messages::internalError(asyncResp->res);
                        return;
                    }
                },
                service, securityPath, securitySigningConfigInterface,
                "RevokeKeys", requestType, nonce, keys);
            return;
        });
}

inline void handleRevokeKeysAction(
    App& app, const crow::Request& req,
    const std::shared_ptr<bmcweb::AsyncResp>& asyncResp,
    const std::string& chassisId, const std::string& componentId)
{
    if (!redfish::setUpRedfishRoute(app, req, asyncResp))
    {
        return;
    }
    std::string nonceStr;
    std::optional<std::vector<uint8_t>> keys;
    if (!json_util::readJsonAction(req, asyncResp->res, "Nonce", nonceStr,
                                   "KeyIndexes", keys))
    {
        return;
    }
    uint64_t nonce;
    try
    {
        nonce = std::stoull(nonceStr, nullptr, 16);
    }
    catch (std::exception& e)
    {
        BMCWEB_LOG_ERROR("stoull failed: {}", e.what());
        messages::actionParameterValueError(asyncResp->res, "Nonce",
                                            "RevokeKeys");
        return;
    }
    std::string requestType;
    if (keys)
    {
        requestType = std::format("{}.RequestTypes.SpecifiedValue",
                                  softwareSecurityCommonInterface);
    }
    else
    {
        requestType = std::format("{}.RequestTypes.MostRestrictiveValue",
                                  softwareSecurityCommonInterface);
        keys = std::vector<uint8_t>();
    }
    revokeKeys(req, asyncResp, chassisId, componentId, requestType, nonce,
               *keys);
}

} // namespace firmware_info

inline void requestRoutesChassisFirmwareInfo(App& app)
{
    using namespace firmware_info;

    BMCWEB_ROUTE(
        app, "/redfish/v1/Chassis/<str>/Oem/NvidiaRoT/RoTProtectedComponents/")
        .privileges(redfish::privileges::getActionInfo)
        .methods(boost::beast::http::verb::get)(std::bind_front(
            handleNvidiaRoTProtectedComponentCollection, std::ref(app)));

    BMCWEB_ROUTE(
        app,
        "/redfish/v1/Chassis/<str>/Oem/NvidiaRoT/RoTProtectedComponents/<str>/")
        .privileges(redfish::privileges::getActionInfo)
        .methods(boost::beast::http::verb::get)(
            std::bind_front(handleNvidiaRoTProtectedComponent, std::ref(app)));

    BMCWEB_ROUTE(
        app,
        "/redfish/v1/Chassis/<str>/Oem/NvidiaRoT/RoTProtectedComponents/<str>/"
        "ImageSlots/")
        .privileges(redfish::privileges::getActionInfo)
        .methods(boost::beast::http::verb::get)(
            std::bind_front(handleNvidiaRoTImageSlotCollection, std::ref(app)));

    BMCWEB_ROUTE(
        app,
        "/redfish/v1/Chassis/<str>/Oem/NvidiaRoT/RoTProtectedComponents/<str>/"
        "ImageSlots/<str>/")
        .privileges(redfish::privileges::getActionInfo)
        .methods(boost::beast::http::verb::get)(
            std::bind_front(handleNvidiaRoTImageSlot, std::ref(app)));

    BMCWEB_ROUTE(
        app,
        "/redfish/v1/Chassis/<str>/Oem/NvidiaRoT/RoTProtectedComponents/<str>/"
        "Settings/")
        .privileges(redfish::privileges::getActionInfo)
        .methods(boost::beast::http::verb::get)(std::bind_front(
            handleNvidiaRoTProtectedComponentSettings, std::ref(app)));

    BMCWEB_ROUTE(
        app,
        "/redfish/v1/Chassis/<str>/Oem/NvidiaRoT/SetIrreversibleConfigActionInfo/")
        .privileges(redfish::privileges::getActionInfo)
        .methods(boost::beast::http::verb::get)(std::bind_front(
            handleSetIrreversibleConfigActionInfo, std::ref(app)));

    BMCWEB_ROUTE(
        app,
        "/redfish/v1/Chassis/<str>/Actions/Oem/NvidiaRoTChassis.SetIrreversibleConfig")
        .privileges(redfish::privileges::postActionInfo)
        .methods(boost::beast::http::verb::post)(
            std::bind_front(handleSetIrreversibleConfigAction, std::ref(app)));

    BMCWEB_ROUTE(
        app,
        "/redfish/v1/Chassis/<str>/Oem/NvidiaRoT/RoTProtectedComponents/<str>"
        "/UpdateMinimumSecurityVersionActionInfo/")
        .privileges(redfish::privileges::getActionInfo)
        .methods(boost::beast::http::verb::get)(std::bind_front(
            handleUpdateMinSecVersionActionInfo, std::ref(app)));

    BMCWEB_ROUTE(
        app,
        "/redfish/v1/Chassis/<str>/Oem/NvidiaRoT/RoTProtectedComponents/<str>"
        "/Actions/NvidiaRoTProtectedComponent.UpdateMinimumSecurityVersion")
        .privileges(redfish::privileges::postActionInfo)
        .methods(boost::beast::http::verb::post)(
            std::bind_front(handleUpdateMinSecVersionAction, std::ref(app)));

    BMCWEB_ROUTE(
        app,
        "/redfish/v1/Chassis/<str>/Oem/NvidiaRoT/RoTProtectedComponents/<str>"
        "/RevokeKeysActionInfo")
        .privileges(redfish::privileges::getActionInfo)
        .methods(boost::beast::http::verb::get)(
            std::bind_front(handleRevokeKeysActionInfo, std::ref(app)));

    BMCWEB_ROUTE(
        app,
        "/redfish/v1/Chassis/<str>/Oem/NvidiaRoT/RoTProtectedComponents/<str>"
        "/Actions/NvidiaRoTProtectedComponent.RevokeKeys")
        .privileges(redfish::privileges::postActionInfo)
        .methods(boost::beast::http::verb::post)(
            std::bind_front(handleRevokeKeysAction, std::ref(app)));
}

} // namespace redfish<|MERGE_RESOLUTION|>--- conflicted
+++ resolved
@@ -311,48 +311,27 @@
         [chassisId, slotNum, fwTypeStr, slotNumStr,
          asyncResp](const boost::system::error_code& ec,
                     const dbus::utility::MapperGetSubTreeResponse& subtree) {
-<<<<<<< HEAD
             if (ec)
-=======
-        if (ec)
-        {
-            BMCWEB_LOG_ERROR("D-Bus error: {}, {}", ec, ec.message());
-            messages::internalError(asyncResp->res);
-            return;
-        }
-        auto componentId = fwTypeStr != "Self" ? removeERoTFromStr(chassisId)
-                                               : "Self";
-        if (componentId.find(fwTypeStr) == std::string::npos)
-        {
-            messages::resourceNotFound(asyncResp->res, "NvidiaRoTImageSlot",
-                                       fwTypeStr);
-            return;
-        }
+            {
+                BMCWEB_LOG_ERROR("D-Bus error: {}, {}", ec, ec.message());
+                messages::internalError(asyncResp->res);
+                return;
+            }
+            auto componentId =
+                fwTypeStr != "Self" ? removeERoTFromStr(chassisId) : "Self";
+            if (componentId.find(fwTypeStr) == std::string::npos)
+            {
+                messages::resourceNotFound(asyncResp->res, "NvidiaRoTImageSlot",
+                                           fwTypeStr);
+                return;
+            }
         size_t slotCount = subtree.size();
         std::shared_ptr<size_t> parsedSlotCount = std::make_shared<size_t>(0);
         std::shared_ptr<bool> slotFound = std::make_shared<bool>(false);
-        for (const auto& [objectPath, serviceMap] : subtree)
-        {
-            for (const auto& [service, interfaces] : serviceMap)
->>>>>>> bc0ceaef
-            {
-                BMCWEB_LOG_ERROR("D-Bus error: {}, {}", ec, ec.message());
-                messages::internalError(asyncResp->res);
-                return;
-            }
-            auto componentId =
-                fwTypeStr != "Self" ? removeERoTFromStr(chassisId) : "Self";
-            if (componentId.find(fwTypeStr) == std::string::npos)
-            {
-                messages::resourceNotFound(asyncResp->res, "NvidiaRoTImageSlot",
-                                           fwTypeStr);
-                return;
-            }
             for (const auto& [objectPath, serviceMap] : subtree)
             {
                 for (const auto& [service, interfaces] : serviceMap)
                 {
-<<<<<<< HEAD
                     auto it = std::find_if(
                         std::begin(interfaces), std::end(interfaces),
                         [](const auto& element) {
@@ -366,8 +345,8 @@
                         *crow::connections::systemBus, service, objectPath,
                         "xyz.openbmc_project.Software.Slot",
                         [asyncResp, service, objectPath, chassisId, slotNum,
-                         slotNumStr,
-                         fwTypeStr](const boost::system::error_code& ec,
+                     slotNumStr, fwTypeStr, slotCount, parsedSlotCount,
+                     slotFound](const boost::system::error_code& ec,
                                     const dbus::utility::DBusPropertiesMap&
                                         propertiesList) {
                             if (ec)
@@ -376,6 +355,7 @@
                                 messages::internalError(asyncResp->res);
                                 return;
                             }
+                    (*parsedSlotCount) += 1;
                             const auto slotType =
                                 (fwTypeStr == "Self")
                                     ? "xyz.openbmc_project.Software.Slot.FirmwareType.EC"
@@ -398,6 +378,7 @@
                             if ((fwType && *fwType == slotType) &&
                                 (slotId && *slotId == slotNum))
                             {
+                        *slotFound = true;
                                 asyncResp->res.jsonValue["Name"] =
                                     chassisId + " RoTProtectedComponent " +
                                     fwTypeStr + " ImageSlot " + slotNumStr;
@@ -411,58 +392,6 @@
                                 updateSlotProperties(asyncResp, service,
                                                      objectPath);
                             }
-                        });
-                }
-=======
-                    continue;
-                }
-                sdbusplus::asio::getAllProperties(
-                    *crow::connections::systemBus, service, objectPath,
-                    "xyz.openbmc_project.Software.Slot",
-                    [asyncResp, service, objectPath, chassisId, slotNum,
-                     slotNumStr, fwTypeStr, slotCount, parsedSlotCount,
-                     slotFound](const boost::system::error_code& ec,
-                                const dbus::utility::DBusPropertiesMap&
-                                    propertiesList) {
-                    if (ec)
-                    {
-                        BMCWEB_LOG_ERROR("DBUS response error {}", ec);
-                        messages::internalError(asyncResp->res);
-                        return;
-                    }
-                    (*parsedSlotCount) += 1;
-                    const auto slotType =
-                        (fwTypeStr == "Self")
-                            ? "xyz.openbmc_project.Software.Slot.FirmwareType.EC"
-                            : "xyz.openbmc_project.Software.Slot.FirmwareType.AP";
-                    std::optional<uint8_t> slotId;
-                    std::optional<bool> isActive;
-                    std::optional<std::string> fwType;
-                    const bool success = sdbusplus::unpackPropertiesNoThrow(
-                        dbus_utils::UnpackErrorPrinter(), propertiesList,
-                        "SlotId", slotId, "IsActive", isActive, "Type", fwType);
-                    if (!success)
-                    {
-                        BMCWEB_LOG_ERROR("Unpack Slot properites error");
-                        messages::internalError(asyncResp->res);
-                        return;
-                    }
-                    if ((fwType && *fwType == slotType) &&
-                        (slotId && *slotId == slotNum))
-                    {
-                        *slotFound = true;
-                        asyncResp->res.jsonValue["Name"] =
-                            chassisId + " RoTProtectedComponent " + fwTypeStr +
-                            " ImageSlot " + slotNumStr;
-                        asyncResp->res.jsonValue["Id"] = slotNumStr;
-                        asyncResp->res.jsonValue["@odata.type"] =
-                            "#NvidiaRoTImageSlot.v1_0_0.NvidiaRoTImageSlot";
-                        asyncResp->res.jsonValue["@odata.id"] =
-                            "/redfish/v1/Chassis/" + chassisId +
-                            "/Oem/NvidiaRoT/RoTProtectedComponents/" +
-                            fwTypeStr + "/ImageSlots/" + slotNumStr;
-                        updateSlotProperties(asyncResp, service, objectPath);
-                    }
                     if (*parsedSlotCount == slotCount && !(*slotFound))
                     {
                         BMCWEB_LOG_ERROR("Slot entry not found for {}.{}",
@@ -470,8 +399,8 @@
                         messages::resourceNotFound(
                             asyncResp->res, "NvidiaRoTImageSlot", slotNumStr);
                     }
-                });
->>>>>>> bc0ceaef
+                        });
+                }
             }
         });
 }
@@ -642,58 +571,27 @@
         [chassisId, fwTypeStr,
          asyncResp](const boost::system::error_code& ec,
                     const dbus::utility::MapperGetSubTreeResponse& subtree) {
-<<<<<<< HEAD
             if (ec)
-=======
-        if (ec)
-        {
-            BMCWEB_LOG_ERROR("D-Bus error: {}, {}", ec, ec.message());
-            messages::internalError(asyncResp->res);
-            return;
-        }
-        auto componentId = fwTypeStr != "Self" ? removeERoTFromStr(chassisId)
-                                               : "Self";
-        if (componentId.find(fwTypeStr) == std::string::npos)
-        {
-            messages::resourceNotFound(
-                asyncResp->res, "NvidiaRoTImageSlotCollection", fwTypeStr);
-            return;
-        }
+            {
+                BMCWEB_LOG_ERROR("D-Bus error: {}, {}", ec, ec.message());
+                messages::internalError(asyncResp->res);
+                return;
+            }
+            auto componentId =
+                fwTypeStr != "Self" ? removeERoTFromStr(chassisId) : "Self";
+            if (componentId.find(fwTypeStr) == std::string::npos)
+            {
+                messages::resourceNotFound(
+                    asyncResp->res, "NvidiaRoTImageSlotCollection", fwTypeStr);
+                return;
+            }
         size_t slotCount = subtree.size();
         std::shared_ptr<size_t> parsedSlotCount = std::make_shared<size_t>(0);
         std::shared_ptr<bool> slotFound = std::make_shared<bool>(false);
-        for (const auto& [objectPath, serviceMap] : subtree)
-        {
-            for (const auto& [service, interfaces] : serviceMap)
->>>>>>> bc0ceaef
-            {
-                BMCWEB_LOG_ERROR("D-Bus error: {}, {}", ec, ec.message());
-                messages::internalError(asyncResp->res);
-                return;
-            }
-            auto componentId =
-                fwTypeStr != "Self" ? removeERoTFromStr(chassisId) : "Self";
-            if (componentId.find(fwTypeStr) == std::string::npos)
-            {
-                messages::resourceNotFound(
-                    asyncResp->res, "NvidiaRoTImageSlotCollection", fwTypeStr);
-                return;
-            }
-            asyncResp->res.jsonValue["@odata.type"] =
-                "#NvidiaRoTImageSlotCollection.NvidiaRoTImageSlotCollection";
-            asyncResp->res.jsonValue["Members"] = nlohmann::json::array();
-            asyncResp->res.jsonValue["@odata.id"] =
-                "/redfish/v1/Chassis/" + chassisId +
-                "/Oem/NvidiaRoT/RoTProtectedComponents/" + fwTypeStr +
-                "/ImageSlots";
-            asyncResp->res.jsonValue["Name"] =
-                chassisId + " RoTProtectedComponent " + fwTypeStr +
-                " ImageSlot";
             for (const auto& [objectPath, serviceMap] : subtree)
             {
                 for (const auto& [service, interfaces] : serviceMap)
                 {
-<<<<<<< HEAD
                     auto it = std::find_if(
                         std::begin(interfaces), std::end(interfaces),
                         [](const auto& element) {
@@ -706,8 +604,9 @@
                     sdbusplus::asio::getAllProperties(
                         *crow::connections::systemBus, service, objectPath,
                         "xyz.openbmc_project.Software.Slot",
-                        [asyncResp, objectPath, chassisId,
-                         fwTypeStr](const boost::system::error_code& ec,
+                    [asyncResp, objectPath, chassisId, fwTypeStr, slotCount,
+                     parsedSlotCount,
+                     slotFound](const boost::system::error_code& ec,
                                     const dbus::utility::DBusPropertiesMap&
                                         propertiesList) {
                             if (ec)
@@ -724,6 +623,7 @@
                                 messages::internalError(asyncResp->res);
                                 return;
                             }
+                    (*parsedSlotCount) += 1;
                             const auto slotType =
                                 (fwTypeStr == "Self")
                                     ? "xyz.openbmc_project.Software.Slot.FirmwareType.EC"
@@ -745,62 +645,6 @@
                             }
                             if (fwType && *fwType == slotType)
                             {
-                                auto memberId = boost::urls::format(
-                                    "/redfish/v1/Chassis/{}/Oem/NvidiaRoT/RoTProtectedComponents/{}/ImageSlots/{}",
-                                    chassisId, fwTypeStr,
-                                    std::to_string(*slotID));
-                                asyncResp->res.jsonValue["Members"].push_back(
-                                    {{"@odata.id", memberId}});
-                                asyncResp->res
-                                    .jsonValue["Members@odata.count"] =
-                                    asyncResp->res.jsonValue["Members"].size();
-                            }
-                        });
-                    break;
-                }
-=======
-                    continue;
-                }
-                sdbusplus::asio::getAllProperties(
-                    *crow::connections::systemBus, service, objectPath,
-                    "xyz.openbmc_project.Software.Slot",
-                    [asyncResp, objectPath, chassisId, fwTypeStr, slotCount,
-                     parsedSlotCount,
-                     slotFound](const boost::system::error_code& ec,
-                                const dbus::utility::DBusPropertiesMap&
-                                    propertiesList) {
-                    if (ec)
-                    {
-                        if (ec == boost::system::errc::host_unreachable)
-                        {
-                            // Service not available, no error, just don't
-                            // return chassis state info
-                            BMCWEB_LOG_ERROR("Service not available {}", ec);
-                            return;
-                        }
-                        BMCWEB_LOG_ERROR("DBUS response error {}", ec);
-                        messages::internalError(asyncResp->res);
-                        return;
-                    }
-                    (*parsedSlotCount) += 1;
-                    const auto slotType =
-                        (fwTypeStr == "Self")
-                            ? "xyz.openbmc_project.Software.Slot.FirmwareType.EC"
-                            : "xyz.openbmc_project.Software.Slot.FirmwareType.AP";
-                    std::optional<uint8_t> slotID;
-                    std::optional<bool> isActive;
-                    std::optional<std::string> fwType;
-                    const bool success = sdbusplus::unpackPropertiesNoThrow(
-                        dbus_utils::UnpackErrorPrinter(), propertiesList,
-                        "SlotId", slotID, "IsActive", isActive, "Type", fwType);
-                    if (!success)
-                    {
-                        BMCWEB_LOG_ERROR("Unpack Slot properites error");
-                        messages::internalError(asyncResp->res);
-                        return;
-                    }
-                    if (fwType && *fwType == slotType)
-                    {
                         *slotFound = true;
                         asyncResp->res.jsonValue["@odata.type"] =
                             "#NvidiaRoTImageSlotCollection.NvidiaRoTImageSlotCollection";
@@ -811,14 +655,16 @@
                         asyncResp->res.jsonValue["Name"] =
                             chassisId + " RoTProtectedComponent " + fwTypeStr +
                             " ImageSlot";
-                        auto memberId = boost::urls::format(
-                            "/redfish/v1/Chassis/{}/Oem/NvidiaRoT/RoTProtectedComponents/{}/ImageSlots/{}",
-                            chassisId, fwTypeStr, std::to_string(*slotID));
-                        asyncResp->res.jsonValue["Members"].push_back(
-                            {{"@odata.id", memberId}});
-                        asyncResp->res.jsonValue["Members@odata.count"] =
-                            asyncResp->res.jsonValue["Members"].size();
-                    }
+                                auto memberId = boost::urls::format(
+                                    "/redfish/v1/Chassis/{}/Oem/NvidiaRoT/RoTProtectedComponents/{}/ImageSlots/{}",
+                                    chassisId, fwTypeStr,
+                                    std::to_string(*slotID));
+                                asyncResp->res.jsonValue["Members"].push_back(
+                                    {{"@odata.id", memberId}});
+                                asyncResp->res
+                                    .jsonValue["Members@odata.count"] =
+                                    asyncResp->res.jsonValue["Members"].size();
+                            }
                     if (*parsedSlotCount == slotCount && !(*slotFound))
                     {
                         BMCWEB_LOG_ERROR(
@@ -828,9 +674,9 @@
                             asyncResp->res, "NvidiaRoTImageSlotCollection",
                             fwTypeStr);
                     }
-                });
-                break;
->>>>>>> bc0ceaef
+                        });
+                    break;
+                }
             }
         });
 }
@@ -1170,7 +1016,6 @@
                     asyncResp->res, "NvidiaRoTProtectedComponent", fwTypeStr);
                 return;
             }
-<<<<<<< HEAD
             auto componentId =
                 fwTypeStr != "Self" ? removeERoTFromStr(chassisId) : "Self";
             if (componentId.find(fwTypeStr) == std::string::npos)
@@ -1179,32 +1024,6 @@
                     asyncResp->res, "NvidiaRoTProtectedComponent", fwTypeStr);
                 return;
             }
-            asyncResp->res.jsonValue["@odata.id"] =
-                boost::urls::format("/redfish/v1/Chassis/{}/Oem/NvidiaRoT/"
-                                    "RoTProtectedComponents/{}/Settings",
-                                    chassisId, componentId);
-            asyncResp->res.jsonValue["@odata.type"] =
-                "#NvidiaRoTProtectedComponent.v1_0_0.NvidiaRoTProtectedComponent";
-            asyncResp->res.jsonValue["Name"] =
-                std::format("{} RoTProtectedComponent {} Pending Settings",
-                            chassisId, fwTypeStr);
-            asyncResp->res.jsonValue["Id"] = "Settings";
-            updatePendingProperties(asyncResp, chassisId, componentId);
-        });
-=======
-            BMCWEB_LOG_ERROR("D-Bus error: {}, {}", ec, ec.message());
-            messages::resourceNotFound(
-                asyncResp->res, "NvidiaRoTProtectedComponent", fwTypeStr);
-            return;
-        }
-        auto componentId = fwTypeStr != "Self" ? removeERoTFromStr(chassisId)
-                                               : "Self";
-        if (componentId.find(fwTypeStr) == std::string::npos)
-        {
-            messages::resourceNotFound(
-                asyncResp->res, "NvidiaRoTProtectedComponent", fwTypeStr);
-            return;
-        }
         size_t slotCount = subtree.size();
         std::shared_ptr<size_t> parsedSlotCount = std::make_shared<size_t>(0);
         std::shared_ptr<bool> slotFound = std::make_shared<bool>(false);
@@ -1262,17 +1081,17 @@
                     if (fwType && *fwType == slotType)
                     {
                         *slotFound = true;
-                        asyncResp->res.jsonValue["@odata.id"] =
+            asyncResp->res.jsonValue["@odata.id"] =
                             boost::urls::format(
                                 "/redfish/v1/Chassis/{}/Oem/NvidiaRoT/"
-                                "RoTProtectedComponents/{}/Settings",
-                                chassisId, componentId);
-                        asyncResp->res.jsonValue["@odata.type"] =
-                            "#NvidiaRoTProtectedComponent.v1_0_0.NvidiaRoTProtectedComponent";
+                                    "RoTProtectedComponents/{}/Settings",
+                                    chassisId, componentId);
+            asyncResp->res.jsonValue["@odata.type"] =
+                "#NvidiaRoTProtectedComponent.v1_0_0.NvidiaRoTProtectedComponent";
                         asyncResp->res.jsonValue["Name"] = std::format(
                             "{} RoTProtectedComponent {} Pending Settings",
                             chassisId, fwTypeStr);
-                        asyncResp->res.jsonValue["Id"] = "Settings";
+            asyncResp->res.jsonValue["Id"] = "Settings";
                         updatePendingProperties(asyncResp, chassisId,
                                                 componentId);
                     }
@@ -1289,8 +1108,7 @@
                 break;
             }
         }
-    });
->>>>>>> bc0ceaef
+        });
 }
 
 inline void handleNvidiaRoTProtectedComponent(
@@ -1323,7 +1141,6 @@
                     asyncResp->res, "NvidiaRoTProtectedComponent", fwTypeStr);
                 return;
             }
-<<<<<<< HEAD
             auto componentId =
                 fwTypeStr != "Self" ? removeERoTFromStr(chassisId) : "Self";
             if (componentId.find(fwTypeStr) == std::string::npos)
@@ -1332,7 +1149,65 @@
                     asyncResp->res, "NvidiaRoTProtectedComponent", fwTypeStr);
                 return;
             }
-            asyncResp->res.jsonValue["@odata.id"] = boost::urls::format(
+        size_t slotCount = subtree.size();
+        std::shared_ptr<size_t> parsedSlotCount = std::make_shared<size_t>(0);
+        std::shared_ptr<bool> slotFound = std::make_shared<bool>(false);
+        for (const auto& [objectPath, serviceMap] : subtree)
+        {
+            for (const auto& [service, interfaces] : serviceMap)
+            {
+                auto it = std::find_if(std::begin(interfaces),
+                                       std::end(interfaces),
+                                       [](const auto& element) {
+                    return element == softwareSlotInterface;
+                });
+                if (it == std::end(interfaces))
+                {
+                    continue;
+                }
+                sdbusplus::asio::getAllProperties(
+                    *crow::connections::systemBus, service, objectPath,
+                    "xyz.openbmc_project.Software.Slot",
+                    [asyncResp, objectPath, chassisId, fwTypeStr, componentId,
+                     slotCount, parsedSlotCount,
+                     slotFound](const boost::system::error_code& ec,
+                                const dbus::utility::DBusPropertiesMap&
+                                    propertiesList) {
+                    if (ec)
+                    {
+                        if (ec == boost::system::errc::host_unreachable)
+                        {
+                            // Service not available, no error, just don't
+                            // return chassis state info
+                            BMCWEB_LOG_ERROR("Service not available {}", ec);
+                            return;
+                        }
+                        BMCWEB_LOG_ERROR("DBUS response error {}", ec);
+                        messages::internalError(asyncResp->res);
+                        return;
+                    }
+                    (*parsedSlotCount) += 1;
+                    const auto slotType =
+                        (fwTypeStr == "Self")
+                            ? "xyz.openbmc_project.Software.Slot.FirmwareType.EC"
+                            : "xyz.openbmc_project.Software.Slot.FirmwareType.AP";
+                    std::optional<uint8_t> slotID;
+                    std::optional<bool> isActive;
+                    std::optional<std::string> fwType;
+                    const bool success = sdbusplus::unpackPropertiesNoThrow(
+                        dbus_utils::UnpackErrorPrinter(), propertiesList,
+                        "SlotId", slotID, "IsActive", isActive, "Type", fwType);
+                    if (!success)
+                    {
+                        BMCWEB_LOG_ERROR("Unpack Slot properites error");
+                        messages::internalError(asyncResp->res);
+                        return;
+                    }
+                    if (fwType && *fwType == slotType)
+                    {
+                        *slotFound = true;
+                        asyncResp->res
+                            .jsonValue["@odata.id"] = boost::urls::format(
                 "/redfish/v1/Chassis/{}/Oem/NvidiaRoT/RoTProtectedComponents/{}",
                 chassisId, componentId);
             asyncResp->res.jsonValue["@odata.type"] =
@@ -1345,110 +1220,14 @@
             auto slotUrl = boost::urls::format(
                 "/redfish/v1/Chassis/{}/Oem/NvidiaRoT/RoTProtectedComponents/{}/ImageSlots",
                 chassisId, componentId);
-            asyncResp->res.jsonValue["ImageSlots"] = {{"@odata.id", slotUrl}};
+                        asyncResp->res.jsonValue["ImageSlots"] = {
+                            {"@odata.id", slotUrl}};
             auto settingsUrl = boost::urls::format(
                 "/redfish/v1/Chassis/{}/Oem/NvidiaRoT/RoTProtectedComponents/{}/Settings",
                 chassisId, componentId);
             asyncResp->res.jsonValue["@Redfish.Settings"] = {
                 {"@odata.type", "#Settings.v1_3_3.Settings"},
                 {"SettingsObject", {{"@odata.id", settingsUrl}}}};
-            redfish::chassis_utils::getOemBootStatus(asyncResp, chassisId);
-            updateSigningKeyProperties(asyncResp, chassisId, componentId);
-            updateSecurityVersionProperties(asyncResp, chassisId, componentId);
-        });
-=======
-            BMCWEB_LOG_ERROR("D-Bus error: {}, {}", ec, ec.message());
-            messages::resourceNotFound(
-                asyncResp->res, "NvidiaRoTProtectedComponent", fwTypeStr);
-            return;
-        }
-        auto componentId = fwTypeStr != "Self" ? removeERoTFromStr(chassisId)
-                                               : "Self";
-        if (componentId.find(fwTypeStr) == std::string::npos)
-        {
-            messages::resourceNotFound(
-                asyncResp->res, "NvidiaRoTProtectedComponent", fwTypeStr);
-            return;
-        }
-        size_t slotCount = subtree.size();
-        std::shared_ptr<size_t> parsedSlotCount = std::make_shared<size_t>(0);
-        std::shared_ptr<bool> slotFound = std::make_shared<bool>(false);
-        for (const auto& [objectPath, serviceMap] : subtree)
-        {
-            for (const auto& [service, interfaces] : serviceMap)
-            {
-                auto it = std::find_if(std::begin(interfaces),
-                                       std::end(interfaces),
-                                       [](const auto& element) {
-                    return element == softwareSlotInterface;
-                });
-                if (it == std::end(interfaces))
-                {
-                    continue;
-                }
-                sdbusplus::asio::getAllProperties(
-                    *crow::connections::systemBus, service, objectPath,
-                    "xyz.openbmc_project.Software.Slot",
-                    [asyncResp, objectPath, chassisId, fwTypeStr, componentId,
-                     slotCount, parsedSlotCount,
-                     slotFound](const boost::system::error_code& ec,
-                                const dbus::utility::DBusPropertiesMap&
-                                    propertiesList) {
-                    if (ec)
-                    {
-                        if (ec == boost::system::errc::host_unreachable)
-                        {
-                            // Service not available, no error, just don't
-                            // return chassis state info
-                            BMCWEB_LOG_ERROR("Service not available {}", ec);
-                            return;
-                        }
-                        BMCWEB_LOG_ERROR("DBUS response error {}", ec);
-                        messages::internalError(asyncResp->res);
-                        return;
-                    }
-                    (*parsedSlotCount) += 1;
-                    const auto slotType =
-                        (fwTypeStr == "Self")
-                            ? "xyz.openbmc_project.Software.Slot.FirmwareType.EC"
-                            : "xyz.openbmc_project.Software.Slot.FirmwareType.AP";
-                    std::optional<uint8_t> slotID;
-                    std::optional<bool> isActive;
-                    std::optional<std::string> fwType;
-                    const bool success = sdbusplus::unpackPropertiesNoThrow(
-                        dbus_utils::UnpackErrorPrinter(), propertiesList,
-                        "SlotId", slotID, "IsActive", isActive, "Type", fwType);
-                    if (!success)
-                    {
-                        BMCWEB_LOG_ERROR("Unpack Slot properites error");
-                        messages::internalError(asyncResp->res);
-                        return;
-                    }
-                    if (fwType && *fwType == slotType)
-                    {
-                        *slotFound = true;
-                        asyncResp->res
-                            .jsonValue["@odata.id"] = boost::urls::format(
-                            "/redfish/v1/Chassis/{}/Oem/NvidiaRoT/RoTProtectedComponents/{}",
-                            chassisId, componentId);
-                        asyncResp->res.jsonValue["@odata.type"] =
-                            "#NvidiaRoTProtectedComponent.v1_0_0.NvidiaRoTProtectedComponent";
-                        asyncResp->res.jsonValue["Name"] =
-                            chassisId + " RoTProtectedComponent " + fwTypeStr;
-                        asyncResp->res.jsonValue["Id"] = fwTypeStr;
-                        asyncResp->res.jsonValue["RoTProtectedComponentType"] =
-                            fwTypeStr == "Self" ? "Self" : "AP";
-                        auto slotUrl = boost::urls::format(
-                            "/redfish/v1/Chassis/{}/Oem/NvidiaRoT/RoTProtectedComponents/{}/ImageSlots",
-                            chassisId, componentId);
-                        asyncResp->res.jsonValue["ImageSlots"] = {
-                            {"@odata.id", slotUrl}};
-                        auto settingsUrl = boost::urls::format(
-                            "/redfish/v1/Chassis/{}/Oem/NvidiaRoT/RoTProtectedComponents/{}/Settings",
-                            chassisId, componentId);
-                        asyncResp->res.jsonValue["@Redfish.Settings"] = {
-                            {"@odata.type", "#Settings.v1_3_3.Settings"},
-                            {"SettingsObject", {{"@odata.id", settingsUrl}}}};
                         redfish::chassis_utils::getOemBootStatus(asyncResp,
                                                                  chassisId);
                         updateSigningKeyProperties(asyncResp, chassisId,
@@ -1468,8 +1247,7 @@
                 break;
             }
         }
-    });
->>>>>>> bc0ceaef
+        });
 }
 
 inline void handleSetIrreversibleConfigActionInfo(
