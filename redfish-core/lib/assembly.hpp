/*
// Copyright (c) 2021, NVIDIA Corporation
//
// Licensed under the Apache License, Version 2.0 (the "License");
// you may not use this file except in compliance with the License.
// You may obtain a copy of the License at
//
//      http://www.apache.org/licenses/LICENSE-2.0
//
// Unless required by applicable law or agreed to in writing, software
// distributed under the License is distributed on an "AS IS" BASIS,
// WITHOUT WARRANTIES OR CONDITIONS OF ANY KIND, either express or implied.
// See the License for the specific language governing permissions and
// limitations under the License.
*/
#pragma once

#include <app.hpp>
#include <boost/algorithm/string/split.hpp>
#include <utils/dbus_utils.hpp>
#include <utils/json_utils.hpp>

#include <iostream>
#include <regex>
#include <variant>

namespace redfish
{

/**
 * @brief Get all assembly info by requesting data
 * from the given D-Bus object.
 *
 * @param[in,out]   asyncResp   Async HTTP response.
 * @param[in]       service     D-Bus service to query.
 * @param[in]       objPath     D-Bus object to query.
 * @param[in]       chassisId   Chassis that contains the assembly.
 */
inline void
    updateAssemblies(const std::shared_ptr<bmcweb::AsyncResp>& asyncResp,
                     const std::string& service, const std::string& objPath,
                     const std::string& chassisId)
{
    BMCWEB_LOG_DEBUG("Get Assemblies Data");
    // Get Assembly ID
    size_t devStart = objPath.rfind('/');
    if (devStart == std::string::npos)
    {
        BMCWEB_LOG_ERROR("Assembly not found {}", objPath);
        return;
    }
    std::string assemblyName = objPath.substr(devStart + 1);
    if (assemblyName.empty())
    {
        BMCWEB_LOG_ERROR("Empty assembly");
        return;
    }
    std::regex assemblyRegex("[^0-9]*([0-9]+).*");
    std::cmatch match;
    if (!regex_match(assemblyName.c_str(), match, assemblyRegex))
    {
        BMCWEB_LOG_ERROR("Assembly Id not found");
        return;
    }
    const std::string& assemblyId = match[1].first;
    // Get interface properties
    crow::connections::systemBus->async_method_call(
        [asyncResp{asyncResp}, chassisId, assemblyId](
            const boost::system::error_code ec,
            const std::vector<std::pair<
                std::string, std::variant<std::string>>>& propertiesList) {
        if (ec)
        {
            BMCWEB_LOG_DEBUG("DBUS response error for assembly properties");
            messages::internalError(asyncResp->res);
            return;
        }
        // Assemblies data
        nlohmann::json assemblyRes;
        assemblyRes["@odata.id"] = "/redfish/v1/Chassis/" + chassisId +
                                   "/Assembly#/Assemblies/" + assemblyId;
        assemblyRes["MemberId"] = assemblyId;
        for (const std::pair<std::string, std::variant<std::string>>& property :
             propertiesList)
        {
            // Store DBus properties that are also Redfish
            // properties with same name and a string value
            const std::string& propertyName = property.first;
            if ((propertyName == "Model") || (propertyName == "Name") ||
                (propertyName == "PartNumber") ||
                (propertyName == "SerialNumber") || (propertyName == "Version"))
            {
                const std::string* value =
                    std::get_if<std::string>(&property.second);
                if (value == nullptr)
                {
                    BMCWEB_LOG_DEBUG("Null value returned " "for asset properties");
                    messages::internalError(asyncResp->res);
                    return;
                }
                assemblyRes[propertyName] = *value;
            }
            else if (propertyName == "Manufacturer")
            {
                const std::string* value =
                    std::get_if<std::string>(&property.second);
                if (value == nullptr)
                {
                    BMCWEB_LOG_DEBUG("Null value returned " "for manufacturer");
                    messages::internalError(asyncResp->res);
                    return;
                }
                assemblyRes["Vendor"] = *value;
            }
            else if (propertyName == "BuildDate")
            {
                const std::string* value =
                    std::get_if<std::string>(&property.second);
                if (value == nullptr)
                {
                    BMCWEB_LOG_DEBUG("Null value returned " "for build date");
                    messages::internalError(asyncResp->res);
                    return;
                }
                assemblyRes["ProductionDate"] = *value;
            }
            else if (propertyName == "LocationType")
            {
                const std::string* value =
                    std::get_if<std::string>(&property.second);
                if (value == nullptr)
                {
                    BMCWEB_LOG_DEBUG("Null value returned " "for LocationType");
                    messages::internalError(asyncResp->res);
                    return;
                }
                assemblyRes["Location"]["PartLocation"]["LocationType"] =
                    redfish::dbus_utils::toLocationType(*value);
            }
            else if (propertyName == "PhysicalContext")
            {
                const std::string* value =
                    std::get_if<std::string>(&property.second);
                if (value == nullptr)
                {
                    BMCWEB_LOG_DEBUG("Null value returned " "for PhysicalContext");
                    messages::internalError(asyncResp->res);
                    return;
                }
                assemblyRes["PhysicalContext"] =
                    redfish::dbus_utils::toPhysicalContext(*value);
            }
        }
        nlohmann::json& jResp = asyncResp->res.jsonValue["Assemblies"];
        jResp.push_back(assemblyRes);
    },
        service, objPath, "org.freedesktop.DBus.Properties", "GetAll", "");
}

/**
 * Assembly override class for delivering Chassis/Assembly Schema
 * Functions triggers appropriate requests on DBus
 */
inline void requestAssemblyRoutes(App& app)
{
    BMCWEB_ROUTE(app, "/redfish/v1/Chassis/<str>/Assembly/")
        .privileges({{"Login"}})
<<<<<<< HEAD
        .methods(boost::beast::http::verb::get)(
            [](const crow::Request&,
               const std::shared_ptr<bmcweb::AsyncResp>& asyncResp,
               const std::string& chassisId) {
        BMCWEB_LOG_DEBUG("Assembly doGet enter");
        const std::array<const char*, 1> interface = {
            "xyz.openbmc_project.Inventory.Item.Chassis"};
        // Get chassis collection
        crow::connections::systemBus->async_method_call(
            [asyncResp, chassisId(std::string(chassisId))](
                const boost::system::error_code ec,
                const crow::openbmc_mapper::GetSubTreeType& subtree) {
            const std::array<const char*, 1> assemblyIntf = {
                "xyz.openbmc_project.Inventory.Item.Assembly"};
            if (ec)
            {
                BMCWEB_LOG_DEBUG("DBUS response error");
                messages::internalError(asyncResp->res);
                return;
            }
            // Iterate over all retrieved ObjectPaths.
            for (const std::pair<std::string,
                                 std::vector<std::pair<
                                     std::string, std::vector<std::string>>>>&
                     object : subtree)
            {
                const std::string& path = object.first;
                const std::vector<
                    std::pair<std::string, std::vector<std::string>>>&
                    connectionNames = object.second;
                sdbusplus::message::object_path objPath(path);
                if (objPath.filename() != chassisId)
                {
                    continue;
                }
                if (connectionNames.size() < 1)
                {
                    std::cerr << "Got 0 Connection names";
                    continue;
                }
                const std::string& connectionName = connectionNames[0].first;
                // Chassis assembly properties
                asyncResp->res.jsonValue["@odata.type"] =
                    "#Assembly.v1_3_0.Assembly";
                asyncResp->res.jsonValue["@odata.id"] = "/redfish/v1/Chassis/" +
                                                        chassisId + "/Assembly";
                asyncResp->res.jsonValue["Id"] = "Assembly";
                asyncResp->res.jsonValue["Name"] = "Assembly data for " +
                                                   chassisId;
                // Get chassis assembly
                crow::connections::systemBus->async_method_call(
                    [asyncResp, chassisId(std::string(chassisId)),
                     connectionName](
                        const boost::system::error_code ec,
                        const std::vector<std::string>& assemblyList) {
=======
        .methods(
            boost::beast::http::verb::get)([&app](const crow::Request& req,
                                              const std::shared_ptr<
                                                  bmcweb::AsyncResp>& asyncResp,
                                              const std::string& chassisId) {
            BMCWEB_LOG_DEBUG << "Assembly doGet enter";
            if (!redfish::setUpRedfishRoute(app, req, asyncResp))
            {
                return;
            }
            const std::array<const char*, 1> interface = {
                "xyz.openbmc_project.Inventory.Item.Chassis"};
            // Get chassis collection
            crow::connections::systemBus->async_method_call(
                [asyncResp, chassisId(std::string(chassisId))](
                    const boost::system::error_code ec,
                    const crow::openbmc_mapper::GetSubTreeType& subtree) {
                    const std::array<const char*, 1> assemblyIntf = {
                        "xyz.openbmc_project.Inventory.Item.Assembly"};
>>>>>>> 4697e0bc
                    if (ec)
                    {
                        BMCWEB_LOG_DEBUG("DBUS response error");
                        messages::internalError(asyncResp->res);
                        return;
                    }
                    // Update the Assemblies
                    asyncResp->res.jsonValue["Assemblies"] =
                        nlohmann::json::array();
                    for (const std::string& assembly : assemblyList)
                    {
                        updateAssemblies(asyncResp, connectionName, assembly,
                                         chassisId);
                    }
                },
                    "xyz.openbmc_project.ObjectMapper",
                    "/xyz/openbmc_project/object_mapper",
                    "xyz.openbmc_project.ObjectMapper", "GetSubTreePaths",
                    path + "/", 0, assemblyIntf);
                return;
            }
            // Couldn't find an object with that name. return an error
            messages::resourceNotFound(asyncResp->res,
                                       "#Chassis.v1_15_0.Chassis", chassisId);
        },
            "xyz.openbmc_project.ObjectMapper",
            "/xyz/openbmc_project/object_mapper",
            "xyz.openbmc_project.ObjectMapper", "GetSubTree",
            "/xyz/openbmc_project/inventory", 0, interface);
    });
}

} // namespace redfish<|MERGE_RESOLUTION|>--- conflicted
+++ resolved
@@ -165,12 +165,15 @@
 {
     BMCWEB_ROUTE(app, "/redfish/v1/Chassis/<str>/Assembly/")
         .privileges({{"Login"}})
-<<<<<<< HEAD
         .methods(boost::beast::http::verb::get)(
             [](const crow::Request&,
                const std::shared_ptr<bmcweb::AsyncResp>& asyncResp,
                const std::string& chassisId) {
         BMCWEB_LOG_DEBUG("Assembly doGet enter");
+        if (!redfish::setUpRedfishRoute(app, req, asyncResp))
+        {
+            return;
+        }
         const std::array<const char*, 1> interface = {
             "xyz.openbmc_project.Inventory.Item.Chassis"};
         // Get chassis collection
@@ -221,27 +224,6 @@
                      connectionName](
                         const boost::system::error_code ec,
                         const std::vector<std::string>& assemblyList) {
-=======
-        .methods(
-            boost::beast::http::verb::get)([&app](const crow::Request& req,
-                                              const std::shared_ptr<
-                                                  bmcweb::AsyncResp>& asyncResp,
-                                              const std::string& chassisId) {
-            BMCWEB_LOG_DEBUG << "Assembly doGet enter";
-            if (!redfish::setUpRedfishRoute(app, req, asyncResp))
-            {
-                return;
-            }
-            const std::array<const char*, 1> interface = {
-                "xyz.openbmc_project.Inventory.Item.Chassis"};
-            // Get chassis collection
-            crow::connections::systemBus->async_method_call(
-                [asyncResp, chassisId(std::string(chassisId))](
-                    const boost::system::error_code ec,
-                    const crow::openbmc_mapper::GetSubTreeType& subtree) {
-                    const std::array<const char*, 1> assemblyIntf = {
-                        "xyz.openbmc_project.Inventory.Item.Assembly"};
->>>>>>> 4697e0bc
                     if (ec)
                     {
                         BMCWEB_LOG_DEBUG("DBUS response error");
