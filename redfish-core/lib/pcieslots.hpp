--- conflicted
+++ resolved
@@ -574,12 +574,15 @@
 {
     BMCWEB_ROUTE(app, "/redfish/v1/Chassis/<str>/PCIeSlots/")
         .privileges({{"Login"}})
-<<<<<<< HEAD
         .methods(boost::beast::http::verb::get)(
-            [](const crow::Request&,
+            [&app](const crow::Request& req,
                const std::shared_ptr<bmcweb::AsyncResp>& asyncResp,
                const std::string& chassisId) {
         BMCWEB_LOG_DEBUG("PCIeSlot doGet enter");
+        if (!redfish::setUpRedfishRoute(app, req, asyncResp))
+        {
+            return;
+        }
         const std::array<const char*, 1> interface = {
             "xyz.openbmc_project.Inventory.Item.Chassis"};
         // Get chassis collection
@@ -620,27 +623,6 @@
                         const boost::system::error_code ec,
                         const crow::openbmc_mapper::GetSubTreeType&
                             pcieSlotSubtree) {
-=======
-        .methods(
-            boost::beast::http::verb::get)([&app](const crow::Request& req,
-                                              const std::shared_ptr<
-                                                  bmcweb::AsyncResp>& asyncResp,
-                                              const std::string& chassisId) {
-            if (!redfish::setUpRedfishRoute(app, req, asyncResp))
-            {
-                return;
-            }
-            BMCWEB_LOG_DEBUG << "PCIeSlot doGet enter";
-            const std::array<const char*, 1> interface = {
-                "xyz.openbmc_project.Inventory.Item.Chassis"};
-            // Get chassis collection
-            crow::connections::systemBus->async_method_call(
-                [asyncResp, chassisId(std::string(chassisId))](
-                    const boost::system::error_code ec,
-                    const crow::openbmc_mapper::GetSubTreeType& subtree) {
-                    const std::array<const char*, 1> pcieslotIntf = {
-                        "xyz.openbmc_project.Inventory.Item.PCIeSlot"};
->>>>>>> e0d05ca6
                     if (ec)
                     {
                         BMCWEB_LOG_DEBUG("DBUS response error");
