#pragma once
#include "bmcweb_config.h"

#include "sensors.hpp"
#include "utils/dbus_utils.hpp"
#include "utils/time_utils.hpp"

namespace redfish
{
using GetSubTreeType = std::vector<
    std::pair<std::string,
              std::vector<std::pair<std::string, std::vector<std::string>>>>>;

inline void processSensorsValue(
    const std::shared_ptr<bmcweb::AsyncResp>& asyncResp,
    const std::vector<std::string>& sensorPaths, const std::string& chassisId,
    const ManagedObjectsVectorType& managedObjectsResp,
    const std::string& metricsType, const uint64_t& sensingInterval = 0,
    const uint64_t& requestTimestamp = 0)
{
    // Get sensor reading from managed object
    for (const std::string& sensorPath : sensorPaths)
    {
        auto sensorElem = std::find_if(
            managedObjectsResp.begin(), managedObjectsResp.end(),
            [sensorPath](const std::pair<
                         sdbusplus::message::object_path,
                         boost::container::flat_map<
                             std::string,
                             boost::container::flat_map<
                                 std::string, dbus::utility::DbusVariantType>>>&
                             element) { return element.first == sensorPath; });
        if (sensorElem == std::end(managedObjectsResp))
        {
            // Sensor not found continue
            BMCWEB_LOG_DEBUG("Sensor not found sensorPath{}", sensorPath);
            continue;
        }
        std::vector<std::string> split;
        // Reserve space for
        // /xyz/openbmc_project/sensors/<name>/<subname>
        split.reserve(6);
        boost::algorithm::split(split, sensorPath, boost::is_any_of("/"));
        if (split.size() < 6)
        {
            BMCWEB_LOG_ERROR("Got path that isn't long enough {}", sensorPath);
            continue;
        }
        // These indexes aren't intuitive, as boost::split puts an empty
        // string at the beginning
        const std::string& sensorType = split[4];
        const std::string& sensorName = split[5];
        BMCWEB_LOG_DEBUG("sensorName {} sensorType {}", sensorName, sensorType);

        if ((metricsType == "thermal") && (sensorType != "temperature"))
        {
            BMCWEB_LOG_DEBUG("Skip non thermal sensor type:{}", sensorType);
            continue;
        }

        // Process sensor reading
        auto interfacesDict = sensorElem->second;
        auto sensorAreadProperties =
            interfacesDict.find("xyz.openbmc_project.Inventory.Decorator.Area");
        const std::string* physicalContext = nullptr;
        if (sensorAreadProperties != interfacesDict.end())
        {
            auto sensorAreaValue =
                sensorAreadProperties->second.find("PhysicalContext");
            if (sensorAreaValue != sensorAreadProperties->second.end())
            {
                const dbus::utility::DbusVariantType& valueVariant =
                    sensorAreaValue->second;
                physicalContext = std::get_if<std::string>(&valueVariant);
            }
        }
        auto interfaceProperties =
            interfacesDict.find("xyz.openbmc_project.Sensor.Value");
        if (interfaceProperties != interfacesDict.end())
        {
            auto thisValueIt = interfaceProperties->second.find("Value");
            if (thisValueIt != interfaceProperties->second.end())
            {
                const dbus::utility::DbusVariantType& valueVariant =
                    thisValueIt->second;
                const double* doubleValue = std::get_if<double>(&valueVariant);
                double reading = NAN;
                if (doubleValue != nullptr)
                {
                    reading = *doubleValue;
                }
                if (metricsType == "thermal")
                {
                    nlohmann::json& resArray =
                        asyncResp->res.jsonValue["TemperatureReadingsCelsius"];
                    nlohmann::json objectJson = nlohmann::json::object();
                    objectJson["@odata.id"] =
                        std::string("/redfish/v1/Chassis/")
                            .append(chassisId)
                            .append("/Sensors/")
                            .append(sensorName);
                    objectJson["DataSourceUri"] =
                        std::string("/redfish/v1/Chassis/")
                            .append(chassisId)
                            .append("/Sensors/")
                            .append(sensorName);
                    objectJson["DeviceName"] = sensorName;

                    auto sensorDeviceNamedProperties = interfacesDict.find(
                        "xyz.openbmc_project.Inventory.Item");
                    const std::string* deviceName = nullptr;
                    if (sensorDeviceNamedProperties != interfacesDict.end())
                    {
                        auto sensorDeviceName =
                            sensorDeviceNamedProperties->second.find(
                                "PrettyName");
                        if (sensorDeviceName !=
                            sensorDeviceNamedProperties->second.end())
                        {
                            const dbus::utility::DbusVariantType& valueVariant =
                                sensorDeviceName->second;
                            deviceName =
                                std::get_if<std::string>(&valueVariant);
                            objectJson["DeviceName"] = *deviceName;
                        }
                    }

                    if (std::isnan(reading))
                    {
                        objectJson["Reading"] = nullptr;
                    }
                    else
                    {
                        objectJson["Reading"] = reading;
                    }

                    if (physicalContext != nullptr)
                    {
                        objectJson["PhysicalContext"] =
                            redfish::dbus_utils::toPhysicalContext(
                                *physicalContext);
                    }
                    resArray.push_back(objectJson);
                }
                else
                {
                    nlohmann::json& resArray =
                        asyncResp->res.jsonValue["MetricValues"];
                    std::string sensorUri = "/redfish/v1/Chassis/";
                    sensorUri += chassisId;
                    sensorUri += "/Sensors/";
                    sensorUri += sensorName;

                    nlohmann::json thisMetric = nlohmann::json::object();
                    thisMetric["MetricProperty"] = sensorUri;
                    thisMetric["MetricValue"] = std::to_string(reading);
                    BMCWEB_LOG_DEBUG("Reading:{}", reading);
                    auto interfaceProperties = interfacesDict.find(
                        "xyz.openbmc_project.Time.EpochTime");
                    if (interfaceProperties != interfacesDict.end())
                    {
                        auto thisElapsedIt =
                            interfaceProperties->second.find("Elapsed");
                        if (thisElapsedIt != interfaceProperties->second.end())
                        {
                            const dbus::utility::DbusVariantType& valueVariant =
                                thisElapsedIt->second;
                            const uint64_t* metricUpdatetimestamp =
                                std::get_if<uint64_t>(&valueVariant);

                            if (metricUpdatetimestamp != nullptr)
                            {
                                thisMetric["Timestamp"] =
                                    redfish::time_utils::getDateTimeUintMs(
                                        *metricUpdatetimestamp);
                            }
                            else
                            {
                                BMCWEB_LOG_DEBUG("Unable to read Elapsed");
                                thisMetric["Timestamp"] = "nan";
                            }
                            if (sensingInterval != 0)
                            {
                                thisMetric["Oem"]["Nvidia"]
                                          ["SensingIntervalMilliseconds"] =
                                              std::to_string(sensingInterval);
                            }
                            // assume stale by default
                            thisMetric["Oem"]["Nvidia"]["MetricValueStale"] =
                                true;
                            // Compute stalenes only when sensingInterval
                            // and metricUpdatetimestamp are not null
                            if (sensingInterval != 0 &&
                                metricUpdatetimestamp != nullptr &&
                                !std::isnan(reading))
                            {
                                // difference between requestTimestamp and
                                // lastUpdateTime stamp should be within
                                // staleSensorUpperLimitms for fresh metric
                                BMCWEB_LOG_DEBUG("Stalesensor upper limit is:{}", staleSensorUpperLimitms);
                                if (requestTimestamp - *metricUpdatetimestamp <=
                                    staleSensorUpperLimitms)
                                {
                                    thisMetric["Oem"]["Nvidia"]
                                              ["MetricValueStale"] = false;
                                }
                            }
                        }
                    }
                    resArray.push_back(thisMetric);
                }
            }
        }
    }
}

inline void processChassisSensors(
    const std::shared_ptr<bmcweb::AsyncResp>& asyncResp,
    const ManagedObjectsVectorType& managedObjectsResp,
    const std::string& chassisPath, const std::string& metricsType,
    const uint64_t& sensingInterval = 0, const uint64_t& requestTimestamp = 0)
{
    auto getAllChassisHandler =
        [asyncResp, chassisPath, managedObjectsResp, sensingInterval,
         requestTimestamp,
         metricsType](const boost::system::error_code ec,
                      std::variant<std::vector<std::string>>& chassisLinks) {
        std::vector<std::string> chassisPaths;
        if (ec)
        {
            // no chassis links = no failures
        }
        // Add parent chassis to the list
        chassisPaths.emplace_back(chassisPath);
        // Add underneath chassis paths
        std::vector<std::string>* chassisData =
            std::get_if<std::vector<std::string>>(&chassisLinks);
        if (chassisData != nullptr)
        {
            for (const std::string& path : *chassisData)
            {
                chassisPaths.emplace_back(path);
            }
        }
        // Sort the chassis for sensors paths
        std::sort(chassisPaths.begin(), chassisPaths.end());

        // Process all sensors to all chassis
        for (const std::string& objectPath : chassisPaths)
        {
            // Get the chassis path for respective sensors
            sdbusplus::message::object_path path(objectPath);
            const std::string& chassisId = path.filename();

            auto getAllChassisSensors =
                [asyncResp, chassisId, managedObjectsResp, sensingInterval,
                 requestTimestamp, objectPath,
                 metricsType](const boost::system::error_code ec,
                              const std::variant<std::vector<std::string>>&
                                  variantEndpoints) {
                if (ec)
                {
                    BMCWEB_LOG_DEBUG("getAllChassisSensors DBUS error on chassis path{}: {}", objectPath, ec);
                    return;
                }
                const std::vector<std::string>* sensorPaths =
                    std::get_if<std::vector<std::string>>(&(variantEndpoints));
                if (sensorPaths == nullptr)
                {
                    BMCWEB_LOG_ERROR("getAllChassisSensors empty sensors list");
                    messages::internalError(asyncResp->res);
                    return;
                }
                // Process sensor readings
                processSensorsValue(asyncResp, *sensorPaths, chassisId,
                                    managedObjectsResp, metricsType,
                                    sensingInterval, requestTimestamp);
            };
            crow::connections::systemBus->async_method_call(
                getAllChassisSensors, "xyz.openbmc_project.ObjectMapper",
                objectPath + "/all_sensors", "org.freedesktop.DBus.Properties",
                "Get", "xyz.openbmc_project.Association", "endpoints");
        }
    };
    // Get all chassis
    crow::connections::systemBus->async_method_call(
        getAllChassisHandler, "xyz.openbmc_project.ObjectMapper",
        chassisPath + "/all_chassis", "org.freedesktop.DBus.Properties", "Get",
        "xyz.openbmc_project.Association", "endpoints");
}

inline void getServiceRootManagedObjects(
    const std::shared_ptr<bmcweb::AsyncResp>& asyncResp,
    const std::string& connection, const std::string& chassisPath,
    const std::string& metricsType, const uint64_t& sensingInterval = 0,
    const uint64_t& requestTimestamp = 0)
{
    crow::connections::systemBus->async_method_call(
        [asyncResp, connection, chassisPath, sensingInterval, requestTimestamp,
         metricsType](const boost::system::error_code ec,
                      ManagedObjectsVectorType& resp) {
        if (ec)
        {
            BMCWEB_LOG_ERROR("getServiceRootManagedObjects for connection:{} error: {}", connection, ec);
            return;
        }
        std::sort(resp.begin(), resp.end());
        processChassisSensors(asyncResp, resp, chassisPath, metricsType,
                              sensingInterval, requestTimestamp);
    },
        connection, "/", "org.freedesktop.DBus.ObjectManager",
        "GetManagedObjects");
}

inline void getServiceManagedObjects(
    const std::shared_ptr<bmcweb::AsyncResp>& asyncResp,
    const std::string& connection, const std::string& chassisPath,
    const std::string& metricsType, const uint64_t& sensingInterval = 0,
    const uint64_t& requestTimestamp = 0)
{
    crow::connections::systemBus->async_method_call(
        [asyncResp, connection, chassisPath, sensingInterval, requestTimestamp,
         metricsType](const boost::system::error_code ec,
                      ManagedObjectsVectorType& resp) {
        if (ec)
        {
            BMCWEB_LOG_DEBUG("GetManagedObjects is not at sensor path for connection:{}", connection);
            // Check managed objects on service root
            getServiceRootManagedObjects(asyncResp, connection, chassisPath,
                                         metricsType, sensingInterval,
                                         requestTimestamp);
            return;
        }
        std::sort(resp.begin(), resp.end());
        processChassisSensors(asyncResp, resp, chassisPath, metricsType,
                              sensingInterval, requestTimestamp);
    },
        connection, "/xyz/openbmc_project/sensors",
        "org.freedesktop.DBus.ObjectManager", "GetManagedObjects");
}

inline void processSensorServices(
    const std::shared_ptr<bmcweb::AsyncResp>& asyncResp,
    const std::string& chassisPath, const std::string& metricsType,
    const uint64_t& sensingInterval = 0, const uint64_t& requestTimestamp = 0)
{
    // Sensor interface implemented by sensor services
    const std::array<const char*, 1> sensorInterface = {
        "xyz.openbmc_project.Sensor.Value"};

    // Get all sensors on the system
    auto getAllSensors = [asyncResp, chassisPath, sensingInterval,
                          requestTimestamp,
                          metricsType](const boost::system::error_code ec,
                                       const GetSubTreeType& subtree) {
        if (ec)
        {
            BMCWEB_LOG_ERROR("processSensorServices: Error in getting DBUS sensors: {}", ec);
            messages::internalError(asyncResp->res);
            return;
        }
        if (subtree.empty())
        {
            BMCWEB_LOG_ERROR("processSensorServices: Empty sensors subtree");
            messages::internalError(asyncResp->res);
            return;
        }

        // Identify unique services for GetManagedObjects
        std::set<std::string> sensorServices;
        for (const auto& [objectPath, serviceMap] : subtree)
        {
            if (serviceMap.size() < 1)
            {
                BMCWEB_LOG_DEBUG("Got 0 service names for sensorpath:{}", objectPath);
                continue;
            }
            sensorServices.insert(serviceMap[0].first);
        }
        // Collect all GetManagedObjects for services
        for (const std::string& connection : sensorServices)
        {
            getServiceManagedObjects(asyncResp, connection, chassisPath,
                                     metricsType, sensingInterval,
                                     requestTimestamp);
        }
    };
    crow::connections::systemBus->async_method_call(
        getAllSensors, "xyz.openbmc_project.ObjectMapper",
        "/xyz/openbmc_project/object_mapper",
        "xyz.openbmc_project.ObjectMapper", "GetSubTree",
        "/xyz/openbmc_project/sensors", 2, sensorInterface);
}

inline void requestRoutesThermalMetrics(App& app)
{
    BMCWEB_ROUTE(app,
                 "/redfish/v1/Chassis/<str>/ThermalSubsystem/ThermalMetrics/")
        .privileges({{"Login"}})
        .methods(boost::beast::http::verb::get)(
            [&app](const crow::Request& req,
               const std::shared_ptr<bmcweb::AsyncResp>& asyncResp,
               const std::string& param) {
<<<<<<< HEAD
        const std::string& chassisId = param;
        // Identify chassis
        const std::array<const char*, 1> interface = {
            "xyz.openbmc_project.Inventory.Item.Chassis"};
=======
                if (!redfish::setUpRedfishRoute(app, req, asyncResp))
                {
                    return;
                }
                const std::string& chassisId = param;
                // Identify chassis
                const std::array<const char*, 1> interface = {
                    "xyz.openbmc_project.Inventory.Item.Chassis"};
>>>>>>> 4697e0bc

        auto respHandler = [asyncResp, chassisId](
                               const boost::system::error_code ec,
                               const std::vector<std::string>& chassisPaths) {
            if (ec)
            {
                BMCWEB_LOG_ERROR("thermal metrics respHandler DBUS error: {}", ec);
                messages::internalError(asyncResp->res);
                return;
            }
            // Identify the chassis
            for (const std::string& chassisPath : chassisPaths)
            {
                sdbusplus::message::object_path path(chassisPath);
                const std::string& chassisName = path.filename();
                if (chassisName.empty())
                {
                    BMCWEB_LOG_ERROR("Failed to find '/' in {}", chassisPath);
                    continue;
                }
                if (chassisName != chassisId)
                {
                    continue;
                }
                // Process response
                asyncResp->res.jsonValue["@odata.type"] =
                    "#ThermalMetrics.v1_0_0.ThermalMetrics";
                asyncResp->res.jsonValue["@odata.id"] =
                    "/redfish/v1/Chassis/" + chassisId +
                    "/ThermalSubsystem/ThermalMetrics";
                asyncResp->res.jsonValue["Id"] = "ThermalMetrics";
                asyncResp->res.jsonValue["Name"] = "Chassis Thermal Metrics";
                asyncResp->res.jsonValue["TemperatureReadingsCelsius"] =
                    nlohmann::json::array();

                // Identify sensor services for sensor readings
                processSensorServices(asyncResp, chassisPath, "thermal");
                return;
            }
            messages::resourceNotFound(asyncResp->res, "Chassis", chassisId);
        };
        // Get the Chassis Collection
        crow::connections::systemBus->async_method_call(
            respHandler, "xyz.openbmc_project.ObjectMapper",
            "/xyz/openbmc_project/object_mapper",
            "xyz.openbmc_project.ObjectMapper", "GetSubTreePaths",
            "/xyz/openbmc_project/inventory", 0, interface);
    });
}
} // namespace redfish<|MERGE_RESOLUTION|>--- conflicted
+++ resolved
@@ -399,23 +399,16 @@
         .privileges({{"Login"}})
         .methods(boost::beast::http::verb::get)(
             [&app](const crow::Request& req,
-               const std::shared_ptr<bmcweb::AsyncResp>& asyncResp,
-               const std::string& param) {
-<<<<<<< HEAD
+                   const std::shared_ptr<bmcweb::AsyncResp>& asyncResp,
+                   const std::string& param) {
+        if (!redfish::setUpRedfishRoute(app, req, asyncResp))
+        {
+            return;
+        }
         const std::string& chassisId = param;
         // Identify chassis
         const std::array<const char*, 1> interface = {
             "xyz.openbmc_project.Inventory.Item.Chassis"};
-=======
-                if (!redfish::setUpRedfishRoute(app, req, asyncResp))
-                {
-                    return;
-                }
-                const std::string& chassisId = param;
-                // Identify chassis
-                const std::array<const char*, 1> interface = {
-                    "xyz.openbmc_project.Inventory.Item.Chassis"};
->>>>>>> 4697e0bc
 
         auto respHandler = [asyncResp, chassisId](
                                const boost::system::error_code ec,
