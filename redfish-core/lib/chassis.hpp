--- conflicted
+++ resolved
@@ -491,16 +491,6 @@
         boost::urls::format("/redfish/v1/Chassis/{}/Sensors", chassisId);
     asyncResp->res.jsonValue["Status"]["State"] = resource::State::Enabled;
 
-<<<<<<< HEAD
-    if constexpr (BMCWEB_REDFISH_LEAK_DETECT)
-    {
-        // PolicyCollection
-        asyncResp->res.jsonValue["Policies"]["@odata.id"] =
-            boost::urls::format("/redfish/v1/Chassis/{}/Policies", chassisId);
-    }
-
-=======
->>>>>>> bc0ceaef
     nlohmann::json::array_t computerSystems;
     nlohmann::json::object_t system;
     system["@odata.id"] =
@@ -763,29 +753,16 @@
 
             sdbusplus::asio::getAllProperties(
                 *crow::connections::systemBus, connectionName, path, "",
-<<<<<<< HEAD
-                [asyncResp, chassisId, connectionName,
-                 path](const boost::system::error_code&,
+                [asyncResp, chassisId, connectionName, path, interfaces2](
+                    const boost::system::error_code&,
                        const dbus::utility::DBusPropertiesMap& propertiesList) {
-                    redfish::nvidia_chassis_utils::
-                        handleChassisGetAllProperties(asyncResp, chassisId,
-                                                      path, propertiesList);
+                redfish::nvidia_chassis_utils::handleChassisGetAllProperties(
+                    asyncResp, chassisId, path, propertiesList, connectionName,
+                    interfaces2);
                     getChassisStateWrapper(asyncResp, propertiesList,
                                            connectionName, path);
                     getStorageLink(asyncResp, path);
                 });
-=======
-                [asyncResp, chassisId, connectionName, path, interfaces2](
-                    const boost::system::error_code&,
-                    const dbus::utility::DBusPropertiesMap& propertiesList) {
-                redfish::nvidia_chassis_utils::handleChassisGetAllProperties(
-                    asyncResp, chassisId, path, propertiesList, connectionName,
-                    interfaces2);
-                getChassisStateWrapper(asyncResp, propertiesList,
-                                       connectionName, path);
-                getStorageLink(asyncResp, path);
-            });
->>>>>>> bc0ceaef
 
             for (const auto& interface : interfaces2)
             {
@@ -1387,7 +1364,6 @@
                         BMCWEB_LOG_DEBUG("Service not available {}", ec);
                         return;
                     }
-<<<<<<< HEAD
                     messages::internalError(asyncResp->res);
                     return;
                 }
@@ -1401,6 +1377,7 @@
                                 messages::internalError(asyncResp->res);
                                 return;
                             }
+                    messages::success(asyncResp->res);
                         },
                         "org.freedesktop.systemd1", "/org/freedesktop/systemd1",
                         "org.freedesktop.systemd1.Manager", "StartUnit",
@@ -1411,19 +1388,6 @@
                     messages::chassisPowerStateOffRequired(asyncResp->res, "0");
                 }
             });
-=======
-                    messages::success(asyncResp->res);
-                },
-                    "org.freedesktop.systemd1", "/org/freedesktop/systemd1",
-                    "org.freedesktop.systemd1.Manager", "StartUnit",
-                    "nvidia-aux-power.service", "replace");
-            }
-            else
-            {
-                messages::chassisPowerStateOffRequired(asyncResp->res, "0");
-            }
-        });
->>>>>>> bc0ceaef
     }
     else
     {
