/*
// Copyright (c) 2018 Intel Corporation
//
// Licensed under the Apache License, Version 2.0 (the "License");
// you may not use this file except in compliance with the License.
// You may obtain a copy of the License at
//
//      http://www.apache.org/licenses/LICENSE-2.0
//
// Unless required by applicable law or agreed to in writing, software
// distributed under the License is distributed on an "AS IS" BASIS,
// WITHOUT WARRANTIES OR CONDITIONS OF ANY KIND, either express or implied.
// See the License for the specific language governing permissions and
// limitations under the License.
*/
#pragma once

#include "bmcweb_config.h"

#include "app.hpp"
#include "dbus_utility.hpp"
#include "health.hpp"
#include "led.hpp"
#include <boost/container/flat_map.hpp>
#include <dbus_utility.hpp>
#include <erot_chassis.hpp>
#include <openbmc_dbus_rest.hpp>
#include "query.hpp"
#include "registries/privilege_registry.hpp"
#include "utils/collection.hpp"
#include "utils/dbus_utils.hpp"
#include "utils/json_utils.hpp"

#include <boost/system/error_code.hpp>
#include <boost/url/format.hpp>
#include <sdbusplus/asio/property.hpp>
#include <sdbusplus/message.hpp>
#include <sdbusplus/unpack_properties.hpp>
#include <utils/chassis_utils.hpp>
<<<<<<< HEAD
#include <utils/conditions_utils.hpp>
#include <utils/nvidia_chassis_util.hpp>
#include <array>
#include <ranges>
#include <string_view>
=======
#include <utils/collection.hpp>
#include <utils/dbus_utils.hpp>
#include <utils/conditions_utils.hpp>
#include <utils/json_utils.hpp>
>>>>>>> 65fa2a5f

namespace redfish
{

/**
 * @brief Retrieves resources over dbus to link to the chassis
 *
 * @param[in] asyncResp  - Shared pointer for completing asynchronous
 * calls
 * @param[in] path       - Chassis dbus path to look for the storage.
 *
 * Calls the Association endpoints on the path + "/storage" and add the link of
 * json["Links"]["Storage@odata.count"] =
 *    {"@odata.id", "/redfish/v1/Storage/" + resourceId}
 *
 * @return None.
 */
inline void getStorageLink(const std::shared_ptr<bmcweb::AsyncResp>& asyncResp,
                           const sdbusplus::message::object_path& path)
{
    sdbusplus::asio::getProperty<std::vector<std::string>>(
        *crow::connections::systemBus, "xyz.openbmc_project.ObjectMapper",
        (path / "storage").str, "xyz.openbmc_project.Association", "endpoints",
        [asyncResp](const boost::system::error_code& ec,
                    const std::vector<std::string>& storageList) {
        if (ec)
        {
            BMCWEB_LOG_DEBUG("getStorageLink got DBUS response error");
            return;
        }

        nlohmann::json::array_t storages;
        for (const std::string& storagePath : storageList)
        {
            std::string id =
                sdbusplus::message::object_path(storagePath).filename();
            if (id.empty())
            {
                continue;
            }

            nlohmann::json::object_t storage;
            storage["@odata.id"] = boost::urls::format(
                "/redfish/v1/Systems/system/Storage/{}", id);
            storages.emplace_back(std::move(storage));
        }
        asyncResp->res.jsonValue["Links"]["Storage@odata.count"] =
            storages.size();
        asyncResp->res.jsonValue["Links"]["Storage"] = std::move(storages);
        });
}

/**
 * @brief Retrieves chassis state properties over dbus
 *
 * @param[in] asyncResp - Shared pointer for completing asynchronous calls.
 *
 * @return None.
 */
inline void getChassisState(std::shared_ptr<bmcweb::AsyncResp> asyncResp)
{
    // crow::connections::systemBus->async_method_call(
    sdbusplus::asio::getProperty<std::string>(
        *crow::connections::systemBus, "xyz.openbmc_project.State.Chassis",
        "/xyz/openbmc_project/state/chassis0",
        "xyz.openbmc_project.State.Chassis", "CurrentPowerState",
        [asyncResp{std::move(asyncResp)}](const boost::system::error_code& ec,
                                          const std::string& chassisState) {
        if (ec)
        {
            if (ec == boost::system::errc::host_unreachable)
            {
                // Service not available, no error, just don't return
                // chassis state info
                BMCWEB_LOG_DEBUG("Service not available {}", ec);
                return;
            }
            BMCWEB_LOG_DEBUG("DBUS response error {}", ec);
            messages::internalError(asyncResp->res);
            return;
        }

        BMCWEB_LOG_DEBUG("Chassis state: {}", chassisState);
        // Verify Chassis State
        if (chassisState == "xyz.openbmc_project.State.Chassis.PowerState.On")
        {
            asyncResp->res.jsonValue["PowerState"] = "On";
            asyncResp->res.jsonValue["Status"]["State"] = "Enabled";
        }
        else if (chassisState ==
                 "xyz.openbmc_project.State.Chassis.PowerState.Off")
        {
            asyncResp->res.jsonValue["PowerState"] = "Off";
            asyncResp->res.jsonValue["Status"]["State"] = "StandbyOffline";
        }
    });
}

/**
 * @brief Fill out chassis physical dimensions info by
 * requesting data from the given D-Bus object.
 *
 * @param[in,out]   aResp       Async HTTP response.
 * @param[in]       service     D-Bus service to query.
 * @param[in]       objPath     D-Bus object to query.
 */
inline void getChassisDimensions(std::shared_ptr<bmcweb::AsyncResp> aResp,
                                 const std::string& service,
                                 const std::string& objPath)
{
    BMCWEB_LOG_DEBUG("Get chassis dimensions");
    crow::connections::systemBus->async_method_call(
        [aResp{std::move(aResp)}](
            const boost::system::error_code ec,
            const std::vector<std::pair<
                std::string, dbus::utility::DbusVariantType>>& propertiesList) {
        if (ec)
        {
            BMCWEB_LOG_DEBUG("DBUS response error for " "Chassis dimensions");
            messages::internalError(aResp->res);
            return;
        }
        for (const std::pair<std::string, dbus::utility::DbusVariantType>&
                 property : propertiesList)
        {
            const std::string& propertyName = property.first;
            if (propertyName == "Height")
            {
                const double* value = std::get_if<double>(&property.second);
                if (value == nullptr)
                {
                    BMCWEB_LOG_DEBUG("Null value returned " "for Height");
                    messages::internalError(aResp->res);
                    return;
                }
                aResp->res.jsonValue["HeightMm"] = *value;
            }
            else if (propertyName == "Width")
            {
                const double* value = std::get_if<double>(&property.second);
                if (value == nullptr)
                {
                    BMCWEB_LOG_DEBUG("Null value returned " "for Width");
                    messages::internalError(aResp->res);
                    return;
                }
                aResp->res.jsonValue["WidthMm"] = *value;
            }
            else if (propertyName == "Depth")
            {
                const double* value = std::get_if<double>(&property.second);
                if (value == nullptr)
                {
                    BMCWEB_LOG_DEBUG("Null value returned " "for Depth");
                    messages::internalError(aResp->res);
                    return;
                }
                aResp->res.jsonValue["DepthMm"] = *value;
            }
        }
    },
        service, objPath, "org.freedesktop.DBus.Properties", "GetAll",
        "xyz.openbmc_project.Inventory.Decorator.Dimension");
}

inline void getIntrusionByService(std::shared_ptr<bmcweb::AsyncResp> asyncResp,
                                  const std::string& service,
                                  const std::string& objPath)
{
    BMCWEB_LOG_DEBUG("Get intrusion status by service ");

    sdbusplus::asio::getProperty<std::string>(
        *crow::connections::systemBus, service, objPath,
        "xyz.openbmc_project.Chassis.Intrusion", "Status",
        [asyncResp{std::move(asyncResp)}](const boost::system::error_code& ec,
                                          const std::string& value) {
        if (ec)
        {
            // do not add err msg in redfish response, because this is not
            //     mandatory property
            BMCWEB_LOG_ERROR("DBUS response error {}", ec);
            return;
        }

        asyncResp->res.jsonValue["PhysicalSecurity"]["IntrusionSensorNumber"] =
            1;
        asyncResp->res.jsonValue["PhysicalSecurity"]["IntrusionSensor"] = value;
        });
}

/**
 * Retrieves physical security properties over dbus
 */
inline void
    getPhysicalSecurityData(std::shared_ptr<bmcweb::AsyncResp> asyncResp)
{
    constexpr std::array<std::string_view, 1> interfaces = {
        "xyz.openbmc_project.Chassis.Intrusion"};
    dbus::utility::getSubTree(
        "/xyz/openbmc_project", 0, interfaces,
        [asyncResp{std::move(asyncResp)}](
            const boost::system::error_code& ec,
            const dbus::utility::MapperGetSubTreeResponse& subtree) {
        if (ec)
        {
            // do not add err msg in redfish response, because this is not
            //     mandatory property
            BMCWEB_LOG_INFO("DBUS error: no matched iface {}", ec);
            return;
        }
        // Iterate over all retrieved ObjectPaths.
        for (const auto& object : subtree)
        {
            if (!object.second.empty())
            {
                const auto service = object.second.front();
                getIntrusionByService(asyncResp, service.first, object.first);
                return;
            }
        }
        });
} 

inline void handleChassisCollectionGet(
    App& app, const crow::Request& req,
    const std::shared_ptr<bmcweb::AsyncResp>& asyncResp)
{
    if (!redfish::setUpRedfishRoute(app, req, asyncResp))
    {
        return;
    }
    asyncResp->res.jsonValue["@odata.type"] =
        "#ChassisCollection.ChassisCollection";
    asyncResp->res.jsonValue["@odata.id"] = "/redfish/v1/Chassis";
    asyncResp->res.jsonValue["Name"] = "Chassis Collection";

    constexpr std::array<std::string_view, 2> interfaces{
        "xyz.openbmc_project.Inventory.Item.Board",
        "xyz.openbmc_project.Inventory.Item.Chassis"};
    collection_util::getCollectionMembers(
        asyncResp, boost::urls::url("/redfish/v1/Chassis"), interfaces,
        "/xyz/openbmc_project/inventory");
}

inline void getChassisContainedBy(
    const std::shared_ptr<bmcweb::AsyncResp>& asyncResp,
    const std::string& chassisId, const boost::system::error_code& ec,
    const dbus::utility::MapperEndPoints& upstreamChassisPaths)
{
    if (ec)
    {
        if (ec.value() != EBADR)
        {
            BMCWEB_LOG_ERROR("DBUS response error {}", ec);
            messages::internalError(asyncResp->res);
        }
        return;
    }
    if (upstreamChassisPaths.empty())
    {
        return;
    }
    if (upstreamChassisPaths.size() > 1)
    {
        BMCWEB_LOG_ERROR("{} is contained by mutliple chassis", chassisId);
        messages::internalError(asyncResp->res);
        return;
    }

    sdbusplus::message::object_path upstreamChassisPath(
        upstreamChassisPaths[0]);
    std::string upstreamChassis = upstreamChassisPath.filename();
    if (upstreamChassis.empty())
    {
        BMCWEB_LOG_WARNING("Malformed upstream Chassis path {} on {}", upstreamChassisPath.str, chassisId);
        return;
    }

    asyncResp->res.jsonValue["Links"]["ContainedBy"]["@odata.id"] =
        boost::urls::format("/redfish/v1/Chassis/{}", upstreamChassis);
}

inline void getChassisContains(
    const std::shared_ptr<bmcweb::AsyncResp>& asyncResp,
    const std::string& chassisId, const boost::system::error_code& ec,
    const dbus::utility::MapperEndPoints& downstreamChassisPaths)
{
    if (ec)
    {
        if (ec.value() != EBADR)
        {
            BMCWEB_LOG_ERROR("DBUS response error {}", ec);
            messages::internalError(asyncResp->res);
        }
        return;
    }
    if (downstreamChassisPaths.empty())
    {
        return;
    }
    nlohmann::json& jValue = asyncResp->res.jsonValue["Links"]["Contains"];
    if (!jValue.is_array())
    {
        // Create the array if it was empty
        jValue = nlohmann::json::array();
    }
    for (const auto& p : downstreamChassisPaths)
    {
        sdbusplus::message::object_path downstreamChassisPath(p);
        std::string downstreamChassis = downstreamChassisPath.filename();
        if (downstreamChassis.empty())
        {
            BMCWEB_LOG_WARNING("Malformed downstream Chassis path {} on {}", downstreamChassisPath.str, chassisId);
            continue;
        }
        nlohmann::json link;
        link["@odata.id"] = boost::urls::format("/redfish/v1/Chassis/{}",
                                                downstreamChassis);
        jValue.push_back(std::move(link));
    }
    asyncResp->res.jsonValue["Links"]["Contains@odata.count"] = jValue.size();
}

inline void
    getChassisConnectivity(const std::shared_ptr<bmcweb::AsyncResp>& asyncResp,
                           const std::string& chassisId,
                           const std::string& chassisPath)
{
    BMCWEB_LOG_DEBUG("Get chassis connectivity");

    dbus::utility::getAssociationEndPoints(
        chassisPath + "/contained_by",
        std::bind_front(getChassisContainedBy, asyncResp, chassisId));

    dbus::utility::getAssociationEndPoints(
        chassisPath + "/containing",
        std::bind_front(getChassisContains, asyncResp, chassisId));
}

/**
 * ChassisCollection derived class for delivering Chassis Collection Schema
 *  Functions triggers appropriate requests on DBus
 */
inline void requestRoutesChassisCollection(App& app)
{
    BMCWEB_ROUTE(app, "/redfish/v1/Chassis/")
        .privileges(redfish::privileges::getChassisCollection)
        .methods(boost::beast::http::verb::get)(
            std::bind_front(handleChassisCollectionGet, std::ref(app)));
}

inline void
    getChassisLocationCode(const std::shared_ptr<bmcweb::AsyncResp>& asyncResp,
                           const std::string& connectionName,
                           const std::string& path)
{
    sdbusplus::asio::getProperty<std::string>(
        *crow::connections::systemBus, connectionName, path,
        "xyz.openbmc_project.Inventory.Decorator.LocationCode", "LocationCode",
        [asyncResp](const boost::system::error_code& ec,
                    const std::string& property) {
        if (ec)
        {
            BMCWEB_LOG_ERROR("DBUS response error for Location");
            messages::internalError(asyncResp->res);
            return;
        }

        asyncResp->res.jsonValue["Location"]["PartLocation"]["ServiceLabel"] =
            property;
        });
}

inline void getChassisUUID(const std::shared_ptr<bmcweb::AsyncResp>& asyncResp,
                           const std::string& connectionName,
                           const std::string& path)
{
    sdbusplus::asio::getProperty<std::string>(
        *crow::connections::systemBus, connectionName, path,
        "xyz.openbmc_project.Common.UUID", "UUID",
        [asyncResp](const boost::system::error_code& ec,
                    const std::string& chassisUUID) {
        if (ec)
        {
            BMCWEB_LOG_ERROR("DBUS response error for UUID");
            messages::internalError(asyncResp->res);
            return;
        }
        asyncResp->res.jsonValue["UUID"] = chassisUUID;
    });
}

inline void
    handleChassisGet(const std::shared_ptr<bmcweb::AsyncResp>& asyncResp,
                     const std::string& chassisId)
{
    // if (!redfish::setUpRedfishRoute(app, req, asyncResp))
    // {
    //     return;
    // }
    constexpr std::array<std::string_view, 2> interfaces = {
        "xyz.openbmc_project.Inventory.Item.Board",
        "xyz.openbmc_project.Inventory.Item.Chassis"};

    dbus::utility::getSubTree(
        "/xyz/openbmc_project/inventory", 0, interfaces,
        [asyncResp, chassisId(std::string(chassisId))](
            const boost::system::error_code& ec,
            const dbus::utility::MapperGetSubTreeResponse& subtree) {
        if (ec)
        {
            BMCWEB_LOG_ERROR("DBUS response error {}", ec);
            messages::internalError(asyncResp->res);
            return;
        }
        // Iterate over all retrieved ObjectPaths.
        for (const std::pair<
                 std::string,
                 std::vector<std::pair<std::string, std::vector<std::string>>>>&
                 object : subtree)
        {
            const std::string& path = object.first;
            const std::vector<std::pair<std::string, std::vector<std::string>>>&
                connectionNames = object.second;

            sdbusplus::message::object_path objPath(path);
            if (objPath.filename() != chassisId)
            {
                continue;
            }

            getChassisConnectivity(asyncResp, chassisId, path);


#ifdef BMCWEB_ENABLE_HEALTH_ROLLUP_ALTERNATIVE
                std::shared_ptr<HealthRollup> health = std::make_shared<HealthRollup>(objPath, [asyncResp](const std::string& rootHealth, const std::string& healthRollup) {
                    asyncResp->res.jsonValue["Status"]["Health"] = rootHealth;
                    asyncResp->res.jsonValue["Status"]["HealthRollup"] = healthRollup;
                });
                health->start();
#else
            auto health = std::make_shared<HealthPopulate>(asyncResp);

            if constexpr (bmcwebEnableHealthPopulate)
            {
                dbus::utility::getAssociationEndPoints(
                    path + "/all_sensors",
                    [health](const boost::system::error_code& ec2,
                             const dbus::utility::MapperEndPoints& resp) {
                    if (ec2)
                    {
                        return; // no sensors = no failures
                    }
                    health->inventory = resp;
                    });

                health->populate();
            }
#endif // ifdef BMCWEB_ENABLE_HEALTH_ROLLUP_ALTERNATIVE
            if (connectionNames.empty())
            {
                BMCWEB_LOG_ERROR("Got 0 Connection names");
                continue;
            }

            asyncResp->res.jsonValue["@odata.type"] =
                "#Chassis.v1_22_0.Chassis";
            asyncResp->res.jsonValue["@odata.id"] =
                boost::urls::format("/redfish/v1/Chassis/{}", chassisId);
            asyncResp->res.jsonValue["Name"] = chassisId;
            asyncResp->res.jsonValue["Id"] = chassisId;
            asyncResp->res.jsonValue["ChassisType"] = "RackMount";
#ifdef BMCWEB_ENABLE_HOST_OS_FEATURE
            asyncResp->res.jsonValue["Actions"]["#Chassis.Reset"]["target"] =
                boost::urls::format(
                    "/redfish/v1/Chassis/{}/Actions/Chassis.Reset", chassisId);
            asyncResp->res
                .jsonValue["Actions"]["#Chassis.Reset"]["@Redfish.ActionInfo"] =
                boost::urls::format("/redfish/v1/Chassis/{}/ResetActionInfo",
                                    chassisId);
#endif
#ifdef BMCWEB_ENABLE_HOST_AUX_POWER
    if (chassisId == PLATFORMCHASSISNAME)
    {
        asyncResp->res.jsonValue["Actions"]["Oem"]
                                ["#NvidiaChassis.AuxPowerReset"]["target"] =
            "/redfish/v1/Chassis/" + chassisId +
            "/Actions/Oem/NvidiaChassis.AuxPowerReset";
        asyncResp->res
            .jsonValue["Actions"]["Oem"]["#NvidiaChassis.AuxPowerReset"]
                      ["@Redfish.ActionInfo"] =
            "/redfish/v1/Chassis/" + chassisId +
            "/Oem/Nvidia/AuxPowerResetActionInfo";
    }
#endif
    asyncResp->res.jsonValue["PCIeDevices"]["@odata.id"] =
        boost::urls::format("/redfish/v1/Chassis/{}/PCIeDevices", chassisId);

#ifdef BMCWEB_ENABLE_NVIDIA_OEM_LOGSERVICES

    asyncResp->res.jsonValue["LogServices"] = {
        {"@odata.id", "/redfish/v1/Chassis/" + chassisId + "/LogServices"}};
#endif // BMCWEB_ENABLE_NVIDIA_OEM_LOGSERVICES


            dbus::utility::getAssociationEndPoints(
                path + "/drive",
                [asyncResp,
                 chassisId](const boost::system::error_code& ec3,
                            const dbus::utility::MapperEndPoints& resp) {
                if (ec3 || resp.empty())
                {
                    return; // no drives = no failures
                }

                nlohmann::json reference;
                reference["@odata.id"] = boost::urls::format(
                    "/redfish/v1/Chassis/{}/Drives", chassisId);
                asyncResp->res.jsonValue["Drives"] = std::move(reference);
                });

            const std::string& connectionName = connectionNames[0].first;

            const std::vector<std::string>& interfaces2 =
                connectionNames[0].second;

            bool operationalStatusPresent = false;
            const std::string operationalStatusInterface =
                "xyz.openbmc_project.State.Decorator.OperationalStatus";

            if (std::find(interfaces2.begin(), interfaces2.end(),
                            operationalStatusInterface) !=
                interfaces2.end())
            {
                operationalStatusPresent = true;
            }


            const std::array<const char*, 2> hasIndicatorLed = {
                "xyz.openbmc_project.Inventory.Item.Panel",
                "xyz.openbmc_project.Inventory.Item.Board.Motherboard"};

            const std::string assetTagInterface =
                "xyz.openbmc_project.Inventory.Decorator.AssetTag";
            const std::string replaceableInterface =
                "xyz.openbmc_project.Inventory.Decorator.Replaceable";
            for (const auto& interface : interfaces2)
            {
                if (interface == assetTagInterface)
                {
                    sdbusplus::asio::getProperty<std::string>(
                        *crow::connections::systemBus, connectionName, path,
                        assetTagInterface, "AssetTag",
                        [asyncResp,
                         chassisId](const boost::system::error_code& ec2,
                                    const std::string& property) {
                        if (ec2)
                        {
                            BMCWEB_LOG_ERROR(
                                "DBus response error for AssetTag: {}", ec2);
                            messages::internalError(asyncResp->res);
                            return;
                        }
                        asyncResp->res.jsonValue["AssetTag"] = property;
                        });
                }
                else if (interface == replaceableInterface)
                {
                    sdbusplus::asio::getProperty<bool>(
                        *crow::connections::systemBus, connectionName, path,
                        replaceableInterface, "HotPluggable",
                        [asyncResp,
                         chassisId](const boost::system::error_code& ec2,
                                    const bool property) {
                        if (ec2)
                        {
                            BMCWEB_LOG_ERROR(
                                "DBus response error for HotPluggable: {}",
                                ec2);
                            messages::internalError(asyncResp->res);
                            return;
                        }
                        asyncResp->res.jsonValue["HotPluggable"] = property;
                        });
                }
            }

            for (const char* interface : hasIndicatorLed)
            {
                if (std::ranges::find(interfaces2, interface) !=
                    interfaces2.end())
                {
                    getIndicatorLedState(asyncResp);
                    getLocationIndicatorActive(asyncResp);
                    break;
                }
            }
            redfish::nvidia_chassis_utils::getNetworkAdapters(asyncResp, path, interfaces2,
                                           chassisId);

#ifdef BMCWEB_ENABLE_NVIDIA_OEM_PROPERTIES
            const std::string itemSystemInterface =
                "xyz.openbmc_project.Inventory.Item.System";

            if (std::find(interfaces2.begin(), interfaces2.end(),
                            itemSystemInterface) != interfaces2.end())
            {
                // static power hint
                redfish::nvidia_chassis_utils::getStaticPowerHintByChassis(asyncResp, path);
            }
#endif // BMCWEB_ENABLE_NVIDIA_OEM_PROPERTIES
            sdbusplus::asio::getAllProperties(
                *crow::connections::systemBus, connectionName, path,
                "",
                [asyncResp, chassisId(std::string(chassisId)), operationalStatusPresent,
                 path](const boost::system::error_code& /*ec2*/,
                       const dbus::utility::DBusPropertiesMap& propertiesList) {
                const std::string* partNumber = nullptr;
                const std::string* serialNumber = nullptr;
                const std::string* manufacturer = nullptr;
                const std::string* model = nullptr;
                const std::string* sparePartNumber = nullptr;

                const std::string* sku = nullptr;
                const std::string* uuid = nullptr;
                const std::string* locationCode = nullptr;
                const std::string* locationType = nullptr;
                const std::string* prettyName = nullptr;
                const std::string* type = nullptr;
                const double* height = nullptr;
                const double* width = nullptr;
                const double* depth = nullptr;
                const size_t* minPowerWatts = nullptr;
                const size_t* maxPowerWatts = nullptr;
                const std::string* assetTag = nullptr;
                const bool* writeProtected = nullptr;
                const bool* writeProtectedControl = nullptr;
                const uint64_t* pCIeReferenceClockCount = nullptr;
                const std::string* state = nullptr;

                const bool success = sdbusplus::unpackPropertiesNoThrow(
                    dbus_utils::UnpackErrorPrinter(), propertiesList,
                    "PartNumber", partNumber, "SerialNumber", serialNumber,
                    "Manufacturer", manufacturer, "Model", model,
                    "SparePartNumber", sparePartNumber, "SKU", sku, "UUID", uuid,
                    "LocationCode", locationCode,"LocationType", locationType,
                    "PrettyName", prettyName, "Type", type, "Height", height,
                    "Width", width, "Depth", depth, "MinPowerWatts", minPowerWatts,
                    "MaxPowerWatts", maxPowerWatts, "AssetTag", assetTag,
                    "WriteProtected", writeProtected, "WriteProtectedControl", writeProtectedControl,
                    "PCIeReferenceClockCount", pCIeReferenceClockCount, "State", state
                    );

                if (!success)
                {
                    messages::internalError(asyncResp->res);
                    return;
                }

                if (partNumber != nullptr)
                {
                    asyncResp->res.jsonValue["PartNumber"] = *partNumber;
                }

                if (serialNumber != nullptr)
                {
                    asyncResp->res.jsonValue["SerialNumber"] = *serialNumber;
                }

                if (manufacturer != nullptr)
                {
                    asyncResp->res.jsonValue["Manufacturer"] = *manufacturer;
                }

                if (model != nullptr)
                {
                    asyncResp->res.jsonValue["Model"] = *model;
                }

                // SparePartNumber is optional on D-Bus
                // so skip if it is empty
                if (sparePartNumber != nullptr && !sparePartNumber->empty())
                {
                    asyncResp->res.jsonValue["SparePartNumber"] =
                        *sparePartNumber;
                }

                if (sku != nullptr)
                {
                    asyncResp->res.jsonValue["SKU"] = *sku;
                }
                if (uuid != nullptr)
                {
                    asyncResp->res.jsonValue["UUID"] = *uuid;
                }
                if (locationCode != nullptr)
                {
                    asyncResp->res.jsonValue["Location"]["PartLocation"]["ServiceLabel"] = *locationCode;
                }
                if (locationType != nullptr)
                {
                    asyncResp->res.jsonValue["Location"]["PartLocation"]["LocationType"] = redfish::dbus_utils::toLocationType(*locationType);
                }
                if (prettyName != nullptr)
                {
                    asyncResp->res.jsonValue["Name"] = *prettyName;
                }
                if (type != nullptr)
                {
                    //asyncResp->res.jsonValue["Type"] = *type;
                    asyncResp->res.jsonValue["ChassisType"] =
                        redfish::chassis_utils::getChassisType(*type);
                }
                if (height != nullptr)
                {
                    asyncResp->res.jsonValue["HeightMm"] = *height;
                }
                if (width != nullptr)
                {
                    asyncResp->res.jsonValue["WidthMm"] = *width;
                }
                if (depth != nullptr)
                {
                    asyncResp->res.jsonValue["DepthMm"] = *depth;
                }
                if (minPowerWatts != nullptr)
                {
                    asyncResp->res.jsonValue["MinPowerWatts"] = *minPowerWatts;
                }
                if (maxPowerWatts != nullptr)
                {
                    asyncResp->res.jsonValue["MaxPowerWatts"] = *maxPowerWatts;
                }
                if (assetTag != nullptr)
                {
                    asyncResp->res.jsonValue["AssetTag"] = *assetTag;
                }
#ifdef BMCWEB_ENABLE_NVIDIA_OEM_PROPERTIES
                // default oem data
                nlohmann::json& oem = asyncResp->res.jsonValue["Oem"]["Nvidia"];
                oem["@odata.type"] = "#NvidiaChassis.v1_0_0.NvidiaChassis";

                if (writeProtected != nullptr)
                {
                    asyncResp->res
                        .jsonValue["Oem"]["Nvidia"]["HardwareWriteProtected"] = *writeProtected;
                }

                if (writeProtectedControl != nullptr)
                {
                    asyncResp->res
                        .jsonValue["Oem"]["Nvidia"]["HardwareWriteProtectedControl"] = *writeProtectedControl;
                }
                
                if (pCIeReferenceClockCount != nullptr)
                {
                    asyncResp->res
                        .jsonValue["Oem"]["Nvidia"]["PCIeReferenceClockCount"] = *pCIeReferenceClockCount;
                }
                if (state != nullptr && operationalStatusPresent)
                {
                    asyncResp->res.jsonValue["Status"]["State"] =
                        redfish::chassis_utils::getPowerStateType(*state);
                }
#endif // BMCWEB_ENABLE_NVIDIA_OEM_PROPERTIES
<<<<<<< HEAD
               asyncResp->res.jsonValue["Name"] = chassisId;
               asyncResp->res.jsonValue["Id"] = chassisId;
#ifdef BMCWEB_ALLOW_DEPRECATED_POWER_THERMAL
#ifdef BMCWEB_ENABLE_HOST_OS_FEATURE
                asyncResp->res.jsonValue["Thermal"]["@odata.id"] =
                    boost::urls::format("/redfish/v1/Chassis/{}/Thermal",
                                        chassisId);

                // Power object
                asyncResp->res.jsonValue["Power"]["@odata.id"] =
                    boost::urls::format("/redfish/v1/Chassis/{}/Power",
                                        chassisId);
#endif
#endif
#ifdef BMCWEB_NEW_POWERSUBSYSTEM_THERMALSUBSYSTEM
                asyncResp->res.jsonValue["ThermalSubsystem"]["@odata.id"] =
                    boost::urls::format(
                        "/redfish/v1/Chassis/{}/ThermalSubsystem", chassisId);
                asyncResp->res.jsonValue["PowerSubsystem"]["@odata.id"] =
                    boost::urls::format("/redfish/v1/Chassis/{}/PowerSubsystem",
                                        chassisId);
                asyncResp->res.jsonValue["EnvironmentMetrics"]["@odata.id"] =
                    boost::urls::format(
                        "/redfish/v1/Chassis/{}/EnvironmentMetrics", chassisId);
#endif
                // SensorCollection
                asyncResp->res.jsonValue["Sensors"]["@odata.id"] =
                    boost::urls::format("/redfish/v1/Chassis/{}/Sensors",
                                        chassisId);
                asyncResp->res.jsonValue["Status"]["State"] = "Enabled";

                // Assembly collection
                asyncResp->res.jsonValue["Assembly"]["@odata.id"] = boost::urls::format("/redfish/v1/Chassis/{}/Assembly", chassisId);
=======
            }
        },
        service, objPath, "org.freedesktop.DBus.Properties", "GetAll", "");

    if (!operationalStatusPresent)
    {
        getChassisState(asyncResp);
    }
#ifndef BMCWEB_DISABLE_CONDITIONS_ARRAY
    redfish::conditions_utils::populateServiceConditions(asyncResp, chassisId);
#endif // BMCWEB_DISABLE_CONDITIONS_ARRAY
#ifdef BMCWEB_ENABLE_NVIDIA_OEM_PROPERTIES
    // Baseboard Chassis OEM properties if exist, search by association
    getOemBaseboardChassisAssert(asyncResp, objPath);
#endif // BMCWEB_ENABLE_NVIDIA_OEM_PROPERTIES

#ifdef BMCWEB_ENABLE_HEALTH_ROLLUP_ALTERNATIVE
    std::shared_ptr<HealthRollup> health = std::make_shared<HealthRollup>(
        objPath, [asyncResp](const std::string& rootHealth,
                             const std::string& healthRollup) {
            asyncResp->res.jsonValue["Status"]["Health"] = rootHealth;
            BMCWEB_LOG_DEBUG << healthRollup;
#ifndef BMCWEB_DISABLE_HEALTH_ROLLUP
            asyncResp->res.jsonValue["Status"]["HealthRollup"] = healthRollup;
#endif // BMCWEB_DISABLE_HEALTH_ROLLUP
        });
    health->start();
#else  // ifdef BMCWEB_ENABLE_HEALTH_ROLLUP_ALTERNATIVE
    auto health = std::make_shared<HealthPopulate>(asyncResp);
>>>>>>> 65fa2a5f

#ifdef BMCWEB_ENABLE_NETWORK_ADAPTERS
                // NetworkAdapters collection
                asyncResp->res.jsonValue["NetworkAdapters"]["@odata.id"] = boost::urls::format("/redfish/v1/Chassis/{}/NetworkAdapters", chassisId);
#endif
                // PCIeSlots collection
                asyncResp->res.jsonValue["PCIeSlots"]["@odata.id"] = boost::urls::format("/redfish/v1/Chassis/{}/PCIeSlots", chassisId);

                // TrustedComponent collection
                asyncResp->res.jsonValue["TrustedComponents"]["@odata.id"] = boost::urls::format("/redfish/v1/Chassis/{}/TrustedComponents", chassisId);

                // Controls Collection
                asyncResp->res.jsonValue["Controls"] = {
                    {"@odata.id", "/redfish/v1/Chassis/" + chassisId + "/Controls"}};


                nlohmann::json::array_t computerSystems;
                nlohmann::json::object_t system;
                system["@odata.id"] = "/redfish/v1/Systems/" PLATFORMSYSTEMID;
                computerSystems.emplace_back(std::move(system));
                asyncResp->res.jsonValue["Links"]["ComputerSystems"] =
                    std::move(computerSystems);

                nlohmann::json::array_t managedBy;
                nlohmann::json::object_t manager;
                manager["@odata.id"] = "/redfish/v1/Managers/" PLATFORMBMCID;
                managedBy.emplace_back(std::move(manager));
                asyncResp->res.jsonValue["Links"]["ManagedBy"] =
                    std::move(managedBy);
                getStorageLink(asyncResp, path);
                });

            for (const auto& interface : interfaces2)
            {
                if (interface == "xyz.openbmc_project.Common.UUID")
                {
                    getChassisUUID(asyncResp, connectionName, path);
                }
                else if (interface ==
                         "xyz.openbmc_project.Inventory.Decorator.LocationCode")
                {
                    getChassisLocationCode(asyncResp, connectionName, path);
                }
            }

            if (!operationalStatusPresent)
            {
                getChassisState(asyncResp);
            }
            
            redfish::conditions_utils::populateServiceConditions(asyncResp, chassisId);
#ifdef BMCWEB_ENABLE_NVIDIA_OEM_PROPERTIES
            // Baseboard Chassis OEM properties if exist, search by association
            redfish::nvidia_chassis_utils::getOemBaseboardChassisAssert(asyncResp, objPath);
#endif // BMCWEB_ENABLE_NVIDIA_OEM_PROPERTIES

            // Links association to underneath chassis
            redfish::nvidia_chassis_utils::getChassisLinksContains(asyncResp, objPath);
            // Links association to underneath processors
            redfish::nvidia_chassis_utils::getChassisProcessorLinks(asyncResp, objPath);
            // Links association to connected fabric switches
            redfish::nvidia_chassis_utils::getChassisFabricSwitchesLinks(asyncResp, objPath);
            // Link association to parent chassis
            redfish::chassis_utils::getChassisLinksContainedBy(asyncResp, objPath);
            getPhysicalSecurityData(asyncResp);
            return;
        }

        // Couldn't find an object with that name.  return an error
        messages::resourceNotFound(asyncResp->res, "Chassis", chassisId);
        });
}

inline void
    handleChassisGetPreCheck(App& app, const crow::Request& req,
                     const std::shared_ptr<bmcweb::AsyncResp>& asyncResp,
                     const std::string& chassisId)
{
    if (!redfish::setUpRedfishRoute(app, req, asyncResp))
    {
        return;
    }
    redfish::chassis_utils::isEROTChassis(chassisId, [req, asyncResp,
                                                      chassisId](bool isEROT) {
        if (isEROT)
        {
            BMCWEB_LOG_DEBUG(" EROT chassis");
            getEROTChassis(req, asyncResp, chassisId);
        }
        else
        {
            handleChassisGet(asyncResp, chassisId);
        }
    });
}

inline void
    handleChassisPatch(const crow::Request& req,
                       const std::shared_ptr<bmcweb::AsyncResp>& asyncResp,
                       const std::string& param)
{
    // if (!redfish::setUpRedfishRoute(app, req, asyncResp))
    // {
    //     return;
    // }
    std::optional<bool> locationIndicatorActive;
    std::optional<std::string> indicatorLed;
    std::optional<nlohmann::json> oemJsonObj;

#ifdef BMCWEB_ENABLE_NVIDIA_OEM_PROPERTIES
    std::optional<std::string> partNumber;
    std::optional<std::string> serialNumber;

    std::optional<double> cpuClockFrequency;
    std::optional<double> workloadFactor;
    std::optional<double> temperature;
#endif

    if (param.empty())
    {
        return;
    }

    if (!json_util::readJsonPatch(
            req, asyncResp->res, "LocationIndicatorActive",
            locationIndicatorActive, "IndicatorLED", indicatorLed, "Oem", oemJsonObj))
    {
        return;
    }

#ifdef BMCWEB_ENABLE_NVIDIA_OEM_PROPERTIES
    if (oemJsonObj)
    {
        std::optional<nlohmann::json> nvidiaJsonObj;
        if (json_util::readJson(*oemJsonObj, asyncResp->res, "Nvidia",
                                nvidiaJsonObj))
        {
            std::optional<nlohmann::json> staticPowerHintJsonObj;
            json_util::readJson(*nvidiaJsonObj, asyncResp->res, "PartNumber",
                                partNumber, "SerialNumber", serialNumber,
                                "StaticPowerHint", staticPowerHintJsonObj);

            if (staticPowerHintJsonObj)
            {
                std::optional<nlohmann::json> cpuClockFrequencyHzJsonObj;
                std::optional<nlohmann::json> temperatureCelsiusJsonObj;
                std::optional<nlohmann::json> workloadFactorJsonObj;
                json_util::readJson(
                    *staticPowerHintJsonObj, asyncResp->res,
                    "CpuClockFrequencyHz", cpuClockFrequencyHzJsonObj,
                    "TemperatureCelsius", temperatureCelsiusJsonObj,
                    "WorkloadFactor", workloadFactorJsonObj);
                if (cpuClockFrequencyHzJsonObj)
                {
                    json_util::readJson(*cpuClockFrequencyHzJsonObj,
                                        asyncResp->res, "SetPoint",
                                        cpuClockFrequency);
                }
                if (temperatureCelsiusJsonObj)
                {
                    json_util::readJson(*temperatureCelsiusJsonObj,
                                        asyncResp->res, "SetPoint",
                                        temperature);
                }
                if (workloadFactorJsonObj)
                {
                    json_util::readJson(*workloadFactorJsonObj, asyncResp->res,
                                        "SetPoint", workloadFactor);
                }
            }
        }
    }
#endif

    if (indicatorLed)
    {
        asyncResp->res.addHeader(
            boost::beast::http::field::warning,
            "299 - \"IndicatorLED is deprecated. Use LocationIndicatorActive instead.\"");
    }

    constexpr std::array<std::string_view, 2> interfaces = {
        "xyz.openbmc_project.Inventory.Item.Board",
        "xyz.openbmc_project.Inventory.Item.Chassis"};

    const std::string& chassisId = param;

    dbus::utility::getSubTree(
        "/xyz/openbmc_project/inventory", 0, interfaces,
#ifdef BMCWEB_ENABLE_NVIDIA_OEM_PROPERTIES
        [asyncResp, chassisId, locationIndicatorActive, indicatorLed,
         partNumber, serialNumber, cpuClockFrequency, workloadFactor,
         temperature]
#else
        [asyncResp, chassisId, locationIndicatorActive, indicatorLed]
#endif
        (const boost::system::error_code& ec,
                       const dbus::utility::MapperGetSubTreeResponse& subtree) {
        if (ec)
        {
            BMCWEB_LOG_ERROR("DBUS response error {}", ec);
            messages::internalError(asyncResp->res);
            return;
        }

        // Iterate over all retrieved ObjectPaths.
        for (const std::pair<
                 std::string,
                 std::vector<std::pair<std::string, std::vector<std::string>>>>&
                 object : subtree)
        {
            const std::string& path = object.first;
            const std::vector<std::pair<std::string, std::vector<std::string>>>&
                connectionNames = object.second;

            sdbusplus::message::object_path objPath(path);
            if (objPath.filename() != chassisId)
            {
                continue;
            }

            if (connectionNames.empty())
            {
                BMCWEB_LOG_ERROR("Got 0 Connection names");
                continue;
            }

            const std::vector<std::string>& interfaces3 =
                connectionNames[0].second;

            const std::array<const char*, 2> hasIndicatorLed = {
                "xyz.openbmc_project.Inventory.Item.Panel",
                "xyz.openbmc_project.Inventory.Item.Board.Motherboard"};
            bool indicatorChassis = false;
            for (const char* interface : hasIndicatorLed)
            {
                if (std::ranges::find(interfaces3, interface) !=
                    interfaces3.end())
                {
                    indicatorChassis = true;
                    break;
                }
            }
            if (locationIndicatorActive)
            {
                if (indicatorChassis)
                {
                    setLocationIndicatorActive(asyncResp,
                                                     *locationIndicatorActive);
                }
                else
                {
                    messages::propertyUnknown(asyncResp->res,
                                              "LocationIndicatorActive");
                }
            }
            if (indicatorLed)
            {
                if (indicatorChassis)
                {
                    setIndicatorLedState(asyncResp, *indicatorLed);
                }
                else
                {
                    messages::propertyUnknown(asyncResp->res, "IndicatorLED");
                }
            }
#ifdef BMCWEB_ENABLE_NVIDIA_OEM_PROPERTIES
            if (partNumber)
            {
                redfish::nvidia_chassis_utils::setOemBaseboardChassisAssert(asyncResp, path, "PartNumber",
                                                *partNumber);
            }
            if (serialNumber)
            {
                redfish::nvidia_chassis_utils::setOemBaseboardChassisAssert(asyncResp, path,
                                                "SerialNumber", *serialNumber);
            }
            if (cpuClockFrequency || workloadFactor || temperature)
            {
                if (cpuClockFrequency && workloadFactor && temperature)
                {
                    redfish::nvidia_chassis_utils::setStaticPowerHintByChassis(
                        asyncResp, path, *cpuClockFrequency,
                        *workloadFactor, *temperature);
                }
                else
                {
                    if (!cpuClockFrequency)
                    {
                        messages::propertyMissing(asyncResp->res,
                                                    "CpuClockFrequencyHz");
                    }
                    if (!workloadFactor)
                    {
                        messages::propertyMissing(asyncResp->res,
                                                    "WorkloadFactor");
                    }
                    if (!temperature)
                    {
                        messages::propertyMissing(asyncResp->res,
                                                    "TemperatureCelsius");
                    }
                }
            }
#endif

            return;
        }

        messages::resourceNotFound(asyncResp->res, "Chassis", chassisId);
        });
}


inline void
    handleChassisPatchReq(App& app, const crow::Request& req,
                          const std::shared_ptr<bmcweb::AsyncResp>& asyncResp,
                          const std::string& param)
{
    if (!redfish::setUpRedfishRoute(app, req, asyncResp))
    {
        return;
    }
    redfish::chassis_utils::isEROTChassis(param,
                                          [req, asyncResp, param](bool isEROT) {
        if (isEROT)
        {
            BMCWEB_LOG_DEBUG(" EROT chassis");
            handleEROTChassisPatch(req, asyncResp, param);
        }
        else
        {
            handleChassisPatch(req, asyncResp, param);
        }
    });
}

/**
 * Chassis override class for delivering Chassis Schema
 * Functions triggers appropriate requests on DBus
 */
inline void requestRoutesChassis(App& app)
{
    BMCWEB_ROUTE(app, "/redfish/v1/Chassis/<str>/")
        .privileges(redfish::privileges::getChassis)
        .methods(boost::beast::http::verb::get)(
            std::bind_front(handleChassisGetPreCheck, std::ref(app)));

    BMCWEB_ROUTE(app, "/redfish/v1/Chassis/<str>/")
        .privileges(redfish::privileges::patchChassis)
        .methods(boost::beast::http::verb::patch)(
            std::bind_front(handleChassisPatchReq, std::ref(app)));
}

/**
 * Handle error responses from d-bus for chassis power cycles
 */
inline void handleChassisPowerCycleError(const boost::system::error_code& ec,
                                         const sdbusplus::message_t& eMsg,
                                         crow::Response& res)
{
    if (eMsg.get_error() == nullptr)
    {
        BMCWEB_LOG_ERROR("D-Bus response error: {}", ec);
        messages::internalError(res);
        return;
    }
    std::string_view errorMessage = eMsg.get_error()->name;

    // If operation failed due to BMC not being in Ready state, tell
    // user to retry in a bit
    if (errorMessage ==
        std::string_view("xyz.openbmc_project.State.Chassis.Error.BMCNotReady"))
    {
        BMCWEB_LOG_DEBUG("BMC not ready, operation not allowed right now");
        messages::serviceTemporarilyUnavailable(res, "10");
        return;
    }

    BMCWEB_LOG_ERROR("Chassis Power Cycle fail {} sdbusplus:{}", ec, errorMessage);
    messages::internalError(res);
}

inline void
    doChassisPowerCycle(const std::shared_ptr<bmcweb::AsyncResp>& asyncResp)
{
    constexpr std::array<std::string_view, 1> interfaces = {
        "xyz.openbmc_project.State.Chassis"};

    // Use mapper to get subtree paths.
    dbus::utility::getSubTreePaths(
        "/", 0, interfaces,
        [asyncResp](
            const boost::system::error_code& ec,
            const dbus::utility::MapperGetSubTreePathsResponse& chassisList) {
        if (ec)
        {
            BMCWEB_LOG_ERROR("[mapper] Bad D-Bus request error: {}", ec);
            messages::internalError(asyncResp->res);
            return;
        }

        const char* processName = "xyz.openbmc_project.State.Chassis";
        const char* interfaceName = "xyz.openbmc_project.State.Chassis";
        const char* destProperty = "RequestedPowerTransition";
        const std::string propertyValue =
            "xyz.openbmc_project.State.Chassis.Transition.PowerCycle";
        std::string objectPath = "/xyz/openbmc_project/state/chassis_system0";

        /* Look for system reset chassis path */
        if ((std::ranges::find(chassisList, objectPath)) == chassisList.end())
        {
            /* We prefer to reset the full chassis_system, but if it doesn't
             * exist on some platforms, fall back to a host-only power reset
             */
            objectPath = "/xyz/openbmc_project/state/chassis0";
        }

        sdbusplus::asio::setProperty(
            *crow::connections::systemBus, processName, objectPath,
            interfaceName, destProperty, propertyValue,
            [asyncResp](const boost::system::error_code& ec2,
                        sdbusplus::message_t& sdbusErrMsg) {
            // Use "Set" method to set the property value.
            if (ec2)
            {
                handleChassisPowerCycleError(ec2, sdbusErrMsg, asyncResp->res);

                return;
            }

            messages::success(asyncResp->res);
        });
    });
}

inline void powerCycle(const std::shared_ptr<bmcweb::AsyncResp>& asyncResp)
{

    crow::connections::systemBus->async_method_call(
        [asyncResp](const boost::system::error_code ec,
                    const std::vector<std::string>& hostList) {
            if (ec)
            {
                doChassisPowerCycle(asyncResp);
            }
            std::string objectPath = "/xyz/openbmc_project/state/host_system0";
            if ((std::find(hostList.begin(), hostList.end(), objectPath)) ==
                hostList.end())
            {
                objectPath = "/xyz/openbmc_project/state/host0";
            }
            crow::connections::systemBus->async_method_call(
                [asyncResp,
                 objectPath](const boost::system::error_code ec,
                             const std::variant<std::string>& state) {
                    if (ec)
                    {
                        BMCWEB_LOG_DEBUG("[mapper] Bad D-Bus request error: ", ec);
                        messages::internalError(asyncResp->res);
                        return;
                    }
                    const std::string* hostState =
                        std::get_if<std::string>(&state);
                    if (*hostState ==
                        "xyz.openbmc_project.State.Host.HostState.Running")
                    {
                        crow::connections::systemBus->async_method_call(
                            [asyncResp,
                             objectPath](const boost::system::error_code ec) {
                                // Use "Set" method to set the property value.
                                if (ec)
                                {
                                    BMCWEB_LOG_DEBUG("[Set] Bad D-Bus request error: ", ec);
                                    messages::internalError(asyncResp->res);
                                    return;
                                }

                                messages::success(asyncResp->res);
                            },
                            "xyz.openbmc_project.State.Host", objectPath,
                            "org.freedesktop.DBus.Properties", "Set",
                            "xyz.openbmc_project.State.Host",
                            "RequestedHostTransition",
                            dbus::utility::DbusVariantType{
                                "xyz.openbmc_project.State.Host.Transition.Reboot"});
                    }
                    else
                    {
                        doChassisPowerCycle(asyncResp);
                    }
                },
                "xyz.openbmc_project.State.Host", objectPath,
                "org.freedesktop.DBus.Properties", "Get",
                "xyz.openbmc_project.State.Host", "CurrentHostState");
        },
        "xyz.openbmc_project.ObjectMapper",
        "/xyz/openbmc_project/object_mapper",
        "xyz.openbmc_project.ObjectMapper", "GetSubTreePaths", "/", 0,
        std::array<std::string, 1>{"xyz.openbmc_project.State.Host"});
}

inline void handleChassisResetActionInfoPost(
    App& app, const crow::Request& req,
    const std::shared_ptr<bmcweb::AsyncResp>& asyncResp,
    const std::string& /*chassisId*/)
{
    if (!redfish::setUpRedfishRoute(app, req, asyncResp))
    {
        return;
    }
    BMCWEB_LOG_DEBUG("Post Chassis Reset.");

    std::string resetType;

    if (!json_util::readJsonAction(req, asyncResp->res, "ResetType", resetType))
    {
        return;
    }

    if (resetType != "PowerCycle")
    {
        BMCWEB_LOG_DEBUG("Invalid property value for ResetType: {}", resetType);
        messages::actionParameterNotSupported(asyncResp->res, resetType,
                                              "ResetType");

        return;
    }
    powerCycle(asyncResp);
}

#ifdef BMCWEB_ENABLE_HOST_AUX_POWER
inline void handleOemChassisResetActionInfoPost(
    App& app, const crow::Request& req,
    const std::shared_ptr<bmcweb::AsyncResp>& asyncResp,
    const std::string& chassisId)
{
    if (chassisId != PLATFORMCHASSISNAME)
    {
        messages::internalError(asyncResp->res);
        return;
    } 
    if (!redfish::setUpRedfishRoute(app, req, asyncResp))
    {
        return;
    }
    std::string resetType;
    if (!json_util::readJsonAction(req, asyncResp->res, "ResetType", resetType))
    {
        return;
    }

    if (resetType != "AuxPowerCycle")
    {
        messages::actionParameterValueError(asyncResp->res, "ResetType",
                                            "NvidiaChassis.AuxPowerReset");
        return;
    }

    // check power status
    sdbusplus::asio::getProperty<std::string>(
        *crow::connections::systemBus, "xyz.openbmc_project.State.Host",
        "/xyz/openbmc_project/state/host0", "xyz.openbmc_project.State.Host",
        "CurrentHostState",
        [asyncResp](const boost::system::error_code& ec,
                    const std::string& hostState) {
            if (ec)
            {
                if (ec == boost::system::errc::host_unreachable)
                {
                    // Service not available, no error, just don't
                    // return host state info
                    BMCWEB_LOG_DEBUG("Service not available {}", ec);
                    return;
                }
                messages::internalError(asyncResp->res);
                return;
            }
            if (hostState == "xyz.openbmc_project.State.Host.HostState.Off")
            {
                crow::connections::systemBus->async_method_call(
                    [asyncResp](const boost::system::error_code& ec) {
                        if (ec)
                        {
                            BMCWEB_LOG_DEBUG("DBUS response error {}", ec);
                            messages::internalError(asyncResp->res);
                            return;
                        }
                    },
                    "org.freedesktop.systemd1", "/org/freedesktop/systemd1",
                    "org.freedesktop.systemd1.Manager", "StartUnit",
                    "nvidia-aux-power.service", "replace");
            }
            else
            {
                messages::chassisPowerStateOffRequired(asyncResp->res, "0");
            }
        });
}
#endif

/**
 * ChassisResetAction class supports the POST method for the Reset
 * action.
 * Function handles POST method request.
 * Analyzes POST body before sending Reset request data to D-Bus.
 */

inline void requestRoutesChassisResetAction(App& app)
{
    BMCWEB_ROUTE(app, "/redfish/v1/Chassis/<str>/Actions/Chassis.Reset/")
        .privileges(redfish::privileges::postChassis)
        .methods(boost::beast::http::verb::post)(
            std::bind_front(handleChassisResetActionInfoPost, std::ref(app)));
#ifdef BMCWEB_ENABLE_HOST_AUX_POWER
    BMCWEB_ROUTE(app,
                 "/redfish/v1/Chassis/<str>/Actions/Oem/NvidiaChassis.AuxPowerReset")
        .privileges(redfish::privileges::postChassis)
        .methods(boost::beast::http::verb::post)(std::bind_front(
            handleOemChassisResetActionInfoPost, std::ref(app)));

#endif
}

inline void handleChassisResetActionInfoGet(
    App& app, const crow::Request& req,
    const std::shared_ptr<bmcweb::AsyncResp>& asyncResp,
    const std::string& chassisId)
{
    if (!redfish::setUpRedfishRoute(app, req, asyncResp))
    {
        return;
    }
    asyncResp->res.jsonValue["@odata.type"] = "#ActionInfo.v1_1_2.ActionInfo";
    asyncResp->res.jsonValue["@odata.id"] = boost::urls::format(
        "/redfish/v1/Chassis/{}/ResetActionInfo", chassisId);
    asyncResp->res.jsonValue["Name"] = "Reset Action Info";

    asyncResp->res.jsonValue["Id"] = "ResetActionInfo";
    nlohmann::json::array_t parameters;
    nlohmann::json::object_t parameter;
    parameter["Name"] = "ResetType";
    parameter["Required"] = true;
    parameter["DataType"] = "String";
    nlohmann::json::array_t allowed;
    allowed.emplace_back("PowerCycle");
    parameter["AllowableValues"] = std::move(allowed);
    parameters.emplace_back(std::move(parameter));

    asyncResp->res.jsonValue["Parameters"] = std::move(parameters);
}

#ifdef BMCWEB_ENABLE_HOST_AUX_POWER
inline void handleOemChassisResetActionInfoGet(
    App& app, const crow::Request& req,
    const std::shared_ptr<bmcweb::AsyncResp>& asyncResp,
    const std::string& chassisId)
{
    if (chassisId != PLATFORMCHASSISNAME)
    {
        messages::internalError(asyncResp->res);
        return;
    }
    if (!redfish::setUpRedfishRoute(app, req, asyncResp))
    {
        return;
    }
    asyncResp->res.jsonValue["@odata.type"] = "#ActionInfo.v1_2_0.ActionInfo";
    asyncResp->res.jsonValue["@odata.id"] =
        "/redfish/v1/Chassis/"+ chassisId +"/Oem/Nvidia/AuxPowerResetActionInfo";
    asyncResp->res.jsonValue["Name"] = "Auxillary Power Reset Action Info";
    asyncResp->res.jsonValue["Id"] = "AuxPowerResetActionInfo";
    nlohmann::json::array_t parameters;
    nlohmann::json::object_t parameter;

    parameter["Name"] = "ResetType";
    parameter["Required"] = true;
    parameter["DataType"] = "String";
    nlohmann::json::array_t allowableValues;
    allowableValues.emplace_back("AuxPowerCycle");
    parameter["AllowableValues"] = std::move(allowableValues);
    parameters.emplace_back(std::move(parameter));

    asyncResp->res.jsonValue["Parameters"] = std::move(parameters);
}
#endif
/**
 * ChassisResetActionInfo derived class for delivering Chassis
 * ResetType AllowableValues using ResetInfo schema.
 */
inline void requestRoutesChassisResetActionInfo(App& app)
{
    BMCWEB_ROUTE(app, "/redfish/v1/Chassis/<str>/ResetActionInfo/")
        .privileges(redfish::privileges::getActionInfo)
        .methods(boost::beast::http::verb::get)(
            std::bind_front(handleChassisResetActionInfoGet, std::ref(app)));
#ifdef BMCWEB_ENABLE_HOST_AUX_POWER
    BMCWEB_ROUTE(app,
                 "/redfish/v1/Chassis/<str>/Oem/Nvidia/AuxPowerResetActionInfo/")
        .privileges(redfish::privileges::getActionInfo)
        .methods(boost::beast::http::verb::get)(
            std::bind_front(handleOemChassisResetActionInfoGet, std::ref(app)));
#endif
}

} // namespace redfish<|MERGE_RESOLUTION|>--- conflicted
+++ resolved
@@ -37,18 +37,11 @@
 #include <sdbusplus/message.hpp>
 #include <sdbusplus/unpack_properties.hpp>
 #include <utils/chassis_utils.hpp>
-<<<<<<< HEAD
 #include <utils/conditions_utils.hpp>
 #include <utils/nvidia_chassis_util.hpp>
 #include <array>
 #include <ranges>
 #include <string_view>
-=======
-#include <utils/collection.hpp>
-#include <utils/dbus_utils.hpp>
-#include <utils/conditions_utils.hpp>
-#include <utils/json_utils.hpp>
->>>>>>> 65fa2a5f
 
 namespace redfish
 {
@@ -484,11 +477,17 @@
 
 
 #ifdef BMCWEB_ENABLE_HEALTH_ROLLUP_ALTERNATIVE
-                std::shared_ptr<HealthRollup> health = std::make_shared<HealthRollup>(objPath, [asyncResp](const std::string& rootHealth, const std::string& healthRollup) {
-                    asyncResp->res.jsonValue["Status"]["Health"] = rootHealth;
-                    asyncResp->res.jsonValue["Status"]["HealthRollup"] = healthRollup;
-                });
-                health->start();
+            std::shared_ptr<HealthRollup> health =
+                std::make_shared<HealthRollup>(
+                    objPath, [asyncResp](const std::string& rootHealth,
+                                         const std::string& healthRollup) {
+                asyncResp->res.jsonValue["Status"]["Health"] = rootHealth;
+#ifndef BMCWEB_DISABLE_HEALTH_ROLLUP
+                asyncResp->res.jsonValue["Status"]["HealthRollup"] =
+                    healthRollup;
+#endif // BMCWEB_DISABLE_HEALTH_ROLLUP
+            });
+            health->start();
 #else
             auto health = std::make_shared<HealthPopulate>(asyncResp);
 
@@ -814,7 +813,6 @@
                         redfish::chassis_utils::getPowerStateType(*state);
                 }
 #endif // BMCWEB_ENABLE_NVIDIA_OEM_PROPERTIES
-<<<<<<< HEAD
                asyncResp->res.jsonValue["Name"] = chassisId;
                asyncResp->res.jsonValue["Id"] = chassisId;
 #ifdef BMCWEB_ALLOW_DEPRECATED_POWER_THERMAL
@@ -848,37 +846,6 @@
 
                 // Assembly collection
                 asyncResp->res.jsonValue["Assembly"]["@odata.id"] = boost::urls::format("/redfish/v1/Chassis/{}/Assembly", chassisId);
-=======
-            }
-        },
-        service, objPath, "org.freedesktop.DBus.Properties", "GetAll", "");
-
-    if (!operationalStatusPresent)
-    {
-        getChassisState(asyncResp);
-    }
-#ifndef BMCWEB_DISABLE_CONDITIONS_ARRAY
-    redfish::conditions_utils::populateServiceConditions(asyncResp, chassisId);
-#endif // BMCWEB_DISABLE_CONDITIONS_ARRAY
-#ifdef BMCWEB_ENABLE_NVIDIA_OEM_PROPERTIES
-    // Baseboard Chassis OEM properties if exist, search by association
-    getOemBaseboardChassisAssert(asyncResp, objPath);
-#endif // BMCWEB_ENABLE_NVIDIA_OEM_PROPERTIES
-
-#ifdef BMCWEB_ENABLE_HEALTH_ROLLUP_ALTERNATIVE
-    std::shared_ptr<HealthRollup> health = std::make_shared<HealthRollup>(
-        objPath, [asyncResp](const std::string& rootHealth,
-                             const std::string& healthRollup) {
-            asyncResp->res.jsonValue["Status"]["Health"] = rootHealth;
-            BMCWEB_LOG_DEBUG << healthRollup;
-#ifndef BMCWEB_DISABLE_HEALTH_ROLLUP
-            asyncResp->res.jsonValue["Status"]["HealthRollup"] = healthRollup;
-#endif // BMCWEB_DISABLE_HEALTH_ROLLUP
-        });
-    health->start();
-#else  // ifdef BMCWEB_ENABLE_HEALTH_ROLLUP_ALTERNATIVE
-    auto health = std::make_shared<HealthPopulate>(asyncResp);
->>>>>>> 65fa2a5f
 
 #ifdef BMCWEB_ENABLE_NETWORK_ADAPTERS
                 // NetworkAdapters collection
@@ -929,7 +896,9 @@
                 getChassisState(asyncResp);
             }
             
-            redfish::conditions_utils::populateServiceConditions(asyncResp, chassisId);
+#ifndef BMCWEB_DISABLE_CONDITIONS_ARRAY
+    redfish::conditions_utils::populateServiceConditions(asyncResp, chassisId);
+#endif // BMCWEB_DISABLE_CONDITIONS_ARRAY
 #ifdef BMCWEB_ENABLE_NVIDIA_OEM_PROPERTIES
             // Baseboard Chassis OEM properties if exist, search by association
             redfish::nvidia_chassis_utils::getOemBaseboardChassisAssert(asyncResp, objPath);
