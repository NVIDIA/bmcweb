#pragma once

<<<<<<< HEAD
#include <dbus_utility.hpp>
#include <query.hpp>
=======
#include "dbus_utility.hpp"
#include "query.hpp"
#include "registries/privilege_registry.hpp"
#include "utils/collection.hpp"
#include "utils/dbus_utils.hpp"
#include "utils/json_utils.hpp"

#include <boost/system/error_code.hpp>
#include <boost/url/format.hpp>
>>>>>>> 480662d4
#include <sdbusplus/asio/property.hpp>
#include <sdbusplus/unpack_properties.hpp>

#include <array>
#include <string_view>

namespace redfish
{
/**
 * @brief Fill cable specific properties.
 * @param[in,out]   resp        HTTP response.
 * @param[in]       ec          Error code corresponding to Async method call.
 * @param[in]       properties  List of Cable Properties key/value pairs.
 */
inline void
    fillCableProperties(crow::Response& resp,
                        const boost::system::error_code& ec,
                        const dbus::utility::DBusPropertiesMap& properties)
{
    if (ec)
    {
        BMCWEB_LOG_DEBUG("DBUS response error {}", ec);
        messages::internalError(resp);
        return;
    }

    const std::string* cableTypeDescription = nullptr;
    const double* length = nullptr;

    const bool success = sdbusplus::unpackPropertiesNoThrow(
        dbus_utils::UnpackErrorPrinter(), properties, "CableTypeDescription",
        cableTypeDescription, "Length", length);

    if (!success)
    {
        messages::internalError(resp);
        return;
    }

    if (cableTypeDescription != nullptr)
    {
        resp.jsonValue["CableType"] = *cableTypeDescription;
    }

    if (length != nullptr)
    {
        if (!std::isfinite(*length))
        {
            // Cable length is NaN by default, do not throw an error
            if (!std::isnan(*length))
            {
                messages::internalError(resp);
                return;
            }
        }
        else
        {
            resp.jsonValue["LengthMeters"] = *length;
        }
    }
}

/**
 * @brief Api to get Cable properties.
 * @param[in,out]   asyncResp       Async HTTP response.
 * @param[in]       cableObjectPath Object path of the Cable.
 * @param[in]       serviceMap      A map to hold Service and corresponding
 * interface list for the given cable id.
 */
inline void
    getCableProperties(const std::shared_ptr<bmcweb::AsyncResp>& asyncResp,
                       const std::string& cableObjectPath,
                       const dbus::utility::MapperServiceMap& serviceMap)
{
    BMCWEB_LOG_DEBUG("Get Properties for cable {}", cableObjectPath);

    for (const auto& [service, interfaces] : serviceMap)
    {
        for (const auto& interface : interfaces)
        {
            if (interface == "xyz.openbmc_project.Inventory.Item.Cable")
            {
                sdbusplus::asio::getAllProperties(
                    *crow::connections::systemBus, service, cableObjectPath,
                    interface,
                    [asyncResp](
                        const boost::system::error_code& ec,
                        const dbus::utility::DBusPropertiesMap& properties) {
                    fillCableProperties(asyncResp->res, ec, properties);
                    });
            }
            else if (interface == "xyz.openbmc_project.Inventory.Item")
            {
                sdbusplus::asio::getProperty<bool>(
                    *crow::connections::systemBus, service, cableObjectPath,
                    interface, "Present",
                    [asyncResp, cableObjectPath](
                        const boost::system::error_code& ec, bool present) {
                    if (ec)
                    {
                        BMCWEB_LOG_DEBUG(
                            "get presence failed for Cable {} with error {}",
                            cableObjectPath, ec);
                        if (ec.value() != EBADR)
                        {
                            messages::internalError(asyncResp->res);
                        }
                        return;
                    }

                    if (!present)
                    {
                        asyncResp->res.jsonValue["Status"]["State"] = "Absent";
                    }
                    });
            }
<<<<<<< HEAD

            sdbusplus::asio::getAllProperties(
                *crow::connections::systemBus, service, cableObjectPath,
                interface,
                [asyncResp](
                    const boost::system::error_code ec,
                    const dbus::utility::DBusPropertiesMap& properties) {
                fillCableProperties(asyncResp->res, ec, properties);
            });
=======
>>>>>>> 480662d4
        }
    }
}

/**
 * The Cable schema
 */
inline void requestRoutesCable(App& app)
{
    BMCWEB_ROUTE(app, "/redfish/v1/Cables/<str>/")
        .privileges(redfish::privileges::getCable)
        .methods(boost::beast::http::verb::get)(
            [&app](const crow::Request& req,
                   const std::shared_ptr<bmcweb::AsyncResp>& asyncResp,
                   const std::string& cableId) {
        if (!redfish::setUpRedfishRoute(app, req, asyncResp))
        {
            return;
        }
        BMCWEB_LOG_DEBUG("Cable Id: {}", cableId);
        constexpr std::array<std::string_view, 1> interfaces = {
            "xyz.openbmc_project.Inventory.Item.Cable"};
        dbus::utility::getSubTree(
            "/xyz/openbmc_project/inventory", 0, interfaces,
            [asyncResp,
             cableId](const boost::system::error_code& ec,
                      const dbus::utility::MapperGetSubTreeResponse& subtree) {
            if (ec.value() == EBADR)
            {
                messages::resourceNotFound(asyncResp->res, "Cable", cableId);
                return;
            }

            if (ec)
            {
                BMCWEB_LOG_ERROR("DBUS response error {}", ec);
                messages::internalError(asyncResp->res);
                return;
            }

            for (const auto& [objectPath, serviceMap] : subtree)
            {
                sdbusplus::message::object_path path(objectPath);
                if (path.filename() != cableId)
                {
                    continue;
                }

                asyncResp->res.jsonValue["@odata.type"] = "#Cable.v1_0_0.Cable";
<<<<<<< HEAD
                asyncResp->res.jsonValue["@odata.id"] = "/redfish/v1/Cables/" +
                                                        cableId;
=======
                asyncResp->res.jsonValue["@odata.id"] =
                    boost::urls::format("/redfish/v1/Cables/{}", cableId);
>>>>>>> 480662d4
                asyncResp->res.jsonValue["Id"] = cableId;
                asyncResp->res.jsonValue["Name"] = "Cable";
                asyncResp->res.jsonValue["Status"]["State"] = "Enabled";

                getCableProperties(asyncResp, objectPath, serviceMap);
                return;
            }
            messages::resourceNotFound(asyncResp->res, "Cable", cableId);
<<<<<<< HEAD
        };

        crow::connections::systemBus->async_method_call(
            respHandler, "xyz.openbmc_project.ObjectMapper",
            "/xyz/openbmc_project/object_mapper",
            "xyz.openbmc_project.ObjectMapper", "GetSubTree",
            "/xyz/openbmc_project/inventory", 0,
            std::array<const char*, 1>{
                "xyz.openbmc_project.Inventory.Item.Cable"});
    });
=======
            });
        });
>>>>>>> 480662d4
}

/**
 * Collection of Cable resource instances
 */
inline void requestRoutesCableCollection(App& app)
{
    BMCWEB_ROUTE(app, "/redfish/v1/Cables/")
        .privileges(redfish::privileges::getCableCollection)
        .methods(boost::beast::http::verb::get)(
            [&app](const crow::Request& req,
                   const std::shared_ptr<bmcweb::AsyncResp>& asyncResp) {
        if (!redfish::setUpRedfishRoute(app, req, asyncResp))
        {
            return;
        }
        asyncResp->res.jsonValue["@odata.type"] =
            "#CableCollection.CableCollection";
        asyncResp->res.jsonValue["@odata.id"] = "/redfish/v1/Cables";
        asyncResp->res.jsonValue["Name"] = "Cable Collection";
        asyncResp->res.jsonValue["Description"] = "Collection of Cable Entries";
        constexpr std::array<std::string_view, 1> interfaces{
            "xyz.openbmc_project.Inventory.Item.Cable"};
        collection_util::getCollectionMembers(
<<<<<<< HEAD
            asyncResp, "/redfish/v1/Cables",
            {"xyz.openbmc_project.Inventory.Item.Cable"});
    });
=======
            asyncResp, boost::urls::url("/redfish/v1/Cables"), interfaces,
            "/xyz/openbmc_project/inventory");
        });
>>>>>>> 480662d4
}

} // namespace redfish<|MERGE_RESOLUTION|>--- conflicted
+++ resolved
@@ -1,9 +1,7 @@
 #pragma once
 
-<<<<<<< HEAD
 #include <dbus_utility.hpp>
 #include <query.hpp>
-=======
 #include "dbus_utility.hpp"
 #include "query.hpp"
 #include "registries/privilege_registry.hpp"
@@ -13,7 +11,6 @@
 
 #include <boost/system/error_code.hpp>
 #include <boost/url/format.hpp>
->>>>>>> 480662d4
 #include <sdbusplus/asio/property.hpp>
 #include <sdbusplus/unpack_properties.hpp>
 
@@ -130,18 +127,6 @@
                     }
                     });
             }
-<<<<<<< HEAD
-
-            sdbusplus::asio::getAllProperties(
-                *crow::connections::systemBus, service, cableObjectPath,
-                interface,
-                [asyncResp](
-                    const boost::system::error_code ec,
-                    const dbus::utility::DBusPropertiesMap& properties) {
-                fillCableProperties(asyncResp->res, ec, properties);
-            });
-=======
->>>>>>> 480662d4
         }
     }
 }
@@ -191,13 +176,8 @@
                 }
 
                 asyncResp->res.jsonValue["@odata.type"] = "#Cable.v1_0_0.Cable";
-<<<<<<< HEAD
-                asyncResp->res.jsonValue["@odata.id"] = "/redfish/v1/Cables/" +
-                                                        cableId;
-=======
                 asyncResp->res.jsonValue["@odata.id"] =
                     boost::urls::format("/redfish/v1/Cables/{}", cableId);
->>>>>>> 480662d4
                 asyncResp->res.jsonValue["Id"] = cableId;
                 asyncResp->res.jsonValue["Name"] = "Cable";
                 asyncResp->res.jsonValue["Status"]["State"] = "Enabled";
@@ -206,21 +186,8 @@
                 return;
             }
             messages::resourceNotFound(asyncResp->res, "Cable", cableId);
-<<<<<<< HEAD
-        };
-
-        crow::connections::systemBus->async_method_call(
-            respHandler, "xyz.openbmc_project.ObjectMapper",
-            "/xyz/openbmc_project/object_mapper",
-            "xyz.openbmc_project.ObjectMapper", "GetSubTree",
-            "/xyz/openbmc_project/inventory", 0,
-            std::array<const char*, 1>{
-                "xyz.openbmc_project.Inventory.Item.Cable"});
-    });
-=======
             });
         });
->>>>>>> 480662d4
 }
 
 /**
@@ -245,15 +212,9 @@
         constexpr std::array<std::string_view, 1> interfaces{
             "xyz.openbmc_project.Inventory.Item.Cable"};
         collection_util::getCollectionMembers(
-<<<<<<< HEAD
-            asyncResp, "/redfish/v1/Cables",
-            {"xyz.openbmc_project.Inventory.Item.Cable"});
-    });
-=======
             asyncResp, boost::urls::url("/redfish/v1/Cables"), interfaces,
             "/xyz/openbmc_project/inventory");
         });
->>>>>>> 480662d4
 }
 
 } // namespace redfish