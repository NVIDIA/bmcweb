--- conflicted
+++ resolved
@@ -147,13 +147,13 @@
                                                  host);
                 return;
             }
-            if (ec.value() != EBADR)
-            {
-                // SNMP not installed
-                messages::propertyValueOutOfRange(asyncResp->res, "SNMPv2c",
-                                                  "Protocol");
-                return;
-            }
+        if (ec.value() != EBADR)
+        {
+            // SNMP not installed
+            messages::propertyValueOutOfRange(asyncResp->res, "SNMPv2c",
+                                              "Protocol");
+            return;
+        }
         }
         messages::internalError(asyncResp->res);
         return;
@@ -179,16 +179,10 @@
                       const std::string& host, uint16_t snmpTrapPort)
 {
     crow::connections::systemBus->async_method_call(
-<<<<<<< HEAD
-        [asyncResp](const boost::system::error_code& ec,
-                    const std::string& dbusSNMPid) {
-        afterSnmpClientCreate(asyncResp, ec, dbusSNMPid);
-=======
         [asyncResp, host](const boost::system::error_code& ec,
                           const sdbusplus::message_t& msg,
-                          const std::string& dbusSNMPid) {
+                    const std::string& dbusSNMPid) {
         afterSnmpClientCreate(asyncResp, ec, msg, host, dbusSNMPid);
->>>>>>> 8cb2c024
     },
         "xyz.openbmc_project.Network.SNMP",
         "/xyz/openbmc_project/network/snmp/manager",
@@ -242,12 +236,7 @@
             return;
         }
         messages::success(asyncResp->res);
-<<<<<<< HEAD
     }, "xyz.openbmc_project.Network.SNMP", static_cast<std::string>(snmpPath),
-=======
-    },
-        "xyz.openbmc_project.Network.SNMP", static_cast<std::string>(snmpPath),
->>>>>>> 8cb2c024
         "xyz.openbmc_project.Object.Delete", "Delete");
 }
 
