--- conflicted
+++ resolved
@@ -716,15 +716,9 @@
         }
 
         // We need to strip the prefix from the request's path
-<<<<<<< HEAD
         boost::urls::url targetURI(thisReq.target());
         std::string path = thisReq.url().path();
         size_t pos = path.find(prefix + "_");
-=======
-        std::string targetURI(thisReq.target());
-        auto path = std::filesystem::path(targetURI);
-        size_t pos = targetURI.find(prefix + "_");
->>>>>>> 39c7caa0
         if (pos == std::string::npos)
         {
             // If this fails then something went wrong
@@ -732,21 +726,17 @@
             messages::internalError(asyncResp->res);
             return;
         }
-<<<<<<< HEAD
-        path.erase(pos, prefix.size() + 1);
-=======
-
-        std::string dirName(path.parent_path());
+        auto dirPath = std::filesystem::path(path);
+        std::string dirName(dirPath.parent_path());
         auto link = dirName.substr(std::strlen("/redfish/v1"));
         auto match = std::binary_search(prefixURLTable.begin(), prefixURLTable.end(), link);
         if (match == true)
         {
-            BMCWEB_LOG_DEBUG <<"removing prefix on:" <<targetURI;
-            targetURI.erase(pos, prefix.size() + 1);
-        }
-
-        BMCWEB_LOG_DEBUG <<"forward: " << targetURI;
->>>>>>> 39c7caa0
+            BMCWEB_LOG_ERROR("removing prefix on:{}", targetURI);
+            path.erase(pos, prefix.size() + 1);
+        }
+
+        BMCWEB_LOG_ERROR("forward: ", targetURI);
 
         std::function<void(crow::Response&)> cb =
             std::bind_front(processResponse, prefix, asyncResp);
