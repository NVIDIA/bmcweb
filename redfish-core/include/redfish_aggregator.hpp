--- conflicted
+++ resolved
@@ -925,10 +925,7 @@
                     "No satellite BMCs detected.  Redfish Aggregation not enabled");
             }
             handler(ec, satelliteInfo);
-<<<<<<< HEAD
             cachedSatInfo = satelliteInfo;
-=======
->>>>>>> 8cb2c024
         });
     }
 
