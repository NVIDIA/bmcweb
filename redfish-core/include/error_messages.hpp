--- conflicted
+++ resolved
@@ -1139,7 +1139,6 @@
 void operationNotAllowed(crow::Response& res);
 
 /**
-<<<<<<< HEAD
  * @brief Formats ActionParameterValueError message into JSON
  * Message body: "The value for the parameter <arg1> in the action <arg2> is
  * invalid."
@@ -1187,7 +1186,6 @@
 nlohmann::json unsupportedMediaType();
 
 void unsupportedMediaType(crow::Response& res);
-=======
  * @brief Formats ArraySizeTooLong message into JSON
  * Message body: "Indicates that a string value passed to the given resource
  * exceeded its length limit."
@@ -1196,7 +1194,6 @@
 
 void arraySizeTooLong(crow::Response& res, std::string_view property,
                       uint64_t length);
->>>>>>> 480662d4
 
 } // namespace messages
 
