--- conflicted
+++ resolved
@@ -68,14 +68,9 @@
                     std::get_if<std::vector<std::string>>(&association);
                 if (data == nullptr || data->empty())
                 {
-<<<<<<< HEAD
                     callback(false,
                              spdmObj + ": no SPDM / MCTP association found");
                     return;
-=======
-                    mctpEid = std::stoi(v.back());
-                    getDbusMctpProperties(callback);
->>>>>>> bc0ceaef
                 }
                 mctpObj = data->front();
                 if (mctpObj.rfind(mctpObjectPrefix, 0) == 0)
@@ -90,7 +85,7 @@
                     try
                     {
                         mctpEid = std::stoi(v.back());
-                        getDbusMctpMessageTypes(callback);
+                    getDbusMctpProperties(callback);
                     }
                     catch (const std::invalid_argument&)
                     {
@@ -134,52 +129,16 @@
         crow::connections::systemBus->async_method_call(
             [this, callback](const boost::system::error_code ec,
                              const GetObjectType& response) {
-<<<<<<< HEAD
                 if (ec || response.empty())
                 {
-                    callback(false, "GetObject failure for: " + mctpObj);
+                callback(false, "GetObject failure for " + mctpObj);
                     return;
                 }
                 for (const auto& elem : response)
                 {
                     const std::string& service = elem.first;
-                    if (service.rfind(mctpBusPrefix, 0) == 0)
-                    {
-                        sdbusplus::asio::getProperty<std::vector<uint8_t>>(
-                            *crow::connections::systemBus, service, mctpObj,
-                            "xyz.openbmc_project.MCTP.Endpoint",
-                            "SupportedMessageTypes",
-                            [this, callback](const boost::system::error_code ec,
-                                             const std::vector<uint8_t>& resp) {
-                                if (ec)
-                                {
-                                    callback(
-                                        false,
-                                        "Failed to get supported message types for: " +
-                                            mctpObj);
-                                    return;
-                                }
-                                mctpMessageTypes = resp;
-                                callback(true, mctpObj);
-                                return;
-                            });
-                        return;
-                    }
-                }
-                callback(false, "GetObject failure for: " + mctpObj);
-                return;
-            },
-=======
-            if (ec || response.empty())
-            {
-                callback(false, "GetObject failure for " + mctpObj);
-                return;
-            }
-            for (const auto& elem : response)
-            {
-                const std::string& service = elem.first;
                 if (service.rfind(mctpBusPrefix, 0) != 0)
-                {
+                    {
                     continue;
                 }
                 crow::connections::systemBus->async_method_call(
@@ -188,8 +147,8 @@
                                const boost::container::flat_map<
                                    std::string, dbus::utility::DbusVariantType>&
                                    properties) {
-                    if (ec)
-                    {
+                                if (ec)
+                                {
                         callback(false,
                                  "Failed to get properties for " + mctpObj);
                         return;
@@ -206,9 +165,9 @@
                             {
                                 callback(false,
                                          "Enabled property failure for " +
-                                             mctpObj);
-                                return;
-                            }
+                                            mctpObj);
+                                    return;
+                                }
                         }
                         else if (key == "SupportedMessageTypes")
                         {
@@ -223,9 +182,9 @@
                                     false,
                                     "SupportedMessageTypes property failure for " +
                                         mctpObj);
-                                return;
-                            }
-                        }
+                        return;
+                    }
+                }
                         if (enabled.has_value() && mctpMessageTypes.has_value())
                         {
                             callback(true, mctpObj);
@@ -238,10 +197,9 @@
                     "GetAll", "");
                 return;
             }
-            callback(false, "GetObject failure for: " + mctpObj);
-            return;
-        },
->>>>>>> bc0ceaef
+                callback(false, "GetObject failure for: " + mctpObj);
+                return;
+            },
             dbus_utils::mapperBusName, dbus_utils::mapperObjectPath,
             dbus_utils::mapperIntf, "GetObject", mctpObj,
             std::array<const char*, 0>());
