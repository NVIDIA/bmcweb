/*
// Copyright (c) 2018 Intel Corporation
//
// Licensed under the Apache License, Version 2.0 (the "License");
// you may not use this file except in compliance with the License.
// You may obtain a copy of the License at
//
//      http://www.apache.org/licenses/LICENSE-2.0
//
// Unless required by applicable law or agreed to in writing, software
// distributed under the License is distributed on an "AS IS" BASIS,
// WITHOUT WARRANTIES OR CONDITIONS OF ANY KIND, either express or implied.
// See the License for the specific language governing permissions and
// limitations under the License.
*/
#pragma once

#include "error_messages.hpp"
#include "http_connection.hpp"
#include "http_request.hpp"
#include "http_response.hpp"
#include "human_sort.hpp"
#include "logging.hpp"

#include <nlohmann/json.hpp>

#include <algorithm>
#include <array>
#include <cmath>
#include <cstddef>
#include <cstdint>
#include <limits>
#include <map>
#include <optional>
#include <ranges>
#include <span>
#include <string>
#include <string_view>
#include <type_traits>
#include <utility>
#include <variant>
#include <vector>

// IWYU pragma: no_include <stdint.h>
// IWYU pragma: no_forward_declare crow::Request

namespace redfish
{

namespace json_util
{

/**
 * @brief Processes request to extract JSON from its body. If it fails, adds
 *       MalformedJSON message to response and ends it.
 *
 * @param[io]  res       Response object
 * @param[in]  req       Request object
 * @param[out] reqJson   JSON object extracted from request's body
 *
 * @return true if JSON is valid, false when JSON is invalid and response has
 *         been filled with message and ended.
 */
bool processJsonFromRequest(crow::Response& res, const crow::Request& req,
                            nlohmann::json& reqJson);
namespace details
{

template <typename Type>
struct IsOptional : std::false_type
{};

template <typename Type>
struct IsOptional<std::optional<Type>> : std::true_type
{};

template <typename Type>
struct IsVector : std::false_type
{};

template <typename Type>
struct IsVector<std::vector<Type>> : std::true_type
{};

template <typename Type>
struct IsStdArray : std::false_type
{};

template <typename Type, std::size_t size>
struct IsStdArray<std::array<Type, size>> : std::true_type
{};

enum class UnpackErrorCode
{
    success,
    invalidType,
    outOfRange
};

template <typename ToType, typename FromType>
bool checkRange(const FromType& from, std::string_view key)
{
    if (from > std::numeric_limits<ToType>::max())
    {
        BMCWEB_LOG_DEBUG("Value for key {} was greater than max: {}", key,
                         __PRETTY_FUNCTION__);
        return false;
    }
    if (from < std::numeric_limits<ToType>::lowest())
    {
        BMCWEB_LOG_DEBUG("Value for key {} was less than min: {}", key,
                         __PRETTY_FUNCTION__);
        return false;
    }
    if constexpr (std::is_floating_point_v<ToType>)
    {
        if (std::isnan(from))
        {
            BMCWEB_LOG_DEBUG("Value for key {} was NAN", key);
            return false;
        }
    }

    return true;
}

template <typename Type>
UnpackErrorCode unpackValueWithErrorCode(nlohmann::json& jsonValue,
                                         std::string_view key, Type& value)
{
    UnpackErrorCode ret = UnpackErrorCode::success;

    if constexpr (std::is_floating_point_v<Type>)
    {
        double helper = 0;
        double* jsonPtr = jsonValue.get_ptr<double*>();

        if (jsonPtr == nullptr)
        {
            int64_t* intPtr = jsonValue.get_ptr<int64_t*>();
            if (intPtr != nullptr)
            {
                helper = static_cast<double>(*intPtr);
                jsonPtr = &helper;
            }
        }
        if (jsonPtr == nullptr)
        {
            return UnpackErrorCode::invalidType;
        }
        if (!checkRange<Type>(*jsonPtr, key))
        {
            return UnpackErrorCode::outOfRange;
        }
        value = static_cast<Type>(*jsonPtr);
    }

    else if constexpr (std::is_signed_v<Type>)
    {
        int64_t* jsonPtr = jsonValue.get_ptr<int64_t*>();
        if (jsonPtr == nullptr)
        {
            return UnpackErrorCode::invalidType;
        }
        if (!checkRange<Type>(*jsonPtr, key))
        {
            return UnpackErrorCode::outOfRange;
        }
        value = static_cast<Type>(*jsonPtr);
    }

    else if constexpr ((std::is_unsigned_v<Type>)&&(
                           !std::is_same_v<bool, Type>))
    {
        uint64_t* jsonPtr = jsonValue.get_ptr<uint64_t*>();
        if (jsonPtr == nullptr)
        {
            return UnpackErrorCode::invalidType;
        }
        if (!checkRange<Type>(*jsonPtr, key))
        {
            return UnpackErrorCode::outOfRange;
        }
        value = static_cast<Type>(*jsonPtr);
    }

    else if constexpr (std::is_same_v<nlohmann::json, Type>)
    {
        value = std::move(jsonValue);
    }
    else
    {
        using JsonType = std::add_const_t<std::add_pointer_t<Type>>;
        JsonType jsonPtr = jsonValue.get_ptr<JsonType>();
        if (jsonPtr == nullptr)
        {
            BMCWEB_LOG_DEBUG("Value for key {} was incorrect type: {}", key,
                             jsonValue.type_name());
            return UnpackErrorCode::invalidType;
        }
        value = std::move(*jsonPtr);
    }
    return ret;
}

template <typename Type>
bool unpackValue(nlohmann::json& jsonValue, std::string_view key,
                 crow::Response& res, Type& value)
{
    bool ret = true;

    if constexpr (IsOptional<Type>::value)
    {
        value.emplace();
        ret = unpackValue<typename Type::value_type>(jsonValue, key, res,
                                                     *value) &&
              ret;
    }
    else if constexpr (IsStdArray<Type>::value)
    {
        if (!jsonValue.is_array())
        {
            messages::propertyValueTypeError(res, res.jsonValue, key);
            return false;
        }
        if (jsonValue.size() != value.size())
        {
            messages::propertyValueTypeError(res, res.jsonValue, key);
            return false;
        }
        size_t index = 0;
        for (const auto& val : jsonValue.items())
        {
            ret = unpackValue<typename Type::value_type>(val.value(), key, res,
                                                         value[index++]) &&
                  ret;
        }
    }
    else if constexpr (IsVector<Type>::value)
    {
        if (!jsonValue.is_array())
        {
            messages::propertyValueTypeError(res, res.jsonValue, key);
            return false;
        }

        for (const auto& val : jsonValue.items())
        {
            value.emplace_back();
            ret = unpackValue<typename Type::value_type>(val.value(), key, res,
                                                         value.back()) &&
                  ret;
        }
    }
    else
    {
        UnpackErrorCode ec = unpackValueWithErrorCode(jsonValue, key, value);
        if (ec != UnpackErrorCode::success)
        {
            if (ec == UnpackErrorCode::invalidType)
            {
                messages::propertyValueTypeError(res, jsonValue, key);
            }
            else if (ec == UnpackErrorCode::outOfRange)
            {
                messages::propertyValueNotInList(res, jsonValue, key);
            }
            return false;
        }
    }

    return ret;
}

template <typename Type>
bool unpackValue(nlohmann::json& jsonValue, std::string_view key, Type& value)
{
    bool ret = true;
    if constexpr (IsOptional<Type>::value)
    {
        value.emplace();
        ret = unpackValue<typename Type::value_type>(jsonValue, key, *value) &&
              ret;
    }
    else if constexpr (IsStdArray<Type>::value)
    {
        if (!jsonValue.is_array())
        {
            return false;
        }
        if (jsonValue.size() != value.size())
        {
            return false;
        }
        size_t index = 0;
        for (const auto& val : jsonValue.items())
        {
            ret = unpackValue<typename Type::value_type>(val.value(), key,
                                                         value[index++]) &&
                  ret;
        }
    }
    else if constexpr (IsVector<Type>::value)
    {
        if (!jsonValue.is_array())
        {
            return false;
        }

        for (const auto& val : jsonValue.items())
        {
            value.emplace_back();
            ret = unpackValue<typename Type::value_type>(val.value(), key,
                                                         value.back()) &&
                  ret;
        }
    }
    else
    {
        UnpackErrorCode ec = unpackValueWithErrorCode(jsonValue, key, value);
        if (ec != UnpackErrorCode::success)
        {
            return false;
        }
    }

    return ret;
}
} // namespace details

// clang-format off
using UnpackVariant = std::variant<
    uint8_t*,
    uint16_t*,
    int16_t*,
    uint32_t*,
    int32_t*,
    uint64_t*,
    int64_t*,
    bool*,
    double*,
    std::string*,
    nlohmann::json*,
    std::vector<uint8_t>*,
    std::vector<uint16_t>*,
    std::vector<int16_t>*,
    std::vector<uint32_t>*,
    std::vector<int32_t>*,
    std::vector<uint64_t>*,
    std::vector<int64_t>*,
    //std::vector<bool>*,
    std::vector<double>*,
    std::vector<std::string>*,
    std::vector<nlohmann::json>*,
    std::optional<uint8_t>*,
    std::optional<uint16_t>*,
    std::optional<int16_t>*,
    std::optional<uint32_t>*,
    std::optional<int32_t>*,
    std::optional<uint64_t>*,
    std::optional<int64_t>*,
    std::optional<bool>*,
    std::optional<double>*,
    std::optional<std::string>*,
    std::optional<nlohmann::json>*,
    std::optional<std::vector<uint8_t>>*,
    std::optional<std::vector<uint16_t>>*,
    std::optional<std::vector<int16_t>>*,
    std::optional<std::vector<uint32_t>>*,
    std::optional<std::vector<int32_t>>*,
    std::optional<std::vector<uint64_t>>*,
    std::optional<std::vector<int64_t>>*,
    //std::optional<std::vector<bool>>*,
    std::optional<std::vector<double>>*,
    std::optional<std::vector<std::string>>*,
    std::optional<std::vector<nlohmann::json>>*
>;
// clang-format on

struct PerUnpack
{
    std::string_view key;
    UnpackVariant value;
    bool complete = false;
};

inline bool readJsonHelper(nlohmann::json& jsonRequest, crow::Response& res,
                           std::span<PerUnpack> toUnpack)
{
    bool result = true;
    nlohmann::json::object_t* obj =
        jsonRequest.get_ptr<nlohmann::json::object_t*>();
    if (obj == nullptr)
    {
        BMCWEB_LOG_DEBUG("Json value is not an object");
        messages::unrecognizedRequestBody(res);
        return false;
    }
    for (auto& item : *obj)
    {
        size_t unpackIndex = 0;
        for (; unpackIndex < toUnpack.size(); unpackIndex++)
        {
            PerUnpack& unpackSpec = toUnpack[unpackIndex];
            std::string_view key = unpackSpec.key;
            size_t keysplitIndex = key.find('/');
            std::string_view leftover;
            if (keysplitIndex != std::string_view::npos)
            {
                leftover = key.substr(keysplitIndex + 1);
                key = key.substr(0, keysplitIndex);
            }

            if (key != item.first || unpackSpec.complete)
            {
                continue;
            }

            // Sublevel key
            if (!leftover.empty())
            {
                // Include the slash in the key so we can compare later
                key = unpackSpec.key.substr(0, keysplitIndex + 1);
                nlohmann::json j;
                result = details::unpackValue<nlohmann::json>(item.second, key,
                                                              res, j) &&
                         result;
                if (!result)
                {
                    return result;
                }

                std::vector<PerUnpack> nextLevel;
                for (PerUnpack& p : toUnpack)
                {
                    if (!p.key.starts_with(key))
                    {
                        continue;
                    }
                    std::string_view thisLeftover = p.key.substr(key.size());
                    nextLevel.push_back({thisLeftover, p.value, false});
                    p.complete = true;
                }

                result = readJsonHelper(j, res, nextLevel) && result;
                break;
            }

            result = std::visit(
                         [&item, &unpackSpec, &res](auto&& val) {
                using ContainedT =
                    std::remove_pointer_t<std::decay_t<decltype(val)>>;
                return details::unpackValue<ContainedT>(
<<<<<<< HEAD
                    item.value(), unpackSpec.key, res, *val);
            },
=======
                    item.second, unpackSpec.key, res, *val);
                         },
>>>>>>> 480662d4
                         unpackSpec.value) &&
                     result;

            unpackSpec.complete = true;
            break;
        }

        if (unpackIndex == toUnpack.size())
        {
            messages::propertyUnknown(res, item.first);
            result = false;
        }
    }

    for (PerUnpack& perUnpack : toUnpack)
    {
        if (!perUnpack.complete)
        {
            bool isOptional = std::visit(
                [](auto&& val) {
                using ContainedType =
                    std::remove_pointer_t<std::decay_t<decltype(val)>>;
                return details::IsOptional<ContainedType>::value;
            },
                perUnpack.value);
            if (isOptional)
            {
                continue;
            }
            messages::propertyMissing(res, perUnpack.key);
            result = false;
        }
    }
    return result;
}

inline void packVariant(std::span<PerUnpack> /*toPack*/) {}

template <typename FirstType, typename... UnpackTypes>
void packVariant(std::span<PerUnpack> toPack, std::string_view key,
                 FirstType& first, UnpackTypes&&... in)
{
    if (toPack.empty())
    {
        return;
    }
    toPack[0].key = key;
    toPack[0].value = &first;
    // NOLINTNEXTLINE(cppcoreguidelines-pro-bounds-array-to-pointer-decay)
    packVariant(toPack.subspan(1), std::forward<UnpackTypes&&>(in)...);
}

template <typename... UnpackTypes>
bool readJson(const crow::Request& req, crow::Response& res, const char* key,
              UnpackTypes&... in)
{
    nlohmann::json jsonRequest;
    if (!json_util::processJsonFromRequest(res, req, jsonRequest))
    {
        BMCWEB_LOG_DEBUG << "Json value not readable";
        return false;
    }
    return readJson(jsonRequest, res, key, in...);
}

template <typename FirstType, typename... UnpackTypes>
bool readJson(nlohmann::json& jsonRequest, crow::Response& res,
              std::string_view key, FirstType&& first, UnpackTypes&&... in)
{
    const std::size_t n = sizeof...(UnpackTypes) + 2;
    std::array<PerUnpack, n / 2> toUnpack2;
    packVariant(toUnpack2, key, first, std::forward<UnpackTypes&&>(in)...);
    return readJsonHelper(jsonRequest, res, toUnpack2);
}

inline std::optional<nlohmann::json>
    readJsonPatchHelper(const crow::Request& req, crow::Response& res)
{
    nlohmann::json jsonRequest;
    if (!json_util::processJsonFromRequest(res, req, jsonRequest))
    {
        BMCWEB_LOG_DEBUG("Json value not readable");
        return std::nullopt;
    }
    nlohmann::json::object_t* object =
        jsonRequest.get_ptr<nlohmann::json::object_t*>();
    if (object == nullptr || object->empty())
    {
        BMCWEB_LOG_DEBUG("Json value is empty");
        messages::emptyJSON(res);
        return std::nullopt;
    }
    std::erase_if(*object,
                  [](const std::pair<std::string, nlohmann::json>& item) {
        return item.first.starts_with("@odata.");
    });
    if (object->empty())
    {
        //  If the update request only contains OData annotations, the service
        //  should return the HTTP 400 Bad Request status code with the
        //  NoOperation message from the Base Message Registry, ...
        messages::noOperation(res);
        return std::nullopt;
    }

    return {std::move(jsonRequest)};
}

template <typename... UnpackTypes>
bool readJsonPatch(const crow::Request& req, crow::Response& res,
                   std::string_view key, UnpackTypes&&... in)
{
    std::optional<nlohmann::json> jsonRequest = readJsonPatchHelper(req, res);
    if (!jsonRequest)
    {
        return false;
    }

    return readJson(*jsonRequest, res, key, std::forward<UnpackTypes&&>(in)...);
}

template <typename... UnpackTypes>
bool readJsonAction(const crow::Request& req, crow::Response& res,
                    const char* key, UnpackTypes&&... in)
{
    nlohmann::json jsonRequest;
    if (!json_util::processJsonFromRequest(res, req, jsonRequest))
    {
        BMCWEB_LOG_DEBUG("Json value not readable");
        return false;
    }
    return readJson(jsonRequest, res, key, std::forward<UnpackTypes&&>(in)...);
}

<<<<<<< HEAD
template <typename Type>
bool getValueFromJsonObject(nlohmann::json& jsonData, const std::string& key,
                            Type& value)
{
    nlohmann::json::iterator it = jsonData.find(key);
    if (it == jsonData.end())
    {
        BMCWEB_LOG_DEBUG << "Key " << key << " not exist";
        return false;
    }

    return details::unpackValue(*it, key, value);
}

=======
// Determines if two json objects are less, based on the presence of the
// @odata.id key
inline int odataObjectCmp(const nlohmann::json& a, const nlohmann::json& b)
{
    using object_t = nlohmann::json::object_t;
    const object_t* aObj = a.get_ptr<const object_t*>();
    const object_t* bObj = b.get_ptr<const object_t*>();

    if (aObj == nullptr)
    {
        if (bObj == nullptr)
        {
            return 0;
        }
        return -1;
    }
    if (bObj == nullptr)
    {
        return 1;
    }
    object_t::const_iterator aIt = aObj->find("@odata.id");
    object_t::const_iterator bIt = bObj->find("@odata.id");
    // If either object doesn't have the key, they get "sorted" to the end.
    if (aIt == aObj->end())
    {
        if (bIt == bObj->end())
        {
            return 0;
        }
        return -1;
    }
    if (bIt == bObj->end())
    {
        return 1;
    }
    const nlohmann::json::string_t* nameA =
        aIt->second.get_ptr<const std::string*>();
    const nlohmann::json::string_t* nameB =
        bIt->second.get_ptr<const std::string*>();
    // If either object doesn't have a string as the key, they get "sorted" to
    // the end.
    if (nameA == nullptr)
    {
        if (nameB == nullptr)
        {
            return 0;
        }
        return -1;
    }
    if (nameB == nullptr)
    {
        return 1;
    }
    boost::urls::url_view aUrl(*nameA);
    boost::urls::url_view bUrl(*nameB);
    auto segmentsAIt = aUrl.segments().begin();
    auto segmentsBIt = bUrl.segments().begin();

    while (true)
    {
        if (segmentsAIt == aUrl.segments().end())
        {
            if (segmentsBIt == bUrl.segments().end())
            {
                return 0;
            }
            return -1;
        }
        if (segmentsBIt == bUrl.segments().end())
        {
            return 1;
        }
        int res = alphanumComp(*segmentsAIt, *segmentsBIt);
        if (res != 0)
        {
            return res;
        }

        segmentsAIt++;
        segmentsBIt++;
    }
};

struct ODataObjectLess
{
    bool operator()(const nlohmann::json& left,
                    const nlohmann::json& right) const
    {
        return odataObjectCmp(left, right) < 0;
    }
};

// Sort the JSON array by |element[key]|.
// Elements without |key| or type of |element[key]| is not string are smaller
// those whose |element[key]| is string.
inline void sortJsonArrayByOData(nlohmann::json::array_t& array)
{
    std::ranges::sort(array, ODataObjectLess());
}

// Returns the estimated size of the JSON value
// The implementation walks through every key and every value, accumulates the
//  total size of keys and values.
// Ideally, we should use a custom allocator that nlohmann JSON supports.

// Assumption made:
//  1. number: 8 characters
//  2. boolean: 5 characters (False)
//  3. string: len(str) + 2 characters (quote)
//  4. bytes: len(bytes) characters
//  5. null: 4 characters (null)
uint64_t getEstimatedJsonSize(const nlohmann::json& root);

>>>>>>> 480662d4
} // namespace json_util
} // namespace redfish<|MERGE_RESOLUTION|>--- conflicted
+++ resolved
@@ -451,13 +451,8 @@
                 using ContainedT =
                     std::remove_pointer_t<std::decay_t<decltype(val)>>;
                 return details::unpackValue<ContainedT>(
-<<<<<<< HEAD
-                    item.value(), unpackSpec.key, res, *val);
-            },
-=======
                     item.second, unpackSpec.key, res, *val);
                          },
->>>>>>> 480662d4
                          unpackSpec.value) &&
                      result;
 
@@ -592,7 +587,6 @@
     return readJson(jsonRequest, res, key, std::forward<UnpackTypes&&>(in)...);
 }
 
-<<<<<<< HEAD
 template <typename Type>
 bool getValueFromJsonObject(nlohmann::json& jsonData, const std::string& key,
                             Type& value)
@@ -607,7 +601,6 @@
     return details::unpackValue(*it, key, value);
 }
 
-=======
 // Determines if two json objects are less, based on the presence of the
 // @odata.id key
 inline int odataObjectCmp(const nlohmann::json& a, const nlohmann::json& b)
@@ -721,6 +714,5 @@
 //  5. null: 4 characters (null)
 uint64_t getEstimatedJsonSize(const nlohmann::json& root);
 
->>>>>>> 480662d4
 } // namespace json_util
 } // namespace redfish