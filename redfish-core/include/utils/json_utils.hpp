--- conflicted
+++ resolved
@@ -469,7 +469,7 @@
 
 inline bool readJsonHelperObject(nlohmann::json::object_t& obj,
                                  crow::Response& res,
-                                 std::span<PerUnpack> toUnpack)
+                           std::span<PerUnpack> toUnpack)
 {
     bool result = true;
     for (auto& item : obj)
@@ -528,12 +528,7 @@
                     std::remove_pointer_t<std::decay_t<decltype(val)>>;
                 return details::unpackValue<ContainedT>(
                     item.second, unpackSpec.key, res, *val);
-<<<<<<< HEAD
             }, unpackSpec.value) &&
-=======
-            },
-                         unpackSpec.value) &&
->>>>>>> 8cb2c024
                      result;
 
             unpackSpec.complete = true;
@@ -555,12 +550,7 @@
                 using ContainedType =
                     std::remove_pointer_t<std::decay_t<decltype(val)>>;
                 return details::IsOptional<ContainedType>::value;
-<<<<<<< HEAD
             }, perUnpack.value);
-=======
-            },
-                perUnpack.value);
->>>>>>> 8cb2c024
             if (isOptional)
             {
                 continue;
