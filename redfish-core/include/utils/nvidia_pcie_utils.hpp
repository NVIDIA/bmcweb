--- conflicted
+++ resolved
@@ -65,8 +65,6 @@
         std::string(path) + "/", 1, std::array<std::string, 0>());
 }
 
-<<<<<<< HEAD
-=======
 #ifdef BMCWEB_ENABLE_NVIDIA_OEM_PROPERTIES
 
 static inline void
@@ -133,6 +131,5 @@
 
 #endif // BMCWEB_ENABLE_NVIDIA_OEM_PROPERTIES
 
->>>>>>> 4df7d5cb
 } // namespace nvidia_pcie_utils
 } // namespace redfish