/*
 * SPDX-FileCopyrightText: Copyright (c) 2021-2024 NVIDIA CORPORATION &
 * AFFILIATES. All rights reserved. SPDX-License-Identifier: Apache-2.0
 *
 * Licensed under the Apache License, Version 2.0 (the "License");
 * you may not use this file except in compliance with the License.
 * You may obtain a copy of the License at
 *
 * http://www.apache.org/licenses/LICENSE-2.0
 *
 * Unless required by applicable law or agreed to in writing, software
 * distributed under the License is distributed on an "AS IS" BASIS,
 * WITHOUT WARRANTIES OR CONDITIONS OF ANY KIND, either express or implied.
 * See the License for the specific language governing permissions and
 * limitations under the License.
 */
#pragma once

#include <utils/nvidia_utils.hpp>

namespace redfish
{

namespace processor_utils
{
using OperatingConfigProperties =
    std::vector<std::pair<std::string, dbus::utility::DbusVariantType>>;

// Map of service name to list of interfaces
using MapperServiceMap =
    std::vector<std::pair<std::string, std::vector<std::string>>>;

// Map of object paths to MapperServiceMaps
using MapperGetSubTreeResponse =
    std::vector<std::pair<std::string, MapperServiceMap>>;

// Interfaces which imply a D-Bus object represents a Processor
constexpr std::array<const char*, 3> processorInterfaces = {
    "xyz.openbmc_project.Inventory.Item.Cpu",
    "xyz.openbmc_project.Inventory.Item.Accelerator", "com.nvidia.GPMMetrics"};

/**
 * Find the D-Bus object representing the requested Processor, and call the
 * handler with the results. If matching object is not found, add 404 error to
 * response and don't call the handler.
 *
 * @param[in,out]   resp            Async HTTP response.
 * @param[in]       processorId     Redfish Processor Id.
 * @param[in]       handler         Callback to continue processing request upon
 *                                  successfully finding object.
 */
template <typename Handler>
inline void getProcessorObject(const std::shared_ptr<bmcweb::AsyncResp>& resp,
                               const std::string& processorId,
                               Handler&& handler)
{
    BMCWEB_LOG_DEBUG("Get available system processor resources.");

    // GetSubTree on all interfaces which provide info about a Processor
    crow::connections::systemBus->async_method_call(
        [resp, processorId, handler = std::forward<Handler>(handler)](
            boost::system::error_code ec,
            const MapperGetSubTreeResponse& subtree) mutable {
            if (ec)
            {
                BMCWEB_LOG_DEBUG("DBUS response error: {}", ec);
                messages::internalError(resp->res);
                return;
            }

            bool isFoundProcessorObject = false;
            for (const auto& [objectPath, serviceMap] : subtree)
            {
                // Ignore any objects which don't end with our desired cpu name
                if (!objectPath.ends_with(processorId))
                {
                    continue;
                }

                bool found = false;
                std::string deviceType = "";
                // Filter out objects that don't have the CPU-specific
                // interfaces to make sure we can return 404 on non-CPUs
                // (e.g. /redfish/../Processors/dimm0)
                for (const auto& [serviceName, interfaceList] : serviceMap)
                {
                    for (const auto& iface : processorInterfaces)
                    {
<<<<<<< HEAD
                        auto it = std::find(interfaceList.begin(),
                                            interfaceList.end(), iface);
                        if (it != interfaceList.end())
                        {
                            deviceType = *it;
                            found = true;
                            break;
                        }
=======
                        if (*it == "com.nvidia.GPMMetrics")
                        {
                            // Assign the device type to Accelerator because we
                            // have found the GPMMetrics interface here
                            deviceType =
                                "xyz.openbmc_project.Inventory.Item.Accelerator";
                        }
                        else
                        {
                            deviceType = *it;
                        }
                        found = true;
                        break;
>>>>>>> bc0ceaef
                    }

                    if (found)
                        break;
                }

                if (!found)
                {
                    continue;
                }

                // Process the first object which does match our cpu name and
                // required interfaces, and potentially ignore any other
                // matching objects. Assume all interfaces we want to process
                // must be on the same object path.

                handler(resp, processorId, objectPath, serviceMap, deviceType);

                isFoundProcessorObject = true;
                // need to check all objpath because a few configs are set by
                // another service
            }
            if (isFoundProcessorObject == false)
            {
                messages::resourceNotFound(resp->res, "Processor", processorId);
            }
        },
        "xyz.openbmc_project.ObjectMapper",
        "/xyz/openbmc_project/object_mapper",
        "xyz.openbmc_project.ObjectMapper", "GetSubTree",
        "/xyz/openbmc_project/inventory", 0,
        std::array<const char*, 10>{
            "xyz.openbmc_project.Common.UUID",
            "xyz.openbmc_project.Inventory.Decorator.Asset",
            "xyz.openbmc_project.Inventory.Decorator.Revision",
            "xyz.openbmc_project.Inventory.Item.Cpu",
            "xyz.openbmc_project.Inventory.Decorator.LocationCode",
            "xyz.openbmc_project.Inventory.Item.Accelerator",
            "xyz.openbmc_project.Software.Version",
            "xyz.openbmc_project.Control.Processor.CurrentOperatingConfig",
            "xyz.openbmc_project.Inventory.Decorator.UniqueIdentifier",
            "com.nvidia.GPMMetrics"});
}

inline void getPCIeErrorData(std::shared_ptr<bmcweb::AsyncResp> aResp,
                             const std::string& service,
                             const std::string& objPath)
{
    crow::connections::systemBus->async_method_call(
        [aResp{std::move(aResp)}](const boost::system::error_code ec,
                                  const OperatingConfigProperties& properties) {
            if (ec)
            {
                BMCWEB_LOG_DEBUG("DBUS response error");
                messages::internalError(aResp->res);
                return;
            }

            for (const auto& property : properties)
            {
<<<<<<< HEAD
                if (property.first == "ceCount")
=======
                const double* value = std::get_if<double>(&property.second);
                if (value == nullptr)
>>>>>>> bc0ceaef
                {
                    const int64_t* value =
                        std::get_if<int64_t>(&property.second);
                    if (value == nullptr)
                    {
                        messages::internalError(aResp->res);
                        return;
                    }
                    aResp->res
                        .jsonValue["PCIeErrors"]["CorrectableErrorCount"] =
                        *value;
                }
<<<<<<< HEAD
                else if (property.first == "nonfeCount")
=======
                aResp->res.jsonValue["PCIeErrors"]["CorrectableErrorCount"] =
                    nvidia::nsm_utils::tryConvertToInt64(*value);
            }
            else if (property.first == "nonfeCount")
            {
                const double* value = std::get_if<double>(&property.second);
                if (value == nullptr)
>>>>>>> bc0ceaef
                {
                    const int64_t* value =
                        std::get_if<int64_t>(&property.second);
                    if (value == nullptr)
                    {
                        messages::internalError(aResp->res);
                        return;
                    }
                    aResp->res.jsonValue["PCIeErrors"]["NonFatalErrorCount"] =
                        *value;
                }
<<<<<<< HEAD
                else if (property.first == "feCount")
=======
                aResp->res.jsonValue["PCIeErrors"]["NonFatalErrorCount"] =
                    nvidia::nsm_utils::tryConvertToInt64(*value);
            }
            else if (property.first == "feCount")
            {
                const double* value = std::get_if<double>(&property.second);
                if (value == nullptr)
>>>>>>> bc0ceaef
                {
                    const int64_t* value =
                        std::get_if<int64_t>(&property.second);
                    if (value == nullptr)
                    {
                        messages::internalError(aResp->res);
                        return;
                    }
                    aResp->res.jsonValue["PCIeErrors"]["FatalErrorCount"] =
                        *value;
                }
<<<<<<< HEAD
                else if (property.first == "L0ToRecoveryCount")
=======
                aResp->res.jsonValue["PCIeErrors"]["FatalErrorCount"] =
                    nvidia::nsm_utils::tryConvertToInt64(*value);
            }
            else if (property.first == "L0ToRecoveryCount")
            {
                const double* value = std::get_if<double>(&property.second);
                if (value == nullptr)
>>>>>>> bc0ceaef
                {
                    const int64_t* value =
                        std::get_if<int64_t>(&property.second);
                    if (value == nullptr)
                    {
                        messages::internalError(aResp->res);
                        return;
                    }
                    aResp->res.jsonValue["PCIeErrors"]["L0ToRecoveryCount"] =
                        *value;
                }
<<<<<<< HEAD
                else if (property.first == "ReplayCount")
=======
                aResp->res.jsonValue["PCIeErrors"]["L0ToRecoveryCount"] =
                    nvidia::nsm_utils::tryConvertToInt64(*value);
            }
            else if (property.first == "ReplayCount")
            {
                const double* value = std::get_if<double>(&property.second);
                if (value == nullptr)
>>>>>>> bc0ceaef
                {
                    const int64_t* value =
                        std::get_if<int64_t>(&property.second);
                    if (value == nullptr)
                    {
                        messages::internalError(aResp->res);
                        return;
                    }
                    aResp->res.jsonValue["PCIeErrors"]["ReplayCount"] = *value;
                }
<<<<<<< HEAD
                else if (property.first == "ReplayRolloverCount")
=======
                aResp->res.jsonValue["PCIeErrors"]["ReplayCount"] =
                    nvidia::nsm_utils::tryConvertToInt64(*value);
            }
            else if (property.first == "ReplayRolloverCount")
            {
                const double* value = std::get_if<double>(&property.second);
                if (value == nullptr)
>>>>>>> bc0ceaef
                {
                    const int64_t* value =
                        std::get_if<int64_t>(&property.second);
                    if (value == nullptr)
                    {
                        messages::internalError(aResp->res);
                        return;
                    }
                    aResp->res.jsonValue["PCIeErrors"]["ReplayRolloverCount"] =
                        *value;
                }
<<<<<<< HEAD
                else if (property.first == "NAKSentCount")
=======
                aResp->res.jsonValue["PCIeErrors"]["ReplayRolloverCount"] =
                    nvidia::nsm_utils::tryConvertToInt64(*value);
            }
            else if (property.first == "NAKSentCount")
            {
                const double* value = std::get_if<double>(&property.second);
                if (value == nullptr)
>>>>>>> bc0ceaef
                {
                    const int64_t* value =
                        std::get_if<int64_t>(&property.second);
                    if (value == nullptr)
                    {
                        messages::internalError(aResp->res);
                        return;
                    }
                    aResp->res.jsonValue["PCIeErrors"]["NAKSentCount"] = *value;
                }
<<<<<<< HEAD
                else if (property.first == "NAKReceivedCount")
=======
                aResp->res.jsonValue["PCIeErrors"]["NAKSentCount"] =
                    nvidia::nsm_utils::tryConvertToInt64(*value);
            }
            else if (property.first == "NAKReceivedCount")
            {
                const double* value = std::get_if<double>(&property.second);
                if (value == nullptr)
>>>>>>> bc0ceaef
                {
                    const int64_t* value =
                        std::get_if<int64_t>(&property.second);
                    if (value == nullptr)
                    {
                        messages::internalError(aResp->res);
                        return;
                    }
                    aResp->res.jsonValue["PCIeErrors"]["NAKReceivedCount"] =
                        *value;
                }
<<<<<<< HEAD
                else if (property.first == "UnsupportedRequestCount")
=======
                aResp->res.jsonValue["PCIeErrors"]["NAKReceivedCount"] =
                    nvidia::nsm_utils::tryConvertToInt64(*value);
            }
            else if (property.first == "UnsupportedRequestCount")
            {
                const double* value = std::get_if<double>(&property.second);
                if (value == nullptr)
>>>>>>> bc0ceaef
                {
                    const int64_t* value =
                        std::get_if<int64_t>(&property.second);
                    if (value == nullptr)
                    {
                        BMCWEB_LOG_ERROR("Invalid Data Type");
                        messages::internalError(aResp->res);
                        return;
                    }
                    aResp->res
                        .jsonValue["PCIeErrors"]["UnsupportedRequestCount"] =
                        *value;
                }
<<<<<<< HEAD
=======
                aResp->res.jsonValue["PCIeErrors"]["UnsupportedRequestCount"] =
                    nvidia::nsm_utils::tryConvertToInt64(*value);
>>>>>>> bc0ceaef
            }
        },
        service, objPath, "org.freedesktop.DBus.Properties", "GetAll",
        "xyz.openbmc_project.PCIe.PCIeECC");
}

} // namespace processor_utils
} // namespace redfish<|MERGE_RESOLUTION|>--- conflicted
+++ resolved
@@ -86,16 +86,10 @@
                 {
                     for (const auto& iface : processorInterfaces)
                     {
-<<<<<<< HEAD
                         auto it = std::find(interfaceList.begin(),
                                             interfaceList.end(), iface);
                         if (it != interfaceList.end())
                         {
-                            deviceType = *it;
-                            found = true;
-                            break;
-                        }
-=======
                         if (*it == "com.nvidia.GPMMetrics")
                         {
                             // Assign the device type to Accelerator because we
@@ -107,9 +101,9 @@
                         {
                             deviceType = *it;
                         }
-                        found = true;
-                        break;
->>>>>>> bc0ceaef
+                            found = true;
+                            break;
+                        }
                     }
 
                     if (found)
@@ -170,205 +164,106 @@
 
             for (const auto& property : properties)
             {
-<<<<<<< HEAD
                 if (property.first == "ceCount")
-=======
-                const double* value = std::get_if<double>(&property.second);
-                if (value == nullptr)
->>>>>>> bc0ceaef
-                {
-                    const int64_t* value =
-                        std::get_if<int64_t>(&property.second);
-                    if (value == nullptr)
-                    {
-                        messages::internalError(aResp->res);
-                        return;
-                    }
-                    aResp->res
-                        .jsonValue["PCIeErrors"]["CorrectableErrorCount"] =
-                        *value;
-                }
-<<<<<<< HEAD
-                else if (property.first == "nonfeCount")
-=======
+                {
+                const double* value = std::get_if<double>(&property.second);
+                    if (value == nullptr)
+                    {
+                        messages::internalError(aResp->res);
+                        return;
+                    }
                 aResp->res.jsonValue["PCIeErrors"]["CorrectableErrorCount"] =
                     nvidia::nsm_utils::tryConvertToInt64(*value);
             }
             else if (property.first == "nonfeCount")
             {
                 const double* value = std::get_if<double>(&property.second);
-                if (value == nullptr)
->>>>>>> bc0ceaef
-                {
-                    const int64_t* value =
-                        std::get_if<int64_t>(&property.second);
                     if (value == nullptr)
                     {
                         messages::internalError(aResp->res);
                         return;
                     }
                     aResp->res.jsonValue["PCIeErrors"]["NonFatalErrorCount"] =
-                        *value;
-                }
-<<<<<<< HEAD
+                    nvidia::nsm_utils::tryConvertToInt64(*value);
+                }
                 else if (property.first == "feCount")
-=======
-                aResp->res.jsonValue["PCIeErrors"]["NonFatalErrorCount"] =
-                    nvidia::nsm_utils::tryConvertToInt64(*value);
-            }
-            else if (property.first == "feCount")
-            {
-                const double* value = std::get_if<double>(&property.second);
-                if (value == nullptr)
->>>>>>> bc0ceaef
-                {
-                    const int64_t* value =
-                        std::get_if<int64_t>(&property.second);
+                {
+                const double* value = std::get_if<double>(&property.second);
                     if (value == nullptr)
                     {
                         messages::internalError(aResp->res);
                         return;
                     }
                     aResp->res.jsonValue["PCIeErrors"]["FatalErrorCount"] =
-                        *value;
-                }
-<<<<<<< HEAD
-                else if (property.first == "L0ToRecoveryCount")
-=======
-                aResp->res.jsonValue["PCIeErrors"]["FatalErrorCount"] =
                     nvidia::nsm_utils::tryConvertToInt64(*value);
             }
             else if (property.first == "L0ToRecoveryCount")
             {
                 const double* value = std::get_if<double>(&property.second);
-                if (value == nullptr)
->>>>>>> bc0ceaef
-                {
-                    const int64_t* value =
-                        std::get_if<int64_t>(&property.second);
                     if (value == nullptr)
                     {
                         messages::internalError(aResp->res);
                         return;
                     }
                     aResp->res.jsonValue["PCIeErrors"]["L0ToRecoveryCount"] =
-                        *value;
-                }
-<<<<<<< HEAD
+                    nvidia::nsm_utils::tryConvertToInt64(*value);
+                }
                 else if (property.first == "ReplayCount")
-=======
-                aResp->res.jsonValue["PCIeErrors"]["L0ToRecoveryCount"] =
-                    nvidia::nsm_utils::tryConvertToInt64(*value);
-            }
-            else if (property.first == "ReplayCount")
-            {
-                const double* value = std::get_if<double>(&property.second);
-                if (value == nullptr)
->>>>>>> bc0ceaef
-                {
-                    const int64_t* value =
-                        std::get_if<int64_t>(&property.second);
-                    if (value == nullptr)
-                    {
-                        messages::internalError(aResp->res);
-                        return;
-                    }
-                    aResp->res.jsonValue["PCIeErrors"]["ReplayCount"] = *value;
-                }
-<<<<<<< HEAD
+                {
+                const double* value = std::get_if<double>(&property.second);
+                    if (value == nullptr)
+                    {
+                        messages::internalError(aResp->res);
+                        return;
+                    }
+                aResp->res.jsonValue["PCIeErrors"]["ReplayCount"] =
+                    nvidia::nsm_utils::tryConvertToInt64(*value);
+                }
                 else if (property.first == "ReplayRolloverCount")
-=======
-                aResp->res.jsonValue["PCIeErrors"]["ReplayCount"] =
-                    nvidia::nsm_utils::tryConvertToInt64(*value);
-            }
-            else if (property.first == "ReplayRolloverCount")
-            {
-                const double* value = std::get_if<double>(&property.second);
-                if (value == nullptr)
->>>>>>> bc0ceaef
-                {
-                    const int64_t* value =
-                        std::get_if<int64_t>(&property.second);
+                {
+                const double* value = std::get_if<double>(&property.second);
                     if (value == nullptr)
                     {
                         messages::internalError(aResp->res);
                         return;
                     }
                     aResp->res.jsonValue["PCIeErrors"]["ReplayRolloverCount"] =
-                        *value;
-                }
-<<<<<<< HEAD
+                    nvidia::nsm_utils::tryConvertToInt64(*value);
+                }
                 else if (property.first == "NAKSentCount")
-=======
-                aResp->res.jsonValue["PCIeErrors"]["ReplayRolloverCount"] =
-                    nvidia::nsm_utils::tryConvertToInt64(*value);
-            }
-            else if (property.first == "NAKSentCount")
-            {
-                const double* value = std::get_if<double>(&property.second);
-                if (value == nullptr)
->>>>>>> bc0ceaef
-                {
-                    const int64_t* value =
-                        std::get_if<int64_t>(&property.second);
-                    if (value == nullptr)
-                    {
-                        messages::internalError(aResp->res);
-                        return;
-                    }
-                    aResp->res.jsonValue["PCIeErrors"]["NAKSentCount"] = *value;
-                }
-<<<<<<< HEAD
+                {
+                const double* value = std::get_if<double>(&property.second);
+                    if (value == nullptr)
+                    {
+                        messages::internalError(aResp->res);
+                        return;
+                    }
+                aResp->res.jsonValue["PCIeErrors"]["NAKSentCount"] =
+                    nvidia::nsm_utils::tryConvertToInt64(*value);
+                }
                 else if (property.first == "NAKReceivedCount")
-=======
-                aResp->res.jsonValue["PCIeErrors"]["NAKSentCount"] =
-                    nvidia::nsm_utils::tryConvertToInt64(*value);
-            }
-            else if (property.first == "NAKReceivedCount")
-            {
-                const double* value = std::get_if<double>(&property.second);
-                if (value == nullptr)
->>>>>>> bc0ceaef
-                {
-                    const int64_t* value =
-                        std::get_if<int64_t>(&property.second);
+                {
+                const double* value = std::get_if<double>(&property.second);
                     if (value == nullptr)
                     {
                         messages::internalError(aResp->res);
                         return;
                     }
                     aResp->res.jsonValue["PCIeErrors"]["NAKReceivedCount"] =
-                        *value;
-                }
-<<<<<<< HEAD
-                else if (property.first == "UnsupportedRequestCount")
-=======
-                aResp->res.jsonValue["PCIeErrors"]["NAKReceivedCount"] =
                     nvidia::nsm_utils::tryConvertToInt64(*value);
             }
             else if (property.first == "UnsupportedRequestCount")
             {
                 const double* value = std::get_if<double>(&property.second);
-                if (value == nullptr)
->>>>>>> bc0ceaef
-                {
-                    const int64_t* value =
-                        std::get_if<int64_t>(&property.second);
                     if (value == nullptr)
                     {
                         BMCWEB_LOG_ERROR("Invalid Data Type");
                         messages::internalError(aResp->res);
                         return;
                     }
-                    aResp->res
-                        .jsonValue["PCIeErrors"]["UnsupportedRequestCount"] =
-                        *value;
-                }
-<<<<<<< HEAD
-=======
                 aResp->res.jsonValue["PCIeErrors"]["UnsupportedRequestCount"] =
                     nvidia::nsm_utils::tryConvertToInt64(*value);
->>>>>>> bc0ceaef
+                }
             }
         },
         service, objPath, "org.freedesktop.DBus.Properties", "GetAll",
