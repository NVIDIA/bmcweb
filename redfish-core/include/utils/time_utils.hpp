#pragma once

#include "logging.hpp"

#include <algorithm>
#include <charconv>
#include <chrono>
#include <cstddef>
#include <cstdint>
#include <optional>
#include <ratio>
#include <string>
#include <string_view>

// IWYU pragma: no_include <stddef.h>
// IWYU pragma: no_include <stdint.h>

namespace redfish
{

namespace time_utils
{

namespace details
{

// Creates a string from an integer in the most efficient way possible without
// using std::locale.  Adds an exact zero pad based on the pad input parameter.
// Does not handle negative numbers.
inline std::string padZeros(int64_t value, size_t pad)
{
    std::string result(pad, '0');
    for (int64_t val = value; pad > 0; pad--)
    {
        result[pad - 1] = static_cast<char>('0' + val % 10);
        val /= 10;
    }
    return result;
}

} // namespace details

/**
 * @brief Convert string that represents value in Duration Format to its numeric
 *        equivalent.
 */
inline std::optional<std::chrono::milliseconds>
    fromDurationString(std::string_view v)
{
    std::chrono::milliseconds out = std::chrono::milliseconds::zero();
    enum class ProcessingStage
    {
        // P1DT1H1M1.100S
        P,
        Days,
        T,
        Hours,
        Minutes,
        Seconds,
        Milliseconds,
        Done,
    };
    ProcessingStage stage = ProcessingStage::P;

    while (!v.empty())
    {
        if (stage == ProcessingStage::P)
        {
            if (v.front() != 'P')
            {
                return std::nullopt;
            }
            v.remove_prefix(1);
            stage = ProcessingStage::Days;
            continue;
        }
        if (stage == ProcessingStage::Days || stage == ProcessingStage::T)
        {
            if (v.front() == 'T')
            {
                if (stage == ProcessingStage::T)
                {
                    return std::nullopt;
                }
                v.remove_prefix(1);
                stage = ProcessingStage::Hours;
                continue;
            }
        }
        uint64_t ticks = 0;
        auto [ptr, ec] = std::from_chars(v.begin(), v.end(), ticks);
        if (ec != std::errc())
        {
            BMCWEB_LOG_ERROR("Failed to convert string \"{}\" to decimal", v);
            return std::nullopt;
        }
        size_t charactersRead = static_cast<size_t>(ptr - v.data());
        if (ptr >= v.end())
        {
            BMCWEB_LOG_ERROR("Missing postfix");
            return std::nullopt;
        }
        if (*ptr == 'D')
        {
            if (stage > ProcessingStage::Days)
            {
                return std::nullopt;
            }
            out += std::chrono::days(ticks);
        }
        else if (*ptr == 'H')
        {
            if (stage > ProcessingStage::Hours)
            {
                return std::nullopt;
            }
            out += std::chrono::hours(ticks);
        }
        else if (*ptr == 'M')
        {
            if (stage > ProcessingStage::Minutes)
            {
                return std::nullopt;
            }
            out += std::chrono::minutes(ticks);
        }
        else if (*ptr == '.')
        {
            if (stage > ProcessingStage::Seconds)
            {
                return std::nullopt;
            }
            out += std::chrono::seconds(ticks);
            stage = ProcessingStage::Milliseconds;
        }
        else if (*ptr == 'S')
        {
            // We could be seeing seconds for the first time, (as is the case in
            // 1S) or for the second time (in the case of 1.1S).
            if (stage <= ProcessingStage::Seconds)
            {
                out += std::chrono::seconds(ticks);
                stage = ProcessingStage::Milliseconds;
            }
            else if (stage > ProcessingStage::Milliseconds)
            {
                BMCWEB_LOG_ERROR("Got unexpected information at end of parse");
                return std::nullopt;
            }
            else
            {
                // Seconds could be any form of (1S, 1.1S, 1.11S, 1.111S);
                // Handle them all milliseconds are after the decimal point,
                // so they need right padded.
                if (charactersRead == 1)
                {
                    ticks *= 100;
                }
                else if (charactersRead == 2)
                {
                    ticks *= 10;
                }
                out += std::chrono::milliseconds(ticks);
                stage = ProcessingStage::Milliseconds;
            }
        }
        else
        {
            BMCWEB_LOG_ERROR("Unknown postfix {}", *ptr);
            return std::nullopt;
        }

        v.remove_prefix(charactersRead + 1U);
    }
    return out;
}

/**
 * @brief Convert time value into duration format that is based on ISO 8601.
 *        Example output: "P12DT1M5.5S"
 *        Ref: Redfish Specification, Section 9.4.4. Duration values
 */
inline std::string toDurationString(std::chrono::milliseconds ms)
{
    if (ms < std::chrono::milliseconds::zero())
    {
        return "";
    }

    std::string fmt;
    fmt.reserve(sizeof("PxxxxxxxxxxxxDTxxHxxMxx.xxxxxxS"));

    std::chrono::days days = std::chrono::floor<std::chrono::days>(ms);
    ms -= days;

    std::chrono::hours hours = std::chrono::floor<std::chrono::hours>(ms);
    ms -= hours;

    std::chrono::minutes minutes = std::chrono::floor<std::chrono::minutes>(ms);
    ms -= minutes;

    std::chrono::seconds seconds = std::chrono::floor<std::chrono::seconds>(ms);
    ms -= seconds;

    fmt = "P";
    if (days.count() > 0)
    {
        fmt += std::to_string(days.count()) + "D";
    }
    fmt += "T";
    if (hours.count() > 0)
    {
        fmt += std::to_string(hours.count()) + "H";
    }
    if (minutes.count() > 0)
    {
        fmt += std::to_string(minutes.count()) + "M";
    }
    if (seconds.count() != 0 || ms.count() != 0)
    {
        fmt += std::to_string(seconds.count()) + ".";
        fmt += details::padZeros(ms.count(), 3);
        fmt += "S";
    }

    return fmt;
}

inline std::optional<std::string>
    toDurationStringFromUint(const uint64_t timeMs)
{
    static const uint64_t maxTimeMs =
        static_cast<uint64_t>(std::chrono::milliseconds::max().count());

    if (maxTimeMs < timeMs)
    {
        return std::nullopt;
    }

    std::string duration = toDurationString(std::chrono::milliseconds(timeMs));
    if (duration.empty())
    {
        return std::nullopt;
    }

    return std::make_optional(duration);
}

inline std::string nanoSecToDurationString(std::chrono::nanoseconds ns)
{
    if (ns < std::chrono::nanoseconds::zero())
    {
        return "";
    }

    std::string fmt;
    fmt.reserve(sizeof("PxxxxxxxxxxxxDTxxHxxMxx.xxxxxxS"));

    details::Days days = std::chrono::floor<details::Days>(ns);
    ns -= days;

    std::chrono::hours hours = std::chrono::floor<std::chrono::hours>(ns);
    ns -= hours;

    std::chrono::minutes minutes = std::chrono::floor<std::chrono::minutes>(ns);
    ns -= minutes;

    std::chrono::seconds seconds = std::chrono::floor<std::chrono::seconds>(ns);
    ns -= seconds;

    fmt = "P";
    if (days.count() > 0)
    {
        fmt += std::to_string(days.count()) + "D";
    }
    fmt += "T";
    if (hours.count() > 0)
    {
        fmt += std::to_string(hours.count()) + "H";
    }
    if (minutes.count() > 0)
    {
        fmt += std::to_string(minutes.count()) + "M";
    }

    if (seconds.count() != 0 || ns.count() != 0)
    {
        fmt += std::to_string(seconds.count()) + ".";
        fmt += details::padZeros(ns.count(), 9);
        fmt += "S";
    }
    else if (fmt == "PT")
    {
        fmt += "0S"; // Append "0S" when time is zero seconds
    }

    return fmt;
}

inline std::optional<std::string>
    toDurationStringFromNano(const uint64_t timeNs)
{
    static const uint64_t maxTimeNs =
        static_cast<uint64_t>(std::chrono::nanoseconds::max().count());

    if (maxTimeNs < timeNs)
    {
        return std::nullopt;
    }

    std::chrono::nanoseconds nanosecs(timeNs);

    std::string duration = nanoSecToDurationString(nanosecs);
    if (duration.empty())
    {
        return std::nullopt;
    }

    return std::make_optional(duration);
}

namespace details
{
// Returns year/month/day triple in civil calendar
// Preconditions:  z is number of days since 1970-01-01 and is in the range:
//                   [numeric_limits<Int>::min(),
//                   numeric_limits<Int>::max()-719468].
// Algorithm sourced from
// https://howardhinnant.github.io/date_algorithms.html#civil_from_days
// All constants are explained in the above
template <class IntType>
constexpr std::tuple<IntType, unsigned, unsigned>
    civilFromDays(IntType z) noexcept
{
    z += 719468;
    IntType era = (z >= 0 ? z : z - 146096) / 146097;
    unsigned doe = static_cast<unsigned>(z - era * 146097); // [0, 146096]
    unsigned yoe = (doe - doe / 1460 + doe / 36524 - doe / 146096) /
                   365;                                     // [0, 399]
    IntType y = static_cast<IntType>(yoe) + era * 400;
    unsigned doy = doe - (365 * yoe + yoe / 4 - yoe / 100); // [0, 365]
    unsigned mp = (5 * doy + 2) / 153;                      // [0, 11]
    unsigned d = doy - (153 * mp + 2) / 5 + 1;              // [1, 31]
    unsigned m = mp < 10 ? mp + 3 : mp - 9;                 // [1, 12]

    return std::tuple<IntType, unsigned, unsigned>(y + (m <= 2), m, d);
}

template <typename IntType, typename Period>
std::string toISO8061ExtendedStr(std::chrono::duration<IntType, Period> t)
{
    using seconds = std::chrono::duration<int>;
    using minutes = std::chrono::duration<int, std::ratio<60>>;
    using hours = std::chrono::duration<int, std::ratio<3600>>;
    using days = std::chrono::duration<
        IntType, std::ratio_multiply<hours::period, std::ratio<24>>>;

    // d is days since 1970-01-01
    days d = std::chrono::duration_cast<days>(t);

    // t is now time duration since midnight of day d
    t -= d;

    // break d down into year/month/day
    int year = 0;
    int month = 0;
    int day = 0;
    std::tie(year, month, day) = details::civilFromDays(d.count());
    // Check against limits.  Can't go above year 9999, and can't go below epoch
    // (1970)
    if (year >= 10000)
    {
        year = 9999;
        month = 12;
        day = 31;
        t = days(1) - std::chrono::duration<IntType, Period>(1);
    }
    else if (year < 1970)
    {
        year = 1970;
        month = 1;
        day = 1;
        t = std::chrono::duration<IntType, Period>::zero();
    }

    std::string out;
    out += details::padZeros(year, 4);
    out += '-';
    out += details::padZeros(month, 2);
    out += '-';
    out += details::padZeros(day, 2);
    out += 'T';
    hours hr = duration_cast<hours>(t);
    out += details::padZeros(hr.count(), 2);
    t -= hr;
    out += ':';

    minutes mt = duration_cast<minutes>(t);
    out += details::padZeros(mt.count(), 2);
    t -= mt;
    out += ':';

    seconds se = duration_cast<seconds>(t);
    out += details::padZeros(se.count(), 2);
    t -= se;

    if constexpr (std::is_same_v<typename decltype(t)::period, std::milli>)
    {
        out += '.';
        using MilliDuration = std::chrono::duration<int, std::milli>;
        MilliDuration subsec = duration_cast<MilliDuration>(t);
        out += details::padZeros(subsec.count(), 3);
    }
    else if constexpr (std::is_same_v<typename decltype(t)::period, std::micro>)
    {
        out += '.';

        using MicroDuration = std::chrono::duration<int, std::micro>;
        MicroDuration subsec = duration_cast<MicroDuration>(t);
        out += details::padZeros(subsec.count(), 6);
    }

    out += "+00:00";
    return out;
}
} // namespace details

// Returns the formatted date time string.
// Note that the maximum supported date is 9999-12-31T23:59:59+00:00, if
// the given |secondsSinceEpoch| is too large, we return the maximum supported
// date.
inline std::string getDateTimeUint(uint64_t secondsSinceEpoch)
{
    using DurationType = std::chrono::duration<uint64_t>;
    DurationType sinceEpoch(secondsSinceEpoch);
    return details::toISO8061ExtendedStr(sinceEpoch);
}

// Returns the formatted date time string with millisecond precision
// Note that the maximum supported date is 9999-12-31T23:59:59+00:00, if
// the given |secondsSinceEpoch| is too large, we return the maximum supported
// date.
inline std::string getDateTimeUintMs(uint64_t milliSecondsSinceEpoch)
{
    using DurationType = std::chrono::duration<uint64_t, std::milli>;
    DurationType sinceEpoch(milliSecondsSinceEpoch);
    return details::toISO8061ExtendedStr(sinceEpoch);
}

// Returns the formatted date time string with microsecond precision
inline std::string getDateTimeUintUs(uint64_t microSecondsSinceEpoch)
{
    using DurationType = std::chrono::duration<uint64_t, std::micro>;
    DurationType sinceEpoch(microSecondsSinceEpoch);
    return details::toISO8061ExtendedStr(sinceEpoch);
}

inline std::string getDateTimeStdtime(std::time_t secondsSinceEpoch)
{
    using DurationType = std::chrono::duration<std::time_t>;
    DurationType sinceEpoch(secondsSinceEpoch);
    return details::toISO8061ExtendedStr(sinceEpoch);
}

/**
 * Returns the current Date, Time & the local Time Offset
 * infromation in a pair
 *
 * @param[in] None
 *
 * @return std::pair<std::string, std::string>, which consist
 * of current DateTime & the TimeOffset strings respectively.
 */
inline std::pair<std::string, std::string> getDateTimeOffsetNow()
{
    std::time_t time = std::time(nullptr);
    std::string dateTime = getDateTimeStdtime(time);

    /* extract the local Time Offset value from the
     * recevied dateTime string.
     */
    std::string timeOffset("Z00:00");
    std::size_t lastPos = dateTime.size();
    std::size_t len = timeOffset.size();
    if (lastPos > len)
    {
        timeOffset = dateTime.substr(lastPos - len);
    }

    return std::make_pair(dateTime, timeOffset);
}

<<<<<<< HEAD
inline std::time_t getTimestamp(uint64_t millisTimeStamp)
{
    // Retrieve Created property with format:
    // yyyy-mm-ddThh:mm:ss
    std::chrono::milliseconds chronoTimeStamp(millisTimeStamp);
    return std::chrono::duration_cast<std::chrono::duration<int>>(
               chronoTimeStamp)
        .count();
}

=======
using usSinceEpoch = std::chrono::duration<uint64_t, std::micro>;
std::optional<usSinceEpoch> dateStringToEpoch(std::string_view datetime);
>>>>>>> 480662d4
} // namespace time_utils
} // namespace redfish<|MERGE_RESOLUTION|>--- conflicted
+++ resolved
@@ -490,7 +490,6 @@
     return std::make_pair(dateTime, timeOffset);
 }
 
-<<<<<<< HEAD
 inline std::time_t getTimestamp(uint64_t millisTimeStamp)
 {
     // Retrieve Created property with format:
@@ -501,9 +500,7 @@
         .count();
 }
 
-=======
 using usSinceEpoch = std::chrono::duration<uint64_t, std::micro>;
 std::optional<usSinceEpoch> dateStringToEpoch(std::string_view datetime);
->>>>>>> 480662d4
 } // namespace time_utils
 } // namespace redfish