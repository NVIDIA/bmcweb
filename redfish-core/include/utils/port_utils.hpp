--- conflicted
+++ resolved
@@ -274,17 +274,11 @@
                     std::get_if<std::string>(&property.second);
                 if (value == nullptr)
                 {
-<<<<<<< HEAD
-                    BMCWEB_LOG_DEBUG("Null value returned " "for protocol type");
-                    messages::internalError(asyncResp->res);
-                    return;
-=======
                     const std::string* value =
                         std::get_if<std::string>(&property.second);
                     if (value == nullptr)
                     {
-                        BMCWEB_LOG_DEBUG << "Null value returned "
-                                            "for protocol type";
+                        BMCWEB_LOG_DEBUG("Null value returned " "for protocol type");
                         messages::internalError(asyncResp->res);
                         return;
                     }
@@ -301,7 +295,6 @@
                     {
                         asyncResp->res.jsonValue["PortProtocol"] = portProtocol;
                     }
->>>>>>> 4697e0bc
                 }
                 asyncResp->res.jsonValue["PortProtocol"] =
                     getPortProtocol(*value);
