--- conflicted
+++ resolved
@@ -593,7 +593,6 @@
             const boost::system::error_code errorno,
             const std::vector<std::pair<std::string, std::vector<std::string>>>&
                 objInfo) {
-<<<<<<< HEAD
             if (errorno)
             {
                 BMCWEB_LOG_ERROR("ObjectMapper::GetObject call failed: {}",
@@ -610,144 +609,6 @@
                                   std::string, std::variant<uint32_t, bool>>>&
                                   propertiesList) {
                         if (ec)
-=======
-        if (errorno)
-        {
-            BMCWEB_LOG_ERROR("ObjectMapper::GetObject call failed: {}",
-                             errorno);
-            return;
-        }
-
-        for (const auto& element : objInfo)
-        {
-            crow::connections::systemBus->async_method_call(
-                [asyncResp, objPath](
-                    const boost::system::error_code ec,
-                    const std::vector<
-                        std::pair<std::string, std::variant<uint32_t, bool>>>&
-                        propertiesList) {
-                if (ec)
-                {
-                    BMCWEB_LOG_ERROR("DBUS response error for "
-                                     "Chassis properties");
-                    messages::internalError(asyncResp->res);
-                    return;
-                }
-                for (const std::pair<std::string, std::variant<uint32_t, bool>>&
-                         property : propertiesList)
-                {
-                    const std::string& propertyName = property.first;
-                    if (propertyName == "DefaultPowerCap")
-                    {
-                        const uint32_t* value =
-                            std::get_if<uint32_t>(&property.second);
-                        if (value == nullptr)
-                        {
-                            BMCWEB_LOG_ERROR("Null value returned "
-                                             "for type");
-                            messages::internalError(asyncResp->res);
-                            return;
-                        }
-                        asyncResp->res.jsonValue["PowerLimitWatts"]
-                                                ["DefaultSetPoint"] = *value;
-                    }
-                }
-            },
-                element.first, objPath, "org.freedesktop.DBus.Properties",
-                "GetAll", "com.nvidia.Common.ClearPowerCap");
-        }
-    },
-        "xyz.openbmc_project.ObjectMapper",
-        "/xyz/openbmc_project/object_mapper",
-        "xyz.openbmc_project.ObjectMapper", "GetObject", objPath,
-        clearPowerCapInterfaces);
-}
-
-inline void getPowerCap(const std::shared_ptr<bmcweb::AsyncResp>& asyncResp,
-                        const std::string& chassisID,
-                        const std::string& objPath)
-{
-    const std::array<const char*, 1> powerCapInterfaces = {
-        "xyz.openbmc_project.Control.Power.Cap"};
-    crow::connections::systemBus->async_method_call(
-        [asyncResp, chassisID, objPath](
-            const boost::system::error_code errorno,
-            const std::vector<std::pair<std::string, std::vector<std::string>>>&
-                objInfo) {
-        if (errorno)
-        {
-            BMCWEB_LOG_ERROR("ObjectMapper::GetObject call failed: {}",
-                             errorno);
-            messages::internalError(asyncResp->res);
-            return;
-        }
-
-        for (const auto& element : objInfo)
-        {
-            crow::connections::systemBus->async_method_call(
-                [asyncResp, objPath](
-                    const boost::system::error_code ec,
-                    const std::vector<
-                        std::pair<std::string, std::variant<uint32_t, bool>>>&
-                        propertiesList) {
-                if (ec)
-                {
-                    BMCWEB_LOG_DEBUG("DBUS response error for "
-                                     "Chassis properties");
-                    messages::internalError(asyncResp->res);
-                    return;
-                }
-                for (const std::pair<std::string, std::variant<uint32_t, bool>>&
-                         property : propertiesList)
-                {
-                    const std::string& propertyName = property.first;
-                    if (propertyName == "PowerCap")
-                    {
-                        const uint32_t* value =
-                            std::get_if<uint32_t>(&property.second);
-                        if (value == nullptr)
-                        {
-                            BMCWEB_LOG_DEBUG("Null value returned "
-                                             "for type");
-                            messages::internalError(asyncResp->res);
-                            return;
-                        }
-                        asyncResp->res
-                            .jsonValue["PowerLimitWatts"]["SetPoint"] = *value;
-                    }
-                    else if (propertyName == "MinPowerCapValue")
-                    {
-                        const uint32_t* value =
-                            std::get_if<uint32_t>(&property.second);
-                        if (value == nullptr)
-                        {
-                            BMCWEB_LOG_DEBUG("Null value returned "
-                                             "for type");
-                            messages::internalError(asyncResp->res);
-                            return;
-                        }
-                        asyncResp->res.jsonValue["PowerLimitWatts"]
-                                                ["AllowableMin"] = *value;
-                    }
-                    else if (propertyName == "MaxPowerCapValue")
-                    {
-                        const uint32_t* value =
-                            std::get_if<uint32_t>(&property.second);
-                        if (value == nullptr)
-                        {
-                            BMCWEB_LOG_DEBUG("Null value returned "
-                                             "for type");
-                            messages::internalError(asyncResp->res);
-                            return;
-                        }
-                        asyncResp->res.jsonValue["PowerLimitWatts"]
-                                                ["AllowableMax"] = *value;
-                    }
-                    else if (propertyName == "PowerCapEnable")
-                    {
-                        const bool* value = std::get_if<bool>(&property.second);
-                        if (value == nullptr)
->>>>>>> bc0ceaef
                         {
                             BMCWEB_LOG_ERROR("DBUS response error for "
                                              "Chassis properties");
@@ -804,11 +665,6 @@
                 messages::internalError(asyncResp->res);
                 return;
             }
-
-            sdbusplus::message::object_path path(objPath);
-            const std::string name = path.filename();
-            asyncResp->res.jsonValue["PowerLimitWatts"]["DataSourceUri"] =
-                "/redfish/v1/Chassis/" + chassisID + "/Controls/" + name;
 
             for (const auto& element : objInfo)
             {
@@ -1000,26 +856,18 @@
         [asyncResp, connectionName,
          objPath](const boost::system::error_code ec,
                   const SetPointProperties& properties) {
-<<<<<<< HEAD
             if (ec)
             {
                 BMCWEB_LOG_DEBUG("DBUS response error for "
                                  "procesor EDPp scaling properties");
                 messages::internalError(asyncResp->res);
                 return;
-=======
-        if (ec)
-        {
-            BMCWEB_LOG_DEBUG("DBUS response error for "
-                             "procesor EDPp scaling properties");
-            messages::internalError(asyncResp->res);
-            return;
-        }
+            }
         for (const auto& property : properties)
-        {
+            {
             const std::string& propertyName = property.first;
             if (propertyName == "Persistency")
-            {
+                {
                 const bool* value = std::get_if<bool>(&property.second);
                 if (value == nullptr)
                 {
@@ -1059,14 +907,6 @@
                 asyncResp->res.jsonValue["Oem"]["Nvidia"]
                                         ["RequestedOneshotPowerLimitWatts"] =
                     *value;
->>>>>>> bc0ceaef
-            }
-            for (const auto& [key, variant] : properties)
-            {
-                if (key == "Persistency")
-                {
-                    asyncResp->res.jsonValue["Oem"]["Nvidia"]
-                                            ["PowerLimitPersistency"] = {};
                 }
             }
         },
@@ -1218,31 +1058,11 @@
                               "xyz.openbmc_project.Inventory.Item.Cpu") !=
                     interfaces.end())
                 {
-<<<<<<< HEAD
                     // Skip PowerAndControlData for
                     // /Chassis/CPU_{ID}/EnvironmentMetrics URI The CPU power
                     // cap is handled by
                     // /Systems/{ID}/Processor/CPU_{ID}/Controls URI
                     continue;
-=======
-                    getPowerCap(asyncResp, connectionName, ctrlPath);
-                    getPowerCap(asyncResp, resourceId, ctrlPath);
-                    // Skip getControlMode if it does not support the Control
-                    // Mode
-                    if (std::find(interfaces.begin(), interfaces.end(),
-                                  "xyz.openbmc_project.Control.Mode") !=
-                        interfaces.end())
-                    {
-                        getControlMode(asyncResp, connectionName, ctrlPath);
-                    }
-                    if constexpr (BMCWEB_NVIDIA_OEM_PROPERTIES)
-                    {
-                        getPowerMode(asyncResp, connectionName, ctrlPath);
-                        getClearPowerCap(asyncResp, resourceId, ctrlPath);
-                    }
-                    getPowerReadings(asyncResp, connectionName, ctrlPath,
-                                     resourceId);
->>>>>>> bc0ceaef
                 }
 
                 crow::connections::systemBus->async_method_call(
@@ -1261,6 +1081,7 @@
                         }
                         for (const std::string& ctrlPath : *data)
                         {
+                    getPowerCap(asyncResp, connectionName, ctrlPath);
                             getPowerCap(asyncResp, resourceId, ctrlPath);
                             // Skip getControlMode if it does not support the
                             // Control Mode
@@ -1273,14 +1094,8 @@
                             }
                             if constexpr (BMCWEB_NVIDIA_OEM_PROPERTIES)
                             {
-                                getPowerMode(asyncResp, connectionName,
-                                             ctrlPath);
-                                asyncResp->res.jsonValue
-                                    ["Actions"]["Oem"]
-                                    ["#NvidiaEnvironmentMetrics.ClearOOBSetPoint"] =
-                                    {{"target",
-                                      "/redfish/v1/Chassis/" + resourceId +
-                                          "/EnvironmentMetrics/Actions/Oem/NvidiaEnvironmentMetrics.ClearOOBSetPoint"}};
+                                getPowerMode(asyncResp, connectionName, ctrlPath);
+                                getClearPowerCap(asyncResp, resourceId, ctrlPath);
                             }
                             getPowerReadings(asyncResp, connectionName,
                                              ctrlPath, resourceId);
@@ -1933,7 +1748,15 @@
                             getPowerLimitPersistency(aResp, service, path);
                             aResp->res
                                 .jsonValue["Oem"]["Nvidia"]["@odata.type"] =
-                                "#NvidiaEnvironmentMetrics.v1_2_0.NvidiaEnvironmentMetrics";
+                                "#NvidiaEnvironmentMetrics.v1_3_0.NvidiaEnvironmentMetrics";
+                        }
+
+                        if (std::find(interfaces.begin(), interfaces.end(),
+                                      "com.nvidia.GPMMetrics") !=
+                            interfaces.end())
+                        {
+                            getEnvironmentMetricsDataByService(
+                                aResp, service, path, resourceType);
                         }
                     }
 
@@ -1942,7 +1765,6 @@
                             "xyz.openbmc_project.Inventory.Item.Accelerator") !=
                         interfaces.end())
                     {
-<<<<<<< HEAD
                         getEnvironmentMetricsDataByService(aResp, service, path,
                                                            resourceType);
                     }
@@ -1954,18 +1776,6 @@
                         getCpuEnvironmentMetricsDataByService(aResp, service,
                                                               path);
                         getCpuPowerCapByService(aResp, service, path);
-=======
-                        getPowerLimitPersistency(aResp, service, path);
-                        aResp->res.jsonValue["Oem"]["Nvidia"]["@odata.type"] =
-                            "#NvidiaEnvironmentMetrics.v1_3_0.NvidiaEnvironmentMetrics";
-                    }
-
-                    if (std::find(interfaces.begin(), interfaces.end(),
-                                  "com.nvidia.GPMMetrics") != interfaces.end())
-                    {
-                        getEnvironmentMetricsDataByService(aResp, service, path,
-                                                           resourceType);
->>>>>>> bc0ceaef
                     }
                 }
                 return;
