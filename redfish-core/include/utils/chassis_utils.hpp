--- conflicted
+++ resolved
@@ -143,14 +143,8 @@
                      const dbus::utility::MapperGetObject& object) {
             if (!ec)
             {
-<<<<<<< HEAD
                 for (const auto& [serv, _] : object)
                 {
-                    if (serv != connection)
-                    {
-                        continue;
-                    }
-
                     BMCWEB_LOG_DEBUG("Performing Post using Async Method Call");
 
                     nvidia_async_operation_utils::
@@ -181,17 +175,6 @@
             crow::connections::systemBus->async_method_call(
                 [asyncResp](boost::system::error_code ec1, const int retValue) {
                     if (!ec1)
-=======
-                BMCWEB_LOG_DEBUG("Performing Post using Async Method Call");
-
-                nvidia_async_operation_utils::doGenericCallAsyncAndGatherResult<
-                    int>(asyncResp, std::chrono::seconds(60), serv, path,
-                         clearPowerCapAsyncIntf, "ClearPowerCap",
-                         [asyncResp](const std::string& status,
-                                     [[maybe_unused]] const int* retValue) {
-                    if (status ==
-                        nvidia_async_operation_utils::asyncStatusValueSuccess)
->>>>>>> bc0ceaef
                     {
                         if (retValue != 0)
                         {
@@ -687,11 +670,12 @@
  * @return None.
  */
 
-inline void handleMctpInBandActions(
-    const crow::Request& req,
-    const std::shared_ptr<bmcweb::AsyncResp>& asyncResp,
-    const std::string& chassisUUID, const InBandOption option,
-    bool enabled = false, const std::string& chassisId = "")
+inline void
+    handleMctpInBandActions(const crow::Request& req,
+                            const std::shared_ptr<bmcweb::AsyncResp>& asyncResp,
+                            const std::string& chassisUUID,
+                            const InBandOption option, bool enabled = false,
+                            const std::string& chassisId = "")
 {
     constexpr std::array<std::string_view, 1> interfaces = {
         "org.freedesktop.DBus.ObjectManager"};
@@ -701,29 +685,6 @@
         [req, asyncResp, chassisId, chassisUUID, option,
          enabled](const boost::system::error_code& ec,
                   const dbus::utility::MapperGetObject& resp) mutable {
-<<<<<<< HEAD
-            if (ec || resp.empty())
-            {
-                BMCWEB_LOG_WARNING(
-                    "DBUS response error during getting of service name: {}",
-                    ec);
-                return;
-            }
-            for (auto it = resp.begin(); it != resp.end(); ++it)
-            {
-                std::string serviceName = it->first;
-                crow::connections::systemBus->async_method_call(
-                    [req, asyncResp, chassisUUID, serviceName, option, enabled,
-                     chassisId](const boost::system::error_code& ec,
-                                const dbus::utility::ManagedObjectType& resp) {
-                        if (ec)
-                        {
-                            BMCWEB_LOG_DEBUG(
-                                "DBUS response error for MCTP.Control");
-                            messages::internalError(asyncResp->res);
-                            return;
-                        }
-=======
         if (ec || resp.empty())
         {
             BMCWEB_LOG_WARNING(
@@ -749,138 +710,64 @@
                     messages::internalError(asyncResp->res);
                     return;
                 }
->>>>>>> bc0ceaef
-
-                        const uint32_t* eid = nullptr;
-                        const std::string* uuid = nullptr;
-                        const std::vector<uint8_t>* supportedMsgTypes = nullptr;
-                        bool foundEID = false;
-
-                        for (auto& objectPath : resp)
+
+                const uint32_t* eid = nullptr;
+                const std::string* uuid = nullptr;
+                const std::vector<uint8_t>* supportedMsgTypes = nullptr;
+                bool foundEID = false;
+
+                for (auto& objectPath : resp)
+                {
+                    for (auto& interfaceMap : objectPath.second)
+                    {
+                        if (interfaceMap.first ==
+                            "xyz.openbmc_project.Common.UUID")
                         {
-                            for (auto& interfaceMap : objectPath.second)
+                            for (auto& propertyMap : interfaceMap.second)
                             {
-                                if (interfaceMap.first ==
-                                    "xyz.openbmc_project.Common.UUID")
+                                if (propertyMap.first == "UUID")
                                 {
-                                    for (auto& propertyMap :
-                                         interfaceMap.second)
-                                    {
-                                        if (propertyMap.first == "UUID")
-                                        {
-                                            uuid = std::get_if<std::string>(
-                                                &propertyMap.second);
-                                        }
-                                    }
-                                }
-
-                                if (interfaceMap.first ==
-                                    "xyz.openbmc_project.MCTP.Endpoint")
-                                {
-                                    for (auto& propertyMap :
-                                         interfaceMap.second)
-                                    {
-                                        if (propertyMap.first == "EID")
-                                        {
-                                            eid = std::get_if<uint32_t>(
-                                                &propertyMap.second);
-                                        }
-                                        else if (propertyMap.first ==
-                                                 "SupportedMessageTypes")
-                                        {
-                                            supportedMsgTypes = std::get_if<
-                                                std::vector<uint8_t>>(
-                                                &propertyMap.second);
-                                        }
-                                    }
-                                }
-                            }
-
-                            if (eid == nullptr)
-                            {
-                                BMCWEB_LOG_DEBUG(
-                                    "handleMctpInBandActions: EID not found");
-                                messages::internalError(asyncResp->res);
-                                continue;
-                            }
-                            if (uuid && (*uuid) == chassisUUID &&
-                                supportedMsgTypes)
-                            {
-                                if (std::find(supportedMsgTypes->begin(),
-                                              supportedMsgTypes->end(),
-                                              mctpTypeVDMIANA) !=
-                                    supportedMsgTypes->end())
-                                {
-                                    foundEID = true;
-                                    break;
+                                    uuid = std::get_if<std::string>(
+                                        &propertyMap.second);
                                 }
                             }
                         }
 
-                        if (foundEID)
+                        if (interfaceMap.first ==
+                            "xyz.openbmc_project.MCTP.Endpoint")
                         {
-<<<<<<< HEAD
-                            switch (option)
+                            for (auto& propertyMap : interfaceMap.second)
                             {
-                                case InBandOption::BackgroundCopyStatus:
+                                if (propertyMap.first == "EID")
                                 {
-                                    nlohmann::json& oem =
-                                        asyncResp->res
-                                            .jsonValue["Oem"]["Nvidia"];
-                                    oem["@odata.type"] =
-                                        "#NvidiaChassis.v1_3_0.NvidiaRoTChassis";
-
-                                    // Calling the following methods,
-                                    // updateInBandEnabled,
-                                    // updateBackgroundCopyEnabled, and
-                                    // updateBackgroundCopyStatus
-                                    // asynchronously, may cause unpredictable
-                                    // behavior. These methods use
-                                    // 'mctp-vdm-util', which is not designed to
-                                    // handle more than one request at the same
-                                    // time. Running more than one command
-                                    // simultaneously may result in output from
-                                    // a previous (or another) request. The fix
-                                    // addresses this issue by changing the way
-                                    // the functions are called, simulating
-                                    // synchronous execution by invoking each
-                                    // command sequentially instead of
-                                    // simultaneously.
-
-                                    uint32_t endpointId = *eid;
-                                    updateInBandEnabled(
-                                        req, asyncResp, endpointId,
-                                        [req, asyncResp, endpointId]() {
-                                            updateBackgroundCopyEnabled(
-                                                req, asyncResp, endpointId,
-                                                [req, asyncResp, endpointId]() {
-                                                    updateBackgroundCopyStatus(
-                                                        req, asyncResp,
-                                                        endpointId);
-                                                });
-                                        });
-                                    break;
+                                    eid = std::get_if<uint32_t>(
+                                        &propertyMap.second);
                                 }
-                                case InBandOption::setBackgroundCopyEnabled:
-                                    enableBackgroundCopy(req, asyncResp, *eid,
-                                                         enabled, chassisId);
-                                    break;
-                                case InBandOption::setInBandEnabled:
-                                    enableInBand(req, asyncResp, *eid, enabled,
-                                                 chassisId);
-                                    break;
-                                default:
-                                    BMCWEB_LOG_DEBUG(
-                                        "Invalid enum provided for inNand mctp access");
-                                    break;
+                                else if (propertyMap.first ==
+                                         "SupportedMessageTypes")
+                                {
+                                    supportedMsgTypes =
+                                        std::get_if<std::vector<uint8_t>>(
+                                            &propertyMap.second);
+                                }
                             }
                         }
-                    },
-                    serviceName, "/xyz/openbmc_project/mctp",
-                    "org.freedesktop.DBus.ObjectManager", "GetManagedObjects");
-            }
-        });
-=======
+                    }
+
+                    if (eid == nullptr)
+                    {
+                        BMCWEB_LOG_DEBUG(
+                            "handleMctpInBandActions: EID not found");
+                        messages::internalError(asyncResp->res);
+                        continue;
+                    }
+                    if (uuid && (*uuid) == chassisUUID && supportedMsgTypes)
+                    {
+                        if (std::find(supportedMsgTypes->begin(),
+                                      supportedMsgTypes->end(),
+                                      mctpTypeVDMIANA) !=
+                            supportedMsgTypes->end())
+                        {
                             foundEID = true;
                             break;
                         }
@@ -1001,7 +888,6 @@
                 "org.freedesktop.DBus.ObjectManager", "GetManagedObjects");
         }
     });
->>>>>>> bc0ceaef
 }
 
 /**
@@ -1023,22 +909,7 @@
             const dbus::utility::MapperGetSubTreeResponse& subtree) {
             std::string statusService{};
 
-<<<<<<< HEAD
             if (ec)
-=======
-            if (!obj.second.empty())
-            {
-                statusService = obj.second.begin()->first;
-            }
-        }
-        crow::connections::systemBus->async_method_call(
-            [asyncResp,
-             chassisObjPath](const boost::system::error_code errorCode,
-                             const boost::container::flat_map<
-                                 std::string, dbus::utility::DbusVariantType>&
-                                 propertiesList) {
-            if (errorCode)
->>>>>>> bc0ceaef
             {
                 BMCWEB_LOG_DEBUG("No D-Bus object found implementing"
                                  "com.nvidia.RoT.BootStatus for {}",
@@ -1054,10 +925,9 @@
                     continue;
                 }
 
-                for (const auto& [service, interfaces] : obj.second)
+            if (!obj.second.empty())
                 {
-                    statusService = service;
-                    break;
+                statusService = obj.second.begin()->first;
                 }
             }
             crow::connections::systemBus->async_method_call(
@@ -1187,8 +1057,7 @@
     sdbusplus::asio::getProperty<std::string>(
         *crow::connections::systemBus, connectionName, path,
         "xyz.openbmc_project.Common.UUID", "UUID",
-<<<<<<< HEAD
-        [req, asyncResp, isERoT](const boost::system::error_code ec,
+        [req, asyncResp, isERoT, path](const boost::system::error_code ec,
                                  const std::string& chassisUUID) {
             if (ec)
             {
@@ -1200,28 +1069,11 @@
 
             if (isERoT)
             {
-                getBackgroundCopyAndInBandInfo(req, asyncResp, chassisUUID);
-            }
-        });
-=======
-        [req, asyncResp, isERoT, path](const boost::system::error_code ec,
-                                       const std::string& chassisUUID) {
-        if (ec)
-        {
-            BMCWEB_LOG_DEBUG("DBUS response error for UUID");
-            messages::internalError(asyncResp->res);
-            return;
-        }
-        asyncResp->res.jsonValue["UUID"] = chassisUUID;
-
-        if (isERoT)
-        {
             auto chassisId = sdbusplus::message::object_path(path).filename();
             getBackgroundCopyAndInBandInfo(req, asyncResp, chassisUUID,
                                            chassisId);
-        }
-    });
->>>>>>> bc0ceaef
+            }
+        });
 }
 
 inline void getChassisName(const std::shared_ptr<bmcweb::AsyncResp>& asyncResp,
@@ -1376,7 +1228,6 @@
                 callback(false, false);
                 return;
             }
-<<<<<<< HEAD
             sdbusplus::asio::getProperty<Associations>(
                 *crow::connections::systemBus, serviceName, objIt->first,
                 "xyz.openbmc_project.Association.Definitions", "Associations",
@@ -1390,49 +1241,34 @@
                     for (const auto& assoc : associations)
                     {
                         if (std::get<1>(assoc) == "associated_ROT")
-=======
-            for (const auto& assoc : associations)
-            {
-                if (std::get<1>(assoc) == "associated_ROT")
-                {
-                    // check if it is CPU ERoT
-                    std::string path = std::get<2>(assoc);
-                    size_t rotNamePos = path.rfind('/');
-                    if (rotNamePos == std::string::npos ||
-                        rotNamePos == (path.size() - 1))
-                    {
-                        callback(true, false);
-                        return;
-                    }
-
-                    constexpr std::array<std::string_view, 1> cpuInterface = {
-                        "xyz.openbmc_project.Inventory.Item.Cpu"};
-
-                    dbus::utility::getSubTreePaths(
-                        path.substr(0, rotNamePos), 0, cpuInterface,
-                        [callback](
-                            const boost::system::error_code ec2,
-                            const dbus::utility::MapperGetSubTreePathsResponse&
-                                subtreePaths) {
-                        if ((ec2) || (subtreePaths.size() == 0))
->>>>>>> bc0ceaef
                         {
                             // check if it is CPU ERoT
                             std::string path = std::get<2>(assoc);
-                            dbus::utility::findAssociations(
-                                path + "/processors",
-                                [callback,
-                                 path](const boost::system::error_code ec,
-                                       [[maybe_unused]] std::variant<
-                                           std::vector<std::string>>& assoc) {
-                                    if (ec)
-                                    {
-                                        callback(true, false);
-                                        return;
-                                    }
-                                    // It's CPU ERoT for DOT actions
-                                    callback(true, true);
-                                });
+                            size_t rotNamePos = path.rfind('/');
+                            if (rotNamePos == std::string::npos ||
+                                rotNamePos == (path.size() - 1))
+                            {
+                                callback(true, false);
+                                return;
+                            }
+
+                            constexpr std::array<std::string_view, 1> cpuInterface = {
+                                "xyz.openbmc_project.Inventory.Item.Cpu"};
+
+                            dbus::utility::getSubTreePaths(
+                                path.substr(0, rotNamePos), 0, cpuInterface,
+                                [callback](
+                                    const boost::system::error_code ec2,
+                                    const dbus::utility::MapperGetSubTreePathsResponse&
+                                        subtreePaths) {
+                                if ((ec2) || (subtreePaths.size() == 0))
+                                {
+                                    callback(true, false);
+                                    return;
+                                }
+                                // It's CPU ERoT for DOT actions
+                                callback(true, true);
+                            });
                             return;
                         }
                     }
@@ -1507,7 +1343,6 @@
             std::string url;
             if (ec || resp.empty())
             {
-<<<<<<< HEAD
                 BMCWEB_LOG_ERROR(
                     "DBUS response error during getting of service name: {}",
                     ec);
@@ -1524,50 +1359,9 @@
                 auto interfaces = serObj.second;
 
                 for (const auto& interface : interfaces)
-=======
-                if (interface == acceleratorInvIntf ||
-                    interface == cpuInvIntf || interface == gpmMetricsIntf)
-                {
-                    /*
-                    busctl call xyz.openbmc_project.ObjectMapper
-                    /xyz/openbmc_project/object_mapper
-                    xyz.openbmc_project.ObjectMapper GetObject sas
-                    /xyz/openbmc_project/inventory/system/chassis/HGX_GPU_SXM_1
-                    0 a{sas} 2
-                     - "xyz.openbmc_project.GpuMgr" ...
-                     - "xyz.openbmc_project.ObjectMapper" ...
-                    busctl call xyz.openbmc_project.ObjectMapper
-                    /xyz/openbmc_project/object_mapper
-                    xyz.openbmc_project.ObjectMapper GetObject sas
-                    /xyz/openbmc_project/inventory/system/chassis/HGX_FPGA_0
-                    0 a{sas} 2
-                       - "xyz.openbmc_project.GpuMgr" ...
-                       - "xyz.openbmc_project.ObjectMapper" ...
-                    */
-                    url = std::string(
-                              "/redfish/v1/Systems/" +
-                              std::string(BMCWEB_REDFISH_SYSTEM_URI_NAME) +
-                              "/Processors/") +
-                          invObjPath.filename().string();
-                    BMCWEB_LOG_DEBUG("{} {} => URL: {}", service, interface,
-                                     url);
-                    callback(true, url);
-                    return;
-                }
-                if (interface == chassisInvInterf)
-                {
-                    url = std::string("/redfish/v1/Chassis/") +
-                          invObjPath.filename().string();
-                    BMCWEB_LOG_DEBUG("{} {} => URL: {}", service, interface,
-                                     url);
-                    callback(true, url);
-                    return;
-                }
-                if (interface == nvLinkMgmtInvIntf)
->>>>>>> bc0ceaef
                 {
                     if (interface == acceleratorInvIntf ||
-                        interface == cpuInvIntf)
+                    interface == cpuInvIntf || interface == gpmMetricsIntf)
                     {
                         /*
                         busctl call xyz.openbmc_project.ObjectMapper
