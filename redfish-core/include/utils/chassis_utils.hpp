#pragma once
#include "async_resp.hpp"
#include "background_copy.hpp"
#include "dbus_utility.hpp"
#include "error_messages.hpp"
#include "in_band.hpp"

#include <async_resp.hpp>
#include <sdbusplus/asio/connection.hpp>
#include <sdbusplus/asio/property.hpp>
#include <utils/dbus_utils.hpp>

#include <array>
#include <string_view>
namespace redfish
{

namespace chassis_utils
{
constexpr const char* acceleratorInvIntf =
    "xyz.openbmc_project.Inventory.Item.Accelerator";

constexpr const char* cpuInvIntf = "xyz.openbmc_project.Inventory.Item.Cpu";

constexpr const char* switchInvIntf =
    "xyz.openbmc_project.Inventory.Item.Switch";

constexpr const char* bmcInvInterf = "xyz.openbmc_project.Inventory.Item.BMC";

using Associations =
    std::vector<std::tuple<std::string, std::string, std::string>>;

using GetSubTreeType = std::vector<
    std::pair<std::string,
              std::vector<std::pair<std::string, std::vector<std::string>>>>>;
using GetObjectType =
    std::vector<std::pair<std::string, std::vector<std::string>>>;

static constexpr uint8_t mctpTypeVDMIANA = 0x7f;

inline std::string getPowerStateType(const std::string& stateType)
{
    if (stateType == "xyz.openbmc_project.State.Decorator.OperationalStatus."
                     "StateType.Absent")
    {
        return "Absent";
    }
    if (stateType == "xyz.openbmc_project.State.Decorator.OperationalStatus."
                     "StateType.Deferring")
    {
        return "Deferring";
    }
    if (stateType == "xyz.openbmc_project.State.Decorator.OperationalStatus."
                     "StateType.Disabled")
    {
        return "Disabled";
    }
    if (stateType == "xyz.openbmc_project.State.Decorator.OperationalStatus."
                     "StateType.Enabled")
    {
        return "Enabled";
    }
    if (stateType == "xyz.openbmc_project.State.Decorator.OperationalStatus."
                     "StateType.StandbyOffline")
    {
        return "StandbyOffline";
    }
    if (stateType == "xyz.openbmc_project.State.Decorator.OperationalStatus."
                     "StateType.Starting")
    {
        return "Starting";
    }
    if (stateType == "xyz.openbmc_project.State.Decorator.OperationalStatus."
                     "StateType.UnavailableOffline")
    {
        return "UnavailableOffline";
    }
    if (stateType == "xyz.openbmc_project.State.Decorator.OperationalStatus."
                     "StateType.Updating")
    {
        return "Updating";
    }
    // Unknown or others
    return "";
}

inline void resetPowerLimit(const std::shared_ptr<bmcweb::AsyncResp>& asyncResp,
                            const std::string& path,
                            const std::string& connection)
{
    crow::connections::systemBus->async_method_call(
        [asyncResp](boost::system::error_code ec1, const int retValue) {
        if (!ec1)
        {
            if (retValue != 0)
            {
                BMCWEB_LOG_ERROR("resetPowerLimit error {}", retValue);
                messages::internalError(asyncResp->res);
            }
            BMCWEB_LOG_DEBUG("PowerLimit Reset Succeeded");
            messages::success(asyncResp->res);
            return;
        }
        BMCWEB_LOG_DEBUG("PowerLimit Reset error {}", ec1);
        messages::internalError(asyncResp->res);
        return;
    },
<<<<<<< HEAD
        connection, path, "xyz.openbmc_project.Control.Power.Cap",
        "ClearPowerCap");
=======
        connection, path, "com.nvidia.Common.ClearPowerCap", "ClearPowerCap");
>>>>>>> e5f19c04
}

inline std::string getFeatureReadyStateType(const std::string& stateType)
{
    if (stateType == "xyz.openbmc_project.State.FeatureReady.States.Enabled")
    {
        return "Enabled";
    }
    if (stateType ==
        "xyz.openbmc_project.State.FeatureReady.States.StandbyOffline")
    {
        return "StandbyOffline";
    }
    if (stateType == "xyz.openbmc_project.State.FeatureReady.States.Starting")
    {
        return "Starting";
    }
    if (stateType == "xyz.openbmc_project.State.FeatureReady.States.Disabled")
    {
        return "Disabled";
    }
    if (stateType == "xyz.openbmc_project.State.FeatureReady.States.Unknown")
    {
        return "Unknown";
    }
    // Unknown or others
    return "";
}

/**
 * @brief Convert state of EstimatePowerMethod PDI
 * @param state   stateOfEstimatePowerMEthod property of static power hint PDI
 */
inline std::string getStateOfEstimatePowerMethod(const std::string& state)
{
    if (state == "com.nvidia.StaticPowerHint.StateOfEstimatePower.Completed")
    {
        return "Completed";
    }
    if (state == "com.nvidia.StaticPowerHint.StateOfEstimatePower.InProgress")
    {
        return "InProgress";
    }
    if (state == "com.nvidia.StaticPowerHint.StateOfEstimatePower.Failed")
    {
        return "Failed";
    }
    if (state ==
        "com.nvidia.StaticPowerHint.StateOfEstimatePower.InvalidArgument")
    {
        return "InvalidArgument";
    }
    if (state == "com.nvidia.StaticPowerHint.StateOfEstimatePower.Invalid")
    {
        return "Invalid";
    }
    // Unknown or others
    return "";
}

/**
 * @brief Retrieves valid chassis ID
 * @param asyncResp   Pointer to object holding response data
 * @param callback  Callback for next step to get valid chassis ID
 */
template <typename Callback>
void getValidChassisID(const std::shared_ptr<bmcweb::AsyncResp>& asyncResp,
                       const std::string& chassisID, Callback&& callback)
{
    BMCWEB_LOG_DEBUG("checkChassisId enter");
    const std::array<const char*, 2> interfaces = {
        "xyz.openbmc_project.Inventory.Item.Board",
        "xyz.openbmc_project.Inventory.Item.Chassis"};

    auto respHandler =
        [callback{std::forward<Callback>(callback)}, asyncResp,
         chassisID](const boost::system::error_code ec,
                    const std::vector<std::string>& chassisPaths) {
        BMCWEB_LOG_DEBUG("getValidChassisID respHandler enter");
        if (ec)
        {
            BMCWEB_LOG_ERROR("getValidChassisID respHandler DBUS error: {}",
                             ec);
            messages::internalError(asyncResp->res);
            return;
        }

        std::optional<std::string> validChassisID;
        std::string chassisName;
        for (const std::string& chassis : chassisPaths)
        {
            sdbusplus::message::object_path path(chassis);
            chassisName = path.filename();
            if (chassisName.empty())
            {
                BMCWEB_LOG_ERROR("Failed to find chassisName in {}", chassis);
                continue;
            }
            if (chassisName == chassisID)
            {
                validChassisID = chassisID;
                break;
            }
        }
        callback(validChassisID);
    };

    // Get the Chassis Collection
    crow::connections::systemBus->async_method_call(
        respHandler, "xyz.openbmc_project.ObjectMapper",
        "/xyz/openbmc_project/object_mapper",
        "xyz.openbmc_project.ObjectMapper", "GetSubTreePaths",
        "/xyz/openbmc_project/inventory", 0, interfaces);
    BMCWEB_LOG_DEBUG("checkChassisId exit");
}

/**
 * @brief Retrieves valid chassis path
 * @param asyncResp   Pointer to object holding response data
 * @param callback  Callback for next step to get valid chassis path
 */
template <typename Callback>
void getValidChassisPath(const std::shared_ptr<bmcweb::AsyncResp>& asyncResp,
                         const std::string& chassisId, Callback&& callback)
{
    BMCWEB_LOG_DEBUG("checkChassisId enter");
    constexpr std::array<std::string_view, 2> interfaces = {
        "xyz.openbmc_project.Inventory.Item.Board",
        "xyz.openbmc_project.Inventory.Item.Chassis"};

    // Get the Chassis Collection
    dbus::utility::getSubTreePaths(
        "/xyz/openbmc_project/inventory", 0, interfaces,
        [callback = std::forward<Callback>(callback), asyncResp,
         chassisId](const boost::system::error_code& ec,
                    const dbus::utility::MapperGetSubTreePathsResponse&
                        chassisPaths) mutable {
        BMCWEB_LOG_DEBUG("getValidChassisPath respHandler enter");
        if (ec)
        {
            BMCWEB_LOG_ERROR("getValidChassisPath respHandler DBUS error: {}",
                             ec);
            messages::internalError(asyncResp->res);
            return;
        }

        std::optional<std::string> chassisPath;
        for (const std::string& chassis : chassisPaths)
        {
            sdbusplus::message::object_path path(chassis);
            std::string chassisName = path.filename();
            if (chassisName.empty())
            {
                BMCWEB_LOG_ERROR("Failed to find '/' in {}", chassis);
                continue;
            }
            if (chassisName == chassisId)
            {
                chassisPath = chassis;
                break;
            }
        }
        callback(chassisPath);
    });
    BMCWEB_LOG_DEBUG("checkChassisId exit");
}

/**
 * @brief Retrieves valid chassis path and interfaces
 * @param asyncResp   Pointer to object holding response data
 * @param callback  Callback for next step to get valid chassis path
 */
template <typename Callback>
void getValidChassisPathAndInterfaces(
    const std::shared_ptr<bmcweb::AsyncResp>& asyncResp,
    const std::string& chassisId, Callback&& callback)
{
    BMCWEB_LOG_DEBUG("check ChassisPathAndInterfaces enter");
    constexpr std::array<std::string_view, 2> interfaces = {
        "xyz.openbmc_project.Inventory.Item.Board",
        "xyz.openbmc_project.Inventory.Item.Chassis"};

    dbus::utility::getSubTree(
        "/xyz/openbmc_project/inventory", 0, interfaces,
        [callback = std::forward<Callback>(callback), asyncResp, chassisId](
            const boost::system::error_code& ec,
            const dbus::utility::MapperGetSubTreeResponse& subtree) mutable {
        BMCWEB_LOG_DEBUG("getValidChassisPathAndInterfaces respHandler enter");
        if (ec)
        {
            BMCWEB_LOG_ERROR(
                "getValidChassisPathAndInterfaces respHandler DBUS error: {}",
                ec);
            messages::internalError(asyncResp->res);
            return;
        }

        std::optional<std::string> chassisPath;
        std::vector<std::string> interfacesOnChassisPath;
        for (const std::pair<
                 std::string,
                 std::vector<std::pair<std::string, std::vector<std::string>>>>&
                 object : subtree)
        {
            const std::string& chassis = object.first;
            const std::vector<std::pair<std::string, std::vector<std::string>>>&
                connectionNames = object.second;

            sdbusplus::message::object_path path(chassis);
            std::string chassisName = path.filename();
            if (chassisName.empty())
            {
                BMCWEB_LOG_ERROR("Failed to find '/' in {}", chassis);
                continue;
            }
            if (chassisName == chassisId)
            {
                chassisPath = chassis;
                interfacesOnChassisPath = connectionNames[0].second;
                break;
            }
        }
        callback(interfacesOnChassisPath, chassisPath);
    });
    BMCWEB_LOG_DEBUG("check ChassisPathAndInterfaces exit");
}

inline std::string getChassisType(const std::string& chassisType)
{
    if (chassisType ==
        "xyz.openbmc_project.Inventory.Item.Chassis.ChassisType.Component")
    {
        return "Component";
    }
    if (chassisType ==
        "xyz.openbmc_project.Inventory.Item.Chassis.ChassisType.Enclosure")
    {
        return "Enclosure";
    }
    if (chassisType ==
        "xyz.openbmc_project.Inventory.Item.Chassis.ChassisType.Module")
    {
        return "Module";
    }
    if (chassisType ==
        "xyz.openbmc_project.Inventory.Item.Chassis.ChassisType.RackMount")
    {
        return "RackMount";
    }
    if (chassisType ==
        "xyz.openbmc_project.Inventory.Item.Chassis.ChassisType.StandAlone")
    {
        return "StandAlone";
    }
    if (chassisType ==
        "xyz.openbmc_project.Inventory.Item.Chassis.ChassisType.Card")
    {
        return "Card";
    }
    if (chassisType ==
        "xyz.openbmc_project.Inventory.Item.Chassis.ChassisType.Zone")
    {
        return "Zone";
    }
    // Unknown or others
    return "";
}

/**
 * @brief Fill out links association to parent chassis by
 * requesting data from the given D-Bus association object.
 *
 * @param[in,out]   aResp       Async HTTP response.
 * @param[in]       objPath     D-Bus object to query.
 */
inline void
    getChassisLinksContainedBy(const std::shared_ptr<bmcweb::AsyncResp>& aResp,
                               const std::string& objPath)
{
    BMCWEB_LOG_DEBUG("Get parent chassis link");
    crow::connections::systemBus->async_method_call(
        [aResp](const boost::system::error_code ec2,
                std::variant<std::vector<std::string>>& resp) {
        if (ec2)
        {
            return; // no chassis = no failures
        }
        std::vector<std::string>* data =
            std::get_if<std::vector<std::string>>(&resp);
        if (data == nullptr || data->size() > 1)
        {
            // There must be single parent chassis
            return;
        }
        const std::string& chassisPath = data->front();
        sdbusplus::message::object_path objectPath(chassisPath);
        std::string chassisName = objectPath.filename();
        if (chassisName.empty())
        {
            messages::internalError(aResp->res);
            return;
        }
        aResp->res.jsonValue["Links"]["ContainedBy"] = {
            {"@odata.id", "/redfish/v1/Chassis/" + chassisName}};
    },
        "xyz.openbmc_project.ObjectMapper", objPath + "/parent_chassis",
        "org.freedesktop.DBus.Properties", "Get",
        "xyz.openbmc_project.Association", "endpoints");
}

inline void
    getChassisLocationType(const std::shared_ptr<bmcweb::AsyncResp>& asyncResp,
                           const std::string& connectionName,
                           const std::string& path)
{
    sdbusplus::asio::getProperty<std::string>(
        *crow::connections::systemBus, connectionName, path,
        "xyz.openbmc_project.Inventory.Decorator.Location", "LocationType",
        [asyncResp](const boost::system::error_code ec,
                    const std::string& property) {
        if (ec)
        {
            BMCWEB_LOG_DEBUG("DBUS response error for Location");
            messages::internalError(asyncResp->res);
            return;
        }

        asyncResp->res.jsonValue["Location"]["PartLocation"]["LocationType"] =
            redfish::dbus_utils::toLocationType(property);
    });
}

#ifdef BMCWEB_ENABLE_NVIDIA_OEM_PROPERTIES
/**
 * @brief Translates PowerMode DBUS property value to redfish.
 *
 * @param[in] dbusAction    The powerMode action in D-BUS.
 *
 * @return Returns as a string, the powermode in Redfish terms. If
 * translation cannot be done, returns an empty string.
 */
inline std::string getPowerModeType(const std::string& dbusAction)
{
    if (dbusAction ==
        "xyz.openbmc_project.Control.Power.Mode.PowerMode.MaximumPerformance")
    {
        return "Custom";
    }
    if (dbusAction ==
        "xyz.openbmc_project.Control.Power.Mode.PowerMode.PowerSaving")
    {
        return "MaxQ";
    }
    if (dbusAction == "xyz.openbmc_project.Control.Power.Mode.PowerMode.OEM")
    {
        return "Custom";
    }

    return "";
}

#endif // BMCWEB_ENABLE_NVIDIA_OEM_PROPERTIES

enum class InBandOption
{
    BackgroundCopyStatus,
    setBackgroundCopyEnabled,
    setInBandEnabled,
};

/**
 *@brief handles all calls to ERoT mctp UUID for
 *      setBackgroundCopyEnabled, setInBandEnabled,
 *      and getBackgroundCopyAndInBandInfo
 *
 * @param req   Pointer to object holding request data
 * @param asyncResp   Pointer to object holding response data
 * @param chassisUUID  Chassis UUID
 * @param option Determines which method will be called
 * @param enabled Enable or disable the background copy
 * @param chassisID  Chassis ID

 *
 * @return None.
 */

inline void
    handleMctpInBandActions(const crow::Request& req,
                            const std::shared_ptr<bmcweb::AsyncResp>& asyncResp,
                            const std::string& chassisUUID,
                            const InBandOption option, bool enabled = false,
                            const std::string& chassisId = "")
{
    constexpr std::array<std::string_view, 1> interfaces = {
        "org.freedesktop.DBus.ObjectManager"};

    dbus::utility::getDbusObject(
        "/xyz/openbmc_project/mctp", interfaces,
        [req, asyncResp, chassisId, chassisUUID, option,
         enabled](const boost::system::error_code& ec,
                  const dbus::utility::MapperGetObject& resp) mutable {
        if (ec || resp.empty())
        {
            BMCWEB_LOG_WARNING(
                "DBUS response error during getting of service name: {}", ec);
            return;
        }
        for (auto it = resp.begin(); it != resp.end(); ++it)
        {
            std::string serviceName = it->first;
            crow::connections::systemBus->async_method_call(
                [req, asyncResp, chassisUUID, serviceName, option, enabled,
                 chassisId](const boost::system::error_code& ec,
                            const dbus::utility::ManagedObjectType& resp) {
                if (ec)
                {
                    BMCWEB_LOG_DEBUG("DBUS response error for MCTP.Control");
                    messages::internalError(asyncResp->res);
                    return;
                }

                const uint32_t* eid = nullptr;
                const std::string* uuid = nullptr;
                const std::vector<uint8_t>* supportedMsgTypes = nullptr;
                bool foundEID = false;

                for (auto& objectPath : resp)
                {
                    for (auto& interfaceMap : objectPath.second)
                    {
                        if (interfaceMap.first ==
                            "xyz.openbmc_project.Common.UUID")
                        {
                            for (auto& propertyMap : interfaceMap.second)
                            {
                                if (propertyMap.first == "UUID")
                                {
                                    uuid = std::get_if<std::string>(
                                        &propertyMap.second);
                                }
                            }
                        }

                        if (interfaceMap.first ==
                            "xyz.openbmc_project.MCTP.Endpoint")
                        {
                            for (auto& propertyMap : interfaceMap.second)
                            {
                                if (propertyMap.first == "EID")
                                {
                                    eid = std::get_if<uint32_t>(
                                        &propertyMap.second);
                                }
                                else if (propertyMap.first ==
                                         "SupportedMessageTypes")
                                {
                                    supportedMsgTypes =
                                        std::get_if<std::vector<uint8_t>>(
                                            &propertyMap.second);
                                }
                            }
                        }
                    }

                    if ((*uuid) == chassisUUID && supportedMsgTypes)
                    {
                        if (std::find(supportedMsgTypes->begin(),
                                      supportedMsgTypes->end(),
                                      mctpTypeVDMIANA) !=
                            supportedMsgTypes->end())
                        {
                            foundEID = true;
                            break;
                        }
                    }
                }

                if (foundEID)
                {
                    switch (option)
                    {
                        case InBandOption::BackgroundCopyStatus:
                        {
                            nlohmann::json& oem =
                                asyncResp->res.jsonValue["Oem"]["Nvidia"];
                            oem["@odata.type"] =
                                "#NvidiaChassis.v1_0_0.NvidiaChassis";

                            // Calling the following methods,
                            // updateInBandEnabled, updateBackgroundCopyEnabled,
                            // and updateBackgroundCopyStatus asynchronously,
                            // may cause unpredictable behavior. These methods
                            // use 'mctp-vdm-util', which is not designed to
                            // handle more than one request at the same time.
                            // Running more than one command simultaneously may
                            // result in output from a previous (or another)
                            // request. The fix addresses this issue by changing
                            // the way the functions are called, simulating
                            // synchronous execution by invoking each command
                            // sequentially instead of simultaneously.

                            uint32_t endpointId = *eid;
                            updateInBandEnabled(req, asyncResp, endpointId,
                                                [req, asyncResp, endpointId]() {
                                updateBackgroundCopyEnabled(
                                    req, asyncResp, endpointId,
                                    [req, asyncResp, endpointId]() {
                                    updateBackgroundCopyStatus(req, asyncResp,
                                                               endpointId);
                                });
                            });
                            break;
                        }
                        case InBandOption::setBackgroundCopyEnabled:
                            enableBackgroundCopy(req, asyncResp, *eid, enabled,
                                                 chassisId);
                            break;
                        case InBandOption::setInBandEnabled:
                            enableInBand(req, asyncResp, *eid, enabled,
                                         chassisId);
                            break;
                        default:
                            BMCWEB_LOG_DEBUG(
                                "Invalid enum provided for inNand mctp access");
                            break;
                    }
                }
            },
                serviceName, "/xyz/openbmc_project/mctp",
                "org.freedesktop.DBus.ObjectManager", "GetManagedObjects");
        }
    });
}

/**
 *@brief Sets the background copy for particular chassis
 *
 * @param req   Pointer to object holding request data
 * @param asyncResp   Pointer to object holding response data
 * @param chassisUUID  Chassis ID
 * @param enabled Enable or disable the background copy
 *
 * @return None.
 */
inline void setBackgroundCopyEnabled(
    const crow::Request& req,
    const std::shared_ptr<bmcweb::AsyncResp>& asyncResp,
    const std::string& chassisId, const std::string& chassisUUID, bool enabled)
{
    handleMctpInBandActions(req, asyncResp, chassisUUID,
                            InBandOption::setBackgroundCopyEnabled, enabled,
                            chassisId);
}

/**
 *@brief Sets in-band for particular chassis
 *
 * @param req   Pointer to object holding request data
 * @param asyncResp   Pointer to object holding response data
 * @param chassisUUID  Chassis ID
 *
 * @return None.
 */
inline void
    setInBandEnabled(const crow::Request& req,
                     const std::shared_ptr<bmcweb::AsyncResp>& asyncResp,
                     const std::string& chassisId,
                     const std::string& chassisUUID, bool enabled)
{
    handleMctpInBandActions(req, asyncResp, chassisUUID,
                            InBandOption::setInBandEnabled, enabled, chassisId);
}

/**
 *@brief Gets background copy and in-band info for particular chassis
 *
 * @param req   Pointer to object holding request data
 * @param asyncResp   Pointer to object holding response data
 * @param chassisUUID  Chassis ID
 *
 * @return None.
 */
inline void getBackgroundCopyAndInBandInfo(
    const crow::Request& req,
    const std::shared_ptr<bmcweb::AsyncResp>& asyncResp,
    const std::string& chassisUUID)
{
    handleMctpInBandActions(req, asyncResp, chassisUUID,
                            InBandOption::BackgroundCopyStatus);
}

/**
 * @brief Get the Chassis UUID
 *
 * @param req - Pointer to object holding request data
 * @param asyncResp - Pointer to object holding response data
 * @param connectionName - connection name
 * @param path - D-Bus path
 * @param isERoT - true: ERoT resource. false: not a ERoT
 */
inline void getChassisUUID(const crow::Request& req,
                           const std::shared_ptr<bmcweb::AsyncResp>& asyncResp,
                           const std::string& connectionName,
                           const std::string& path, bool isERoT = false)
{
    sdbusplus::asio::getProperty<std::string>(
        *crow::connections::systemBus, connectionName, path,
        "xyz.openbmc_project.Common.UUID", "UUID",
        [req, asyncResp, isERoT](const boost::system::error_code ec,
                                 const std::string& chassisUUID) {
        if (ec)
        {
            BMCWEB_LOG_DEBUG("DBUS response error for UUID");
            messages::internalError(asyncResp->res);
            return;
        }
        asyncResp->res.jsonValue["UUID"] = chassisUUID;

        if (isERoT)
        {
            getBackgroundCopyAndInBandInfo(req, asyncResp, chassisUUID);
        }
    });
}

inline void getChassisName(const std::shared_ptr<bmcweb::AsyncResp>& asyncResp,
                           const std::string& connectionName,
                           const std::string& path)
{
    sdbusplus::asio::getProperty<std::string>(
        *crow::connections::systemBus, connectionName, path,
        "xyz.openbmc_project.Inventory.Item", "PrettyName",
        [asyncResp](const boost::system::error_code ec,
                    const std::string& chassisName) {
        if (ec)
        {
            BMCWEB_LOG_DEBUG("DBUS response error for chassis name");
            messages::internalError(asyncResp->res);
            return;
        }
        asyncResp->res.jsonValue["Name"] = chassisName;
    });
}

inline void getChassisType(const std::shared_ptr<bmcweb::AsyncResp>& asyncResp,
                           const std::string& connectionName,
                           const std::string& path)
{
    sdbusplus::asio::getProperty<std::string>(
        *crow::connections::systemBus, connectionName, path,
        "xyz.openbmc_project.Inventory.Item.Chassis", "Type",
        [asyncResp](const boost::system::error_code ec,
                    const std::string& chassisType) {
        if (ec)
        {
            BMCWEB_LOG_DEBUG("DBUS response error for UUID");
            messages::internalError(asyncResp->res);
            return;
        }
        asyncResp->res.jsonValue["ChassisType"] = getChassisType(chassisType);
    });
}

inline void
    getChassisManufacturer(const std::shared_ptr<bmcweb::AsyncResp>& asyncResp,
                           const std::string& connectionName,
                           const std::string& path)
{
    sdbusplus::asio::getProperty<std::string>(
        *crow::connections::systemBus, connectionName, path,
        "xyz.openbmc_project.Inventory.Decorator.Asset", "Manufacturer",
        [asyncResp](const boost::system::error_code ec,
                    const std::string& manufacturer) {
        if (ec)
        {
            BMCWEB_LOG_DEBUG("DBUS response error for Manufacturer");
            messages::internalError(asyncResp->res);
            return;
        }
        asyncResp->res.jsonValue["Manufacturer"] = manufacturer;
    });
}

inline void getChassisSKU(const std::shared_ptr<bmcweb::AsyncResp>& asyncResp,
                          const std::string& connectionName,
                          const std::string& path)
{
    sdbusplus::asio::getProperty<std::string>(
        *crow::connections::systemBus, connectionName, path,
        "xyz.openbmc_project.Inventory.Decorator.Asset", "SKU",
        [asyncResp](const boost::system::error_code ec,
                    const std::string& chassisSKU) {
        if (ec)
        {
            BMCWEB_LOG_DEBUG("DBUS response error for chassisSKU");
            messages::internalError(asyncResp->res);
            return;
        }
        asyncResp->res.jsonValue["SKU"] = chassisSKU;
    });
}

inline void
    getChassisSerialNumber(const std::shared_ptr<bmcweb::AsyncResp>& asyncResp,
                           const std::string& connectionName,
                           const std::string& path)
{
    sdbusplus::asio::getProperty<std::string>(
        *crow::connections::systemBus, connectionName, path,
        "xyz.openbmc_project.Inventory.Decorator.Asset", "SerialNumber",
        [asyncResp](const boost::system::error_code ec,
                    const std::string& serialNumber) {
        if (ec)
        {
            BMCWEB_LOG_DEBUG("DBUS response error for SerialNumber");
            messages::internalError(asyncResp->res);
            return;
        }
        asyncResp->res.jsonValue["SerialNumber"] = serialNumber;
    });
}

template <typename CallbackFunc>
inline void isEROTChassis(const std::string& chassisID, CallbackFunc&& callback)
{
    const std::array<const char*, 1> interfaces = {
        "xyz.openbmc_project.Inventory.Item.SPDMResponder"};

    crow::connections::systemBus->async_method_call(
        [chassisID, callback](const boost::system::error_code ec,
                              const GetSubTreeType& subtree) {
        if (ec)
        {
            callback(false);
            return;
        }
        const auto objIt = std::find_if(
            subtree.begin(), subtree.end(),
            [chassisID](
                const std::pair<std::string,
                                std::vector<std::pair<
                                    std::string, std::vector<std::string>>>>&
                    object) {
            return !chassisID.compare(
                sdbusplus::message::object_path(object.first).filename());
        });
        if (objIt == subtree.end())
        {
            BMCWEB_LOG_DEBUG("Dbus Object not found:{}", chassisID);
            callback(false);
            return;
        }
        std::string serviceName;
        for (const auto& service : objIt->second)
        {
            if (!serviceName.empty())
            {
                break;
            }
            for (const auto& interface : service.second)
            {
                if (interface == "xyz.openbmc_project.Association.Definitions")
                {
                    serviceName = service.first;
                    break;
                }
            }
        }
        if (serviceName.empty())
        {
            callback(false);
            return;
        }
        sdbusplus::asio::getProperty<Associations>(
            *crow::connections::systemBus, serviceName, objIt->first,
            "xyz.openbmc_project.Association.Definitions", "Associations",
            [chassisID, callback](const boost::system::error_code ec,
                                  const Associations& associations) {
            if (ec)
            {
                callback(false);
                return;
            }
            for (const auto& assoc : associations)
            {
                if (std::get<1>(assoc) == "associated_ROT")
                {
                    callback(true);
                    return;
                }
            }
        });
        callback(false);
    },
        "xyz.openbmc_project.ObjectMapper",
        "/xyz/openbmc_project/object_mapper",
        "xyz.openbmc_project.ObjectMapper", "GetSubTree",
        "/xyz/openbmc_project/inventory", 0, interfaces);
}

template <typename CallbackFunc>
inline void getAssociationEndpoint(const std::string& objPath,
                                   CallbackFunc&& callback)
{
    crow::connections::systemBus->async_method_call(
        [callback, objPath](const boost::system::error_code ec,
                            std::variant<std::vector<std::string>>& resp) {
        if (ec)
        {
            BMCWEB_LOG_ERROR(
                "D-Bus responses error: {} (busctl call {} {} {} Get ss {} endpoints)",
                ec, dbus_utils::mapperBusName, objPath,
                dbus_utils::propertyInterface,
                dbus_utils::associationInterface);
            callback(false, std::string(""));
            return; // should have associated inventory object.
        }
        std::vector<std::string>* data =
            std::get_if<std::vector<std::string>>(&resp);
        if (data == nullptr || data->size() == 0)
        {
            BMCWEB_LOG_ERROR(
                "{}(busctl call {} {} {} Get ss {} endpoints)",
                ((data == nullptr) ? "Data is null. " : "Data is empty"),
                dbus_utils::mapperBusName, objPath,
                dbus_utils::propertyInterface,
                dbus_utils::associationInterface);
            /*
                            Object must have associated inventory object.
                            Exemplary test on hardware:
                                busctl call xyz.openbmc_project.ObjectMapper
               \
                                /xyz/openbmc_project/inventory/system/chassis/HGX_ERoT_FPGA_0/inventory
               \
                                org.freedesktop.DBus.Properties \
                                Get ss xyz.openbmc_project.Association
               endpoints Response: v as 1
               "/xyz/openbmc_project/inventory/system/processors/FPGA_0"
            */
            callback(false, std::string(""));
            return;
        }
        // Getting only the first endpoint as we have 1*1 relationship
        // with ERoT and the inventory backed by it.
        std::string endpointPath = data->front();
        callback(true, endpointPath);
    },
        dbus_utils::mapperBusName, objPath, dbus_utils::propertyInterface,
        "Get", dbus_utils::associationInterface, "endpoints");
}

template <typename CallbackFunc>
inline void getRedfishURL(const std::filesystem::path& invObjPath,
                          CallbackFunc&& callback)
{
    BMCWEB_LOG_DEBUG("getRedfishURL({})", invObjPath.string());
    crow::connections::systemBus->async_method_call(
        [invObjPath, callback](const boost::system::error_code ec,
                               const GetObjectType& resp) {
        std::string url;
        if (ec || resp.empty())
        {
            BMCWEB_LOG_ERROR(
                "DBUS response error during getting of service name: {}", ec);
            callback(false, url);
            return;
        }
        // if accelerator interface then the object would be
        // of type fpga or GPU.
        // If switch interface then it could be Nvswitch or
        // PcieSwitch else it is BMC
        for (const auto& serObj : resp)
        {
            std::string service = serObj.first;
            auto interfaces = serObj.second;

            for (const auto& interface : interfaces)
            {
                if (interface == acceleratorInvIntf || interface == cpuInvIntf)
                {
                    /*
                    busctl call xyz.openbmc_project.ObjectMapper
                    /xyz/openbmc_project/object_mapper
                    xyz.openbmc_project.ObjectMapper GetObject sas
                    /xyz/openbmc_project/inventory/system/chassis/HGX_GPU_SXM_1
                    0 a{sas} 2
                     - "xyz.openbmc_project.GpuMgr" ...
                     - "xyz.openbmc_project.ObjectMapper" ...
                    busctl call xyz.openbmc_project.ObjectMapper
                    /xyz/openbmc_project/object_mapper
                    xyz.openbmc_project.ObjectMapper GetObject sas
                    /xyz/openbmc_project/inventory/system/chassis/HGX_FPGA_0
                    0 a{sas} 2
                       - "xyz.openbmc_project.GpuMgr" ...
                       - "xyz.openbmc_project.ObjectMapper" ...
                    */
                    url = std::string("/redfish/v1/Systems/" PLATFORMSYSTEMID
                                      "/Processors/") +
                          invObjPath.filename().string();
                    BMCWEB_LOG_DEBUG("{} {} => URL: {}", service, interface,
                                     url);
                    callback(true, url);
                    return;
                }

                if (interface == switchInvIntf)
                {
                    /* busctl call xyz.openbmc_project.ObjectMapper
                    /xyz/openbmc_project/object_mapper
                    xyz.openbmc_project.ObjectMapper GetObject sas
                    /xyz/openbmc_project/inventory/system/chassis/HGX_NVSwitch_0
                    0 a{sas} 2
                     - "xyz.openbmc_project.GpuMgr" ...
                     - "xyz.openbmc_project.ObjectMapper" ...
                    */
                    // This is NVSwitch or PCIeSwitch
                    std::string switchID = invObjPath.filename();
                    // Now get the fabric ID
                    BMCWEB_LOG_DEBUG(
                        "DBUS resp: {} {} => getAssociationEndpoint({}/fabrics, CALLBACK)",
                        service, interface, invObjPath.string());
                    getAssociationEndpoint(
                        invObjPath.string() + "/fabrics",
                        [switchID, callback](const bool& status,
                                             const std::string& ep) {
                        std::string url;
                        if (!status)
                        {
                            BMCWEB_LOG_DEBUG(
                                "Unable to get the association endpoint");

                            callback(false, url);
                            return;
                        }
                        sdbusplus::message::object_path invObjectPath(ep);
                        const std::string& fabricID = invObjectPath.filename();

                        url = std::string("/redfish/v1/Fabrics/");
                        url += fabricID;
                        url += "/Switches/";
                        url += switchID;

                        callback(true, url);
                        return;
                    });
                    return;
                }
                if (interface == bmcInvInterf)
                {
                    url = std::string("/redfish/v1/Managers/" PLATFORMBMCID);
                    BMCWEB_LOG_DEBUG("{} {} => URL: {}", service, interface,
                                     url);
                    callback(true, url);
                    return;
                }
            }
            BMCWEB_LOG_DEBUG("Not found proper interface for service {}",
                             service);
        }
        BMCWEB_LOG_ERROR("Failed to find proper URL");
        callback(false, url);
    },
        dbus_utils::mapperBusName, dbus_utils::mapperObjectPath,
        dbus_utils::mapperIntf, "GetObject", invObjPath.string(),
        std::array<const char*, 0>());
}

} // namespace chassis_utils
} // namespace redfish<|MERGE_RESOLUTION|>--- conflicted
+++ resolved
@@ -105,12 +105,7 @@
         messages::internalError(asyncResp->res);
         return;
     },
-<<<<<<< HEAD
-        connection, path, "xyz.openbmc_project.Control.Power.Cap",
-        "ClearPowerCap");
-=======
         connection, path, "com.nvidia.Common.ClearPowerCap", "ClearPowerCap");
->>>>>>> e5f19c04
 }
 
 inline std::string getFeatureReadyStateType(const std::string& stateType)
@@ -499,7 +494,7 @@
 
 inline void
     handleMctpInBandActions(const crow::Request& req,
-                            const std::shared_ptr<bmcweb::AsyncResp>& asyncResp,
+    const std::shared_ptr<bmcweb::AsyncResp>& asyncResp,
                             const std::string& chassisUUID,
                             const InBandOption option, bool enabled = false,
                             const std::string& chassisId = "")
@@ -513,54 +508,54 @@
          enabled](const boost::system::error_code& ec,
                   const dbus::utility::MapperGetObject& resp) mutable {
         if (ec || resp.empty())
-        {
+    {
             BMCWEB_LOG_WARNING(
                 "DBUS response error during getting of service name: {}", ec);
             return;
-        }
+    }
         for (auto it = resp.begin(); it != resp.end(); ++it)
         {
             std::string serviceName = it->first;
-            crow::connections::systemBus->async_method_call(
+    crow::connections::systemBus->async_method_call(
                 [req, asyncResp, chassisUUID, serviceName, option, enabled,
                  chassisId](const boost::system::error_code& ec,
-                            const dbus::utility::ManagedObjectType& resp) {
-                if (ec)
-                {
-                    BMCWEB_LOG_DEBUG("DBUS response error for MCTP.Control");
-                    messages::internalError(asyncResp->res);
-                    return;
-                }
-
-                const uint32_t* eid = nullptr;
-                const std::string* uuid = nullptr;
+                      const dbus::utility::ManagedObjectType& resp) {
+        if (ec)
+        {
+            BMCWEB_LOG_DEBUG("DBUS response error for MCTP.Control");
+                messages::internalError(asyncResp->res);
+            return;
+        }
+
+        const uint32_t* eid = nullptr;
+        const std::string* uuid = nullptr;
                 const std::vector<uint8_t>* supportedMsgTypes = nullptr;
-                bool foundEID = false;
-
-                for (auto& objectPath : resp)
-                {
-                    for (auto& interfaceMap : objectPath.second)
-                    {
+        bool foundEID = false;
+
+        for (auto& objectPath : resp)
+        {
+            for (auto& interfaceMap : objectPath.second)
+            {
                         if (interfaceMap.first ==
                             "xyz.openbmc_project.Common.UUID")
+                {
+                    for (auto& propertyMap : interfaceMap.second)
+                    {
+                        if (propertyMap.first == "UUID")
                         {
-                            for (auto& propertyMap : interfaceMap.second)
-                            {
-                                if (propertyMap.first == "UUID")
-                                {
                                     uuid = std::get_if<std::string>(
                                         &propertyMap.second);
-                                }
-                            }
                         }
+                    }
+                }
 
                         if (interfaceMap.first ==
                             "xyz.openbmc_project.MCTP.Endpoint")
+                {
+                    for (auto& propertyMap : interfaceMap.second)
+                    {
+                        if (propertyMap.first == "EID")
                         {
-                            for (auto& propertyMap : interfaceMap.second)
-                            {
-                                if (propertyMap.first == "EID")
-                                {
                                     eid = std::get_if<uint32_t>(
                                         &propertyMap.second);
                                 }
@@ -570,10 +565,10 @@
                                     supportedMsgTypes =
                                         std::get_if<std::vector<uint8_t>>(
                                             &propertyMap.second);
-                                }
-                            }
                         }
                     }
+                }
+            }
 
                     if ((*uuid) == chassisUUID && supportedMsgTypes)
                     {
@@ -581,19 +576,19 @@
                                       supportedMsgTypes->end(),
                                       mctpTypeVDMIANA) !=
                             supportedMsgTypes->end())
-                        {
-                            foundEID = true;
-                            break;
-                        }
-                    }
+            {
+                foundEID = true;
+                break;
+            }
+        }
                 }
 
-                if (foundEID)
-                {
+        if (foundEID)
+        {
                     switch (option)
-                    {
+        {
                         case InBandOption::BackgroundCopyStatus:
-                        {
+            {
                             nlohmann::json& oem =
                                 asyncResp->res.jsonValue["Oem"]["Nvidia"];
                             oem["@odata.type"] =
@@ -623,10 +618,10 @@
                                 });
                             });
                             break;
-                        }
+            }
                         case InBandOption::setBackgroundCopyEnabled:
                             enableBackgroundCopy(req, asyncResp, *eid, enabled,
-                                                 chassisId);
+                    chassisId);
                             break;
                         case InBandOption::setInBandEnabled:
                             enableInBand(req, asyncResp, *eid, enabled,
@@ -636,12 +631,12 @@
                             BMCWEB_LOG_DEBUG(
                                 "Invalid enum provided for inNand mctp access");
                             break;
-                    }
-                }
-            },
-                serviceName, "/xyz/openbmc_project/mctp",
-                "org.freedesktop.DBus.ObjectManager", "GetManagedObjects");
-        }
+            }
+        }
+    },
+        serviceName, "/xyz/openbmc_project/mctp",
+        "org.freedesktop.DBus.ObjectManager", "GetManagedObjects");
+}
     });
 }
 
@@ -679,7 +674,7 @@
                      const std::shared_ptr<bmcweb::AsyncResp>& asyncResp,
                      const std::string& chassisId,
                      const std::string& chassisUUID, bool enabled)
-{
+            {
     handleMctpInBandActions(req, asyncResp, chassisUUID,
                             InBandOption::setInBandEnabled, enabled, chassisId);
 }
@@ -697,7 +692,7 @@
     const crow::Request& req,
     const std::shared_ptr<bmcweb::AsyncResp>& asyncResp,
     const std::string& chassisUUID)
-{
+        {
     handleMctpInBandActions(req, asyncResp, chassisUUID,
                             InBandOption::BackgroundCopyStatus);
 }
@@ -898,8 +893,8 @@
             {
                 if (std::get<1>(assoc) == "associated_ROT")
                 {
-                    callback(true);
-                    return;
+        callback(true);
+        return;
                 }
             }
         });
