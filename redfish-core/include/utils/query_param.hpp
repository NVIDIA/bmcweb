--- conflicted
+++ resolved
@@ -512,25 +512,19 @@
     }
 
     auto asyncResp = std::make_shared<bmcweb::AsyncResp>();
-<<<<<<< HEAD
-    BMCWEB_LOG_DEBUG("setting completion handler on {}",
-                     logPtr(&asyncResp->res));
-    asyncResp->res.setCompleteRequestHandler(std::move(completionHandler));
-=======
 #ifdef BMCWEB_ENABLE_REDFISH_AGGREGATION
     auto needToCallHandlers = RedfishAggregator::beginAggregation(newReq, asyncResp) == Result::LocalHandle;
 #endif
 
     BMCWEB_LOG_DEBUG("setting completion handler on {}", logPtr(&asyncResp->res));
     asyncResp->res.setCompleteRequestHandler(std::move(completionHandler));
-    asyncResp->res.setIsAliveHelper(res.releaseIsAliveHelper());
+
 #ifdef BMCWEB_ENABLE_REDFISH_AGGREGATION
     if (!needToCallHandlers)
     {
         return true;
     }
 #endif
->>>>>>> 507f598a
     app.handle(newReq, asyncResp);
     return true;
 }
