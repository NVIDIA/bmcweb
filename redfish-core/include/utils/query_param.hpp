--- conflicted
+++ resolved
@@ -961,14 +961,8 @@
             constexpr std::array<std::string_view, 5> reservedProperties = {
                 "@odata.id", "@odata.type", "@odata.context", "@odata.etag",
                 "error"};
-<<<<<<< HEAD
-            bool reserved = std::find(reservedProperties.begin(),
-                                      reservedProperties.end(),
-                                      it.key()) != reservedProperties.end();
-=======
             bool reserved = std::ranges::find(reservedProperties, it.key()) !=
                             reservedProperties.end();
->>>>>>> 480662d4
             if (reserved || (nextNode != nullptr && nextNode->isSelected()))
             {
                 it = nextIt;
