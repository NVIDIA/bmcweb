--- conflicted
+++ resolved
@@ -548,7 +548,6 @@
         "com.nvidia.SysGUID.SysGUID", "SysGUID",
         [objPath, asyncResp{std::move(asyncResp)}](
             const boost::system::error_code& ec, const std::string& property) {
-<<<<<<< HEAD
             if (ec)
             {
                 BMCWEB_LOG_DEBUG("DBUS response error");
@@ -556,24 +555,10 @@
                 return;
             }
             asyncResp->res.jsonValue["Oem"]["Nvidia"]["@odata.type"] =
-                "#NvidiaProcessor.v1_3_0.NvidiaGPU";
-            asyncResp->res
-                .jsonValue["Oem"]["Nvidia"]["MNNVLinkTopology"]["SystemGUID"] =
-                property;
-        });
-=======
-        if (ec)
-        {
-            BMCWEB_LOG_DEBUG("DBUS response error");
-            messages::internalError(asyncResp->res);
-            return;
-        }
-        asyncResp->res.jsonValue["Oem"]["Nvidia"]["@odata.type"] =
             "#NvidiaProcessor.v1_4_0.NvidiaGPU";
         asyncResp->res.jsonValue["Oem"]["Nvidia"]["MNNVLinkTopology"]
                                 ["SystemGUID"] = property;
-    });
->>>>>>> bc0ceaef
+        });
 }
 
 /**
@@ -593,22 +578,7 @@
     crow::connections::systemBus->async_method_call(
         [aResp, cpuId](const boost::system::error_code ec,
                        const OperatingConfigProperties& properties) {
-<<<<<<< HEAD
             if (ec)
-=======
-        if (ec)
-        {
-            BMCWEB_LOG_ERROR("DBUS response error");
-            messages::internalError(aResp->res);
-            return;
-        }
-        nlohmann::json& json = aResp->res.jsonValue;
-        for (const auto& property : properties)
-        {
-            json["Oem"]["Nvidia"]["@odata.type"] =
-                "#NvidiaProcessor.v1_4_0.NvidiaGPU";
-            if (property.first == "CCModeEnabled")
->>>>>>> bc0ceaef
             {
                 BMCWEB_LOG_ERROR("DBUS response error");
                 messages::internalError(aResp->res);
@@ -618,7 +588,7 @@
             for (const auto& property : properties)
             {
                 json["Oem"]["Nvidia"]["@odata.type"] =
-                    "#NvidiaProcessor.v1_3_0.NvidiaGPU";
+                "#NvidiaProcessor.v1_4_0.NvidiaGPU";
                 if (property.first == "CCModeEnabled")
                 {
                     const bool* ccModeEnabled =
@@ -664,26 +634,7 @@
     crow::connections::systemBus->async_method_call(
         [aResp, cpuId, objPath](const boost::system::error_code ec,
                                 const OperatingConfigProperties& properties) {
-<<<<<<< HEAD
             if (ec)
-=======
-        if (ec)
-        {
-            BMCWEB_LOG_ERROR("DBUS response error");
-            return;
-        }
-        auto& json = aResp->res.jsonValue;
-        auto reconfigPermissionsName =
-            sdbusplus::message::object_path(objPath).filename();
-        aResp->res.jsonValue["Oem"]["Nvidia"]["@odata.type"] =
-            "#NvidiaProcessor.v1_4_0.NvidiaGPU";
-        auto& reconfigPermissionsJson =
-            json["Oem"]["Nvidia"]["InbandReconfigPermissions"]
-                [reconfigPermissionsName];
-        for (const auto& property : properties)
-        {
-            if (property.first == "AllowOneShotConfig")
->>>>>>> bc0ceaef
             {
                 BMCWEB_LOG_ERROR("DBUS response error");
                 return;
@@ -692,7 +643,7 @@
             auto reconfigPermissionsName =
                 sdbusplus::message::object_path(objPath).filename();
             aResp->res.jsonValue["Oem"]["Nvidia"]["@odata.type"] =
-                "#NvidiaProcessor.v1_3_0.NvidiaGPU";
+            "#NvidiaProcessor.v1_4_0.NvidiaGPU";
             auto& reconfigPermissionsJson =
                 json["Oem"]["Nvidia"]["InbandReconfigPermissions"]
                     [reconfigPermissionsName];
@@ -797,7 +748,6 @@
                         return;
                     }
 
-<<<<<<< HEAD
                     for (const auto& [_, interfaces] : serviceMap)
                     {
                         if (std::find(
@@ -808,9 +758,8 @@
                             continue;
                         }
                         aResp->res.jsonValue["Oem"]["Nvidia"]["@odata.type"] =
-                            "#NvidiaProcessor.v1_3_0.NvidiaGPU";
-                        aResp->res
-                            .jsonValue["Oem"]["Nvidia"]["ErrorInjection"] = {
+                    "#NvidiaProcessor.v1_4_0.NvidiaGPU";
+                aResp->res.jsonValue["Oem"]["Nvidia"]["ErrorInjection"] = {
                             {"@odata.id",
                              "/redfish/v1/Systems/" +
                                  std::string(BMCWEB_REDFISH_SYSTEM_URI_NAME) +
@@ -824,32 +773,6 @@
                 "xyz.openbmc_project.ObjectMapper", "GetObject",
                 path + "/ErrorInjection", std::array<const char*, 0>());
         });
-=======
-            for (const auto& [_, interfaces] : serviceMap)
-            {
-                if (std::find(interfaces.begin(), interfaces.end(),
-                              "com.nvidia.ErrorInjection.ErrorInjection") ==
-                    interfaces.end())
-                {
-                    continue;
-                }
-                aResp->res.jsonValue["Oem"]["Nvidia"]["@odata.type"] =
-                    "#NvidiaProcessor.v1_4_0.NvidiaGPU";
-                aResp->res.jsonValue["Oem"]["Nvidia"]["ErrorInjection"] = {
-                    {"@odata.id",
-                     "/redfish/v1/Systems/" +
-                         std::string(BMCWEB_REDFISH_SYSTEM_URI_NAME) +
-                         "/Processors/" + processorId +
-                         "/Oem/Nvidia/ErrorInjection"}};
-                return;
-            }
-        },
-            "xyz.openbmc_project.ObjectMapper",
-            "/xyz/openbmc_project/object_mapper",
-            "xyz.openbmc_project.ObjectMapper", "GetObject",
-            path + "/ErrorInjection", std::array<const char*, 0>());
-    });
->>>>>>> bc0ceaef
 }
 
 /**
@@ -870,22 +793,7 @@
     crow::connections::systemBus->async_method_call(
         [aResp, cpuId](const boost::system::error_code ec,
                        const OperatingConfigProperties& properties) {
-<<<<<<< HEAD
             if (ec)
-=======
-        if (ec)
-        {
-            BMCWEB_LOG_ERROR("DBUS response error");
-            messages::internalError(aResp->res);
-            return;
-        }
-        nlohmann::json& json = aResp->res.jsonValue;
-        json["Oem"]["Nvidia"]["@odata.type"] =
-            "#NvidiaProcessor.v1_4_0.NvidiaGPU";
-        for (const auto& property : properties)
-        {
-            if (property.first == "PendingCCModeState")
->>>>>>> bc0ceaef
             {
                 BMCWEB_LOG_ERROR("DBUS response error");
                 messages::internalError(aResp->res);
@@ -893,7 +801,7 @@
             }
             nlohmann::json& json = aResp->res.jsonValue;
             json["Oem"]["Nvidia"]["@odata.type"] =
-                "#NvidiaProcessor.v1_3_0.NvidiaGPU";
+            "#NvidiaProcessor.v1_4_0.NvidiaGPU";
             for (const auto& property : properties)
             {
                 if (property.first == "PendingCCModeState")
@@ -1476,15 +1384,7 @@
                 "org.freedesktop.DBus.Properties", "Get",
                 "xyz.openbmc_project.Association", "endpoints");
         },
-<<<<<<< HEAD
-        serviceMap.front().first, objectPath, "org.freedesktop.DBus.Properties",
-=======
-            "xyz.openbmc_project.ObjectMapper", objectPath + "/all_states",
-            "org.freedesktop.DBus.Properties", "Get",
-            "xyz.openbmc_project.Association", "endpoints");
-    },
         *inventoryService, objectPath, "org.freedesktop.DBus.Properties",
->>>>>>> bc0ceaef
         "GetAll", "com.nvidia.NVLink.NVLinkDisableFuture");
 }
 
@@ -1719,15 +1619,7 @@
                 "org.freedesktop.DBus.Properties", "Get",
                 "xyz.openbmc_project.Association", "endpoints");
         },
-<<<<<<< HEAD
-        serviceMap.front().first, objectPath, "org.freedesktop.DBus.Properties",
-=======
-            "xyz.openbmc_project.ObjectMapper", objectPath + "/all_states",
-            "org.freedesktop.DBus.Properties", "Get",
-            "xyz.openbmc_project.Association", "endpoints");
-    },
         *inventoryService, objectPath, "org.freedesktop.DBus.Properties",
->>>>>>> bc0ceaef
         "GetAll", "com.nvidia.NVLink.NVLinkDisableFuture");
 }
 inline void
