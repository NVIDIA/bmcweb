--- conflicted
+++ resolved
@@ -24,7 +24,7 @@
 inline void
     parseReconfigSettingsJson(const std::shared_ptr<bmcweb::AsyncResp>& aResp,
                               nlohmann::json& json,
-                              const std::string& featureName,
+    const std::string& featureName,
                               std::vector<ReconfigPermission>& permissions)
 {
     std::optional<bool> allowOneShotConfig;
@@ -125,7 +125,7 @@
             if (feature)
             {
                 parseReconfigSettingsJson(aResp, *feature, featureName,
-                                          permissions);
+                                                permissions);
             }
         }
     }
@@ -613,22 +613,7 @@
     crow::connections::systemBus->async_method_call(
         [aResp, cpuId](const boost::system::error_code ec,
                        const OperatingConfigProperties& properties) {
-<<<<<<< HEAD
             if (ec)
-=======
-        if (ec)
-        {
-            BMCWEB_LOG_ERROR("DBUS response error");
-            messages::internalError(aResp->res);
-            return;
-        }
-        nlohmann::json& json = aResp->res.jsonValue;
-        for (const auto& property : properties)
-        {
-            json["Oem"]["Nvidia"]["@odata.type"] =
-                "#NvidiaProcessor.v1_5_0.NvidiaGPU";
-            if (property.first == "CCModeEnabled")
->>>>>>> 45a6aa09
             {
                 BMCWEB_LOG_ERROR("DBUS response error");
                 messages::internalError(aResp->res);
@@ -638,7 +623,7 @@
             for (const auto& property : properties)
             {
                 json["Oem"]["Nvidia"]["@odata.type"] =
-                    "#NvidiaProcessor.v1_4_0.NvidiaGPU";
+                "#NvidiaProcessor.v1_5_0.NvidiaGPU";
                 if (property.first == "CCModeEnabled")
                 {
                     const bool* ccModeEnabled =
@@ -684,18 +669,15 @@
     crow::connections::systemBus->async_method_call(
         [aResp, cpuId, objPath](const boost::system::error_code ec,
                                 const OperatingConfigProperties& properties) {
-<<<<<<< HEAD
             if (ec)
-=======
-        if (ec)
-        {
-            BMCWEB_LOG_ERROR("DBUS response error");
-            return;
-        }
-        auto& json = aResp->res.jsonValue;
-        auto reconfigPermissionsName =
-            sdbusplus::message::object_path(objPath).filename();
-        aResp->res.jsonValue["Oem"]["Nvidia"]["@odata.type"] =
+            {
+                BMCWEB_LOG_ERROR("DBUS response error");
+                return;
+            }
+            auto& json = aResp->res.jsonValue;
+            auto reconfigPermissionsName =
+                sdbusplus::message::object_path(objPath).filename();
+            aResp->res.jsonValue["Oem"]["Nvidia"]["@odata.type"] =
             "#NvidiaProcessor.v1_5_0.NvidiaGPU";
         std::string reconfigPermissionsType = "";
         if (objPath.find("InbandReconfigPermissions") != std::string::npos)
@@ -706,26 +688,10 @@
         {
             reconfigPermissionsType = "DOEReconfigPermissions";
         }
-        auto& reconfigPermissionsJson =
+            auto& reconfigPermissionsJson =
             json["Oem"]["Nvidia"][reconfigPermissionsType]
-                [reconfigPermissionsName];
-
-        for (const auto& property : properties)
-        {
-            if (property.first == "AllowOneShotConfig")
->>>>>>> 45a6aa09
-            {
-                BMCWEB_LOG_ERROR("DBUS response error");
-                return;
-            }
-            auto& json = aResp->res.jsonValue;
-            auto reconfigPermissionsName =
-                sdbusplus::message::object_path(objPath).filename();
-            aResp->res.jsonValue["Oem"]["Nvidia"]["@odata.type"] =
-                "#NvidiaProcessor.v1_4_0.NvidiaGPU";
-            auto& reconfigPermissionsJson =
-                json["Oem"]["Nvidia"]["InbandReconfigPermissions"]
                     [reconfigPermissionsName];
+
             for (const auto& property : properties)
             {
                 if (property.first == "AllowOneShotConfig")
@@ -778,7 +744,7 @@
 inline void
     getReconfigPermissionsData(const std::shared_ptr<bmcweb::AsyncResp>& aResp,
                                const std::string& cpuId,
-                               const std::string& objPath)
+    const std::string& objPath)
 {
     // Ask for all objects implementing OperatingConfig so we can search
     // for one with a matching name
@@ -787,19 +753,14 @@
                        const dbus::utility::MapperGetSubTreeResponse& subtree) {
             if (ec)
             {
-<<<<<<< HEAD
                 BMCWEB_LOG_WARNING("D-Bus error: {}, {}", ec, ec.message());
                 return;
-=======
+            }
+            for (const auto& [objectPath, serviceMap] : subtree)
+            {
+                for (const auto& [serviceName, interfaceList] : serviceMap)
+                {
                 getReconfigPermissionsData(aResp, cpuId, serviceName,
-                                           objectPath);
->>>>>>> 45a6aa09
-            }
-            for (const auto& [objectPath, serviceMap] : subtree)
-            {
-                for (const auto& [serviceName, interfaceList] : serviceMap)
-                {
-                    getInbandReconfigPermissionsData(aResp, cpuId, serviceName,
                                                      objectPath);
                 }
             }
@@ -833,7 +794,6 @@
                         return;
                     }
 
-<<<<<<< HEAD
                     for (const auto& [_, interfaces] : serviceMap)
                     {
                         if (std::find(
@@ -844,7 +804,7 @@
                             continue;
                         }
                         aResp->res.jsonValue["Oem"]["Nvidia"]["@odata.type"] =
-                            "#NvidiaProcessor.v1_4_0.NvidiaGPU";
+                            "#NvidiaProcessor.v1_5_0.NvidiaGPU";
                         aResp->res
                             .jsonValue["Oem"]["Nvidia"]["ErrorInjection"] = {
                             {"@odata.id",
@@ -860,32 +820,6 @@
                 "xyz.openbmc_project.ObjectMapper", "GetObject",
                 path + "/ErrorInjection", std::array<const char*, 0>());
         });
-=======
-            for (const auto& [_, interfaces] : serviceMap)
-            {
-                if (std::find(interfaces.begin(), interfaces.end(),
-                              "com.nvidia.ErrorInjection.ErrorInjection") ==
-                    interfaces.end())
-                {
-                    continue;
-                }
-                aResp->res.jsonValue["Oem"]["Nvidia"]["@odata.type"] =
-                    "#NvidiaProcessor.v1_5_0.NvidiaGPU";
-                aResp->res.jsonValue["Oem"]["Nvidia"]["ErrorInjection"] = {
-                    {"@odata.id",
-                     "/redfish/v1/Systems/" +
-                         std::string(BMCWEB_REDFISH_SYSTEM_URI_NAME) +
-                         "/Processors/" + processorId +
-                         "/Oem/Nvidia/ErrorInjection"}};
-                return;
-            }
-        },
-            "xyz.openbmc_project.ObjectMapper",
-            "/xyz/openbmc_project/object_mapper",
-            "xyz.openbmc_project.ObjectMapper", "GetObject",
-            path + "/ErrorInjection", std::array<const char*, 0>());
-    });
->>>>>>> 45a6aa09
 }
 
 /**
@@ -906,22 +840,7 @@
     crow::connections::systemBus->async_method_call(
         [aResp, cpuId](const boost::system::error_code ec,
                        const OperatingConfigProperties& properties) {
-<<<<<<< HEAD
             if (ec)
-=======
-        if (ec)
-        {
-            BMCWEB_LOG_ERROR("DBUS response error");
-            messages::internalError(aResp->res);
-            return;
-        }
-        nlohmann::json& json = aResp->res.jsonValue;
-        json["Oem"]["Nvidia"]["@odata.type"] =
-            "#NvidiaProcessor.v1_5_0.NvidiaGPU";
-        for (const auto& property : properties)
-        {
-            if (property.first == "PendingCCModeState")
->>>>>>> 45a6aa09
             {
                 BMCWEB_LOG_ERROR("DBUS response error");
                 messages::internalError(aResp->res);
@@ -929,7 +848,7 @@
             }
             nlohmann::json& json = aResp->res.jsonValue;
             json["Oem"]["Nvidia"]["@odata.type"] =
-                "#NvidiaProcessor.v1_4_0.NvidiaGPU";
+            "#NvidiaProcessor.v1_5_0.NvidiaGPU";
             for (const auto& property : properties)
             {
                 if (property.first == "PendingCCModeState")
@@ -1950,31 +1869,9 @@
                             return;
                         }
 
-<<<<<<< HEAD
                         std::vector<std::string>* data =
                             std::get_if<std::vector<std::string>>(&resp);
                         if (data == nullptr)
-=======
-                for (const std::string& sensorpath : *data)
-                {
-                    // Check Interface in Object or not
-                    BMCWEB_LOG_DEBUG("processor state sensor object path {}",
-                                     sensorpath);
-
-                    sdbusplus::message::object_path path1(sensorpath);
-                    if (path1.filename() != portId)
-                    {
-                        continue;
-                    }
-
-                    crow::connections::systemBus->async_method_call(
-                        [asyncResp, sensorpath, portId, counterType](
-                            const boost::system::error_code ec,
-                            const std::vector<std::pair<
-                                std::string, std::vector<std::string>>>&
-                                object) {
-                        if (ec)
->>>>>>> 45a6aa09
                         {
                             BMCWEB_LOG_ERROR(
                                 "No Association for all_states found");
@@ -1992,7 +1889,7 @@
                             sdbusplus::message::object_path path1(sensorpath);
                             if (path1.filename() != portId)
                             {
-                                return;
+                        continue;
                             }
 
                             crow::connections::systemBus->async_method_call(
