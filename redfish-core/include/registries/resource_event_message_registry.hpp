#pragma once
/****************************************************************
 *                 READ THIS WARNING FIRST
 * This is an auto-generated header which contains definitions
 * for Redfish DMTF defined messages.
 * DO NOT modify this registry outside of running the
 * parse_registries.py script.  The definitions contained within
 * this file are owned by DMTF.  Any modifications to these files
 * should be first pushed to the relevant registry in the DMTF
 * github organization.
 ***************************************************************/
#include "registries.hpp"

#include <array>

// clang-format off

namespace redfish::registries::resource_event
{
const Header header = {
<<<<<<< HEAD
    "Copyright 2014-2021 DMTF in cooperation with the Storage Networking Industry Association (SNIA). All rights reserved.",
    "#MessageRegistry.v1_5_0.MessageRegistry",
    "ResourceEvent.1.2.1",
=======
    "Copyright 2014-2023 DMTF in cooperation with the Storage Networking Industry Association (SNIA). All rights reserved.",
    "#MessageRegistry.v1_6_0.MessageRegistry",
    "ResourceEvent.1.3.0",
>>>>>>> 480662d4
    "Resource Event Message Registry",
    "en",
    "This registry defines the messages to use for resource events.",
    "ResourceEvent",
<<<<<<< HEAD
    "1.2.1",
    "DMTF",
};
constexpr const char* url =
    "https://redfish.dmtf.org/registries/ResourceEvent.1.2.1.json";
=======
    "1.3.0",
    "DMTF",
};
constexpr const char* url =
    "https://redfish.dmtf.org/registries/ResourceEvent.1.3.0.json";
>>>>>>> 480662d4

constexpr std::array registry =
{
    MessageEntry{
        "AggregationSourceDiscovered",
        {
            "Indicates that a new aggregation source has been discovered.",
            "A aggregation source of connection method `%1` located at `%2` has been discovered.",
            "OK",
<<<<<<< HEAD
            "OK",
=======
>>>>>>> 480662d4
            2,
            {
                "string",
                "string",
            },
            "The aggregation source is available to the service and can be identified using the identified connection method.",
        }},
    MessageEntry{
        "LicenseAdded",
        {
            "Indicates that a license has been added.",
            "A license for '%1' has been added.  The following message was returned: '%2'.",
            "OK",
            "OK",
            2,
            {
                "string",
                "string",
            },
            "See vendor specific instructions for specific actions.",
        }},
    MessageEntry{
        "LicenseChanged",
        {
            "Indicates that a license has changed.",
            "A license for '%1' has changed.  The following message was returned: '%2'.",
            "Warning",
            "Warning",
            2,
            {
                "string",
                "string",
            },
            "See vendor specific instructions for specific actions.",
        }},
    MessageEntry{
        "LicenseExpired",
        {
            "Indicates that a license has expired.",
            "A license for '%1' has expired.  The following message was returned: '%2'.",
            "Warning",
            "Warning",
            2,
            {
                "string",
                "string",
            },
            "See vendor specific instructions for specific actions.",
        }},
    MessageEntry{
        "ResourceChanged",
        {
            "Indicates that one or more resource properties have changed.  This is not used whenever there is another event message for that specific change, such as only the state has changed.",
            "One or more resource properties have changed.",
            "OK",
            "OK",
            0,
            {},
            "None.",
        }},
    MessageEntry{
        "ResourceCreated",
        {
            "Indicates that all conditions of a successful creation operation have been met.",
            "The resource has been created successfully.",
            "OK",
            "OK",
            0,
            {},
            "None",
        }},
    MessageEntry{
        "ResourceErrorThresholdCleared",
        {
            "Indicates that a specified resource property has cleared its error threshold.  Examples would be drive I/O errors, or network link errors.",
            "The resource property %1 has cleared the error threshold of value %2.",
            "OK",
            "OK",
            2,
            {
                "string",
                "number",
            },
            "None.",
        }},
    MessageEntry{
        "ResourceErrorThresholdExceeded",
        {
            "Indicates that a specified resource property has exceeded its error threshold.  Examples would be drive I/O errors, or network link errors.",
            "The resource property %1 has exceeded error threshold of value %2.",
            "Critical",
            "Critical",
            2,
            {
                "string",
                "number",
            },
            "None.",
        }},
    MessageEntry{
        "ResourceErrorsCorrected",
        {
            "Indicates that a specified resource property has corrected errors.  Examples would be drive I/O errors, or network link errors.",
            "The resource property %1 has corrected errors of type '%2'.",
            "OK",
            "OK",
            2,
            {
                "string",
                "string",
            },
            "None.",
        }},
    MessageEntry{
        "ResourceErrorsDetected",
        {
            "Indicates that a specified resource property has detected errors.  Examples would be drive I/O errors, or network link errors.",
            "The resource property %1 has detected errors of type '%2'.",
            "Warning",
            "Warning",
            2,
            {
                "string",
                "string",
            },
            "Resolution dependent upon error type.",
        }},
    MessageEntry{
        "ResourcePaused",
        {
            "Indicates that the power state of a resource has changed to paused.",
            "The resource `%1` has been paused.",
            "OK",
<<<<<<< HEAD
            "OK",
=======
>>>>>>> 480662d4
            1,
            {
                "string",
            },
            "None.",
        }},
    MessageEntry{
        "ResourcePoweredOff",
        {
            "Indicates that the power state of a resource has changed to powered off.",
            "The resource `%1` has powered off.",
            "OK",
<<<<<<< HEAD
            "OK",
=======
>>>>>>> 480662d4
            1,
            {
                "string",
            },
            "None.",
        }},
    MessageEntry{
        "ResourcePoweredOn",
        {
            "Indicates that the power state of a resource has changed to powered on.",
            "The resource `%1` has powered on.",
            "OK",
<<<<<<< HEAD
            "OK",
=======
>>>>>>> 480662d4
            1,
            {
                "string",
            },
            "None.",
        }},
    MessageEntry{
        "ResourcePoweringOff",
        {
            "Indicates that the power state of a resource has changed to powering off.",
            "The resource `%1` is powering off.",
            "OK",
<<<<<<< HEAD
            "OK",
=======
>>>>>>> 480662d4
            1,
            {
                "string",
            },
            "None.",
        }},
    MessageEntry{
        "ResourcePoweringOn",
        {
            "Indicates that the power state of a resource has changed to powering on.",
            "The resource `%1` is powering on.",
            "OK",
<<<<<<< HEAD
            "OK",
=======
>>>>>>> 480662d4
            1,
            {
                "string",
            },
            "None.",
        }},
    MessageEntry{
        "ResourceRemoved",
        {
            "Indicates that all conditions of a successful remove operation have been met.",
            "The resource has been removed successfully.",
            "OK",
            "OK",
            0,
            {},
            "None",
        }},
    MessageEntry{
        "ResourceSelfTestCompleted",
        {
            "Indicates that a self-test has completed.",
            "A self-test has completed.",
            "OK",
            "OK",
            0,
            {},
            "None.",
        }},
    MessageEntry{
        "ResourceSelfTestFailed",
        {
            "Indicates that a self-test has failed.  Suggested resolution may be provided as OEM data.",
            "A self-test has failed.  The following message was returned: '%1'.",
            "Critical",
            "Critical",
            1,
            {
                "string",
            },
            "See vendor specific instructions for specific actions.",
        }},
    MessageEntry{
        "ResourceStateChanged",
        {
            "Indicates that the state of a resource has changed.",
            "The state of resource `%1` has changed to %2.",
            "OK",
<<<<<<< HEAD
            "OK",
=======
>>>>>>> 480662d4
            2,
            {
                "string",
                "string",
            },
            "None.",
        }},
    MessageEntry{
        "ResourceStatusChangedCritical",
        {
            "Indicates that the health of a resource has changed to Critical.",
            "The health of resource `%1` has changed to %2.",
            "Critical",
            "Critical",
            2,
            {
                "string",
                "string",
            },
            "None.",
        }},
    MessageEntry{
        "ResourceStatusChangedOK",
        {
            "Indicates that the health of a resource has changed to OK.",
            "The health of resource '%1' has changed to %2.",
            "OK",
            "OK",
            2,
            {
                "string",
                "string",
            },
            "None.",
        }},
    MessageEntry{
        "ResourceStatusChangedWarning",
        {
            "Indicates that the health of a resource has changed to Warning.",
            "The health of resource `%1` has changed to %2.",
            "Warning",
            "Warning",
            2,
            {
                "string",
                "string",
            },
            "None.",
        }},
    MessageEntry{
        "ResourceVersionIncompatible",
        {
            "Indicates that an incompatible version of software has been detected.  Examples may be after a component or system level software update.",
            "An incompatible version of software '%1' has been detected.",
            "Warning",
            "Warning",
            1,
            {
                "string",
            },
            "Compare the version of the resource with the compatible version of the software.",
        }},
    MessageEntry{
        "ResourceWarningThresholdCleared",
        {
            "Indicates that a specified resource property has cleared its warning threshold.  Examples would be drive I/O errors, or network link errors.  Suggested resolution may be provided as OEM data.",
            "The resource property %1 has cleared the warning threshold of value %2.",
            "OK",
            "OK",
            2,
            {
                "string",
                "number",
            },
            "None.",
        }},
    MessageEntry{
        "ResourceWarningThresholdExceeded",
        {
            "Indicates that a specified resource property has exceeded its warning threshold.  Examples would be drive I/O errors, or network link errors.  Suggested resolution may be provided as OEM data.",
            "The resource property %1 has exceeded its warning threshold of value %2.",
            "Warning",
            "Warning",
            2,
            {
                "string",
                "number",
            },
            "None.",
        }},
    MessageEntry{
        "TestMessage",
        {
            "A test message used to validate event delivery mechanisms.",
            "Test message.",
            "OK",
            0,
            {},
            "None.",
        }},
    MessageEntry{
        "URIForResourceChanged",
        {
            "Indicates that the URI for a resource has changed.  Examples for this would be physical component replacement or redistribution.",
            "The URI for the resource has changed.",
            "OK",
            "OK",
            0,
            {},
            "None.",
        }},

};

enum class Index
{
    aggregationSourceDiscovered = 0,
    licenseAdded = 1,
    licenseChanged = 2,
    licenseExpired = 3,
    resourceChanged = 4,
    resourceCreated = 5,
    resourceErrorThresholdCleared = 6,
    resourceErrorThresholdExceeded = 7,
    resourceErrorsCorrected = 8,
    resourceErrorsDetected = 9,
    resourcePaused = 10,
    resourcePoweredOff = 11,
    resourcePoweredOn = 12,
    resourcePoweringOff = 13,
    resourcePoweringOn = 14,
    resourceRemoved = 15,
    resourceSelfTestCompleted = 16,
    resourceSelfTestFailed = 17,
    resourceStateChanged = 18,
    resourceStatusChangedCritical = 19,
    resourceStatusChangedOK = 20,
    resourceStatusChangedWarning = 21,
    resourceVersionIncompatible = 22,
    resourceWarningThresholdCleared = 23,
    resourceWarningThresholdExceeded = 24,
<<<<<<< HEAD
    uRIForResourceChanged = 25,
=======
    testMessage = 25,
    uRIForResourceChanged = 26,
>>>>>>> 480662d4
};
} // namespace redfish::registries::resource_event<|MERGE_RESOLUTION|>--- conflicted
+++ resolved
@@ -18,32 +18,18 @@
 namespace redfish::registries::resource_event
 {
 const Header header = {
-<<<<<<< HEAD
-    "Copyright 2014-2021 DMTF in cooperation with the Storage Networking Industry Association (SNIA). All rights reserved.",
-    "#MessageRegistry.v1_5_0.MessageRegistry",
-    "ResourceEvent.1.2.1",
-=======
     "Copyright 2014-2023 DMTF in cooperation with the Storage Networking Industry Association (SNIA). All rights reserved.",
     "#MessageRegistry.v1_6_0.MessageRegistry",
     "ResourceEvent.1.3.0",
->>>>>>> 480662d4
     "Resource Event Message Registry",
     "en",
     "This registry defines the messages to use for resource events.",
     "ResourceEvent",
-<<<<<<< HEAD
-    "1.2.1",
-    "DMTF",
-};
-constexpr const char* url =
-    "https://redfish.dmtf.org/registries/ResourceEvent.1.2.1.json";
-=======
     "1.3.0",
     "DMTF",
 };
 constexpr const char* url =
     "https://redfish.dmtf.org/registries/ResourceEvent.1.3.0.json";
->>>>>>> 480662d4
 
 constexpr std::array registry =
 {
@@ -53,10 +39,7 @@
             "Indicates that a new aggregation source has been discovered.",
             "A aggregation source of connection method `%1` located at `%2` has been discovered.",
             "OK",
-<<<<<<< HEAD
-            "OK",
-=======
->>>>>>> 480662d4
+            "OK",
             2,
             {
                 "string",
@@ -190,10 +173,7 @@
             "Indicates that the power state of a resource has changed to paused.",
             "The resource `%1` has been paused.",
             "OK",
-<<<<<<< HEAD
-            "OK",
-=======
->>>>>>> 480662d4
+            "OK",
             1,
             {
                 "string",
@@ -206,10 +186,7 @@
             "Indicates that the power state of a resource has changed to powered off.",
             "The resource `%1` has powered off.",
             "OK",
-<<<<<<< HEAD
-            "OK",
-=======
->>>>>>> 480662d4
+            "OK",
             1,
             {
                 "string",
@@ -222,10 +199,7 @@
             "Indicates that the power state of a resource has changed to powered on.",
             "The resource `%1` has powered on.",
             "OK",
-<<<<<<< HEAD
-            "OK",
-=======
->>>>>>> 480662d4
+            "OK",
             1,
             {
                 "string",
@@ -238,10 +212,7 @@
             "Indicates that the power state of a resource has changed to powering off.",
             "The resource `%1` is powering off.",
             "OK",
-<<<<<<< HEAD
-            "OK",
-=======
->>>>>>> 480662d4
+            "OK",
             1,
             {
                 "string",
@@ -254,10 +225,7 @@
             "Indicates that the power state of a resource has changed to powering on.",
             "The resource `%1` is powering on.",
             "OK",
-<<<<<<< HEAD
-            "OK",
-=======
->>>>>>> 480662d4
+            "OK",
             1,
             {
                 "string",
@@ -305,10 +273,7 @@
             "Indicates that the state of a resource has changed.",
             "The state of resource `%1` has changed to %2.",
             "OK",
-<<<<<<< HEAD
-            "OK",
-=======
->>>>>>> 480662d4
+            "OK",
             2,
             {
                 "string",
@@ -450,11 +415,7 @@
     resourceVersionIncompatible = 22,
     resourceWarningThresholdCleared = 23,
     resourceWarningThresholdExceeded = 24,
-<<<<<<< HEAD
-    uRIForResourceChanged = 25,
-=======
     testMessage = 25,
     uRIForResourceChanged = 26,
->>>>>>> 480662d4
 };
 } // namespace redfish::registries::resource_event