/*
// Copyright (c) 2020 Intel Corporation
//
// Licensed under the Apache License, Version 2.0 (the "License");
// you may not use this file except in compliance with the License.
// You may obtain a copy of the License at
//
//      http://www.apache.org/licenses/LICENSE-2.0
//
// Unless required by applicable law or agreed to in writing, software
// distributed under the License is distributed on an "AS IS" BASIS,
// WITHOUT WARRANTIES OR CONDITIONS OF ANY KIND, either express or implied.
// See the License for the specific language governing permissions and
// limitations under the License.
*/
#pragma once
#include "dbus_utility.hpp"
#include "error_messages.hpp"
#include "event_service_store.hpp"
#include "http_client.hpp"
#include "metric_report.hpp"
#include "ossl_random.hpp"
#include "persistent_data.hpp"
#include "registries.hpp"
#include "registries_selector.hpp"
#include "str_utility.hpp"
#include "subscriber.hpp"
#include "utility.hpp"
#include "utils/json_utils.hpp"
#include "utils/time_utils.hpp"

#include <sys/inotify.h>

#include <async_resp.hpp>
#include <boost/algorithm/string/classification.hpp>
#include <boost/asio/io_context.hpp>
#include <boost/beast/core/flat_static_buffer.hpp>
#include <boost/beast/http/parser.hpp>
#include <boost/beast/http/read.hpp>
#include <boost/beast/http/write.hpp>
#include <boost/container/flat_map.hpp>
#include <boost/url/format.hpp>
#include <boost/url/url_view_base.hpp>
#include <dbus_singleton.hpp>
#include <sdbusplus/bus/match.hpp>
#include <utils/dbus_log_utils.hpp>
#include <utils/json_utils.hpp>
#include <utils/log_services_util.hpp>
#include <utils/origin_utils.hpp>
#include <utils/registry_utils.hpp>

#include <algorithm>
#include <cstdlib>
#include <ctime>
#include <fstream>
#include <memory>
#include <ranges>
#include <span>
#include <unordered_map>

namespace redfish
{
const std::regex urlRegex("(http|https)://([^/\\x20\\x3f\\x23\\x3a]+):?([0-9]*)"
                          "((/[^\\x20\\x23\\x3f]*\\x3f?[^\\x20\\x23\\x3f]*)?)");

using ReadingsObjType =
    std::vector<std::tuple<std::string, std::string, double, int32_t>>;

static constexpr const char* eventFormatType = "Event";
static constexpr const char* metricReportFormatType = "MetricReport";

static constexpr const char* subscriptionTypeSSE = "SSE";
static constexpr const char* eventServiceFile =
    "/var/lib/bmcweb/eventservice_config.json";

static constexpr const uint8_t maxNoOfSubscriptions = 20;
static constexpr const uint8_t maxNoOfSSESubscriptions = 10;

// NOLINTNEXTLINE(cppcoreguidelines-avoid-non-const-global-variables)
static std::optional<boost::asio::posix::stream_descriptor> inotifyConn;
static constexpr const char* redfishEventLogDir = "/var/log";
static constexpr const char* redfishEventLogFile = "/var/log/redfish";
static constexpr const size_t iEventSize = sizeof(inotify_event);

// NOLINTNEXTLINE(cppcoreguidelines-avoid-non-const-global-variables)
static int inotifyFd = -1;
// NOLINTNEXTLINE(cppcoreguidelines-avoid-non-const-global-variables)
static int dirWatchDesc = -1;
// NOLINTNEXTLINE(cppcoreguidelines-avoid-non-const-global-variables)
static int fileWatchDesc = -1;

// <ID, timestamp, RedfishLogId, registryPrefix, MessageId, MessageArgs>
using EventLogObjectsType =
    std::tuple<std::string, std::string, std::string, std::string, std::string,
               std::vector<std::string>>;

namespace event_log
{
inline bool getUniqueEntryID(const std::string& logEntry, std::string& entryID)
{
    static time_t prevTs = 0;
    static int index = 0;

    // Get the entry timestamp
    std::time_t curTs = 0;
    std::tm timeStruct = {};
    std::istringstream entryStream(logEntry);
    if (entryStream >> std::get_time(&timeStruct, "%Y-%m-%dT%H:%M:%S"))
    {
        curTs = std::mktime(&timeStruct);
        if (curTs == -1)
        {
            return false;
        }
    }
    // If the timestamp isn't unique, increment the index
    index = (curTs == prevTs) ? index + 1 : 0;

    // Save the timestamp
    prevTs = curTs;

    entryID = std::to_string(curTs);
    if (index > 0)
    {
        entryID += "_" + std::to_string(index);
    }
    return true;
}

inline int getEventLogParams(const std::string& logEntry,
                             std::string& timestamp, std::string& messageID,
                             std::vector<std::string>& messageArgs)
{
    // The redfish log format is "<Timestamp> <MessageId>,<MessageArgs>"
    // First get the Timestamp
    size_t space = logEntry.find_first_of(' ');
    if (space == std::string::npos)
    {
        return -EINVAL;
    }
    timestamp = logEntry.substr(0, space);
    // Then get the log contents
    size_t entryStart = logEntry.find_first_not_of(' ', space);
    if (entryStart == std::string::npos)
    {
        return -EINVAL;
    }
    std::string_view entry(logEntry);
    entry.remove_prefix(entryStart);
    // Use split to separate the entry into its fields
    std::vector<std::string> logEntryFields;
    bmcweb::split(logEntryFields, entry, ',');
    // We need at least a MessageId to be valid
    if (logEntryFields.empty())
    {
        return -EINVAL;
    }
    messageID = logEntryFields[0];

    // Get the MessageArgs from the log if there are any
    if (logEntryFields.size() > 1)
    {
        const std::string& messageArgsStart = logEntryFields[1];
        // If the first string is empty, assume there are no MessageArgs
        if (!messageArgsStart.empty())
        {
            messageArgs.assign(logEntryFields.begin() + 1,
                               logEntryFields.end());
        }
    }

    return 0;
}

inline void getRegistryAndMessageKey(const std::string& messageID,
                                     std::string& registryName,
                                     std::string& messageKey)
{
    // Redfish MessageIds are in the form
    // RegistryName.MajorVersion.MinorVersion.MessageKey, so parse it to find
    // the right Message
    std::vector<std::string> fields;
    fields.reserve(4);
    bmcweb::split(fields, messageID, '.');
    if (fields.size() == 4)
    {
        registryName = fields[0];
        messageKey = fields[3];
    }
}

inline int formatEventLogEntry(const std::string& logEntryID,
                               const std::string& messageID,
                               const std::span<std::string_view> messageArgs,
                               std::string timestamp,
                               const std::string& customText,
                               nlohmann::json& logEntryJson)
{
    // Get the Message from the MessageRegistry
    const registries::Message* message = registries::getMessage(messageID);

    if (message == nullptr)
    {
        return -1;
    }

    std::string msg = redfish::registries::fillMessageArgs(messageArgs,
                                                           message->message);
    if (msg.empty())
    {
        return -1;
    }

    // Get the Created time from the timestamp. The log timestamp is in
    // RFC3339 format which matches the Redfish format except for the
    // fractional seconds between the '.' and the '+', so just remove them.
    std::size_t dot = timestamp.find_first_of('.');
    std::size_t plus = timestamp.find_first_of('+', dot);
    if (dot != std::string::npos && plus != std::string::npos)
    {
        timestamp.erase(dot, plus - dot);
    }

    // Fill in the log entry with the gathered data
    logEntryJson["EventId"] = logEntryID;
    logEntryJson["EventType"] = "Event";
    logEntryJson["Severity"] = message->messageSeverity;
    logEntryJson["Message"] = std::move(msg);
    logEntryJson["MessageId"] = messageID;
    logEntryJson["MessageArgs"] = messageArgs;
    logEntryJson["EventTimestamp"] = std::move(timestamp);
    logEntryJson["Context"] = customText;
    return 0;
}

} // namespace event_log

enum redfish_bool
{
    redfishBoolNa, // NOT APPLICABLE
    redfishBoolTrue,
    redfishBoolFalse
};

// Error constants of class Event
static constexpr int redfishInvalidEvent = -1;
static constexpr int redfishInvalidArgs = -2;

void parseAdditionalDataForCPER(nlohmann::json::object_t& entry,
                                const nlohmann::json::object_t& oem,
                                const AdditionalData& additional);

/*
 * Structure for an event which is based on Event v1.7.0 in "Redfish Schema
 * Supplement(DSP0268)".
 */
class Event
{
  public:
    // required properties
    const std::string messageId;
    // optional properties
    std::vector<std::string> actions = {};
    int64_t eventGroupId = -1;
    std::string eventId = "";
    std::string eventTimestamp = "";
    std::string logEntry = "";
    std::string memberId = "";
    std::vector<std::string> messageArgs = {};
    std::string message = "";
    std::string messageSeverity = "";
    std::string originOfCondition = "";
    nlohmann::json::object_t oem;
    nlohmann::json::object_t cper;
    std::string eventResolution = "";
    std::string logEntryId = "";
    std::string satBMCLogEntryUrl = "";
    redfish_bool specificEventExistsInGroup = redfishBoolNa;

    // derived properties
    std::string registryPrefix;
    std::string resourceType;

  private:
    const registries::Message* registryMsg;
    bool valid;

  public:
    Event(const std::string& messageId) : messageId(messageId)
    {
        registryPrefix = message_registries::getPrefix(messageId);
        registryMsg = redfish::registries::getMessage(messageId);
        if (registryMsg == nullptr)
        {
            BMCWEB_LOG_ERROR("{}", "Message not found in registry with ID: " +
                                       messageId);
            valid = false;
            return;
        }
        valid = true;
        messageSeverity = registryMsg->messageSeverity;
        if (registryMsg->resolution != nullptr)
        {
            eventResolution = registryMsg->resolution;
        }
    }

    bool isValid()
    {
        return valid;
    }

    int setRegistryMsg(const std::vector<std::string>& messageArgs =
                           std::vector<std::string>{})
    {
        if (!valid)
        {
            BMCWEB_LOG_ERROR("Invalid Event instance.");
            return redfishInvalidEvent;
        }
        if (messageArgs.size() != registryMsg->numberOfArgs)
        {
            BMCWEB_LOG_ERROR("Message argument number mismatched.");
            return redfishInvalidArgs;
        }

        int i = 1;
        std::string argStr;

        message = registryMsg->message;
        // Fill the MessageArgs into the Message
        for (const std::string& messageArg : messageArgs)
        {
            argStr = "%" + std::to_string(i++);
            size_t argPos = message.find(argStr);
            if (argPos != std::string::npos)
            {
                message.replace(argPos, argStr.length(), messageArg);
            }
        }
        this->messageArgs = messageArgs;
        return 0;
    }

    int setCustomMsg(const std::string& message,
                     const std::vector<std::string>& messageArgs =
                         std::vector<std::string>{})
    {
        std::string msg = message;
        int i = 1;
        std::string argStr;

        if (!valid)
        {
            BMCWEB_LOG_ERROR("Invalid Event instance.");
            return redfishInvalidEvent;
        }
        // Fill the MessageArgs into the Message
        for (const std::string& messageArg : messageArgs)
        {
            argStr = "%" + std::to_string(i++);
            size_t argPos = msg.find(argStr);
            if (argPos != std::string::npos)
            {
                msg.replace(argPos, argStr.length(), messageArg);
            }
            else
            {
                BMCWEB_LOG_ERROR("Too many MessageArgs.");
                return redfishInvalidArgs;
            }
        }
        argStr = "%" + std::to_string(i);
        if (msg.find(argStr) != std::string::npos)
        {
            BMCWEB_LOG_ERROR("Too few MessageArgs.");
            return redfishInvalidArgs;
        }

        this->message = std::move(msg);
        this->messageArgs = messageArgs;
        return 0;
    }

    /*!
     * @brief   Construct the json format for the event log entry.
     * @param[out] eventLogEntry    The reference to the json event log entry.
     * @return  Return 0 for success. Otherwise, return error codes.
     */
    int formatEventLogEntry(nlohmann::json& eventLogEntry,
                            bool includeOriginOfCondition = true)
    {
        if (!valid)
        {
            BMCWEB_LOG_ERROR("Invalid Event instance.");
            return redfishInvalidEvent;
        }

        eventLogEntry["MessageId"] = messageId;
        eventLogEntry["EventType"] = "Event";
        if (!actions.empty())
        {
            eventLogEntry["Actions"] = actions;
        }
        if (eventGroupId >= 0)
        {
            eventLogEntry["EventGroupId"] = eventGroupId;
        }
        if (!eventId.empty())
        {
            eventLogEntry["EventId"] = eventId;
        }
        if (!eventTimestamp.empty())
        {
            eventLogEntry["EventTimestamp"] = eventTimestamp;
        }
        if (!logEntry.empty())
        {
            eventLogEntry["logEntry"] = nlohmann::json::object();
            eventLogEntry["logEntry"]["@odata.id"] = logEntry;
        }
        if (!memberId.empty())
        {
            eventLogEntry["MemberId"] = memberId;
        }
        if (!messageArgs.empty())
        {
            eventLogEntry["MessageArgs"] = messageArgs;
        }
        if (!message.empty())
        {
            eventLogEntry["Message"] = message;
        }
        if (!messageSeverity.empty())
        {
            eventLogEntry["MessageSeverity"] = messageSeverity;
        }
        if (!oem.empty())
        {
            eventLogEntry.update(oem);
        }
        if (!cper.empty())
        {
            eventLogEntry.update(cper);
        }
        if (!originOfCondition.empty() && includeOriginOfCondition)
        {
            eventLogEntry["OriginOfCondition"] = nlohmann::json::object();
            eventLogEntry["OriginOfCondition"]["@odata.id"] = originOfCondition;
        }
        if (specificEventExistsInGroup != redfishBoolNa)
        {
            eventLogEntry["SpecificEventExistsInGroup"] =
                specificEventExistsInGroup == redfishBoolFalse ? false : true;
        }
        if (!eventResolution.empty())
        {
            eventLogEntry["Resolution"] = eventResolution;
        }
        if (!logEntryId.empty())
        {
            eventLogEntry["LogEntry"] = nlohmann::json::object();
#ifdef BMCWEB_ENABLE_REDFISH_AGGREGATION
            if (!satBMCLogEntryUrl.empty())
            {
                // the URL is from the satellite BMC so URL fixup will be
                // performed.
                addPrefixToStringItem(satBMCLogEntryUrl,
                                      redfishAggregationPrefix);
                eventLogEntry["LogEntry"]["@odata.id"] = satBMCLogEntryUrl;
            }
            else
#endif
            {
                eventLogEntry["LogEntry"]["@odata.id"] =
                    redfish::getLogEntryDataId(logEntryId);
            }
        }
        return 0;
    }
};

class EventUtil
{
  public:
    EventUtil(const EventUtil&) = delete;
    EventUtil& operator=(const EventUtil&) = delete;
    EventUtil(EventUtil&&) = delete;
    EventUtil& operator=(EventUtil&&) = delete;
    ~EventUtil() = default;
    static EventUtil& getInstance()
    {
        static EventUtil handler;
        return handler;
    }
    // This function is used to form event message
    Event createEventPropertyModified(const std::string& arg1,
                                      const std::string& arg2,
                                      const std::string& resourceType)
    {
        Event event(propertyModified);
        std::vector<std::string> messageArgs;
        messageArgs.push_back(arg1);
        messageArgs.push_back(arg2);
        event.setRegistryMsg(messageArgs);

        formBaseEvent(event, resourceType);

        return event;
    }

    // This function is used to form event message
    Event createEventResourceCreated(const std::string& resourceType)
    {
        Event event(resorceCreated);
        formBaseEvent(event, resourceType);
        return event;
    }

    // This function is used to form event message
    Event createEventResourceRemoved(const std::string& resourceType)
    {
        Event event(resourceDeleted);
        formBaseEvent(event, resourceType);
        return event;
    }

    // This function is used to form event message
    Event createEventRebootReason(const std::string& arg,
                                  const std::string& resourceType)
    {
        Event event(rebootReason);

        std::vector<std::string> messageArgs;
        messageArgs.push_back(arg);
        event.setRegistryMsg(messageArgs);
        formBaseEvent(event, resourceType);

        return event;
    }

  private:
    void formBaseEvent(Event& event, const std::string& resourceType)
    {
        // Set message severity
        event.messageSeverity = "Informational";

        // Set message timestamp
        int64_t ms = std::chrono::duration_cast<std::chrono::milliseconds>(
                         std::chrono::system_clock::now().time_since_epoch())
                         .count();
        std::string timestamp = redfish::time_utils::getDateTimeStdtime(
            redfish::time_utils::getTimestamp(static_cast<uint64_t>(ms)));
        event.eventTimestamp = timestamp;

        // Set message resource
        event.resourceType = resourceType;
    }
    // Private constructor for singleton
    EventUtil() = default;
    // CI throwing build errors for using capital letters
    // PROPERTY_MODIFIED,RESORCE_CREATED RESOURCE_DELETED and REBOOT_REASON
    static constexpr const char* propertyModified =
        "Base.1.15.PropertyValueModified";
    static constexpr const char* resorceCreated =
        "ResourceEvent.1.2.ResourceCreated";
    static constexpr const char* resourceDeleted =
        "ResourceEvent.1.2.ResourceRemoved";
    static constexpr const char* rebootReason = "OpenBMC.0.4.BMCRebootReason";
};

inline bool isFilterQuerySpecialChar(char c)
{
    switch (c)
    {
        case '(':
        case ')':
        case '\'':
            return true;
        default:
            return false;
    }
}

inline bool
    readSSEQueryParams(std::string sseFilter, std::string& formatType,
                       std::vector<std::string>& messageIds,
                       std::vector<std::string>& registryPrefixes,
                       std::vector<std::string>& metricReportDefinitions)
{
    auto remove = std::ranges::remove_if(sseFilter, isFilterQuerySpecialChar);
    sseFilter.erase(std::ranges::begin(remove), sseFilter.end());

    std::vector<std::string> result;

    // NOLINTNEXTLINE
    bmcweb::split(result, sseFilter, ' ');

    BMCWEB_LOG_DEBUG("No of tokens in SEE query: {}", result.size());

    constexpr uint8_t divisor = 4;
    constexpr uint8_t minTokenSize = 3;
    if (result.size() % divisor != minTokenSize)
    {
        BMCWEB_LOG_ERROR("Invalid SSE filter specified.");
        return false;
    }

    for (std::size_t i = 0; i < result.size(); i += divisor)
    {
        const std::string& key = result[i];
        const std::string& op = result[i + 1];
        const std::string& value = result[i + 2];

        if ((i + minTokenSize) < result.size())
        {
            const std::string& separator = result[i + minTokenSize];
            // SSE supports only "or" and "and" in query params.
            if ((separator != "or") && (separator != "and"))
            {
                BMCWEB_LOG_ERROR(
                    "Invalid group operator in SSE query parameters");
                return false;
            }
        }

        // SSE supports only "eq" as per spec.
        if (op != "eq")
        {
            BMCWEB_LOG_ERROR(
                "Invalid assignment operator in SSE query parameters");
            return false;
        }

        BMCWEB_LOG_DEBUG("{} : {}", key, value);
        if (key == "EventFormatType")
        {
            formatType = value;
        }
        else if (key == "MessageId")
        {
            messageIds.push_back(value);
        }
        else if (key == "RegistryPrefix")
        {
            registryPrefixes.push_back(value);
        }
        else if (key == "MetricReportDefinition")
        {
            metricReportDefinitions.push_back(value);
        }
        else
        {
            BMCWEB_LOG_ERROR("Invalid property({})in SSE filter query.", key);
            return false;
        }
    }
    return true;
}

class Subscription : public persistent_data::UserSubscription
{
  public:
    Subscription(const Subscription&) = delete;
    Subscription& operator=(const Subscription&) = delete;
    Subscription(Subscription&&) = delete;
    Subscription& operator=(Subscription&&) = delete;

    Subscription(const boost::urls::url_view_base& url,
                 boost::asio::io_context& ioc) :
        policy(std::make_shared<crow::ConnectionPolicy>())
    {
        destinationUrl = url;
        client.emplace(ioc, policy);
        // Subscription constructor
        policy->invalidResp = retryRespHandler;
    }

    explicit Subscription(crow::sse_socket::Connection& connIn) :
        sseConn(&connIn)
    {}

    ~Subscription() = default;

    bool sendEvent(std::string&& msg)
    {
        persistent_data::EventServiceConfig eventServiceConfig =
            persistent_data::EventServiceStore::getInstance()
                .getEventServiceConfig();
        if (!eventServiceConfig.enabled)
        {
            return false;
        }

        // A connection pool will be created if one does not already exist
        if (client)
        {
            client->sendData(std::move(msg), destinationUrl, httpHeaders,
                             boost::beast::http::verb::post);
            return true;
        }

        if (sseConn != nullptr)
        {
            eventSeqNum++;
            sseConn->sendEvent(std::to_string(eventSeqNum), msg);
        }
        return true;
    }

    bool sendTestEventLog()
    {
        nlohmann::json logEntryArray;
        logEntryArray.push_back({});
        nlohmann::json& logEntryJson = logEntryArray.back();
        // MemberId is 0 : since we are sending one event record.
        uint64_t memberId = 0;

        logEntryJson = {{"EventId", "TestID"},
                        {"EventType", "Event"},
                        {"Severity", "OK"},
                        {"Message", "Generated test event"},
                        {"MessageId", "OpenBMC.0.2.TestEventLog"},
                        {"MemberId", memberId},
                        {"MessageArgs", nlohmann::json::array()},
                        {"EventTimestamp",
                         redfish::time_utils::getDateTimeOffsetNow().first},
                        {"Context", customText}};

        nlohmann::json msg;
        msg["@odata.type"] = "#Event.v1_4_0.Event";
        msg["Id"] = std::to_string(eventSeqNum);
        msg["Name"] = "Event Log";
        msg["Events"] = logEntryArray;

        std::string strMsg = msg.dump(2, ' ', true,
                                      nlohmann::json::error_handler_t::replace);
        return sendEvent(std::move(strMsg));
    }

    /*!
     * @brief   Send the event if this subscription does not filter it out.
     * @param[in] event   The event to be sent.
     * @return  Void
     */
    void sendEvent(Event& event)
    {
        // check if this event should be filtered out or not
        auto filter = [this](Event& event) {
            if (this->eventFormatType != redfish::eventFormatType)
            {
                return false;
            }
            // If registryPrefixes list is empty, don't filter events
            // send everything.
            if (!this->registryPrefixes.empty())
            {
                auto obj = std::find(this->registryPrefixes.begin(),
                                     this->registryPrefixes.end(),
                                     event.registryPrefix);

                if (obj == this->registryPrefixes.end())
                {
                    return false;
                }
            }

            // If registryMsgIds list is empty, don't filter events
            // send everything.
            if (!this->registryMsgIds.empty())
            {
                auto obj = std::find(this->registryMsgIds.begin(),
                                     this->registryMsgIds.end(),
                                     event.messageId);

                if (obj == this->registryMsgIds.end())
                {
                    return false;
                }
            }

            if (!this->originResources.empty() &&
                !event.originOfCondition.empty())
            {
                auto obj = std::find(this->originResources.begin(),
                                     this->originResources.end(),
                                     event.originOfCondition);

                if (obj == this->originResources.end())
                {
                    return false;
                }
            }

            if (!this->resourceTypes.empty() && !event.resourceType.empty())
            {
                // ResourceType filtering
                auto obj = std::find(this->resourceTypes.begin(),
                                     this->resourceTypes.end(),
                                     event.resourceType);

                if (obj == this->resourceTypes.end())
                {
                    return false;
                }
            }

            // TODO Other property filtering which current UserSubscription do
            // not include

            return true;
        };

        if (filter(event))
        {
            nlohmann::json logEntry;

            if (event.formatEventLogEntry(logEntry,
                                          this->includeOriginOfCondition) != 0)
            {
                BMCWEB_LOG_ERROR("Failed to format the event log entry");
            }

            nlohmann::json eventsArray = nlohmann::json::array();
            eventsArray.push_back(logEntry);
            nlohmann::json msg = {{"@odata.type", "#Event.v1_9_0.Event"},
                                  {"Id", std::to_string(eventSeqNum)},
                                  {"Name", "Event Log"},
                                  {"Context", customText},
                                  {"Events", eventsArray}};

            std::string strMsg = msg.dump(
                2, ' ', true, nlohmann::json::error_handler_t::replace);
            this->sendEvent(std::move(strMsg));
        }
    }

    void filterAndSendEventLogs(
        const std::vector<EventLogObjectsType>& eventRecords)
    {
        nlohmann::json logEntryArray;
        for (const EventLogObjectsType& logEntry : eventRecords)
        {
            const std::string& idStr = std::get<0>(logEntry);
            const std::string& timestamp = std::get<1>(logEntry);
            const std::string& messageID = std::get<2>(logEntry);
            const std::string& registryName = std::get<3>(logEntry);
            const std::string& messageKey = std::get<4>(logEntry);
            const std::vector<std::string>& messageArgs = std::get<5>(logEntry);

            // If registryPrefixes list is empty, don't filter events
            // send everything.
            if (!registryPrefixes.empty())
            {
                auto obj = std::ranges::find(registryPrefixes, registryName);
                if (obj == registryPrefixes.end())
                {
                    continue;
                }
            }

            // If registryMsgIds list is empty, don't filter events
            // send everything.
            if (!registryMsgIds.empty())
            {
                auto obj = std::ranges::find(registryMsgIds, messageKey);
                if (obj == registryMsgIds.end())
                {
                    continue;
                }
            }

            std::vector<std::string_view> messageArgsView(messageArgs.begin(),
                                                          messageArgs.end());

            logEntryArray.push_back({});
            nlohmann::json& bmcLogEntry = logEntryArray.back();
            if (event_log::formatEventLogEntry(idStr, messageID,
                                               messageArgsView, timestamp,
                                               customText, bmcLogEntry) != 0)
            {
                BMCWEB_LOG_DEBUG("Read eventLog entry failed");
                continue;
            }
        }

        if (logEntryArray.empty())
        {
            BMCWEB_LOG_DEBUG("No log entries available to be transferred.");
            return;
        }

        nlohmann::json msg;
        msg["@odata.type"] = "#Event.v1_4_0.Event";
        msg["Id"] = std::to_string(eventSeqNum);
        msg["Name"] = "Event Log";
        msg["Events"] = logEntryArray;
        std::string strMsg = msg.dump(2, ' ', true,
                                      nlohmann::json::error_handler_t::replace);
        sendEvent(std::move(strMsg));
        eventSeqNum++;
    }

    void filterAndSendReports(const std::string& reportId,
                              const telemetry::TimestampReadings& var)
    {
        boost::urls::url mrdUri = boost::urls::format(
            "/redfish/v1/TelemetryService/MetricReportDefinitions/{}",
            reportId);

        // Empty list means no filter. Send everything.
        if (!metricReportDefinitions.empty())
        {
            if (std::ranges::find(metricReportDefinitions, mrdUri.buffer()) ==
                metricReportDefinitions.end())
            {
                return;
            }
        }

        nlohmann::json msg;
        if (!telemetry::fillReport(msg, reportId, var))
        {
            BMCWEB_LOG_ERROR("Failed to fill the MetricReport for DBus "
                             "Report with id {}",
                             reportId);
            return;
        }

        // Context is set by user during Event subscription and it must be
        // set for MetricReport response.
        if (!customText.empty())
        {
            msg["Context"] = customText;
        }

        std::string strMsg = msg.dump(2, ' ', true,
                                      nlohmann::json::error_handler_t::replace);
        sendEvent(std::move(strMsg));
    }

    void updateRetryConfig(uint32_t retryAttempts,
                           uint32_t retryTimeoutInterval)
    {
        if (policy == nullptr)
        {
            BMCWEB_LOG_DEBUG("Retry policy was nullptr, ignoring set");
            return;
        }
        policy->maxRetryAttempts = retryAttempts;
        policy->retryIntervalSecs = std::chrono::seconds(retryTimeoutInterval);
    }

    uint64_t getEventSeqNum() const
    {
        return eventSeqNum;
    }

    void setSubscriptionId(const std::string& id2)
    {
        BMCWEB_LOG_DEBUG("Subscription ID: {}", id2);
        subId = id2;
    }

    std::string getSubscriptionId()
    {
        return subId;
    }

    bool matchSseId(const crow::sse_socket::Connection& thisConn)
    {
        return &thisConn == sseConn;
    }

  private:
    std::string subId;
    uint64_t eventSeqNum = 1;
    boost::urls::url host;
    std::shared_ptr<crow::ConnectionPolicy> policy;
    crow::sse_socket::Connection* sseConn = nullptr;
    std::optional<crow::HttpClient> client;
    std::string path;
    std::string uriProto;

    // Check used to indicate what response codes are valid as part of our retry
    // policy.  2XX is considered acceptable
    static boost::system::error_code retryRespHandler(unsigned int respCode)
    {
        BMCWEB_LOG_DEBUG(
            "Checking response code validity for SubscriptionEvent");
        if ((respCode < 200) || (respCode >= 300))
        {
            return boost::system::errc::make_error_code(
                boost::system::errc::result_out_of_range);
        }

        // Return 0 if the response code is valid
        return boost::system::errc::make_error_code(
            boost::system::errc::success);
    }
};

class EventServiceManager
{
  private:
    bool serviceEnabled = false;
    uint32_t retryAttempts = 0;
    uint32_t retryTimeoutInterval = 0;

    std::streampos redfishLogFilePosition{0};
    size_t noOfEventLogSubscribers{0};
    size_t noOfMetricReportSubscribers{0};
    std::shared_ptr<sdbusplus::bus::match_t> matchTelemetryMonitor;
    std::shared_ptr<sdbusplus::bus::match_t> matchDbusLogging;
    boost::container::flat_map<std::string, std::shared_ptr<Subscription>>
        subscriptionsMap;

    uint64_t eventId{1};

    boost::asio::io_context& ioc;

  public:
    EventServiceManager(const EventServiceManager&) = delete;
    EventServiceManager& operator=(const EventServiceManager&) = delete;
    EventServiceManager(EventServiceManager&&) = delete;
    EventServiceManager& operator=(EventServiceManager&&) = delete;
    ~EventServiceManager() = default;

    explicit EventServiceManager(boost::asio::io_context& iocIn) : ioc(iocIn)
    {
        // Load config from persist store.
        initConfig();
    }

    static EventServiceManager&
        getInstance(boost::asio::io_context* ioc = nullptr)
    {
        static EventServiceManager handler(*ioc);
        return handler;
    }

    void initConfig()
    {
        loadOldBehavior();

        persistent_data::EventServiceConfig eventServiceConfig =
            persistent_data::EventServiceStore::getInstance()
                .getEventServiceConfig();

        serviceEnabled = eventServiceConfig.enabled;
        retryAttempts = eventServiceConfig.retryAttempts;
        retryTimeoutInterval = eventServiceConfig.retryTimeoutInterval;

        for (const auto& it : persistent_data::EventServiceStore::getInstance()
                                  .subscriptionsConfigMap)
        {
            std::shared_ptr<persistent_data::UserSubscription> newSub =
                it.second;

            boost::system::result<boost::urls::url> url =
                boost::urls::parse_absolute_uri(newSub->destinationUrl);

            if (!url)
            {
                BMCWEB_LOG_ERROR(
                    "Failed to validate and split destination url");
                continue;
            }
            std::shared_ptr<Subscription> subValue =
                std::make_shared<Subscription>(*url, ioc);

            subValue->id = newSub->id;
            subValue->destinationUrl = newSub->destinationUrl;
            subValue->protocol = newSub->protocol;
            subValue->retryPolicy = newSub->retryPolicy;
            subValue->customText = newSub->customText;
            subValue->eventFormatType = newSub->eventFormatType;
            subValue->subscriptionType = newSub->subscriptionType;
            subValue->registryMsgIds = newSub->registryMsgIds;
            subValue->registryPrefixes = newSub->registryPrefixes;
            subValue->resourceTypes = newSub->resourceTypes;
            subValue->httpHeaders = newSub->httpHeaders;
            subValue->metricReportDefinitions = newSub->metricReportDefinitions;
            subValue->originResources = newSub->originResources;
            subValue->includeOriginOfCondition =
                newSub->includeOriginOfCondition;

            if (subValue->id.empty())
            {
                BMCWEB_LOG_ERROR("Failed to add subscription");
            }
            subscriptionsMap.insert(std::pair(subValue->id, subValue));

            updateNoOfSubscribersCount();

            if constexpr (!BMCWEB_REDFISH_DBUS_LOG)
            {
                cacheRedfishLogFile();
            }

            // Update retry configuration.
            subValue->updateRetryConfig(retryAttempts, retryTimeoutInterval);
        }
#ifdef BMCWEB_ENABLE_REDFISH_AGGREGATION
        createSubscribeTimer();

        if (getNumberOfSubscriptions() > 0)
        {
            // start RF event listener and subscribe HMC eventService.
            initRedfishEventListener(ioc);
        }
#endif

#ifdef BMCWEB_ENABLE_REDFISH_DBUS_EVENT_PUSH
        registerDbusLoggingSignal();
#endif
    }

    static void loadOldBehavior()
    {
        std::ifstream eventConfigFile(eventServiceFile);
        if (!eventConfigFile.good())
        {
            BMCWEB_LOG_DEBUG("Old eventService config not exist");
            return;
        }
        auto jsonData = nlohmann::json::parse(eventConfigFile, nullptr, false);
        if (jsonData.is_discarded())
        {
            BMCWEB_LOG_ERROR("Old eventService config parse error.");
            return;
        }

        const nlohmann::json::object_t* obj =
            jsonData.get_ptr<const nlohmann::json::object_t*>();
        for (const auto& item : *obj)
        {
            if (item.first == "Configuration")
            {
                persistent_data::EventServiceStore::getInstance()
                    .getEventServiceConfig()
                    .fromJson(item.second);
            }
            else if (item.first == "Subscriptions")
            {
                for (const auto& elem : item.second)
                {
                    std::shared_ptr<persistent_data::UserSubscription>
                        newSubscription =
                            persistent_data::UserSubscription::fromJson(elem,
                                                                        true);
                    if (newSubscription == nullptr)
                    {
                        BMCWEB_LOG_ERROR("Problem reading subscription "
                                         "from old persistent store");
                        continue;
                    }

                    std::uniform_int_distribution<uint32_t> dist(0);
                    bmcweb::OpenSSLGenerator gen;

                    std::string id;

                    int retry = 3;
                    while (retry != 0)
                    {
                        id = std::to_string(dist(gen));
                        if (gen.error())
                        {
                            retry = 0;
                            break;
                        }
                        newSubscription->id = id;
                        auto inserted =
                            persistent_data::EventServiceStore::getInstance()
                                .subscriptionsConfigMap.insert(
                                    std::pair(id, newSubscription));
                        if (inserted.second)
                        {
                            break;
                        }
                        --retry;
                    }

                    if (retry <= 0)
                    {
                        BMCWEB_LOG_ERROR(
                            "Failed to generate random number from old "
                            "persistent store");
                        continue;
                    }
                }
            }

            persistent_data::getConfig().writeData();
            std::error_code ec;
            std::filesystem::remove(eventServiceFile, ec);
            if (ec)
            {
                BMCWEB_LOG_DEBUG(
                    "Failed to remove old event service file.  Ignoring");
            }
            else
            {
                BMCWEB_LOG_DEBUG("Remove old eventservice config");
            }
        }
    }

    void updateSubscriptionData() const
    {
        persistent_data::EventServiceStore::getInstance()
            .eventServiceConfig.enabled = serviceEnabled;
        persistent_data::EventServiceStore::getInstance()
            .eventServiceConfig.retryAttempts = retryAttempts;
        persistent_data::EventServiceStore::getInstance()
            .eventServiceConfig.retryTimeoutInterval = retryTimeoutInterval;

        persistent_data::getConfig().writeData();
    }
#ifdef BMCWEB_ENABLE_REDFISH_DBUS_EVENT_PUSH
    void setEventServiceConfig(const persistent_data::EventServiceConfig& cfg,
                               const std::string_view url)
#else
    void setEventServiceConfig(const persistent_data::EventServiceConfig& cfg)
#endif
    {
        bool updateConfig = false;
        bool updateRetryCfg = false;

        if (serviceEnabled != cfg.enabled)
        {
            serviceEnabled = cfg.enabled;
#ifdef BMCWEB_ENABLE_REDFISH_DBUS_EVENT_PUSH
            // Send an event for session creation
            Event event =
                redfish::EventUtil::getInstance().createEventPropertyModified(
                    "ServiceEnabled", std::to_string(serviceEnabled),
                    "EventService");
            redfish::EventServiceManager::getInstance().sendEventWithOOC(
                std::string(url), event);
#endif
            if (serviceEnabled && noOfMetricReportSubscribers != 0U)
            {
                registerMetricReportSignal();
            }
            else
            {
                unregisterMetricReportSignal();
            }

#ifdef BMCWEB_ENABLE_REDFISH_DBUS_EVENT_PUSH
            if (serviceEnabled)
            {
                registerDbusLoggingSignal();
            }
            else
            {
                unregisterDbusLoggingSignal();
            }
#endif
            updateConfig = true;
        }

        if (retryAttempts != cfg.retryAttempts)
        {
            retryAttempts = cfg.retryAttempts;
            updateConfig = true;
            updateRetryCfg = true;
#ifdef BMCWEB_ENABLE_REDFISH_DBUS_EVENT_PUSH
            // Send an event for property change
            Event event =
                redfish::EventUtil::getInstance().createEventPropertyModified(
                    "DeliveryRetryAttempts", std::to_string(retryAttempts),
                    "EventService");
            redfish::EventServiceManager::getInstance().sendEventWithOOC(
                std::string(url), event);
#endif
        }

        if (retryTimeoutInterval != cfg.retryTimeoutInterval)
        {
            retryTimeoutInterval = cfg.retryTimeoutInterval;
            updateConfig = true;
            updateRetryCfg = true;
#ifdef BMCWEB_ENABLE_REDFISH_DBUS_EVENT_PUSH
            // Send an event for property change
            Event event =
                redfish::EventUtil::getInstance().createEventPropertyModified(
                    "DeliveryRetryIntervalSeconds",
                    std::to_string(retryTimeoutInterval), "EventService");
            redfish::EventServiceManager::getInstance().sendEventWithOOC(
                std::string(url), event);
#endif
        }

        if (updateConfig)
        {
            updateSubscriptionData();
        }

        if (updateRetryCfg)
        {
            // Update the changed retry config to all subscriptions
            for (const auto& it :
                 EventServiceManager::getInstance().subscriptionsMap)
            {
                Subscription& entry = *it.second;
                entry.updateRetryConfig(retryAttempts, retryTimeoutInterval);
            }
        }
    }

    void updateNoOfSubscribersCount()
    {
        size_t eventLogSubCount = 0;
        size_t metricReportSubCount = 0;
        for (const auto& it : subscriptionsMap)
        {
            std::shared_ptr<Subscription> entry = it.second;
            if (entry->eventFormatType == eventFormatType)
            {
                eventLogSubCount++;
            }
            else if (entry->eventFormatType == metricReportFormatType)
            {
                metricReportSubCount++;
            }
        }

        noOfEventLogSubscribers = eventLogSubCount;
        if (noOfMetricReportSubscribers != metricReportSubCount)
        {
            noOfMetricReportSubscribers = metricReportSubCount;
            if (noOfMetricReportSubscribers != 0U)
            {
                registerMetricReportSignal();
            }
            else
            {
                unregisterMetricReportSignal();
            }
        }
    }

    std::shared_ptr<Subscription> getSubscription(const std::string& id)
    {
        auto obj = subscriptionsMap.find(id);
        if (obj == subscriptionsMap.end())
        {
            BMCWEB_LOG_ERROR("No subscription exist with ID:{}", id);
            return nullptr;
        }
        std::shared_ptr<Subscription> subValue = obj->second;
        return subValue;
    }

    std::string addSubscription(const std::shared_ptr<Subscription>& subValue,
                                const bool updateFile = true)
    {
        std::uniform_int_distribution<uint32_t> dist(0);
        bmcweb::OpenSSLGenerator gen;

        std::string id;

        int retry = 3;
        while (retry != 0)
        {
            id = std::to_string(dist(gen));
            if (gen.error())
            {
                retry = 0;
                break;
            }
            auto inserted = subscriptionsMap.insert(std::pair(id, subValue));
            if (inserted.second)
            {
                break;
            }
            --retry;
        }

        if (retry <= 0)
        {
            BMCWEB_LOG_ERROR("Failed to generate random number");
            return "";
        }

        std::shared_ptr<persistent_data::UserSubscription> newSub =
            std::make_shared<persistent_data::UserSubscription>();
        newSub->id = id;
        newSub->destinationUrl = subValue->destinationUrl;
        newSub->protocol = subValue->protocol;
        newSub->retryPolicy = subValue->retryPolicy;
        newSub->customText = subValue->customText;
        newSub->eventFormatType = subValue->eventFormatType;
        newSub->subscriptionType = subValue->subscriptionType;
        newSub->registryMsgIds = subValue->registryMsgIds;
        newSub->registryPrefixes = subValue->registryPrefixes;
        newSub->resourceTypes = subValue->resourceTypes;
        newSub->httpHeaders = subValue->httpHeaders;
        newSub->metricReportDefinitions = subValue->metricReportDefinitions;
        newSub->originResources = subValue->originResources;
        newSub->includeOriginOfCondition = subValue->includeOriginOfCondition;
        persistent_data::EventServiceStore::getInstance()
            .subscriptionsConfigMap.emplace(newSub->id, newSub);
        persistent_data::EventServiceStore::getInstance()
            .subscriptionsConfigMap.emplace(newSub->id, newSub);

        updateNoOfSubscribersCount();

        if (updateFile)
        {
            updateSubscriptionData();
        }

        if constexpr (!BMCWEB_REDFISH_DBUS_LOG)
        {
            if (redfishLogFilePosition != 0)
            {
                cacheRedfishLogFile();
            }
        }
        // Update retry configuration.
        subValue->updateRetryConfig(retryAttempts, retryTimeoutInterval);

        // Set Subscription ID for back trace
        subValue->setSubscriptionId(id);
        return id;
    }

    bool isSubscriptionExist(const std::string& id)
    {
        auto obj = subscriptionsMap.find(id);
        return obj != subscriptionsMap.end();
    }

    void deleteSubscription(const std::string& id)
    {
        auto obj = subscriptionsMap.find(id);
        if (obj != subscriptionsMap.end())
        {
            subscriptionsMap.erase(obj);
            auto obj2 = persistent_data::EventServiceStore::getInstance()
                            .subscriptionsConfigMap.find(id);
            persistent_data::EventServiceStore::getInstance()
                .subscriptionsConfigMap.erase(obj2);
            updateNoOfSubscribersCount();
            updateSubscriptionData();
        }
    }

    void deleteSseSubscription(const crow::sse_socket::Connection& thisConn)
    {
        for (auto it = subscriptionsMap.begin(); it != subscriptionsMap.end();)
        {
            std::shared_ptr<Subscription> entry = it->second;
            bool entryIsThisConn = entry->matchSseId(thisConn);
            if (entryIsThisConn)
            {
                persistent_data::EventServiceStore::getInstance()
                    .subscriptionsConfigMap.erase(
                        it->second->getSubscriptionId());
                it = subscriptionsMap.erase(it);
                return;
            }
            it++;
        }
    }

    size_t getNumberOfSubscriptions() const
    {
        return subscriptionsMap.size();
    }

    size_t getNumberOfSSESubscriptions() const
    {
        auto size = std::ranges::count_if(
            subscriptionsMap,
            [](const std::pair<std::string, std::shared_ptr<Subscription>>&
                   entry) {
            return (entry.second->subscriptionType == subscriptionTypeSSE);
        });
        return static_cast<size_t>(size);
    }

    std::vector<std::string> getAllIDs()
    {
        std::vector<std::string> idList;
        for (const auto& it : subscriptionsMap)
        {
            idList.emplace_back(it.first);
        }
        return idList;
    }

    bool sendTestEventLog()
    {
        for (const auto& it : subscriptionsMap)
        {
            std::shared_ptr<Subscription> entry = it.second;
            if (!entry->sendTestEventLog())
            {
                return false;
            }
        }
        return true;
    }

    void sendEvent(const nlohmann::json& eventMessageIn,
                   const std::string& origin, const std::string& resType)
    {
        if (!serviceEnabled || (noOfEventLogSubscribers == 0U))
        {
            BMCWEB_LOG_DEBUG("EventService disabled or no Subscriptions.");
            return;
        }
        nlohmann::json eventRecord = nlohmann::json::array();
        nlohmann::json eventMessage = eventMessageIn;
        // MemberId is 0 : since we are sending one event record.
        uint64_t memberId = 0;

        nlohmann::json event = {
            {"EventId", eventId},
            {"MemberId", memberId},
            {"EventType", "Event"},
            {"EventTimestamp",
             redfish::time_utils::getDateTimeOffsetNow().first},
            {"OriginOfCondition", origin}};
        for (nlohmann::json::iterator it = event.begin(); it != event.end();
             ++it)
        {
            eventMessage[it.key()] = it.value();
        }
        eventRecord.push_back(eventMessage);

        for (const auto& it : subscriptionsMap)
        {
            std::shared_ptr<Subscription> entry = it.second;
            bool isSubscribed = false;
            // Search the resourceTypes list for the subscription.
            // If resourceTypes, registryprefix, originResources, registryMsgIds
            // list is empty, don't filter events send everything.
            if (!entry->resourceTypes.empty())
            {
                for (const auto& resource : entry->resourceTypes)
                {
                    if (resType == resource)
                    {
                        BMCWEB_LOG_INFO(
                            "ResourceType {} found in the subscribed list",
                            resource);
                        isSubscribed = true;
                        break;
                    }
                }
            }
            else if (!entry->registryPrefixes.empty())
            {
                if (eventMessage.contains("MessageId"))
                {
                    const std::string& messageId = eventMessage["MessageId"];
                    std::size_t pos = messageId.find('.');
                    if (pos != std::string::npos)
                    {
                        std::string regiPrefix = messageId.substr(0, pos);
                        for (const auto& registryPrefix :
                             entry->registryPrefixes)
                        {
                            if (regiPrefix == registryPrefix)
                            {
                                BMCWEB_LOG_INFO(
                                    "RegistryPrefix {} found in the subscribed list",
                                    registryPrefix);
                                isSubscribed = true;
                                break;
                            }
                        }
                    }
                }
            }
            else if (!entry->registryMsgIds.empty())
            {
                if (eventMessage.contains("MessageId"))
                {
                    const std::string& messageId = eventMessage["MessageId"];
                    for (const std::string& msgId : entry->registryMsgIds)
                    {
                        if (messageId.find(msgId) != std::string::npos)
                        {
                            BMCWEB_LOG_INFO(
                                "registryMsgIds {} found in the subscribed list",
                                msgId);
                            isSubscribed = true;
                            break;
                        }
                    }
                }
            }
            else if (!entry->originResources.empty())
            {
                for (const auto& originIt : entry->originResources)
                {
                    if (originIt == origin)
                    {
                        BMCWEB_LOG_INFO(
                            "originResources {} found in the subscribed list",
                            origin);
                        isSubscribed = true;
                        break;
                    }
                }
            }
            else // resourceTypes list is empty.
            {
                isSubscribed = true;
            }
            if (isSubscribed)
            {
                nlohmann::json msgJson = {
                    {"@odata.type", "#Event.v1_4_0.Event"},
                    {"Name", "Event Log"},
                    {"Id", eventId},
                    {"Events", eventRecord}};

                std::string strMsg = msgJson.dump(
                    2, ' ', true, nlohmann::json::error_handler_t::replace);
                entry->sendEvent(std::move(strMsg));
                eventId++; // increment the eventId
            }
            else
            {
                BMCWEB_LOG_INFO("Not subscribed to this resource");
            }
        }
    }
    void sendBroadcastMsg(const std::string& broadcastMsg)
    {
        for (const auto& it : this->subscriptionsMap)
        {
            std::shared_ptr<Subscription> entry = it.second;
            nlohmann::json msgJson = {
                {"Timestamp",
                 redfish::time_utils::getDateTimeOffsetNow().first},
                {"OriginOfCondition", "/ibm/v1/HMC/BroadcastService"},
                {"Name", "Broadcast Message"},
                {"Message", broadcastMsg}};

            std::string strMsg = msgJson.dump(
                2, ' ', true, nlohmann::json::error_handler_t::replace);
            entry->sendEvent(std::move(strMsg));
        }
    }

    /*!
     * @brief   Send the event to all subscribers.
     * @param[in] event   The event to be sent.
     * @return  Void
     */
    void sendEvent(Event& event)
    {
        for (const auto& it : this->subscriptionsMap)
        {
            std::shared_ptr<Subscription> entry = it.second;

            entry->sendEvent(event);
        }
        eventId++; // increament the eventId
    }

    void resetRedfishFilePosition()
    {
        // Control would be here when Redfish file is created.
        // Reset File Position as new file is created
        redfishLogFilePosition = 0;
    }

    void cacheRedfishLogFile()
    {
        // Open the redfish file and read till the last record.

        std::ifstream logStream(redfishEventLogFile);
        if (!logStream.good())
        {
            BMCWEB_LOG_ERROR(" Redfish log file open failed ");
            return;
        }
        std::string logEntry;
        while (std::getline(logStream, logEntry))
        {
            redfishLogFilePosition = logStream.tellg();
        }
    }

    void readEventLogsFromFile()
    {
        std::ifstream logStream(redfishEventLogFile);
        if (!logStream.good())
        {
            BMCWEB_LOG_ERROR(" Redfish log file open failed");
            return;
        }

        std::vector<EventLogObjectsType> eventRecords;

        std::string logEntry;

        // Get the read pointer to the next log to be read.
        logStream.seekg(redfishLogFilePosition);

        while (std::getline(logStream, logEntry))
        {
            // Update Pointer position
            redfishLogFilePosition = logStream.tellg();

            std::string idStr;
            if (!event_log::getUniqueEntryID(logEntry, idStr))
            {
                continue;
            }

            if (!serviceEnabled || noOfEventLogSubscribers == 0)
            {
                // If Service is not enabled, no need to compute
                // the remaining items below.
                // But, Loop must continue to keep track of Timestamp
                continue;
            }

            std::string timestamp;
            std::string messageID;
            std::vector<std::string> messageArgs;
            if (event_log::getEventLogParams(logEntry, timestamp, messageID,
                                             messageArgs) != 0)
            {
                BMCWEB_LOG_DEBUG("Read eventLog entry params failed");
                continue;
            }

            std::string registryName;
            std::string messageKey;
            event_log::getRegistryAndMessageKey(messageID, registryName,
                                                messageKey);
            if (registryName.empty() || messageKey.empty())
            {
                continue;
            }

            eventRecords.emplace_back(idStr, timestamp, messageID, registryName,
                                      messageKey, messageArgs);
        }

        if (!serviceEnabled || noOfEventLogSubscribers == 0)
        {
            BMCWEB_LOG_DEBUG("EventService disabled or no Subscriptions.");
            return;
        }

        if (eventRecords.empty())
        {
            // No Records to send
            BMCWEB_LOG_DEBUG("No log entries available to be transferred.");
            return;
        }

        for (const auto& it : subscriptionsMap)
        {
            std::shared_ptr<Subscription> entry = it.second;
            if (entry->eventFormatType == "Event")
            {
                entry->filterAndSendEventLogs(eventRecords);
            }
        }
    }

    static void watchRedfishEventLogFile()
    {
        if (!inotifyConn)
        {
            return;
        }

        static std::array<char, 1024> readBuffer;

        inotifyConn->async_read_some(boost::asio::buffer(readBuffer),
                                     [&](const boost::system::error_code& ec,
                                         const std::size_t& bytesTransferred) {
            if (ec)
            {
                BMCWEB_LOG_ERROR("Callback Error: {}", ec.message());
                return;
            }
            std::size_t index = 0;
            while ((index + iEventSize) <= bytesTransferred)
            {
                struct inotify_event event
                {};
                std::memcpy(&event, &readBuffer[index], iEventSize);
                if (event.wd == dirWatchDesc)
                {
                    if ((event.len == 0) ||
                        (index + iEventSize + event.len > bytesTransferred))
                    {
                        index += (iEventSize + event.len);
                        continue;
                    }

                    std::string fileName(&readBuffer[index + iEventSize]);
                    if (fileName != "redfish")
                    {
                        index += (iEventSize + event.len);
                        continue;
                    }

                    BMCWEB_LOG_DEBUG(
                        "Redfish log file created/deleted. event.name: {}",
                        fileName);
                    if (event.mask == IN_CREATE)
                    {
                        if (fileWatchDesc != -1)
                        {
                            BMCWEB_LOG_DEBUG(
                                "Remove and Add inotify watcher on "
                                "redfish event log file");
                            // Remove existing inotify watcher and add
                            // with new redfish event log file.
                            inotify_rm_watch(inotifyFd, fileWatchDesc);
                            fileWatchDesc = -1;
                        }

                        fileWatchDesc = inotify_add_watch(
                            inotifyFd, redfishEventLogFile, IN_MODIFY);
                        if (fileWatchDesc == -1)
                        {
                            BMCWEB_LOG_ERROR("inotify_add_watch failed for "
                                             "redfish log file.");
                            return;
                        }

                        EventServiceManager::getInstance()
                            .resetRedfishFilePosition();
                        EventServiceManager::getInstance()
                            .readEventLogsFromFile();
                    }
                    else if ((event.mask == IN_DELETE) ||
                             (event.mask == IN_MOVED_TO))
                    {
                        if (fileWatchDesc != -1)
                        {
                            inotify_rm_watch(inotifyFd, fileWatchDesc);
                            fileWatchDesc = -1;
                        }
                    }
                }
                else if (event.wd == fileWatchDesc)
                {
                    if (event.mask == IN_MODIFY)
                    {
                        EventServiceManager::getInstance()
                            .readEventLogsFromFile();
                    }
                }
                index += (iEventSize + event.len);
            }

            watchRedfishEventLogFile();
        });
    }

    static int startEventLogMonitor(boost::asio::io_context& ioc)
    {
        inotifyConn.emplace(ioc);
        inotifyFd = inotify_init1(IN_NONBLOCK);
        if (inotifyFd == -1)
        {
            BMCWEB_LOG_ERROR("inotify_init1 failed.");
            return -1;
        }

        // Add watch on directory to handle redfish event log file
        // create/delete.
        dirWatchDesc = inotify_add_watch(inotifyFd, redfishEventLogDir,
                                         IN_CREATE | IN_MOVED_TO | IN_DELETE);
        if (dirWatchDesc == -1)
        {
            BMCWEB_LOG_ERROR(
                "inotify_add_watch failed for event log directory.");
            return -1;
        }

        // Watch redfish event log file for modifications.
        fileWatchDesc = inotify_add_watch(inotifyFd, redfishEventLogFile,
                                          IN_MODIFY);
        if (fileWatchDesc == -1)
        {
            BMCWEB_LOG_ERROR("inotify_add_watch failed for redfish log file.");
            // Don't return error if file not exist.
            // Watch on directory will handle create/delete of file.
        }

        // monitor redfish event log file
        inotifyConn->assign(inotifyFd);
        watchRedfishEventLogFile();

        return 0;
    }

    static void getReadingsForReport(sdbusplus::message_t& msg)
    {
        if (msg.is_method_error())
        {
            BMCWEB_LOG_ERROR("TelemetryMonitor Signal error");
            return;
        }

        sdbusplus::message::object_path path(msg.get_path());
        std::string id = path.filename();
        if (id.empty())
        {
            BMCWEB_LOG_ERROR("Failed to get Id from path");
            return;
        }

        std::string interface;
        dbus::utility::DBusPropertiesMap props;
        std::vector<std::string> invalidProps;
        msg.read(interface, props, invalidProps);

        auto found = std::ranges::find_if(
            props, [](const auto& x) { return x.first == "Readings"; });
        if (found == props.end())
        {
            BMCWEB_LOG_INFO("Failed to get Readings from Report properties");
            return;
        }

        const telemetry::TimestampReadings* readings =
            std::get_if<telemetry::TimestampReadings>(&found->second);
        if (readings == nullptr)
        {
            BMCWEB_LOG_INFO("Failed to get Readings from Report properties");
            return;
        }

        for (const auto& it :
             EventServiceManager::getInstance().subscriptionsMap)
        {
            Subscription& entry = *it.second;
            if (entry.eventFormatType == metricReportFormatType)
            {
                entry.filterAndSendReports(id, *readings);
            }
        }
    }

    void unregisterMetricReportSignal()
    {
        if (matchTelemetryMonitor)
        {
            BMCWEB_LOG_DEBUG("Metrics report signal - Unregister");
            matchTelemetryMonitor.reset();
            matchTelemetryMonitor = nullptr;
        }
    }

    void registerMetricReportSignal()
    {
        if (!serviceEnabled || matchTelemetryMonitor)
        {
            BMCWEB_LOG_DEBUG("Not registering metric report signal.");
            return;
        }

        BMCWEB_LOG_DEBUG("Metrics report signal - Register");
        std::string matchStr = "type='signal',member='PropertiesChanged',"
                               "interface='org.freedesktop.DBus.Properties',"
                               "arg0=xyz.openbmc_project.Telemetry.Report";

        matchTelemetryMonitor = std::make_shared<sdbusplus::bus::match_t>(
            *crow::connections::systemBus, matchStr,
            [](sdbusplus::message::message& msg) {
            if (msg.is_method_error())
            {
                BMCWEB_LOG_ERROR("TelemetryMonitor Signal error");
                return;
            }

            getReadingsForReport(msg);
        });
    }

#ifdef BMCWEB_ENABLE_REDFISH_DBUS_EVENT_PUSH
    const std::string inventorySubTree = "/xyz/openbmc_project/inventory";
    const std::string sensorSubTree = "/xyz/openbmc_project/sensors";
    const std::string chassisPrefixDbus =
        "/xyz/openbmc_project/inventory/system/chassis/";
    const std::string chassisPrefix = "/redfish/v1/Chassis/";
    const std::string fabricsPrefixDbus =
        "/xyz/openbmc_project/inventory/system/fabrics/";
    const std::string fabricsPrefix = "/redfish/v1/Fabrics/";
    const std::string memoryPrefixDbus =
        "/xyz/openbmc_project/inventory/system/memory/";
    const std::string memoryPrefix =
        "/redfish/v1/Systems/" + std::string(BMCWEB_REDFISH_SYSTEM_URI_NAME) +
        "/Memory/";
    const std::string processorPrefixDbus =
        "/xyz/openbmc_project/inventory/system/processors/";
    const std::string processorPrefix =
        "/redfish/v1/Systems/" + std::string(BMCWEB_REDFISH_SYSTEM_URI_NAME) +
        "/Processors/";
    const std::string softwarePrefixDbus = "/xyz/openbmc_project/software/";
    const std::string firmwarePrefix =
        "/redfish/v1/UpdateService/FirmwareInventory/";
    const std::string userPrefixDbus = "/xyz/openbmc_project/user/";
    const std::string userPrefix = "/redfish/v1/AccountService/Accounts/";
    const std::string accountPolicyPrefixDbus = "/xyz/openbmc_project/user";
    const std::string accountPolicyPrefix = "/redfish/v1/AccountService";
    const std::string virtualMediaLegacyUSB1PrefixDbus =
        "/xyz/openbmc_project/VirtualMedia/Legacy/USB1";
    const std::string virtualMediaUSB1Prefix =
        "/redfish/v1/Managers/" + std::string(BMCWEB_REDFISH_MANAGER_URI_NAME) +
        "/VirtualMedia/USB1/Actions/VirtualMedia.";
    const std::string virtualMediaLegacyUSB2PrefixDbus =
        "/xyz/openbmc_project/VirtualMedia/Legacy/USB2";
    const std::string virtualMediaUSB2Prefix =
        "/redfish/v1/Managers/" + std::string(BMCWEB_REDFISH_MANAGER_URI_NAME) +
        "/VirtualMedia/USB2/Actions/VirtualMedia.";
    const std::string sessionServiceServicePrefix = "/redfish/v1/";
    const std::string networkPrefixDbus = "/xyz/openbmc_project/network/";
    const std::string networkPrefix =
        "/redfish/v1/Managers/" + std::string(BMCWEB_REDFISH_MANAGER_URI_NAME) +
        "/EthernetInterfaces/";
    const std::string ldapCertificateDbusPrefix =
        "/xyz/openbmc_project/certs/client/ldap/";
    const std::string ldapCertificatePrefix =
        "/redfish/v1/AccountService/LDAP/Certificates/";
    const std::string authorityCertificateDbusPrefix =
        "/xyz/openbmc_project/certs/authority/ldap/";
    const std::string authorityCertificatePrefix =
        "/redfish/v1/Managers/" + std::string(BMCWEB_REDFISH_MANAGER_URI_NAME) +
        "/Truststore/Certificates/";
    const std::string httpsCertificateDbusPrefix =
        "/xyz/openbmc_project/certs/server/https/";
    const std::string httpsCertificatePrefix =
        "/redfish/v1/Managers/" + std::string(BMCWEB_REDFISH_MANAGER_URI_NAME) +
        "/NetworkProtocol/HTTPS/Certificates/";
    const std::string updateServiceDbusPrefix =
        "/xyz/openbmc_project/software/";
    const std::string updateServicePrefix = "/redfish/v1/UpdateService/";
    const std::string managerResetDbusPrefix =
        "/xyz/openbmc_project/state/bmc0/";
    const std::string managerResetPrefix =
        "/redfish/v1/Managers/" + std::string(BMCWEB_REDFISH_MANAGER_URI_NAME) +
        "/Actions/";
    const std::string ledGroupsDbusPrefix =
        "/xyz/openbmc_project/led/groups/enclosure_identify";
<<<<<<< HEAD
    const std::string ledPrefix = "/redfish/v1/Systems/" +
                                  std::string(BMCWEB_REDFISH_SYSTEM_URI_NAME);

=======
    const std::string ledPrefix = "/redfish/v1/Systems/" PLATFORMSYSTEMID;
    const std::string biosPwdPathDbusPrefix =
        "/xyz/openbmc_project/bios_config/password";
    const std::string biosPwdPrefix = "/redfish/v1/Systems/" PLATFORMSYSTEMID
                                      "/Bios/Actions/Bios.ChangePassword";
    const std::string biosConfigDbusPrefix =
        "/xyz/openbmc_project/bios_config/manager";
    const std::string biosConfigPrefix = "/redfish/v1/Systems/" PLATFORMSYSTEMID
                                         "/secureboot";
    const std::string biosSettingsDbusPrefix =
        "/xyz/openbmc_project/bios_config/manager/bios/settings";
    const std::string biosSettingsPrefix =
        "/redfish/v1/Systems/" PLATFORMSYSTEMID "/Bios/Actions/Bios.ResetBios";
    const std::string chassisResetDbusPrefix =
        "/xyz/openbmc_project/state/host0";
    const std::string chassisResetPrefix =
        "/redfish/v1/Chassis/" PLATFORMCHASSISNAME "/Actions/Chassis.Reset";
>>>>>>> 4df7d5cb
    /**
     *  @brief Table used to find OriginOfCondition
     */
    std::unordered_map<std::string, std::string> dBusToRedfishURI = {
        {chassisPrefixDbus, chassisPrefix},
        {fabricsPrefixDbus, fabricsPrefix},
        {processorPrefixDbus, processorPrefix},
        {memoryPrefixDbus, memoryPrefix},
        {softwarePrefixDbus, firmwarePrefix},
        {sensorSubTree, chassisPrefix},
        {userPrefixDbus, userPrefix},
        {virtualMediaLegacyUSB1PrefixDbus, virtualMediaUSB1Prefix},
        {virtualMediaLegacyUSB2PrefixDbus, virtualMediaUSB2Prefix},
        {accountPolicyPrefixDbus, accountPolicyPrefix},
        {networkPrefixDbus, networkPrefix},
        {ldapCertificateDbusPrefix, ldapCertificatePrefix},
        {authorityCertificateDbusPrefix, authorityCertificatePrefix},
        {httpsCertificateDbusPrefix, httpsCertificatePrefix},
        {updateServiceDbusPrefix, updateServicePrefix},
        {managerResetDbusPrefix, managerResetPrefix},
        {ledGroupsDbusPrefix, ledPrefix},
        {biosSettingsDbusPrefix, biosSettingsPrefix},
        {biosPwdPathDbusPrefix, biosPwdPrefix},
        {chassisResetDbusPrefix, chassisResetPrefix}};

    const std::string minpasswordLengthDbus = "MinPasswordLength";
    const std::string minpasswordLength = "MinPasswordLength";
    const std::string accountUnlockTimeoutDbus = "AccountUnlockTimeout";
    const std::string accountLockoutDuration = "AccountLockoutDuration";
    const std::string maxLoginAttemptBeforeLockoutDbus =
        "MaxLoginAttemptBeforeLockout";
    const std::string maxLoginAttemptBeforeLockout =
        "MaxLoginAttemptBeforeLockout";
    const std::string userEnabledDbus = "UserEnabled";
    const std::string userEnabled = "UserEnabled";
    const std::string userLockedForFailedAttemptDbus =
        "UserLockedForFailedAttempt";
    const std::string locked = "Locked";
    const std::string userPrivilegeDbus = "UserPrivilege";
    const std::string roleid = "RoleId";
    const std::string ldapbindDNPasswordDbus = "LDAPBindDNPassword";
    const std::string password = "Password";
    const std::string ldapBindDNDbus = "LDAPBindDN";
    const std::string usernameDbus = "UserName";
    const std::string username = "UserName";
    const std::string ldapServerURIDbus = "LDAPServerURI";
    const std::string serviceAddresses = "ServiceAddresses";
    const std::string enabledDbus = "Enabled";
    const std::string srvcEnabled = "ServiceEnabled";
    const std::string ldapBaseDNDbus = "LDAPBaseDN";
    const std::string baseDistinguishedNames = "BaseDistinguishedNames";
    const std::string groupNameAttributeDbus = "GroupNameAttribute";
    const std::string groupsAttribute = "GroupsAttribute";
    const std::string userNameAttributeDbus = "UserNameAttribute";
    const std::string userNameAttribute = "UsernameAttribute";
    const std::string privilageDbus = "Privilege";
    const std::string localRole = "LocalRole";
    const std::string groupNameDbus = "GroupName";
    const std::string remoteGroup = "RemoteGroup";
    const std::string modulePowercapDbus = "ModulePowerCap";
    const std::string setpoint = "SetPoint";
    const std::string nicEnabledDbus = "NICEnabled";
    const std::string vlanEnable = "VLANEnable";
    const std::string dhcbEnableDbus = "DHCPEnabled";
    const std::string dhcbEnabled = "DHCPEnabled";
    const std::string secureBootEnableDbus = "SecureBootEnable";
    const std::string secureBootEnable = "SecureBootEnable";
    const std::string secureBootModeDbus = "SecureBootMode";
    const std::string secureBootMode = "SecureBootMode";
    const std::string secureCurrentBootDbus = "ScureCurrentBoot";
    const std::string secureCurrentBoot = "ScureCurrentBoot";
    const std::string resetBIOSSettingsDbus = "ResetBIOSSettings";
    const std::string resetBIOSSettings = "ResetBIOSSettings";
    const std::string biosPassowrdDbus = "BIOSPassword";
    const std::string biosPassword = "NewPassword";
    const std::string hostPowerStateDbus = "RequestedHostTransition";
    const std::string hostPowerState = "ResetType";
    /**
     * @brief Map Dbus Property to Redfish Property
     */
    std::unordered_map<std::string, std::string> dBusToRedfishProperty = {
        {minpasswordLengthDbus, minpasswordLength},
        {accountUnlockTimeoutDbus, accountLockoutDuration},
        {maxLoginAttemptBeforeLockoutDbus, maxLoginAttemptBeforeLockout},
        {userEnabledDbus, userEnabled},
        {userLockedForFailedAttemptDbus, locked},
        {userPrivilegeDbus, roleid},
        {ldapbindDNPasswordDbus, password},
        {ldapBindDNDbus, username},
        {ldapServerURIDbus, serviceAddresses},
        {enabledDbus, srvcEnabled},
        {ldapBaseDNDbus, baseDistinguishedNames},
        {usernameDbus, username},
        {groupNameAttributeDbus, groupsAttribute},
        {userNameAttributeDbus, userNameAttribute},
        {privilageDbus, localRole},
        {groupNameDbus, remoteGroup},
        {modulePowercapDbus, setpoint},
        {nicEnabledDbus, vlanEnable},
        {dhcbEnableDbus, dhcbEnabled},
        {secureBootEnableDbus, secureBootEnable},
        {secureBootModeDbus, secureBootMode},
        {resetBIOSSettingsDbus, resetBIOSSettings},
        {biosPassowrdDbus, biosPassword},
        {secureCurrentBootDbus, secureCurrentBoot},
        {hostPowerStateDbus, hostPowerState}};

    const std::string certificateDbusPrefix = "/xyz/openbmc_project/certs";
    const std::string systemsDbusPrefix =
        "/xyz/openbmc_project/inventory/system";
    const std::string accountServiceDbusPrefix = "/xyz/openbmc_project/user";
    const std::string managerAccountDbusPrefix = "/xyz/openbmc_project/user/";
    const std::string virtualMediaDbusPrefix =
        "/xyz/openbmc_project/VirtualMedia";

    struct CompareKeys
    {
        bool operator()(const std::string& a, const std::string& b) const
        {
            // Using std::greater to sort in descending order
            return std::greater<std::string>()(a, b);
        }
    };
    /**
     * @brief Map dbuspath  to resourceType
     */
    std::map<std::string, std::string, CompareKeys> dBusToResourceType = {
        {certificateDbusPrefix, "CertificateService"},
        {systemsDbusPrefix, "Systems"},
        {accountServiceDbusPrefix, "AccountService"},
        {managerAccountDbusPrefix, "ManagerAccount"},
        {virtualMediaDbusPrefix, "VirtualMedia"}};

    void unregisterDbusLoggingSignal()
    {
        if (matchDbusLogging)
        {
            BMCWEB_LOG_DEBUG("Dbus logging signal - Unregister.");
            matchDbusLogging.reset();
        }
    }

    /**
     * Populates event with origin of condition
     * then sends the event for Redfish Event Listener
     * to pick up
     */
    void sendEventWithOOC(const std::string& ooc, Event& event)
    {
        event.originOfCondition = ooc;
        sendEvent(event);
    }

    void registerDbusLoggingSignal()
    {
        if (!serviceEnabled || matchDbusLogging)
        {
            BMCWEB_LOG_DEBUG("Not registering dbus logging signal.");
            return;
        }

        BMCWEB_LOG_DEBUG("Dbus logging signal - Register.");
        std::string matchStr("type='signal', "
                             "member='InterfacesAdded', "
                             "path_namespace='/xyz/openbmc_project/logging'");

        auto signalHandler = [this](sdbusplus::message::message& msg) {
            if (msg.get_type() != SD_BUS_MESSAGE_SIGNAL)
            {
                BMCWEB_LOG_ERROR("Dbus logging signal error.");
                return;
            }

            sdbusplus::message::object_path objPath;
            std::map<std::string,
                     std::map<std::string,
                              std::variant<std::string, uint32_t, uint64_t,
                                           bool, std::vector<std::string>>>>
                properties;

            std::string messageId = "";
            std::string eventId = "";
            std::string severity = "";
            std::string timestamp = "";
            std::string originOfCondition = "";
            std::string message;
            std::string deviceName;
            std::string resourceType;
            std::string logEntryId;
            // this variable will record the log entry from the satellite BMC.
            std::string satBMCLogEntryUrl;
            std::string resolution;
            std::vector<std::string> messageArgs = {};
            const std::vector<std::string>* additionalDataPtr;
            nlohmann::json::object_t cper;

            msg.read(objPath, properties);
            for (const auto& [key, val] :
                 properties["xyz.openbmc_project.Logging.Entry"])
            {
                if (key == "AdditionalData")
                {
                    additionalDataPtr =
                        std::get_if<std::vector<std::string>>(&val);
                    if (additionalDataPtr != nullptr)
                    {
                        AdditionalData additional(*additionalDataPtr);
                        if (additional.count("DEVICE_NAME") > 0)
                        {
                            deviceName = additional["DEVICE_NAME"];
                        }
                        // convert SEL SENSOR_PATH to RF OriginOfCondition
                        if (additional.count("SENSOR_PATH") == 1)
                        {
                            originOfCondition = additional["SENSOR_PATH"];
                        }
                        if (additional.count("REDFISH_ORIGIN_OF_CONDITION") ==
                            1)
                        {
                            originOfCondition =
                                additional["REDFISH_ORIGIN_OF_CONDITION"];
                        }
                        if (additional.count("REDFISH_LOGENTRY") == 1)
                        {
                            satBMCLogEntryUrl = additional["REDFISH_LOGENTRY"];
                        }
                        if (additional.count("REDFISH_MESSAGE_ID") == 1)
                        {
                            messageId = additional["REDFISH_MESSAGE_ID"];
                            if (additional.count("REDFISH_MESSAGE_ARGS") == 1)
                            {
                                std::string args =
                                    additional["REDFISH_MESSAGE_ARGS"];
                                boost::split(messageArgs, args,
                                             boost::is_any_of(","));
                                // Trim leading and tailing whitespace of each
                                // argument
                                for (auto& msgArg : messageArgs)
                                {
                                    boost::trim(msgArg);
                                }

                                if (!messageArgs[0].empty())
                                {
                                    // Map dbus property to redfish property
                                    if (dBusToRedfishProperty.find(
                                            messageArgs[0]) !=
                                        dBusToRedfishProperty.end())
                                    {
                                        messageArgs[0] = dBusToRedfishProperty
                                            [messageArgs[0]];
                                    }
                                    else
                                    {
                                        BMCWEB_LOG_ERROR(
                                            "property mapping not found for {}",
                                            messageArgs[0]);
                                    }
                                }
                            }
                            else if (additional.count("REDFISH_MESSAGE_ARGS") >
                                     0)
                            {
                                BMCWEB_LOG_ERROR(
                                    "Multiple "
                                    "REDFISH_MESSAGE_ARGS in the Dbus "
                                    "signal message.");
                                return;
                            }
                        }
                        else
                        {
                            BMCWEB_LOG_ERROR(
                                "There should be exactly one MessageId in the Dbus signal message. Found ",
                                std::to_string(
                                    additional.count("REDFISH_MESSAGE_ID")));
                            return;
                        }

                        nlohmann::json::object_t oem;
                        parseAdditionalDataForCPER(cper, oem, additional);
                    }
                    else
                    {
                        BMCWEB_LOG_ERROR("Invalid type of AdditionalData "
                                         "property.");
                        return;
                    }
                }
                else if (key == "EventId")
                {
                    const std::string* eventIdPtr;

                    eventIdPtr = std::get_if<std::string>(&val);
                    if (eventIdPtr != nullptr)
                    {
                        eventId = *eventIdPtr;
                    }
                    else
                    {
                        BMCWEB_LOG_ERROR("Invalid type of EventId property.");
                        return;
                    }
                }
                else if (key == "Id")
                {
                    const uint32_t* ipPtr = std::get_if<uint32_t>(&val);
                    if (ipPtr != nullptr)
                    {
                        logEntryId = std::to_string(*ipPtr);
                    }
                    else
                    {
                        BMCWEB_LOG_ERROR("Invalid type of Id property.");
                        return;
                    }
                }
                else if (key == "Resolution")
                {
                    const std::string* resolutionPtr;
                    resolutionPtr = std::get_if<std::string>(&val);
                    if (resolutionPtr != nullptr)
                    {
                        resolution = std::move(*resolutionPtr);
                    }
                    else
                    {
                        BMCWEB_LOG_ERROR(
                            "Invalid type of Resolution property.");
                        return;
                    }
                }
                else if (key == "Severity")
                {
                    const std::string* severityPtr;

                    severityPtr = std::get_if<std::string>(&val);
                    if (severityPtr != nullptr)
                    {
                        severity = std::move(*severityPtr);
                    }
                    else
                    {
                        BMCWEB_LOG_ERROR("Invalid type of Severity "
                                         "property.");
                        return;
                    }
                }
                else if (key == "Timestamp")
                {
                    const uint64_t* timestampPtr;

                    timestampPtr = std::get_if<uint64_t>(&val);
                    if (timestampPtr != nullptr)
                    {
                        timestamp =
                            std::move(redfish::time_utils::getDateTimeStdtime(
                                redfish::time_utils::getTimestamp(
                                    *timestampPtr)));
                    }
                    else
                    {
                        BMCWEB_LOG_ERROR("Invalid type of Timestamp "
                                         "property.");
                        return;
                    }
                }
                else
                {
                    continue;
                }
            }

            if (messageId == "")
            {
                BMCWEB_LOG_ERROR("Invalid Dbus log entry.");
                return;
            }
            else
            {
                Event event(messageId);
                if (!event.isValid())
                {
                    return;
                }
                event.messageSeverity =
                    translateSeverityDbusToRedfish(severity);
                event.eventTimestamp = timestamp;
                event.setRegistryMsg(messageArgs);
                event.messageArgs = messageArgs;
#ifdef BMCWEB_ENABLE_NVIDIA_OEM_PROPERTIES
                event.oem = {
                    {"Oem",
                     {{"Nvidia",
                       {{"@odata.type", "#NvidiaEvent.v1_0_0.EventRecord"},
                        {"Device", deviceName},
                        {"ErrorId", eventId}}}}}};
#endif // BMCWEB_ENABLE_NVIDIA_OEM_PROPERTIES
                if (!cper.empty())
                {
                    event.cper = cper;
                }
                event.eventResolution = resolution;
                event.logEntryId = logEntryId;
                event.satBMCLogEntryUrl = satBMCLogEntryUrl;
                if (!originOfCondition.empty())
                {
                    for (auto& it : dBusToResourceType)
                    {
                        if (originOfCondition.find(it.first) !=
                            std::string::npos)
                        {
                            resourceType = it.second;
                            break;
                        }
                    }
                    // resourceType empty error case not handled because it will
                    // impact existing resourceErrordetected error messages
                    event.resourceType = resourceType;
                    eventServiceOOC(originOfCondition, deviceName, event);
                }
                else
                {
                    BMCWEB_LOG_ERROR(
                        "no OriginOfCondition in event log. MsgId: ",
                        messageId);
                    sendEventWithOOC(std::string{""}, event);
                }
            }
        };

        matchDbusLogging = std::make_shared<sdbusplus::bus::match_t>(
            *crow::connections::systemBus, matchStr, signalHandler);
    }

    /**
     * @brief Finds the right OriginOfCondition for @a path and sends the Event
     *        The map @a dBusToRedfishURI is used for that purpose
     * @param path  orginal path that came from Phosphor Logging
     * @param event  the event to be sent out
     */
    inline void eventServiceOOC(const std::string& path,
                                const std::string& devName, Event& event)
    {
#ifdef BMCWEB_ENABLE_REDFISH_AGGREGATION
        // OOC Path in HMC events is already converted to Redfish path.
        if (path.starts_with("/redfish/v1/"))
        {
            std::string oocPath(path);
            addPrefixToStringItem(oocPath, redfishAggregationPrefix);
            sendEventWithOOC(oocPath, event);
            return;
        }
#endif
        sdbusplus::message::object_path objPath(path);
        std::string deviceName = objPath.filename();
        if (false == deviceName.empty())
        {
            for (auto& it : dBusToRedfishURI)
            {
                if (path.find(it.first) != std::string::npos)
                {
                    std::string newPath;
                    if (it.first == sensorSubTree)
                    {
                        std::string chassisName = PLATFORMDEVICEPREFIX +
                                                  devName;
                        std::string sensorName;
                        dbus::utility::getNthStringFromPath(path, 4,
                                                            sensorName);
                        newPath = chassisName + "/Sensors/";
                        newPath += sensorName;
                    }
                    else
                    {
                        newPath = path.substr(it.first.length(), path.length());
                    }
                    sendEventWithOOC(it.second + newPath, event);
                    return;
                }
            }
        }

        BMCWEB_LOG_ERROR(
            "No Matching prefix found for OriginOfCondition Object Path: '{}' sending empty OriginOfCondition",
            path);

        sendEventWithOOC(std::string{""}, event);
    }
#endif

    bool validateAndSplitUrl(const std::string& destUrl, std::string& urlProto,
                             std::string& host, std::string& port,
                             std::string& path)
    {
        // Validate URL using regex expression
        // Format: <protocol>://<host>:<port>/<path>
        // protocol: http/https
        std::cmatch match;
        if (!std::regex_match(destUrl.c_str(), match, urlRegex))
        {
            BMCWEB_LOG_INFO("Dest. url did not match ");
            return false;
        }

        urlProto = std::string(match[1].first, match[1].second);
        if (urlProto == "http")
        {
#ifndef BMCWEB_INSECURE_ENABLE_HTTP_PUSH_STYLE_EVENTING
            return false;
#endif
        }

        host = std::string(match[2].first, match[2].second);
        port = std::string(match[3].first, match[3].second);
        path = std::string(match[4].first, match[4].second);
        if (port.empty())
        {
            if (urlProto == "http")
            {
                port = "80";
            }
            else
            {
                port = "443";
            }
        }
        if (path.empty())
        {
            path = "/";
        }
        return true;
    }
};

} // namespace redfish<|MERGE_RESOLUTION|>--- conflicted
+++ resolved
@@ -2054,29 +2054,27 @@
         "/Actions/";
     const std::string ledGroupsDbusPrefix =
         "/xyz/openbmc_project/led/groups/enclosure_identify";
-<<<<<<< HEAD
     const std::string ledPrefix = "/redfish/v1/Systems/" +
                                   std::string(BMCWEB_REDFISH_SYSTEM_URI_NAME);
-
-=======
-    const std::string ledPrefix = "/redfish/v1/Systems/" PLATFORMSYSTEMID;
     const std::string biosPwdPathDbusPrefix =
         "/xyz/openbmc_project/bios_config/password";
-    const std::string biosPwdPrefix = "/redfish/v1/Systems/" PLATFORMSYSTEMID
-                                      "/Bios/Actions/Bios.ChangePassword";
+    const std::string biosPwdPrefix =
+        std::format("/redfish/v1/Systems/{}/Bios/Actions/Bios.ChangePassword",
+                    BMCWEB_REDFISH_SYSTEM_URI_NAME);
     const std::string biosConfigDbusPrefix =
         "/xyz/openbmc_project/bios_config/manager";
-    const std::string biosConfigPrefix = "/redfish/v1/Systems/" PLATFORMSYSTEMID
-                                         "/secureboot";
+    const std::string biosConfigPrefix = std::format(
+        "/redfish/v1/Systems/{}/secureboot", BMCWEB_REDFISH_SYSTEM_URI_NAME);
     const std::string biosSettingsDbusPrefix =
         "/xyz/openbmc_project/bios_config/manager/bios/settings";
     const std::string biosSettingsPrefix =
-        "/redfish/v1/Systems/" PLATFORMSYSTEMID "/Bios/Actions/Bios.ResetBios";
+        std::format("/redfish/v1/Systems/{}/Bios/Actions/Bios.ResetBios",
+                    BMCWEB_REDFISH_SYSTEM_URI_NAME);
     const std::string chassisResetDbusPrefix =
         "/xyz/openbmc_project/state/host0";
     const std::string chassisResetPrefix =
-        "/redfish/v1/Chassis/" PLATFORMCHASSISNAME "/Actions/Chassis.Reset";
->>>>>>> 4df7d5cb
+        std::format("/redfish/v1/Chassis/{}/Actions/Chassis.Reset",
+                    BMCWEB_REDFISH_SYSTEM_URI_NAME);
     /**
      *  @brief Table used to find OriginOfCondition
      */
