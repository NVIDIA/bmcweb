/*
Copyright (c) 2020 Intel Corporation

Licensed under the Apache License, Version 2.0 (the "License");
you may not use this file except in compliance with the License.
You may obtain a copy of the License at

      http://www.apache.org/licenses/LICENSE-2.0

Unless required by applicable law or agreed to in writing, software
distributed under the License is distributed on an "AS IS" BASIS,
WITHOUT WARRANTIES OR CONDITIONS OF ANY KIND, either express or implied.
See the License for the specific language governing permissions and
limitations under the License.
*/
#pragma once
#include "dbus_utility.hpp"
#include "error_messages.hpp"
#include "event_matches_filter.hpp"
#include "event_service_store.hpp"
#include "filter_expr_executor.hpp"
#include "generated/enums/event.hpp"
#include "generated/enums/log_entry.hpp"
#include "http_client.hpp"
#include "metric_report.hpp"
#include "nvidia_event_service_manager.hpp"
#include "ossl_random.hpp"
#include "persistent_data.hpp"
#include "redfish-core/lib/nvidia_cper_util.hpp"
#include "registries.hpp"
#include "registries_selector.hpp"
#include "str_utility.hpp"
#include "subscriber.hpp"
#include "utility.hpp"
#include "utils/json_utils.hpp"
#include "utils/time_utils.hpp"

#include <sys/inotify.h>

#include <async_resp.hpp>
#include <boost/algorithm/string/classification.hpp>
#include <boost/asio/io_context.hpp>
#include <boost/circular_buffer.hpp>
#include <boost/container/flat_map.hpp>
#include <boost/url/format.hpp>
#include <boost/url/url_view_base.hpp>
#include <dbus_singleton.hpp>
#include <sdbusplus/bus/match.hpp>
#include <utils/dbus_log_utils.hpp>
#include <utils/json_utils.hpp>
#include <utils/log_services_util.hpp>
#include <utils/origin_utils.hpp>
#include <utils/registry_utils.hpp>

#include <algorithm>
#include <cstdlib>
#include <ctime>
#include <format>
#include <fstream>
#include <memory>
#include <ranges>
#include <span>
#include <string>
#include <string_view>

namespace redfish
{
const std::regex urlRegex("(http|https)://([^/\\x20\\x3f\\x23\\x3a]+):?([0-9]*)"
                          "((/[^\\x20\\x23\\x3f]*\\x3f?[^\\x20\\x23\\x3f]*)?)");

static constexpr const char* eventFormatType = "Event";
static constexpr const char* metricReportFormatType = "MetricReport";

static constexpr const char* subscriptionTypeSSE = "SSE";
static constexpr const char* eventServiceFile =
    "/var/lib/bmcweb/eventservice_config.json";

static constexpr const uint8_t maxNoOfSubscriptions = 20;
static constexpr const uint8_t maxNoOfSSESubscriptions = 10;

// NOLINTNEXTLINE(cppcoreguidelines-avoid-non-const-global-variables)
static std::optional<boost::asio::posix::stream_descriptor> inotifyConn;
static constexpr const char* redfishEventLogDir = "/var/log";
static constexpr const char* redfishEventLogFile = "/var/log/redfish";
static constexpr const size_t iEventSize = sizeof(inotify_event);

// NOLINTNEXTLINE(cppcoreguidelines-avoid-non-const-global-variables)
static int inotifyFd = -1;
// NOLINTNEXTLINE(cppcoreguidelines-avoid-non-const-global-variables)
static int dirWatchDesc = -1;
// NOLINTNEXTLINE(cppcoreguidelines-avoid-non-const-global-variables)
static int fileWatchDesc = -1;
struct EventLogObjectsType
{
    std::string id;
    std::string timestamp;
    std::string messageId;
    std::vector<std::string> messageArgs;
};

namespace registries
{
static const Message*
    getMsgFromRegistry(const std::string& messageKey,
                       const std::span<const MessageEntry>& registry)
{
    std::span<const MessageEntry>::iterator messageIt = std::ranges::find_if(
        registry, [&messageKey](const MessageEntry& messageEntry) {
            return messageKey == messageEntry.first;
        });
    if (messageIt != registry.end())
    {
        return &messageIt->second;
    }

    return nullptr;
}

static const Message* formatMessage(std::string_view messageID)
{
    // Redfish MessageIds are in the form
    // RegistryName.MajorVersion.MinorVersion.MessageKey, so parse it to find
    // the right Message
    std::vector<std::string> fields;
    fields.reserve(4);

    bmcweb::split(fields, messageID, '.');
    if (fields.size() != 4)
    {
        return nullptr;
    }
    const std::string& registryName = fields[0];
    const std::string& messageKey = fields[3];

    // Find the right registry and check it for the MessageKey
    return getMsgFromRegistry(messageKey, getRegistryFromPrefix(registryName));
}
} // namespace registries

namespace event_log
{
inline bool getUniqueEntryID(const std::string& logEntry, std::string& entryID)
{
    static time_t prevTs = 0;
    static int index = 0;

    // Get the entry timestamp
    std::time_t curTs = 0;
    std::tm timeStruct = {};
    std::istringstream entryStream(logEntry);
    if (entryStream >> std::get_time(&timeStruct, "%Y-%m-%dT%H:%M:%S"))
    {
        curTs = std::mktime(&timeStruct);
        if (curTs == -1)
        {
            return false;
        }
    }
    // If the timestamp isn't unique, increment the index
    index = (curTs == prevTs) ? index + 1 : 0;

    // Save the timestamp
    prevTs = curTs;

    entryID = std::to_string(curTs);
    if (index > 0)
    {
        entryID += "_" + std::to_string(index);
    }
    return true;
}

inline int getEventLogParams(const std::string& logEntry,
                             std::string& timestamp, std::string& messageID,
                             std::vector<std::string>& messageArgs)
{
    // The redfish log format is "<Timestamp> <MessageId>,<MessageArgs>"
    // First get the Timestamp
    size_t space = logEntry.find_first_of(' ');
    if (space == std::string::npos)
    {
        BMCWEB_LOG_ERROR("EventLog Params: could not find first space: {}",
                         logEntry);
        return -EINVAL;
    }
    timestamp = logEntry.substr(0, space);
    // Then get the log contents
    size_t entryStart = logEntry.find_first_not_of(' ', space);
    if (entryStart == std::string::npos)
    {
        BMCWEB_LOG_ERROR("EventLog Params: could not find log contents: {}",
                         logEntry);
        return -EINVAL;
    }
    std::string_view entry(logEntry);
    entry.remove_prefix(entryStart);
    // Use split to separate the entry into its fields
    std::vector<std::string> logEntryFields;
    bmcweb::split(logEntryFields, entry, ',');
    // We need at least a MessageId to be valid
    if (logEntryFields.empty())
    {
        BMCWEB_LOG_ERROR("EventLog Params: could not find entry fields: {}",
                         logEntry);
        return -EINVAL;
    }
    messageID = logEntryFields[0];

    // Get the MessageArgs from the log if there are any
    if (logEntryFields.size() > 1)
    {
        const std::string& messageArgsStart = logEntryFields[1];
        // If the first string is empty, assume there are no MessageArgs
        if (!messageArgsStart.empty())
        {
            messageArgs.assign(logEntryFields.begin() + 1,
                               logEntryFields.end());
        }
    }

    return 0;
}

inline int formatEventLogEntry(
    const std::string& logEntryID, const std::string& messageID,
    const std::span<std::string_view> messageArgs, std::string timestamp,
    const std::string& customText, nlohmann::json::object_t& logEntryJson)
{
    // Get the Message from the MessageRegistry
    const registries::Message* message = registries::formatMessage(messageID);

    if (message == nullptr)
    {
        return -1;
    }

    std::string msg =
        redfish::registries::fillMessageArgs(messageArgs, message->message);
    if (msg.empty())
    {
        return -1;
    }

    // Get the Created time from the timestamp. The log timestamp is in
    // RFC3339 format which matches the Redfish format except for the
    // fractional seconds between the '.' and the '+', so just remove them.
    std::size_t dot = timestamp.find_first_of('.');
    std::size_t plus = timestamp.find_first_of('+', dot);
    if (dot != std::string::npos && plus != std::string::npos)
    {
        timestamp.erase(dot, plus - dot);
    }

    // Fill in the log entry with the gathered data
    logEntryJson["EventId"] = logEntryID;

    logEntryJson["Severity"] = message->messageSeverity;
    logEntryJson["Message"] = std::move(msg);
    logEntryJson["MessageId"] = messageID;
    logEntryJson["MessageArgs"] = messageArgs;
    logEntryJson["EventTimestamp"] = std::move(timestamp);
    logEntryJson["Context"] = customText;
    return 0;
}

} // namespace event_log

<<<<<<< HEAD
class Subscription : public std::enable_shared_from_this<Subscription>
=======
enum redfish_bool
{
    redfishBoolNa, // NOT APPLICABLE
    redfishBoolTrue,
    redfishBoolFalse
};

// Error constants of class Event
static constexpr int redfishInvalidEvent = -1;
static constexpr int redfishInvalidArgs = -2;

void parseAdditionalDataForCPER(nlohmann::json::object_t& entry,
                                const nlohmann::json::object_t& oem,
                                const AdditionalData& additional,
                                std::string& origin);
struct TestEvent
{
    std::optional<int64_t> eventGroupId;
    std::optional<std::string> eventId;
    std::optional<std::string> eventTimestamp;
    std::optional<std::string> message;
    std::optional<std::vector<std::string>> messageArgs;
    std::optional<std::string> messageId;
    std::optional<std::string> originOfCondition;
    std::optional<std::string> resolution;
    std::optional<std::string> severity;
    // default constructor
    TestEvent() = default;
    // default assignment operator
    TestEvent& operator=(const TestEvent&) = default;
    // default copy constructor
    TestEvent(const TestEvent&) = default;
    // constructor with all the aruments
    TestEvent(std::optional<int64_t> eventGroupId,
              std::optional<std::string> eventId,
              std::optional<std::string> eventTimestamp,
              std::optional<std::string> message,
              std::optional<std::vector<std::string>> messageArgs,
              std::optional<std::string> messageId,
              std::optional<std::string> originOfCondition,
              std::optional<std::string> resolution,
              std::optional<std::string> severity) :
        eventGroupId(eventGroupId),
        eventId(eventId), eventTimestamp(eventTimestamp), message(message),
        messageArgs(messageArgs), messageId(messageId),
        originOfCondition(originOfCondition), resolution(resolution),
        severity(severity)
    {}
};
/*
 * Structure for an event which is based on Event v1.7.0 in "Redfish Schema
 * Supplement(DSP0268)".
 */
class Event
{
  public:
    // required properties
    const std::string messageId;
    // optional properties
    std::vector<std::string> actions = {};
    int64_t eventGroupId = -1;
    std::string eventId = "";
    std::string eventTimestamp = "";
    std::string logEntry = "";
    std::string memberId = "";
    std::vector<std::string> messageArgs = {};
    std::string message = "";
    std::string messageSeverity = "";
    std::string originOfCondition = "";
    nlohmann::json::object_t oem;
    nlohmann::json::object_t cper;
    std::string eventResolution = "";
    std::string logEntryId = "";
    std::string satBMCLogEntryUrl = "";
    redfish_bool specificEventExistsInGroup = redfishBoolNa;
    // derived properties
    std::string registryPrefix;
    std::string resourceType;

  private:
    const registries::Message* registryMsg;
    bool valid;

  public:
    Event(const std::string& messageId) : messageId(messageId)
    {
        registryPrefix = message_registries::getPrefix(messageId);
        registryMsg = redfish::registries::getMessage(messageId);
        if (registryMsg == nullptr)
        {
            BMCWEB_LOG_ERROR("{}", "Message not found in registry with ID: " +
                                       messageId);
            valid = false;
            return;
        }
        valid = true;
        messageSeverity = registryMsg->messageSeverity;
        if (registryMsg->resolution != nullptr)
        {
            eventResolution = registryMsg->resolution;
        }
    }

    bool isValid()
    {
        return valid;
    }

    int setRegistryMsg(const std::vector<std::string>& messageArgs =
                           std::vector<std::string>{})
    {
        if (!valid)
        {
            BMCWEB_LOG_ERROR("Invalid Event instance.");
            return redfishInvalidEvent;
        }
        if (messageArgs.size() != registryMsg->numberOfArgs)
        {
            BMCWEB_LOG_ERROR("Message argument number mismatched.");
            return redfishInvalidArgs;
        }

        int i = 1;
        std::string argStr;

        message = registryMsg->message;
        // Fill the MessageArgs into the Message
        for (const std::string& messageArg : messageArgs)
        {
            argStr = "%" + std::to_string(i++);
            size_t argPos = message.find(argStr);
            if (argPos != std::string::npos)
            {
                message.replace(argPos, argStr.length(), messageArg);
            }
        }
        this->messageArgs = messageArgs;
        return 0;
    }

    int setCustomMsg(const std::string& message,
                     const std::vector<std::string>& messageArgs =
                         std::vector<std::string>{})
    {
        std::string msg = message;
        int i = 1;
        std::string argStr;

        if (!valid)
        {
            BMCWEB_LOG_ERROR("Invalid Event instance.");
            return redfishInvalidEvent;
        }
        // Fill the MessageArgs into the Message
        for (const std::string& messageArg : messageArgs)
        {
            argStr = "%" + std::to_string(i++);
            size_t argPos = msg.find(argStr);
            if (argPos != std::string::npos)
            {
                msg.replace(argPos, argStr.length(), messageArg);
            }
            else
            {
                BMCWEB_LOG_ERROR("Too many MessageArgs.");
                return redfishInvalidArgs;
            }
        }
        argStr = "%" + std::to_string(i);
        if (msg.find(argStr) != std::string::npos)
        {
            BMCWEB_LOG_ERROR("Too few MessageArgs.");
            return redfishInvalidArgs;
        }

        this->message = std::move(msg);
        this->messageArgs = messageArgs;
        return 0;
    }

    /*!
     * @brief   Construct the json format for the event log entry.
     * @param[out] eventLogEntry    The reference to the json event log entry.
     * @return  Return 0 for success. Otherwise, return error codes.
     */
    int formatEventLogEntry(nlohmann::json& eventLogEntry,
                            bool includeOriginOfCondition = true)
    {
        if (!valid)
        {
            BMCWEB_LOG_ERROR("Invalid Event instance.");
            return redfishInvalidEvent;
        }

        eventLogEntry["MessageId"] = messageId;
        eventLogEntry["EventType"] = "Event";
        if (!actions.empty())
        {
            eventLogEntry["Actions"] = actions;
        }
        if (eventGroupId >= 0)
        {
            eventLogEntry["EventGroupId"] = eventGroupId;
        }
        if (!eventId.empty())
        {
            eventLogEntry["EventId"] = eventId;
        }
        if (!eventTimestamp.empty())
        {
            eventLogEntry["EventTimestamp"] = eventTimestamp;
        }
        if (!logEntry.empty())
        {
            eventLogEntry["logEntry"] = nlohmann::json::object();
            eventLogEntry["logEntry"]["@odata.id"] = logEntry;
        }
        if (!memberId.empty())
        {
            eventLogEntry["MemberId"] = memberId;
        }
        if (!messageArgs.empty())
        {
            eventLogEntry["MessageArgs"] = messageArgs;
        }
        if (!message.empty())
        {
            eventLogEntry["Message"] = message;
        }
        if (!messageSeverity.empty())
        {
            eventLogEntry["MessageSeverity"] = messageSeverity;
        }
        if (!oem.empty())
        {
            eventLogEntry.update(oem);
        }
        if (!cper.empty())
        {
            eventLogEntry.update(cper);
        }
        if (!originOfCondition.empty() && includeOriginOfCondition)
        {
            eventLogEntry["OriginOfCondition"] = nlohmann::json::object();
            eventLogEntry["OriginOfCondition"]["@odata.id"] = originOfCondition;
        }
        if (specificEventExistsInGroup != redfishBoolNa)
        {
            eventLogEntry["SpecificEventExistsInGroup"] =
                specificEventExistsInGroup == redfishBoolFalse ? false : true;
        }
        if (!eventResolution.empty())
        {
            eventLogEntry["Resolution"] = eventResolution;
        }
        if (!logEntryId.empty())
        {
            eventLogEntry["LogEntry"] = nlohmann::json::object();
#ifdef BMCWEB_ENABLE_REDFISH_AGGREGATION
            if (!satBMCLogEntryUrl.empty())
            {
                // the URL is from the satellite BMC so URL fixup will be
                // performed.
                addPrefixToStringItem(satBMCLogEntryUrl,
                                      redfishAggregationPrefix);
                eventLogEntry["LogEntry"]["@odata.id"] = satBMCLogEntryUrl;
            }
            else
#endif
            {
                eventLogEntry["LogEntry"]["@odata.id"] =
                    redfish::getLogEntryDataId(logEntryId);
            }
        }
        return 0;
    }
};

class EventUtil
{
  public:
    EventUtil(const EventUtil&) = delete;
    EventUtil& operator=(const EventUtil&) = delete;
    EventUtil(EventUtil&&) = delete;
    EventUtil& operator=(EventUtil&&) = delete;
    ~EventUtil() = default;
    static EventUtil& getInstance()
    {
        static EventUtil handler;
        return handler;
    }
    // This function is used to form event message
    Event createEventPropertyModified(const std::string& arg1,
                                      const std::string& arg2,
                                      const std::string& resourceType)
    {
        Event event(propertyModified);
        std::vector<std::string> messageArgs;
        messageArgs.push_back(arg1);
        messageArgs.push_back(arg2);
        event.setRegistryMsg(messageArgs);

        formBaseEvent(event, resourceType);

        return event;
    }

    // This function is used to form event message
    Event createEventResourceCreated(const std::string& resourceType)
    {
        Event event(resorceCreated);
        formBaseEvent(event, resourceType);
        return event;
    }

    // This function is used to form event message
    Event createEventResourceRemoved(const std::string& resourceType)
    {
        Event event(resourceDeleted);
        formBaseEvent(event, resourceType);
        return event;
    }

    // This function is used to form event message
    Event createEventRebootReason(const std::string& arg,
                                  const std::string& resourceType)
    {
        Event event(rebootReason);

        std::vector<std::string> messageArgs;
        messageArgs.push_back(arg);
        event.setRegistryMsg(messageArgs);
        formBaseEvent(event, resourceType);

        return event;
    }

  private:
    void formBaseEvent(Event& event, const std::string& resourceType)
    {
        // Set message severity
        event.messageSeverity = "Informational";

        // Set message timestamp
        int64_t ms = std::chrono::duration_cast<std::chrono::milliseconds>(
                         std::chrono::system_clock::now().time_since_epoch())
                         .count();
        std::string timestamp = redfish::time_utils::getDateTimeStdtime(
            redfish::time_utils::getTimestamp(static_cast<uint64_t>(ms)));
        event.eventTimestamp = timestamp;

        // Set message resource
        event.resourceType = resourceType;
    }
    // Private constructor for singleton
    EventUtil() = default;
    // CI throwing build errors for using capital letters
    // PROPERTY_MODIFIED,RESORCE_CREATED RESOURCE_DELETED and REBOOT_REASON
    static constexpr const char* propertyModified =
        "Base.1.15.PropertyValueModified";
    static constexpr const char* resorceCreated =
        "ResourceEvent.1.2.ResourceCreated";
    static constexpr const char* resourceDeleted =
        "ResourceEvent.1.2.ResourceRemoved";
    static constexpr const char* rebootReason = "OpenBMC.0.4.BMCRebootReason";
};

inline bool isFilterQuerySpecialChar(char c)
{
    switch (c)
    {
        case '(':
        case ')':
        case '\'':
            return true;
        default:
            return false;
    }
}

inline bool
    readSSEQueryParams(std::string sseFilter, std::string& formatType,
                       std::vector<std::string>& messageIds,
                       std::vector<std::string>& registryPrefixes,
                       std::vector<std::string>& metricReportDefinitions)
{
    auto remove = std::ranges::remove_if(sseFilter, isFilterQuerySpecialChar);
    sseFilter.erase(std::ranges::begin(remove), sseFilter.end());

    std::vector<std::string> result;

    // NOLINTNEXTLINE
    bmcweb::split(result, sseFilter, ' ');

    BMCWEB_LOG_DEBUG("No of tokens in SEE query: {}", result.size());

    constexpr uint8_t divisor = 4;
    constexpr uint8_t minTokenSize = 3;
    if (result.size() % divisor != minTokenSize)
    {
        BMCWEB_LOG_ERROR("Invalid SSE filter specified.");
        return false;
    }

    for (std::size_t i = 0; i < result.size(); i += divisor)
    {
        const std::string& key = result[i];
        const std::string& op = result[i + 1];
        const std::string& value = result[i + 2];

        if ((i + minTokenSize) < result.size())
        {
            const std::string& separator = result[i + minTokenSize];
            // SSE supports only "or" and "and" in query params.
            if ((separator != "or") && (separator != "and"))
            {
                BMCWEB_LOG_ERROR(
                    "Invalid group operator in SSE query parameters");
                return false;
            }
        }

        // SSE supports only "eq" as per spec.
        if (op != "eq")
        {
            BMCWEB_LOG_ERROR(
                "Invalid assignment operator in SSE query parameters");
            return false;
        }

        BMCWEB_LOG_DEBUG("{} : {}", key, value);
        if (key == "EventFormatType")
        {
            formatType = value;
        }
        else if (key == "MessageId")
        {
            messageIds.push_back(value);
        }
        else if (key == "RegistryPrefix")
        {
            registryPrefixes.push_back(value);
        }
        else if (key == "MetricReportDefinition")
        {
            metricReportDefinitions.push_back(value);
        }
        else
        {
            BMCWEB_LOG_ERROR("Invalid property({})in SSE filter query.", key);
            return false;
        }
    }
    return true;
}

class Subscription : public persistent_data::UserSubscription
>>>>>>> bc0ceaef
{
  public:
    Subscription(const Subscription&) = delete;
    Subscription& operator=(const Subscription&) = delete;
    Subscription(Subscription&&) = delete;
    Subscription& operator=(Subscription&&) = delete;

    Subscription(const persistent_data::UserSubscription& userSubIn,
                 const boost::urls::url_view_base& url,
                 boost::asio::io_context& ioc) :
        userSub(userSubIn), policy(std::make_shared<crow::ConnectionPolicy>())
    {
        userSub.destinationUrl = url;
        client.emplace(ioc, policy);
        // Subscription constructor
        policy->invalidResp = retryRespHandler;
    }

    explicit Subscription(crow::sse_socket::Connection& connIn) :
        sseConn(&connIn)
    {}

    ~Subscription() = default;

<<<<<<< HEAD
    // callback for subscription sendData
    void resHandler(const std::shared_ptr<Subscription>& /*unused*/,
                    const crow::Response& res)
=======
    bool sendEvent(std::string&& msg)
    {
        persistent_data::EventServiceConfig eventServiceConfig =
            persistent_data::EventServiceStore::getInstance()
                .getEventServiceConfig();
        if (!eventServiceConfig.enabled)
        {
            return false;
        }

        if (client)
        {
            boost::beast::http::fields httpHeadersCopy(httpHeaders);
            httpHeaders.set(boost::beast::http::field::content_type,
                            "application/json");
            client->sendData(std::move(msg), destinationUrl, httpHeaders,
                             boost::beast::http::verb::post);
            return true;
        }

        if (sseConn != nullptr)
        {
            eventSeqNum++;
            sseConn->sendEvent(std::to_string(eventSeqNum), msg);
        }
        return true;
    }

    bool eventMatchesFilter(const nlohmann::json::object_t& eventMessage,
                            std::string_view resType)
>>>>>>> bc0ceaef
    {
        BMCWEB_LOG_DEBUG("Response handled with return code: {}",
                         res.resultInt());

        if (!client)
        {
            BMCWEB_LOG_ERROR(
                "Http client wasn't filled but http client callback was called.");
            return;
        }

        if (userSub.retryPolicy != "TerminateAfterRetries")
        {
            return;
        }
        if (client->isTerminated())
        {
            if (deleter)
            {
                BMCWEB_LOG_INFO(
                    "Subscription {} is deleted after MaxRetryAttempts",
                    userSub.id);
                deleter();
            }
        }
    }

    bool sendEventToSubscriber(std::string&& msg)
    {
        persistent_data::EventServiceConfig eventServiceConfig =
            persistent_data::EventServiceStore::getInstance()
                .getEventServiceConfig();
        if (!eventServiceConfig.enabled)
        {
            return false;
        }

        if (client)
        {
            client->sendDataWithCallback(
                std::move(msg), userSub.destinationUrl,
                static_cast<ensuressl::VerifyCertificate>(
                    userSub.verifyCertificate),
                userSub.httpHeaders, boost::beast::http::verb::post,
                std::bind_front(&Subscription::resHandler, this,
                                shared_from_this()));
            return true;
        }

        if (sseConn != nullptr)
        {
            eventSeqNum++;
            sseConn->sendSseEvent(std::to_string(eventSeqNum), msg);
        }
        return true;
    }

    bool sendTestEventLog(TestEvent& testEvent)
    {
        nlohmann::json::array_t logEntryArray;
<<<<<<< HEAD
        nlohmann::json& logEntryJson = logEntryArray.emplace_back();

        logEntryJson["EventId"] = "TestID";
        logEntryJson["Severity"] = log_entry::EventSeverity::OK;
        logEntryJson["Message"] = "Generated test event";
        logEntryJson["MessageId"] = "OpenBMC.0.2.TestEventLog";
        // MemberId is 0 : since we are sending one event record.
        logEntryJson["MemberId"] = "0";
        logEntryJson["MessageArgs"] = nlohmann::json::array();
        logEntryJson["EventTimestamp"] =
            redfish::time_utils::getDateTimeOffsetNow().first;
        logEntryJson["Context"] = userSub.customText;
=======
        nlohmann::json& logEntryJson =
            logEntryArray.emplace_back(nlohmann::json::object());
>>>>>>> bc0ceaef

        if (testEvent.eventGroupId)
        {
            logEntryJson["EventGroupId"] = *testEvent.eventGroupId;
        }

        if (testEvent.eventId)
        {
            logEntryJson["EventId"] = *testEvent.eventId;
        }

        if (testEvent.eventTimestamp)
        {
            logEntryJson["EventTimestamp"] = *testEvent.eventTimestamp;
        }

        if (testEvent.originOfCondition)
        {
            logEntryJson["OriginOfCondition"]["@odata.id"] =
                *testEvent.originOfCondition;
        }
        if (testEvent.severity)
        {
            logEntryJson["Severity"] = *testEvent.severity;
        }

        if (testEvent.message)
        {
            logEntryJson["Message"] = *testEvent.message;
        }

        if (testEvent.resolution)
        {
            logEntryJson["Resolution"] = *testEvent.resolution;
        }

        if (testEvent.messageId)
        {
            logEntryJson["MessageId"] = *testEvent.messageId;
        }

        if (testEvent.messageArgs)
        {
            logEntryJson["MessageArgs"] = *testEvent.messageArgs;
        }
        // MemberId is 0 : since we are sending one event record.
        logEntryJson["MemberId"] = "0";

        nlohmann::json::object_t msg;
        msg["@odata.type"] = "#Event.v1_4_0.Event";
        msg["Id"] = std::to_string(eventSeqNum);
        msg["Name"] = "Event Log";
        msg["Events"] = logEntryArray;

<<<<<<< HEAD
        std::string strMsg =
            msg.dump(2, ' ', true, nlohmann::json::error_handler_t::replace);
        return sendEventToSubscriber(std::move(strMsg));
=======
        std::string strMsg = nlohmann::json(msg).dump(
            2, ' ', true, nlohmann::json::error_handler_t::replace);
        return sendEvent(std::move(strMsg));
>>>>>>> bc0ceaef
    }

    void filterAndSendEventLogs(
        const std::vector<EventLogObjectsType>& eventRecords)
    {
        nlohmann::json::array_t logEntryArray;
        for (const EventLogObjectsType& logEntry : eventRecords)
        {
            std::vector<std::string_view> messageArgsView(
                logEntry.messageArgs.begin(), logEntry.messageArgs.end());

            nlohmann::json::object_t bmcLogEntry;
            if (event_log::formatEventLogEntry(
                    logEntry.id, logEntry.messageId, messageArgsView,
                    logEntry.timestamp, userSub.customText, bmcLogEntry) != 0)
            {
                BMCWEB_LOG_DEBUG("Read eventLog entry failed");
                continue;
            }

            if (!eventMatchesFilter(userSub, bmcLogEntry, ""))
            {
                BMCWEB_LOG_DEBUG("Event {} did not match the filter",
                                 nlohmann::json(bmcLogEntry).dump());
                continue;
            }

            if (filter)
            {
                if (!memberMatches(bmcLogEntry, *filter))
                {
                    BMCWEB_LOG_DEBUG("Filter didn't match");
                    continue;
                }
            }

            logEntryArray.emplace_back(std::move(bmcLogEntry));
        }

        if (logEntryArray.empty())
        {
            BMCWEB_LOG_DEBUG("No log entries available to be transferred.");
            return;
        }

        nlohmann::json msg;
        msg["@odata.type"] = "#Event.v1_4_0.Event";
        msg["Id"] = std::to_string(eventSeqNum);
        msg["Name"] = "Event Log";
        msg["Events"] = std::move(logEntryArray);
        std::string strMsg =
            msg.dump(2, ' ', true, nlohmann::json::error_handler_t::replace);
        sendEventToSubscriber(std::move(strMsg));
        eventSeqNum++;
    }

    void filterAndSendReports(const std::string& reportId,
                              const telemetry::TimestampReadings& var)
    {
        boost::urls::url mrdUri = boost::urls::format(
            "/redfish/v1/TelemetryService/MetricReportDefinitions/{}",
            reportId);

        // Empty list means no filter. Send everything.
        if (!userSub.metricReportDefinitions.empty())
        {
            if (std::ranges::find(userSub.metricReportDefinitions,
                                  mrdUri.buffer()) ==
                userSub.metricReportDefinitions.end())
            {
                return;
            }
        }

        nlohmann::json msg;
        if (!telemetry::fillReport(msg, reportId, var))
        {
            BMCWEB_LOG_ERROR("Failed to fill the MetricReport for DBus "
                             "Report with id {}",
                             reportId);
            return;
        }

        // Context is set by user during Event subscription and it must be
        // set for MetricReport response.
        if (!userSub.customText.empty())
        {
            msg["Context"] = userSub.customText;
        }

        std::string strMsg =
            msg.dump(2, ' ', true, nlohmann::json::error_handler_t::replace);
        sendEventToSubscriber(std::move(strMsg));
    }

    void updateRetryConfig(uint32_t retryAttempts,
                           uint32_t retryTimeoutInterval)
    {
        if (policy == nullptr)
        {
            BMCWEB_LOG_DEBUG("Retry policy was nullptr, ignoring set");
            return;
        }
        policy->maxRetryAttempts = retryAttempts;
        policy->retryIntervalSecs = std::chrono::seconds(retryTimeoutInterval);
    }

    uint64_t getEventSeqNum() const
    {
        return eventSeqNum;
    }

    void setSubscriptionId(const std::string& idIn)
    {
        BMCWEB_LOG_DEBUG("Subscription ID: {}", idIn);
        userSub.id = idIn;
    }

    std::string getSubscriptionId() const
    {
        return userSub.id;
    }

    bool matchSseId(const crow::sse_socket::Connection& thisConn)
    {
        return &thisConn == sseConn;
    }

    // Check used to indicate what response codes are valid as part of our retry
    // policy.  2XX is considered acceptable
    static boost::system::error_code retryRespHandler(unsigned int respCode)
    {
        BMCWEB_LOG_DEBUG(
            "Checking response code validity for SubscriptionEvent");
        if ((respCode < 200) || (respCode >= 300))
        {
            return boost::system::errc::make_error_code(
                boost::system::errc::result_out_of_range);
        }

        // Return 0 if the response code is valid
        return boost::system::errc::make_error_code(
            boost::system::errc::success);
    }

    persistent_data::UserSubscription userSub;
    std::function<void()> deleter;

  private:
    uint64_t eventSeqNum = 1;
    boost::urls::url host;
    std::shared_ptr<crow::ConnectionPolicy> policy;
    crow::sse_socket::Connection* sseConn = nullptr;

    std::optional<crow::HttpClient> client;

  public:
    std::optional<filter_ast::LogicalAnd> filter;
};

class EventServiceManager
{
  private:
    bool serviceEnabled = false;
    uint32_t retryAttempts = 0;
    uint32_t retryTimeoutInterval = 0;

    std::streampos redfishLogFilePosition{0};
    size_t noOfEventLogSubscribers{0};
    size_t noOfMetricReportSubscribers{0};
    std::shared_ptr<sdbusplus::bus::match_t> matchTelemetryMonitor;
    std::shared_ptr<sdbusplus::bus::match_t> matchDbusLogging;
    boost::container::flat_map<std::string, std::shared_ptr<Subscription>>
        subscriptionsMap;

    uint64_t eventId{1};

    struct Event
    {
        std::string id;
        nlohmann::json message;
    };

    constexpr static size_t maxMessages = 200;
    boost::circular_buffer<Event> messages{maxMessages};

    boost::asio::io_context& ioc;

  public:
    EventServiceManager(const EventServiceManager&) = delete;
    EventServiceManager& operator=(const EventServiceManager&) = delete;
    EventServiceManager(EventServiceManager&&) = delete;
    EventServiceManager& operator=(EventServiceManager&&) = delete;
    ~EventServiceManager() = default;

    explicit EventServiceManager(boost::asio::io_context& iocIn) : ioc(iocIn)
    {
        // Load config from persist store.
        initConfig();
    }

    static EventServiceManager&
        getInstance(boost::asio::io_context* ioc = nullptr)
    {
        static EventServiceManager handler(*ioc);
        return handler;
    }

    void initConfig()
    {
        loadOldBehavior();

        persistent_data::EventServiceConfig eventServiceConfig =
            persistent_data::EventServiceStore::getInstance()
                .getEventServiceConfig();

        serviceEnabled = eventServiceConfig.enabled;
        retryAttempts = eventServiceConfig.retryAttempts;
        retryTimeoutInterval = eventServiceConfig.retryTimeoutInterval;

        for (const auto& it : persistent_data::EventServiceStore::getInstance()
                                  .subscriptionsConfigMap)
        {
            const persistent_data::UserSubscription& newSub = it.second;

            boost::system::result<boost::urls::url> url =
                boost::urls::parse_absolute_uri(newSub.destinationUrl);

            if (!url)
            {
                BMCWEB_LOG_ERROR(
                    "Failed to validate and split destination url");
                continue;
            }
            std::shared_ptr<Subscription> subValue =
                std::make_shared<Subscription>(newSub, *url, ioc);
            std::string id = subValue->userSub.id;
            subValue->deleter = [id]() {
                EventServiceManager::getInstance().deleteSubscription(id);
            };

            subscriptionsMap.emplace(id, subValue);

            updateNoOfSubscribersCount();

            if constexpr (!BMCWEB_REDFISH_DBUS_LOG)
            {
                cacheRedfishLogFile();
            }

            // Update retry configuration.
            subValue->updateRetryConfig(retryAttempts, retryTimeoutInterval);
        }
        if constexpr (BMCWEB_REDFISH_AGGREGATION)
        {
            redfish::subscribeSatBmc::getInstance().createSubscribeTimer();

            if (getNumberOfSubscriptions() > 0)
            {
                // start RF event listener and subscribe HMC eventService.
                initRedfishEventListener(ioc);
            }
        }

        if constexpr (BMCWEB_REDFISH_DBUS_EVENT)
        {
            registerDbusLoggingSignal();
        }
    }

    static void loadOldBehavior()
    {
        std::ifstream eventConfigFile(eventServiceFile);
        if (!eventConfigFile.good())
        {
            BMCWEB_LOG_DEBUG("Old eventService config not exist");
            return;
        }
        auto jsonData = nlohmann::json::parse(eventConfigFile, nullptr, false);
        if (jsonData.is_discarded())
        {
            BMCWEB_LOG_ERROR("Old eventService config parse error.");
            return;
        }

        const nlohmann::json::object_t* obj =
            jsonData.get_ptr<const nlohmann::json::object_t*>();
        for (const auto& item : *obj)
        {
            if (item.first == "Configuration")
            {
                persistent_data::EventServiceStore::getInstance()
                    .getEventServiceConfig()
                    .fromJson(item.second);
            }
            else if (item.first == "Subscriptions")
            {
                for (const auto& elem : item.second)
                {
                    std::optional<persistent_data::UserSubscription>
                        newSubscription =
                            persistent_data::UserSubscription::fromJson(elem,
                                                                        true);
                    if (!newSubscription)
                    {
                        BMCWEB_LOG_ERROR("Problem reading subscription "
                                         "from old persistent store");
                        continue;
                    }
                    persistent_data::UserSubscription& newSub =
                        *newSubscription;

                    std::uniform_int_distribution<uint32_t> dist(0);
                    bmcweb::OpenSSLGenerator gen;

                    std::string id;

                    int retry = 3;
                    while (retry != 0)
                    {
                        id = std::to_string(dist(gen));
                        if (gen.error())
                        {
                            retry = 0;
                            break;
                        }
                        newSub.id = id;
                        auto inserted =
                            persistent_data::EventServiceStore::getInstance()
                                .subscriptionsConfigMap.insert(
                                    std::pair(id, newSub));
                        if (inserted.second)
                        {
                            break;
                        }
                        --retry;
                    }

                    if (retry <= 0)
                    {
                        BMCWEB_LOG_ERROR(
                            "Failed to generate random number from old "
                            "persistent store");
                        continue;
                    }
                }
            }

            persistent_data::getConfig().writeData();
            std::error_code ec;
            std::filesystem::remove(eventServiceFile, ec);
            if (ec)
            {
                BMCWEB_LOG_DEBUG(
                    "Failed to remove old event service file.  Ignoring");
            }
            else
            {
                BMCWEB_LOG_DEBUG("Remove old eventservice config");
            }
        }
    }

    void updateSubscriptionData() const
    {
        persistent_data::EventServiceStore::getInstance()
            .eventServiceConfig.enabled = serviceEnabled;
        persistent_data::EventServiceStore::getInstance()
            .eventServiceConfig.retryAttempts = retryAttempts;
        persistent_data::EventServiceStore::getInstance()
            .eventServiceConfig.retryTimeoutInterval = retryTimeoutInterval;

        persistent_data::getConfig().writeData();
    }

    void setEventServiceConfig(const persistent_data::EventServiceConfig& cfg,
                               const std::string_view url = "")
    {
        bool updateConfig = false;
        bool updateRetryCfg = false;
        if (url.empty())
        {
            BMCWEB_LOG_DEBUG("empty URL");
        }

        if (serviceEnabled != cfg.enabled)
        {
            serviceEnabled = cfg.enabled;
            if constexpr (BMCWEB_REDFISH_DBUS_EVENT)
            {
                // Send an DsEvent for session creation
                DsEvent event =
                    redfish::EventUtil::getInstance()
                        .createEventPropertyModified(
                            "ServiceEnabled", std::to_string(serviceEnabled),
                            "EventService");
                redfish::EventServiceManager::getInstance().sendEventWithOOC(
                    std::string(url), event);
            }
            if (serviceEnabled && noOfMetricReportSubscribers != 0U)
            {
                registerMetricReportSignal();
            }
            else
            {
                unregisterMetricReportSignal();
            }

            if constexpr (BMCWEB_REDFISH_DBUS_EVENT)
            {
                if (serviceEnabled)
                {
                    registerDbusLoggingSignal();
                }
                else
                {
                    unregisterDbusLoggingSignal();
                }
            }
            updateConfig = true;
        }

        if (retryAttempts != cfg.retryAttempts)
        {
            retryAttempts = cfg.retryAttempts;
            updateConfig = true;
            updateRetryCfg = true;
            if constexpr (BMCWEB_REDFISH_DBUS_EVENT)
            {
                // Send an DsEvent for property change
                DsEvent event =
                    redfish::EventUtil::getInstance()
                        .createEventPropertyModified(
                            "DeliveryRetryAttempts",
                            std::to_string(retryAttempts), "EventService");
                redfish::EventServiceManager::getInstance().sendEventWithOOC(
                    std::string(url), event);
            }
        }

        if (retryTimeoutInterval != cfg.retryTimeoutInterval)
        {
            retryTimeoutInterval = cfg.retryTimeoutInterval;
            updateConfig = true;
            updateRetryCfg = true;
            if constexpr (BMCWEB_REDFISH_DBUS_EVENT)
            {
                // Send an event for property change
                DsEvent event = redfish::EventUtil::getInstance()
                                    .createEventPropertyModified(
                                        "DeliveryRetryIntervalSeconds",
                                        std::to_string(retryTimeoutInterval),
                                        "EventService");
                redfish::EventServiceManager::getInstance().sendEventWithOOC(
                    std::string(url), event);
            }
        }

        if (updateConfig)
        {
            updateSubscriptionData();
        }

        if (updateRetryCfg)
        {
            // Update the changed retry config to all subscriptions
            for (const auto& it :
                 EventServiceManager::getInstance().subscriptionsMap)
            {
                Subscription& entry = *it.second;
                entry.updateRetryConfig(retryAttempts, retryTimeoutInterval);
            }
        }
    }

    void updateNoOfSubscribersCount()
    {
        size_t eventLogSubCount = 0;
        size_t metricReportSubCount = 0;
        for (const auto& it : subscriptionsMap)
        {
            std::shared_ptr<Subscription> entry = it.second;
            if (entry->userSub.eventFormatType == eventFormatType)
            {
                eventLogSubCount++;
            }
            else if (entry->userSub.eventFormatType == metricReportFormatType)
            {
                metricReportSubCount++;
            }
        }

        noOfEventLogSubscribers = eventLogSubCount;
        if (noOfMetricReportSubscribers != metricReportSubCount)
        {
            noOfMetricReportSubscribers = metricReportSubCount;
            if (noOfMetricReportSubscribers != 0U)
            {
                registerMetricReportSignal();
            }
            else
            {
                unregisterMetricReportSignal();
            }
        }
    }

    std::shared_ptr<Subscription> getSubscription(const std::string& id)
    {
        auto obj = subscriptionsMap.find(id);
        if (obj == subscriptionsMap.end())
        {
            BMCWEB_LOG_ERROR("No subscription exist with ID:{}", id);
            return nullptr;
        }
        std::shared_ptr<Subscription> subValue = obj->second;
        return subValue;
    }

    std::string
        addSubscriptionInternal(const std::shared_ptr<Subscription>& subValue)
    {
        std::uniform_int_distribution<uint32_t> dist(0);
        bmcweb::OpenSSLGenerator gen;

        std::string id;

        int retry = 3;
        while (retry != 0)
        {
            id = std::to_string(dist(gen));
            if (gen.error())
            {
                retry = 0;
                break;
            }
            auto inserted = subscriptionsMap.insert(std::pair(id, subValue));
            if (inserted.second)
            {
                break;
            }
            --retry;
        }

        if (retry <= 0)
        {
            BMCWEB_LOG_ERROR("Failed to generate random number");
            return "";
        }

        // Set Subscription ID for back trace
        subValue->setSubscriptionId(id);

        persistent_data::UserSubscription newSub(subValue->userSub);

        persistent_data::EventServiceStore::getInstance()
            .subscriptionsConfigMap.emplace(newSub.id, newSub);

        updateNoOfSubscribersCount();

        if constexpr (!BMCWEB_REDFISH_DBUS_LOG)
        {
            if (redfishLogFilePosition != 0)
            {
                cacheRedfishLogFile();
            }
        }

        // Update retry configuration.
        subValue->updateRetryConfig(retryAttempts, retryTimeoutInterval);

        return id;
    }

    std::string
        addSSESubscription(const std::shared_ptr<Subscription>& subValue,
                           std::string_view lastEventId)
    {
        std::string id = addSubscriptionInternal(subValue);

        if (!lastEventId.empty())
        {
            BMCWEB_LOG_INFO("Attempting to find message for last id {}",
                            lastEventId);
            boost::circular_buffer<Event>::iterator lastEvent =
                std::find_if(messages.begin(), messages.end(),
                             [&lastEventId](const Event& event) {
                                 return event.id == lastEventId;
                             });
            // Can't find a matching ID
            if (lastEvent == messages.end())
            {
                nlohmann::json msg = messages::eventBufferExceeded();
                // If the buffer overloaded, send all messages.
                subValue->sendEventToSubscriber(msg);
                lastEvent = messages.begin();
            }
            else
            {
                // Skip the last event the user already has
                lastEvent++;
            }

            for (boost::circular_buffer<Event>::const_iterator event =
                     lastEvent;
                 lastEvent != messages.end(); lastEvent++)
            {
                subValue->sendEventToSubscriber(event->message);
            }
        }
        return id;
    }

    std::string
        addPushSubscription(const std::shared_ptr<Subscription>& subValue)
    {
        std::string id = addSubscriptionInternal(subValue);
        subValue->deleter = [id]() {
            EventServiceManager::getInstance().deleteSubscription(id);
        };
        updateSubscriptionData();
        return id;
    }

    bool isSubscriptionExist(const std::string& id)
    {
        auto obj = subscriptionsMap.find(id);
        return obj != subscriptionsMap.end();
    }

    bool deleteSubscription(const std::string& id)
    {
        auto obj = subscriptionsMap.find(id);
        if (obj == subscriptionsMap.end())
        {
            BMCWEB_LOG_WARNING("Could not find subscription with id {}", id);
            return false;
        }
        subscriptionsMap.erase(obj);
        auto& event = persistent_data::EventServiceStore::getInstance();
        auto persistentObj = event.subscriptionsConfigMap.find(id);
        if (persistentObj == event.subscriptionsConfigMap.end())
        {
            BMCWEB_LOG_ERROR("Subscription wasn't in persistent data");
            return true;
        }
        persistent_data::EventServiceStore::getInstance()
            .subscriptionsConfigMap.erase(persistentObj);
        updateNoOfSubscribersCount();
        updateSubscriptionData();

        return true;
    }

    void deleteSseSubscription(const crow::sse_socket::Connection& thisConn)
    {
        for (auto it = subscriptionsMap.begin(); it != subscriptionsMap.end();)
        {
            std::shared_ptr<Subscription> entry = it->second;
            bool entryIsThisConn = entry->matchSseId(thisConn);
            if (entryIsThisConn)
            {
                persistent_data::EventServiceStore::getInstance()
                    .subscriptionsConfigMap.erase(
                        it->second->getSubscriptionId());
                it = subscriptionsMap.erase(it);
                return;
            }
            it++;
        }
    }

    size_t getNumberOfSubscriptions() const
    {
        return subscriptionsMap.size();
    }

    size_t getNumberOfSSESubscriptions() const
    {
        auto size = std::ranges::count_if(
            subscriptionsMap,
            [](const std::pair<std::string, std::shared_ptr<Subscription>>&
                   entry) {
                return (entry.second->userSub.subscriptionType ==
                        subscriptionTypeSSE);
            });
        return static_cast<size_t>(size);
    }

    std::vector<std::string> getAllIDs()
    {
        std::vector<std::string> idList;
        for (const auto& it : subscriptionsMap)
        {
            idList.emplace_back(it.first);
        }
        return idList;
    }

    bool sendTestEventLog(TestEvent& testEvent)
    {
        for (const auto& it : subscriptionsMap)
        {
            std::shared_ptr<Subscription> entry = it.second;
            if (!entry->sendTestEventLog(testEvent))
            {
                return false;
            }
        }
        return true;
    }

    void sendEvent(nlohmann::json::object_t eventMessage,
                   std::string_view origin, std::string_view resourceType)
    {
        eventMessage["EventId"] = eventId;

        eventMessage["EventTimestamp"] =
            redfish::time_utils::getDateTimeOffsetNow().first;
        eventMessage["OriginOfCondition"] = origin;

        // MemberId is 0 : since we are sending one event record.
        eventMessage["MemberId"] = "0";

        messages.push_back(Event(std::to_string(eventId), eventMessage));

        for (auto& it : subscriptionsMap)
        {
            std::shared_ptr<Subscription>& entry = it.second;
            if (!eventMatchesFilter(entry->userSub, eventMessage, resourceType))
            {
                BMCWEB_LOG_DEBUG("Filter didn't match");
                continue;
            }

            nlohmann::json::array_t eventRecord;
            eventRecord.emplace_back(eventMessage);

            nlohmann::json msgJson;

            msgJson["@odata.type"] = "#Event.v1_4_0.Event";
            msgJson["Name"] = "Event Log";
            msgJson["Id"] = eventId;
            msgJson["Events"] = std::move(eventRecord);

            std::string strMsg = msgJson.dump(
                2, ' ', true, nlohmann::json::error_handler_t::replace);
            entry->sendEventToSubscriber(std::move(strMsg));
            eventId++; // increment the eventId
        }
    }

    /*!
     * @brief   Send the event to all subscribers.
     * @param[in] event   The event to be sent.
     * @return  Void
     */
    void sendEvent(DsEvent& event)
    {
        nlohmann::json logEntry;
        if (event.formatEventLogEntry(logEntry) != 0)
        {
            BMCWEB_LOG_ERROR("Failed to format the event log entry");
        }
        nlohmann::json eventsArray = nlohmann::json::array();
        eventsArray.push_back(logEntry);
        nlohmann::json::object_t msg;
        msg["@odata.type"] = "#Event.v1_9_0.Event";
        msg["Id"] = std::to_string(eventId);
        msg["Name"] = "Event Log";
        msg["Events"] = eventsArray;
        messages.push_back(Event(std::to_string(eventId), msg));
        for (const auto& it : this->subscriptionsMap)
        {
            std::shared_ptr<Subscription> entry = it.second;
            if (!eventMatchesFilter(entry->userSub, logEntry, "Event"))
            {
                BMCWEB_LOG_DEBUG("Filter didn't match");
                continue;
            }
<<<<<<< HEAD
            std::string strMsg =
                nlohmann::json(std::move(msg))
                    .dump(2, ' ', true,
                          nlohmann::json::error_handler_t::replace);
            entry->sendEventToSubscriber(std::move(strMsg));
=======
            std::string strMsg = nlohmann::json(msg).dump(
                2, ' ', true, nlohmann::json::error_handler_t::replace);
            entry->sendEvent(std::move(strMsg));
>>>>>>> bc0ceaef
        }
        eventId++; // increament the eventId
    }

    void resetRedfishFilePosition()
    {
        // Control would be here when Redfish file is created.
        // Reset File Position as new file is created
        redfishLogFilePosition = 0;
    }

    void cacheRedfishLogFile()
    {
        // Open the redfish file and read till the last record.

        std::ifstream logStream(redfishEventLogFile);
        if (!logStream.good())
        {
            BMCWEB_LOG_ERROR(" Redfish log file open failed ");
            return;
        }
        std::string logEntry;
        while (std::getline(logStream, logEntry))
        {
            redfishLogFilePosition = logStream.tellg();
        }
    }

    void readEventLogsFromFile()
    {
        std::ifstream logStream(redfishEventLogFile);
        if (!logStream.good())
        {
            BMCWEB_LOG_ERROR(" Redfish log file open failed");
            return;
        }

        std::vector<EventLogObjectsType> eventRecords;

        std::string logEntry;

        BMCWEB_LOG_DEBUG("Redfish log file: seek to {}",
                         static_cast<int>(redfishLogFilePosition));

        // Get the read pointer to the next log to be read.
        logStream.seekg(redfishLogFilePosition);

        while (std::getline(logStream, logEntry))
        {
            BMCWEB_LOG_DEBUG("Redfish log file: found new event log entry");
            // Update Pointer position
            redfishLogFilePosition = logStream.tellg();

            std::string idStr;
            if (!event_log::getUniqueEntryID(logEntry, idStr))
            {
                BMCWEB_LOG_DEBUG(
                    "Redfish log file: could not get unique entry id for {}",
                    logEntry);
                continue;
            }

            if (!serviceEnabled || noOfEventLogSubscribers == 0)
            {
                // If Service is not enabled, no need to compute
                // the remaining items below.
                // But, Loop must continue to keep track of Timestamp
                BMCWEB_LOG_DEBUG(
                    "Redfish log file: no subscribers / event service not enabled");
                continue;
            }

            std::string timestamp;
            std::string messageID;
            std::vector<std::string> messageArgs;
            if (event_log::getEventLogParams(logEntry, timestamp, messageID,
                                             messageArgs) != 0)
            {
                BMCWEB_LOG_DEBUG("Read eventLog entry params failed for {}",
                                 logEntry);
                continue;
            }

            eventRecords.emplace_back(idStr, timestamp, messageID, messageArgs);
        }

        if (!serviceEnabled || noOfEventLogSubscribers == 0)
        {
            BMCWEB_LOG_DEBUG("EventService disabled or no Subscriptions.");
            return;
        }

        if (eventRecords.empty())
        {
            // No Records to send
            BMCWEB_LOG_DEBUG("No log entries available to be transferred.");
            return;
        }

        for (const auto& it : subscriptionsMap)
        {
            std::shared_ptr<Subscription> entry = it.second;
            if (entry->userSub.eventFormatType == "Event")
            {
                entry->filterAndSendEventLogs(eventRecords);
            }
        }
    }

    static void watchRedfishEventLogFile()
    {
        if (!inotifyConn)
        {
            BMCWEB_LOG_ERROR("inotify Connection is not present");
            return;
        }

        static std::array<char, 1024> readBuffer;

        inotifyConn->async_read_some(
            boost::asio::buffer(readBuffer),
            [&](const boost::system::error_code& ec,
                const std::size_t& bytesTransferred) {
                if (ec == boost::asio::error::operation_aborted)
                {
                    BMCWEB_LOG_DEBUG("Inotify was canceled (shutdown?)");
                    return;
                }
                if (ec)
                {
                    BMCWEB_LOG_ERROR("Callback Error: {}", ec.message());
                    return;
                }

                BMCWEB_LOG_DEBUG("reading {} via inotify", bytesTransferred);

                std::size_t index = 0;
                while ((index + iEventSize) <= bytesTransferred)
                {
                    struct inotify_event event
                    {};
                    std::memcpy(&event, &readBuffer[index], iEventSize);
                    if (event.wd == dirWatchDesc)
                    {
                        if ((event.len == 0) ||
                            (index + iEventSize + event.len > bytesTransferred))
                        {
                            index += (iEventSize + event.len);
                            continue;
                        }

                        std::string fileName(&readBuffer[index + iEventSize]);
                        if (fileName != "redfish")
                        {
                            index += (iEventSize + event.len);
                            continue;
                        }

                        BMCWEB_LOG_DEBUG(
                            "Redfish log file created/deleted. event.name: {}",
                            fileName);
                        if (event.mask == IN_CREATE)
                        {
                            if (fileWatchDesc != -1)
                            {
                                BMCWEB_LOG_DEBUG(
                                    "Remove and Add inotify watcher on "
                                    "redfish event log file");
                                // Remove existing inotify watcher and add
                                // with new redfish event log file.
                                inotify_rm_watch(inotifyFd, fileWatchDesc);
                                fileWatchDesc = -1;
                            }

                            fileWatchDesc = inotify_add_watch(
                                inotifyFd, redfishEventLogFile, IN_MODIFY);
                            if (fileWatchDesc == -1)
                            {
                                BMCWEB_LOG_ERROR("inotify_add_watch failed for "
                                                 "redfish log file.");
                                return;
                            }

                            EventServiceManager::getInstance()
                                .resetRedfishFilePosition();
                            EventServiceManager::getInstance()
                                .readEventLogsFromFile();
                        }
                        else if ((event.mask == IN_DELETE) ||
                                 (event.mask == IN_MOVED_TO))
                        {
                            if (fileWatchDesc != -1)
                            {
                                inotify_rm_watch(inotifyFd, fileWatchDesc);
                                fileWatchDesc = -1;
                            }
                        }
                    }
                    else if (event.wd == fileWatchDesc)
                    {
                        if (event.mask == IN_MODIFY)
                        {
                            EventServiceManager::getInstance()
                                .readEventLogsFromFile();
                        }
                    }
                    index += (iEventSize + event.len);
                }

                watchRedfishEventLogFile();
            });
    }

    static int startEventLogMonitor(boost::asio::io_context& ioc)
    {
        BMCWEB_LOG_DEBUG("starting Event Log Monitor");

        inotifyConn.emplace(ioc);
        inotifyFd = inotify_init1(IN_NONBLOCK);
        if (inotifyFd == -1)
        {
            BMCWEB_LOG_ERROR("inotify_init1 failed.");
            return -1;
        }

        // Add watch on directory to handle redfish event log file
        // create/delete.
        dirWatchDesc = inotify_add_watch(inotifyFd, redfishEventLogDir,
                                         IN_CREATE | IN_MOVED_TO | IN_DELETE);
        if (dirWatchDesc == -1)
        {
            BMCWEB_LOG_ERROR(
                "inotify_add_watch failed for event log directory.");
            return -1;
        }

        // Watch redfish event log file for modifications.
        fileWatchDesc =
            inotify_add_watch(inotifyFd, redfishEventLogFile, IN_MODIFY);
        if (fileWatchDesc == -1)
        {
            BMCWEB_LOG_ERROR("inotify_add_watch failed for redfish log file.");
            // Don't return error if file not exist.
            // Watch on directory will handle create/delete of file.
        }

        // monitor redfish event log file
        inotifyConn->assign(inotifyFd);
        watchRedfishEventLogFile();

        return 0;
    }

    static void stopEventLogMonitor()
    {
        inotifyConn.reset();
    }

    static void getReadingsForReport(sdbusplus::message_t& msg)
    {
        if (msg.is_method_error())
        {
            BMCWEB_LOG_ERROR("TelemetryMonitor Signal error");
            return;
        }

        sdbusplus::message::object_path path(msg.get_path());
        std::string id = path.filename();
        if (id.empty())
        {
            BMCWEB_LOG_ERROR("Failed to get Id from path");
            return;
        }

        std::string interface;
        dbus::utility::DBusPropertiesMap props;
        std::vector<std::string> invalidProps;
        msg.read(interface, props, invalidProps);

        auto found = std::ranges::find_if(props, [](const auto& x) {
            return x.first == "Readings";
        });
        if (found == props.end())
        {
            BMCWEB_LOG_INFO("Failed to get Readings from Report properties");
            return;
        }

        const telemetry::TimestampReadings* readings =
            std::get_if<telemetry::TimestampReadings>(&found->second);
        if (readings == nullptr)
        {
            BMCWEB_LOG_INFO("Failed to get Readings from Report properties");
            return;
        }

        for (const auto& it :
             EventServiceManager::getInstance().subscriptionsMap)
        {
            Subscription& entry = *it.second;
            if (entry.userSub.eventFormatType == metricReportFormatType)
            {
                entry.filterAndSendReports(id, *readings);
            }
        }
    }

    void unregisterMetricReportSignal()
    {
        if (matchTelemetryMonitor)
        {
            BMCWEB_LOG_DEBUG("Metrics report signal - Unregister");
            matchTelemetryMonitor.reset();
            matchTelemetryMonitor = nullptr;
        }
    }

    void registerMetricReportSignal()
    {
        if (!serviceEnabled || matchTelemetryMonitor)
        {
            BMCWEB_LOG_DEBUG("Not registering metric report signal.");
            return;
        }

        BMCWEB_LOG_DEBUG("Metrics report signal - Register");
        std::string matchStr = "type='signal',member='PropertiesChanged',"
                               "interface='org.freedesktop.DBus.Properties',"
                               "arg0=xyz.openbmc_project.Telemetry.Report";

        matchTelemetryMonitor = std::make_shared<sdbusplus::bus::match_t>(
            *crow::connections::systemBus, matchStr,
            [](sdbusplus::message::message& msg) {
                if (msg.is_method_error())
                {
                    BMCWEB_LOG_ERROR("TelemetryMonitor Signal error");
                    return;
                }

                getReadingsForReport(msg);
            });
    }

    // const std::string inventorySubTree = "/xyz/openbmc_project/inventory";
    const std::string sensorSubTree = "/xyz/openbmc_project/sensors";
    const std::string chassisPrefixDbus =
        "/xyz/openbmc_project/inventory/system/chassis/";
    const std::string chassisPrefix = "/redfish/v1/Chassis/";
    const std::string fabricsPrefixDbus =
        "/xyz/openbmc_project/inventory/system/fabrics/";
    const std::string fabricsPrefix = "/redfish/v1/Fabrics/";
    const std::string memoryPrefixDbus =
        "/xyz/openbmc_project/inventory/system/memory/";
    const std::string memoryPrefix =
        "/redfish/v1/Systems/" + std::string(BMCWEB_REDFISH_SYSTEM_URI_NAME) +
        "/Memory/";
    const std::string processorPrefixDbus =
        "/xyz/openbmc_project/inventory/system/processors/";
    const std::string processorPrefix =
        "/redfish/v1/Systems/" + std::string(BMCWEB_REDFISH_SYSTEM_URI_NAME) +
        "/Processors/";
    const std::string softwarePrefixDbus = "/xyz/openbmc_project/software/";
    const std::string firmwarePrefix =
        "/redfish/v1/UpdateService/FirmwareInventory/";
    const std::string userPrefixDbus = "/xyz/openbmc_project/user/";
    const std::string userPrefix = "/redfish/v1/AccountService/Accounts/";
    const std::string accountPolicyPrefixDbus = "/xyz/openbmc_project/user";
    const std::string accountPolicyPrefix = "/redfish/v1/AccountService";
    const std::string virtualMediaLegacyUSB1PrefixDbus =
        "/xyz/openbmc_project/VirtualMedia/Legacy/USB1";
    const std::string virtualMediaUSB1Prefix =
        "/redfish/v1/Managers/" + std::string(BMCWEB_REDFISH_MANAGER_URI_NAME) +
        "/VirtualMedia/USB1/Actions/VirtualMedia.";
    const std::string virtualMediaLegacyUSB2PrefixDbus =
        "/xyz/openbmc_project/VirtualMedia/Legacy/USB2";
    const std::string virtualMediaUSB2Prefix =
        "/redfish/v1/Managers/" + std::string(BMCWEB_REDFISH_MANAGER_URI_NAME) +
        "/VirtualMedia/USB2/Actions/VirtualMedia.";
    const std::string sessionServiceServicePrefix = "/redfish/v1/";
    const std::string networkPrefixDbus = "/xyz/openbmc_project/network/";
    const std::string networkPrefix =
        "/redfish/v1/Managers/" + std::string(BMCWEB_REDFISH_MANAGER_URI_NAME) +
        "/EthernetInterfaces/";
    const std::string ldapCertificateDbusPrefix =
        "/xyz/openbmc_project/certs/client/ldap/";
    const std::string ldapCertificatePrefix =
        "/redfish/v1/AccountService/LDAP/Certificates/";
    const std::string authorityCertificateDbusPrefix =
        "/xyz/openbmc_project/certs/authority/ldap/";
    const std::string authorityCertificatePrefix =
        "/redfish/v1/Managers/" + std::string(BMCWEB_REDFISH_MANAGER_URI_NAME) +
        "/Truststore/Certificates/";
    const std::string httpsCertificateDbusPrefix =
        "/xyz/openbmc_project/certs/server/https/";
    const std::string httpsCertificatePrefix =
        "/redfish/v1/Managers/" + std::string(BMCWEB_REDFISH_MANAGER_URI_NAME) +
        "/NetworkProtocol/HTTPS/Certificates/";
    const std::string updateServiceDbusPrefix =
        "/xyz/openbmc_project/software/";
    const std::string updateServicePrefix = "/redfish/v1/UpdateService/";
    const std::string managerResetDbusPrefix =
        "/xyz/openbmc_project/state/bmc0/";
    const std::string managerResetPrefix =
        "/redfish/v1/Managers/" + std::string(BMCWEB_REDFISH_MANAGER_URI_NAME) +
        "/Actions/";
    const std::string ledGroupsDbusPrefix =
        "/xyz/openbmc_project/led/groups/enclosure_identify";
    const std::string ledPrefix =
        "/redfish/v1/Systems/" + std::string(BMCWEB_REDFISH_SYSTEM_URI_NAME);
    const std::string biosPwdPathDbusPrefix =
        "/xyz/openbmc_project/bios_config/password";
    const std::string biosPwdPrefix =
        std::format("/redfish/v1/Systems/{}/Bios/Actions/Bios.ChangePassword",
                    BMCWEB_REDFISH_SYSTEM_URI_NAME);
    const std::string biosConfigDbusPrefix =
        "/xyz/openbmc_project/bios_config/manager";
    const std::string biosConfigPrefix = std::format(
        "/redfish/v1/Systems/{}/secureboot", BMCWEB_REDFISH_SYSTEM_URI_NAME);
    const std::string biosSettingsDbusPrefix =
        "/xyz/openbmc_project/bios_config/manager/bios/settings";
    const std::string biosSettingsPrefix =
        std::format("/redfish/v1/Systems/{}/Bios/Actions/Bios.ResetBios",
                    BMCWEB_REDFISH_SYSTEM_URI_NAME);
    const std::string chassisResetDbusPrefix =
        "/xyz/openbmc_project/state/host0";
    const std::string chassisResetPrefix =
        std::format("/redfish/v1/Chassis/{}/Actions/Chassis.Reset",
                    BMCWEB_REDFISH_SYSTEM_URI_NAME);
    /**
     *  @brief Table used to find OriginOfCondition
     */
    std::unordered_map<std::string, std::string> dBusToRedfishURI = {
        {chassisPrefixDbus, chassisPrefix},
        {fabricsPrefixDbus, fabricsPrefix},
        {processorPrefixDbus, processorPrefix},
        {memoryPrefixDbus, memoryPrefix},
        {softwarePrefixDbus, firmwarePrefix},
        {sensorSubTree, chassisPrefix},
        {userPrefixDbus, userPrefix},
        {virtualMediaLegacyUSB1PrefixDbus, virtualMediaUSB1Prefix},
        {virtualMediaLegacyUSB2PrefixDbus, virtualMediaUSB2Prefix},
        {accountPolicyPrefixDbus, accountPolicyPrefix},
        {networkPrefixDbus, networkPrefix},
        {ldapCertificateDbusPrefix, ldapCertificatePrefix},
        {authorityCertificateDbusPrefix, authorityCertificatePrefix},
        {httpsCertificateDbusPrefix, httpsCertificatePrefix},
        {updateServiceDbusPrefix, updateServicePrefix},
        {managerResetDbusPrefix, managerResetPrefix},
        {ledGroupsDbusPrefix, ledPrefix},
        {biosSettingsDbusPrefix, biosSettingsPrefix},
        {biosPwdPathDbusPrefix, biosPwdPrefix},
        {chassisResetDbusPrefix, chassisResetPrefix}};

    const std::string minpasswordLengthDbus = "MinPasswordLength";
    const std::string minpasswordLength = "MinPasswordLength";
    const std::string accountUnlockTimeoutDbus = "AccountUnlockTimeout";
    const std::string accountLockoutDuration = "AccountLockoutDuration";
    const std::string maxLoginAttemptBeforeLockoutDbus =
        "MaxLoginAttemptBeforeLockout";
    const std::string maxLoginAttemptBeforeLockout =
        "MaxLoginAttemptBeforeLockout";
    const std::string userEnabledDbus = "UserEnabled";
    const std::string userEnabled = "UserEnabled";
    const std::string userLockedForFailedAttemptDbus =
        "UserLockedForFailedAttempt";
    const std::string locked = "Locked";
    const std::string userPrivilegeDbus = "UserPrivilege";
    const std::string roleid = "RoleId";
    const std::string ldapbindDNPasswordDbus = "LDAPBindDNPassword";
    const std::string password = "Password";
    const std::string ldapBindDNDbus = "LDAPBindDN";
    const std::string usernameDbus = "UserName";
    const std::string username = "UserName";
    const std::string ldapServerURIDbus = "LDAPServerURI";
    const std::string serviceAddresses = "ServiceAddresses";
    const std::string enabledDbus = "Enabled";
    const std::string srvcEnabled = "ServiceEnabled";
    const std::string ldapBaseDNDbus = "LDAPBaseDN";
    const std::string baseDistinguishedNames = "BaseDistinguishedNames";
    const std::string groupNameAttributeDbus = "GroupNameAttribute";
    const std::string groupsAttribute = "GroupsAttribute";
    const std::string userNameAttributeDbus = "UserNameAttribute";
    const std::string userNameAttribute = "UsernameAttribute";
    const std::string privilageDbus = "Privilege";
    const std::string localRole = "LocalRole";
    const std::string groupNameDbus = "GroupName";
    const std::string remoteGroup = "RemoteGroup";
    const std::string modulePowercapDbus = "ModulePowerCap";
    const std::string setpoint = "SetPoint";
    const std::string nicEnabledDbus = "NICEnabled";
    const std::string vlanEnable = "VLANEnable";
    const std::string dhcbEnableDbus = "DHCPEnabled";
    const std::string dhcbEnabled = "DHCPEnabled";
    const std::string secureBootEnableDbus = "SecureBootEnable";
    const std::string secureBootEnable = "SecureBootEnable";
    const std::string secureBootModeDbus = "SecureBootMode";
    const std::string secureBootMode = "SecureBootMode";
    const std::string secureCurrentBootDbus = "ScureCurrentBoot";
    const std::string secureCurrentBoot = "ScureCurrentBoot";
    const std::string resetBIOSSettingsDbus = "ResetBIOSSettings";
    const std::string resetBIOSSettings = "ResetBIOSSettings";
    const std::string biosPassowrdDbus = "BIOSPassword";
    const std::string biosPassword = "NewPassword";
    const std::string hostPowerStateDbus = "RequestedHostTransition";
    const std::string hostPowerState = "ResetType";
    /**
     * @brief Map Dbus Property to Redfish Property
     */
    std::unordered_map<std::string, std::string> dBusToRedfishProperty = {
        {minpasswordLengthDbus, minpasswordLength},
        {accountUnlockTimeoutDbus, accountLockoutDuration},
        {maxLoginAttemptBeforeLockoutDbus, maxLoginAttemptBeforeLockout},
        {userEnabledDbus, userEnabled},
        {userLockedForFailedAttemptDbus, locked},
        {userPrivilegeDbus, roleid},
        {ldapbindDNPasswordDbus, password},
        {ldapBindDNDbus, username},
        {ldapServerURIDbus, serviceAddresses},
        {enabledDbus, srvcEnabled},
        {ldapBaseDNDbus, baseDistinguishedNames},
        {usernameDbus, username},
        {groupNameAttributeDbus, groupsAttribute},
        {userNameAttributeDbus, userNameAttribute},
        {privilageDbus, localRole},
        {groupNameDbus, remoteGroup},
        {modulePowercapDbus, setpoint},
        {nicEnabledDbus, vlanEnable},
        {dhcbEnableDbus, dhcbEnabled},
        {secureBootEnableDbus, secureBootEnable},
        {secureBootModeDbus, secureBootMode},
        {resetBIOSSettingsDbus, resetBIOSSettings},
        {biosPassowrdDbus, biosPassword},
        {secureCurrentBootDbus, secureCurrentBoot},
        {hostPowerStateDbus, hostPowerState}};

    const std::string certificateDbusPrefix = "/xyz/openbmc_project/certs";
    const std::string systemsDbusPrefix =
        "/xyz/openbmc_project/inventory/system";
    const std::string accountServiceDbusPrefix = "/xyz/openbmc_project/user";
    const std::string managerAccountDbusPrefix = "/xyz/openbmc_project/user/";
    const std::string virtualMediaDbusPrefix =
        "/xyz/openbmc_project/VirtualMedia";

    struct CompareKeys
    {
        bool operator()(const std::string& a, const std::string& b) const
        {
            // Using std::greater to sort in descending order
            return std::greater<std::string>()(a, b);
        }
    };
    /**
     * @brief Map dbuspath  to resourceType
     */
    std::map<std::string, std::string, CompareKeys> dBusToResourceType = {
        {certificateDbusPrefix, "CertificateService"},
        {systemsDbusPrefix, "Systems"},
        {accountServiceDbusPrefix, "AccountService"},
        {managerAccountDbusPrefix, "ManagerAccount"},
        {virtualMediaDbusPrefix, "VirtualMedia"}};

    void unregisterDbusLoggingSignal()
    {
        if (BMCWEB_REDFISH_DBUS_EVENT)
        {
            if (matchDbusLogging)
            {
                BMCWEB_LOG_DEBUG("Dbus logging signal - Unregister.");
                matchDbusLogging.reset();
            }
        }
    }

    /**
     * Populates event with origin of condition
     * then sends the event for Redfish Event Listener
     * to pick up
     */
    void sendEventWithOOC(const std::string& ooc, DsEvent& event)
    {
        event.originOfCondition = ooc;
        sendEvent(event);
    }

    void registerDbusLoggingSignal()
    {
        if (BMCWEB_REDFISH_DBUS_EVENT)
        {
            if (!serviceEnabled || matchDbusLogging)
            {
                BMCWEB_LOG_DEBUG("Not registering dbus logging signal.");
                return;
            }

            BMCWEB_LOG_DEBUG("Dbus logging signal - Register.");
            std::string matchStr(
                "type='signal', "
                "member='InterfacesAdded', "
                "path_namespace='/xyz/openbmc_project/logging'");

            auto signalHandler = [this](sdbusplus::message::message& msg) {
                if (msg.get_type() != SD_BUS_MESSAGE_SIGNAL)
                {
                    BMCWEB_LOG_ERROR("Dbus logging signal error.");
                    return;
                }

                sdbusplus::message::object_path objPath;
                std::map<std::string,
                         std::map<std::string,
                                  std::variant<std::string, uint32_t, uint64_t,
                                               bool, std::vector<std::string>>>>
                    properties;

                std::string messageId = "";
                std::string eventId = "";
                std::string severity = "";
                std::string timestamp = "";
                std::string originOfCondition = "";
                std::string message;
                std::string deviceName;
                std::string resourceType;
                std::string logEntryId;
                // this variable will record the log entry from the satellite
                // BMC.
                std::string satBMCLogEntryUrl;
                std::string resolution;
                std::vector<std::string> messageArgs = {};
                const std::vector<std::string>* additionalDataPtr;
                nlohmann::json::object_t cper;

                msg.read(objPath, properties);
                for (const auto& [key, val] :
                     properties["xyz.openbmc_project.Logging.Entry"])
                {
                    if (key == "AdditionalData")
                    {
                        additionalDataPtr =
                            std::get_if<std::vector<std::string>>(&val);
                        if (additionalDataPtr != nullptr)
                        {
                            AdditionalData additional(*additionalDataPtr);
                            if (additional.count("DEVICE_NAME") > 0)
                            {
                                deviceName = additional["DEVICE_NAME"];
                            }
                            // convert SEL SENSOR_PATH to RF OriginOfCondition
                            if (additional.count("SENSOR_PATH") == 1)
                            {
                                originOfCondition = additional["SENSOR_PATH"];
                            }
                            if (additional.count(
                                    "REDFISH_ORIGIN_OF_CONDITION") == 1)
                            {
                                originOfCondition =
                                    additional["REDFISH_ORIGIN_OF_CONDITION"];
                            }
                            if (additional.count("REDFISH_LOGENTRY") == 1)
                            {
                                satBMCLogEntryUrl =
                                    additional["REDFISH_LOGENTRY"];
                            }
                            if (additional.count("REDFISH_MESSAGE_ID") == 1)
                            {
                                messageId = additional["REDFISH_MESSAGE_ID"];
                                if (additional.count("REDFISH_MESSAGE_ARGS") ==
                                    1)
                                {
                                    std::string args =
                                        additional["REDFISH_MESSAGE_ARGS"];
                                    boost::split(messageArgs, args,
                                                 boost::is_any_of(","));
                                    // Trim leading and tailing whitespace of
                                    // each argument
                                    for (auto& msgArg : messageArgs)
                                    {
                                        boost::trim(msgArg);
                                    }

                                    if (!messageArgs[0].empty())
                                    {
<<<<<<< HEAD
                                        // Map dbus property to redfish property
                                        if (dBusToRedfishProperty.find(
                                                messageArgs[0]) !=
                                            dBusToRedfishProperty.end())
                                        {
                                            messageArgs[0] =
                                                dBusToRedfishProperty
                                                    [messageArgs[0]];
                                        }
                                        else
                                        {
                                            BMCWEB_LOG_ERROR(
                                                "property mapping not found for {}",
                                                messageArgs[0]);
                                        }
=======
                                        BMCWEB_LOG_WARNING(
                                            "property mapping not found for {}",
                                            messageArgs[0]);
>>>>>>> bc0ceaef
                                    }
                                }
                                else if (additional.count(
                                             "REDFISH_MESSAGE_ARGS") > 0)
                                {
                                    BMCWEB_LOG_ERROR(
                                        "Multiple "
                                        "REDFISH_MESSAGE_ARGS in the Dbus "
                                        "signal message.");
                                    return;
                                }
                            }
                            else
                            {
                                BMCWEB_LOG_ERROR(
                                    "There should be exactly one MessageId in the Dbus signal message. Found ",
                                    std::to_string(additional.count(
                                        "REDFISH_MESSAGE_ID")));
                                return;
                            }

                            nlohmann::json::object_t oem;
                            parseAdditionalDataForCPER(cper, oem, additional);
                        }
                        else
                        {
<<<<<<< HEAD
                            BMCWEB_LOG_ERROR("Invalid type of AdditionalData "
                                             "property.");
                            return;
                        }
=======
                            auto counter =
                                additional.count("REDFISH_MESSAGE_ID");
                            // when removing entries counter will be 0
                            if (counter > 0)
                            {
                                BMCWEB_LOG_ERROR(
                                    "There should be exactly one MessageId in the Dbus signal message. Found {}",
                                    std::to_string(counter));
                                return;
                            }
                        }

                        nlohmann::json::object_t oem;
                        parseAdditionalDataForCPER(cper, oem, additional,
                                                   originOfCondition);
>>>>>>> bc0ceaef
                    }
                    else if (key == "EventId")
                    {
                        const std::string* eventIdPtr;

                        eventIdPtr = std::get_if<std::string>(&val);
                        if (eventIdPtr != nullptr)
                        {
                            eventId = *eventIdPtr;
                        }
                        else
                        {
                            BMCWEB_LOG_ERROR(
                                "Invalid type of EventId property.");
                            return;
                        }
                    }
                    else if (key == "Id")
                    {
                        const uint32_t* ipPtr = std::get_if<uint32_t>(&val);
                        if (ipPtr != nullptr)
                        {
                            logEntryId = std::to_string(*ipPtr);
                        }
                        else
                        {
                            BMCWEB_LOG_ERROR("Invalid type of Id property.");
                            return;
                        }
                    }
                    else if (key == "Resolution")
                    {
                        const std::string* resolutionPtr;
                        resolutionPtr = std::get_if<std::string>(&val);
                        if (resolutionPtr != nullptr)
                        {
                            resolution = std::move(*resolutionPtr);
                        }
                        else
                        {
                            BMCWEB_LOG_ERROR(
                                "Invalid type of Resolution property.");
                            return;
                        }
                    }
                    else if (key == "Severity")
                    {
                        const std::string* severityPtr;

                        severityPtr = std::get_if<std::string>(&val);
                        if (severityPtr != nullptr)
                        {
                            severity = std::move(*severityPtr);
                        }
                        else
                        {
                            BMCWEB_LOG_ERROR("Invalid type of Severity "
                                             "property.");
                            return;
                        }
                    }
                    else if (key == "Timestamp")
                    {
                        const uint64_t* timestampPtr;

                        timestampPtr = std::get_if<uint64_t>(&val);
                        if (timestampPtr != nullptr)
                        {
                            timestamp = redfish::time_utils::getDateTimeStdtime(
                                redfish::time_utils::getTimestamp(
                                    *timestampPtr));
                        }
                        else
                        {
                            BMCWEB_LOG_ERROR("Invalid type of Timestamp "
                                             "property.");
                            return;
                        }
                    }
                    else
                    {
                        continue;
                    }
                }

<<<<<<< HEAD
                if (messageId == "")
=======
            if (messageId == "")
            {
                // it happens when removing entries
                BMCWEB_LOG_DEBUG("Invalid Dbus log entry.");
                return;
            }
            else
            {
                Event event(messageId);
                if (!event.isValid())
>>>>>>> bc0ceaef
                {
                    BMCWEB_LOG_ERROR("Invalid Dbus log entry.");
                    return;
                }
                else
                {
                    DsEvent event(messageId);
                    if (!event.isValid())
                    {
                        return;
                    }
                    event.messageSeverity =
                        translateSeverityDbusToRedfish(severity);
                    event.eventTimestamp = timestamp;
                    event.setRegistryMsg(messageArgs);
                    event.messageArgs = messageArgs;
                    if constexpr (BMCWEB_NVIDIA_OEM_PROPERTIES)
                    {
                        event.oem = {{"Oem",
                                      {{"Nvidia",
                                        {{"@odata.type",
                                          "#NvidiaEvent.v1_0_0.EventRecord"},
                                         {"Device", deviceName},
                                         {"ErrorId", eventId}}}}}};
                    }
                    if (!cper.empty())
                    {
                        event.cper = cper;
                    }
                    event.eventResolution = resolution;
                    event.logEntryId = logEntryId;
                    event.satBMCLogEntryUrl = satBMCLogEntryUrl;
                    if (!originOfCondition.empty())
                    {
                        for (auto& it : dBusToResourceType)
                        {
                            if (originOfCondition.find(it.first) !=
                                std::string::npos)
                            {
                                resourceType = it.second;
                                break;
                            }
                        }
                        // resourceType empty error case not handled because it
                        // will impact existing resourceErrordetected error
                        // messages
                        event.resourceType = resourceType;
                        eventServiceOOC(originOfCondition, deviceName, event);
                    }
                    else
                    {
                        BMCWEB_LOG_ERROR(
                            "no OriginOfCondition in event log. MsgId: ",
                            messageId);
                        sendEventWithOOC(std::string{""}, event);
                    }
<<<<<<< HEAD
=======
                    // resourceType empty error case not handled because it will
                    // impact existing resourceErrordetected error messages
                    event.resourceType = resourceType;
                    eventServiceOOC(originOfCondition, deviceName, event);
                }
                else
                {
                    BMCWEB_LOG_WARNING(
                        "no OriginOfCondition in event log. MsgId: {}",
                        messageId);
                    sendEventWithOOC(std::string{""}, event);
>>>>>>> bc0ceaef
                }
            };

            matchDbusLogging = std::make_shared<sdbusplus::bus::match_t>(
                *crow::connections::systemBus, matchStr, signalHandler);
        }
    }

    /**
     * @brief Finds the right OriginOfCondition for @a path and sends the Event
     *        The map @a dBusToRedfishURI is used for that purpose
     * @param path  orginal path that came from Phosphor Logging
     * @param event  the event to be sent out
     */
    inline void eventServiceOOC(const std::string& path,
                                const std::string& devName, DsEvent& event)
    {
        if constexpr (BMCWEB_REDFISH_AGGREGATION)
        {
            // OOC Path in HMC events is already converted to Redfish path.
            if (path.starts_with("/redfish/v1/"))
            {
                std::string oocPath(path);
                addPrefixToStringItem(oocPath, BMCWEB_REDFISH_AGGREGATION_PREFIX);
                sendEventWithOOC(oocPath, event);
                return;
            }
        }
        sdbusplus::message::object_path objPath(path);
        std::string deviceName = objPath.filename();
        if (false == deviceName.empty())
        {
            for (auto& it : dBusToRedfishURI)
            {
                if (path.find(it.first) != std::string::npos)
                {
                    std::string newPath;
                    if (it.first == sensorSubTree)
                    {
                        std::string devicePrefix(BMCWEB_PLATFORM_DEVICE_PREFIX);
                        std::string chassisName = devicePrefix;
                        chassisName += devName;
                        std::string sensorName;
                        dbus::utility::getNthStringFromPath(path, 4,
                                                            sensorName);
                        newPath = chassisName + "/Sensors/";
                        newPath += sensorName;
                    }
                    else
                    {
                        newPath = path.substr(it.first.length(), path.length());
                    }
                    sendEventWithOOC(it.second + newPath, event);
                    return;
                }
            }
        }

        BMCWEB_LOG_WARNING(
            "No Matching prefix found for OriginOfCondition Object Path: '{}' sending empty OriginOfCondition",
            path);

        sendEventWithOOC(std::string{""}, event);
    }

    bool validateAndSplitUrl(const std::string& destUrl, std::string& urlProto,
                             std::string& host, std::string& port,
                             std::string& path)
    {
        // Validate URL using regex expression
        // Format: <protocol>://<host>:<port>/<path>
        // protocol: http/https
        std::cmatch match;
        if (!std::regex_match(destUrl.c_str(), match, urlRegex))
        {
            BMCWEB_LOG_INFO("Dest. url did not match ");
            return false;
        }

        urlProto = std::string(match[1].first, match[1].second);
        if (urlProto == "http")
        {
            if constexpr (!BMCWEB_INSECURE_PUSH_STYLE_NOTIFICATION)
            {
                return false;
            }
        }

        host = std::string(match[2].first, match[2].second);
        port = std::string(match[3].first, match[3].second);
        path = std::string(match[4].first, match[4].second);
        if (port.empty())
        {
            if (urlProto == "http")
            {
                port = "80";
            }
            else
            {
                port = "443";
            }
        }
        if (path.empty())
        {
            path = "/";
        }
        return true;
    }
};

} // namespace redfish<|MERGE_RESOLUTION|>--- conflicted
+++ resolved
@@ -78,211 +78,6 @@
 static constexpr const uint8_t maxNoOfSubscriptions = 20;
 static constexpr const uint8_t maxNoOfSSESubscriptions = 10;
 
-// NOLINTNEXTLINE(cppcoreguidelines-avoid-non-const-global-variables)
-static std::optional<boost::asio::posix::stream_descriptor> inotifyConn;
-static constexpr const char* redfishEventLogDir = "/var/log";
-static constexpr const char* redfishEventLogFile = "/var/log/redfish";
-static constexpr const size_t iEventSize = sizeof(inotify_event);
-
-// NOLINTNEXTLINE(cppcoreguidelines-avoid-non-const-global-variables)
-static int inotifyFd = -1;
-// NOLINTNEXTLINE(cppcoreguidelines-avoid-non-const-global-variables)
-static int dirWatchDesc = -1;
-// NOLINTNEXTLINE(cppcoreguidelines-avoid-non-const-global-variables)
-static int fileWatchDesc = -1;
-struct EventLogObjectsType
-{
-    std::string id;
-    std::string timestamp;
-    std::string messageId;
-    std::vector<std::string> messageArgs;
-};
-
-namespace registries
-{
-static const Message*
-    getMsgFromRegistry(const std::string& messageKey,
-                       const std::span<const MessageEntry>& registry)
-{
-    std::span<const MessageEntry>::iterator messageIt = std::ranges::find_if(
-        registry, [&messageKey](const MessageEntry& messageEntry) {
-            return messageKey == messageEntry.first;
-        });
-    if (messageIt != registry.end())
-    {
-        return &messageIt->second;
-    }
-
-    return nullptr;
-}
-
-static const Message* formatMessage(std::string_view messageID)
-{
-    // Redfish MessageIds are in the form
-    // RegistryName.MajorVersion.MinorVersion.MessageKey, so parse it to find
-    // the right Message
-    std::vector<std::string> fields;
-    fields.reserve(4);
-
-    bmcweb::split(fields, messageID, '.');
-    if (fields.size() != 4)
-    {
-        return nullptr;
-    }
-    const std::string& registryName = fields[0];
-    const std::string& messageKey = fields[3];
-
-    // Find the right registry and check it for the MessageKey
-    return getMsgFromRegistry(messageKey, getRegistryFromPrefix(registryName));
-}
-} // namespace registries
-
-namespace event_log
-{
-inline bool getUniqueEntryID(const std::string& logEntry, std::string& entryID)
-{
-    static time_t prevTs = 0;
-    static int index = 0;
-
-    // Get the entry timestamp
-    std::time_t curTs = 0;
-    std::tm timeStruct = {};
-    std::istringstream entryStream(logEntry);
-    if (entryStream >> std::get_time(&timeStruct, "%Y-%m-%dT%H:%M:%S"))
-    {
-        curTs = std::mktime(&timeStruct);
-        if (curTs == -1)
-        {
-            return false;
-        }
-    }
-    // If the timestamp isn't unique, increment the index
-    index = (curTs == prevTs) ? index + 1 : 0;
-
-    // Save the timestamp
-    prevTs = curTs;
-
-    entryID = std::to_string(curTs);
-    if (index > 0)
-    {
-        entryID += "_" + std::to_string(index);
-    }
-    return true;
-}
-
-inline int getEventLogParams(const std::string& logEntry,
-                             std::string& timestamp, std::string& messageID,
-                             std::vector<std::string>& messageArgs)
-{
-    // The redfish log format is "<Timestamp> <MessageId>,<MessageArgs>"
-    // First get the Timestamp
-    size_t space = logEntry.find_first_of(' ');
-    if (space == std::string::npos)
-    {
-        BMCWEB_LOG_ERROR("EventLog Params: could not find first space: {}",
-                         logEntry);
-        return -EINVAL;
-    }
-    timestamp = logEntry.substr(0, space);
-    // Then get the log contents
-    size_t entryStart = logEntry.find_first_not_of(' ', space);
-    if (entryStart == std::string::npos)
-    {
-        BMCWEB_LOG_ERROR("EventLog Params: could not find log contents: {}",
-                         logEntry);
-        return -EINVAL;
-    }
-    std::string_view entry(logEntry);
-    entry.remove_prefix(entryStart);
-    // Use split to separate the entry into its fields
-    std::vector<std::string> logEntryFields;
-    bmcweb::split(logEntryFields, entry, ',');
-    // We need at least a MessageId to be valid
-    if (logEntryFields.empty())
-    {
-        BMCWEB_LOG_ERROR("EventLog Params: could not find entry fields: {}",
-                         logEntry);
-        return -EINVAL;
-    }
-    messageID = logEntryFields[0];
-
-    // Get the MessageArgs from the log if there are any
-    if (logEntryFields.size() > 1)
-    {
-        const std::string& messageArgsStart = logEntryFields[1];
-        // If the first string is empty, assume there are no MessageArgs
-        if (!messageArgsStart.empty())
-        {
-            messageArgs.assign(logEntryFields.begin() + 1,
-                               logEntryFields.end());
-        }
-    }
-
-    return 0;
-}
-
-inline int formatEventLogEntry(
-    const std::string& logEntryID, const std::string& messageID,
-    const std::span<std::string_view> messageArgs, std::string timestamp,
-    const std::string& customText, nlohmann::json::object_t& logEntryJson)
-{
-    // Get the Message from the MessageRegistry
-    const registries::Message* message = registries::formatMessage(messageID);
-
-    if (message == nullptr)
-    {
-        return -1;
-    }
-
-    std::string msg =
-        redfish::registries::fillMessageArgs(messageArgs, message->message);
-    if (msg.empty())
-    {
-        return -1;
-    }
-
-    // Get the Created time from the timestamp. The log timestamp is in
-    // RFC3339 format which matches the Redfish format except for the
-    // fractional seconds between the '.' and the '+', so just remove them.
-    std::size_t dot = timestamp.find_first_of('.');
-    std::size_t plus = timestamp.find_first_of('+', dot);
-    if (dot != std::string::npos && plus != std::string::npos)
-    {
-        timestamp.erase(dot, plus - dot);
-    }
-
-    // Fill in the log entry with the gathered data
-    logEntryJson["EventId"] = logEntryID;
-
-    logEntryJson["Severity"] = message->messageSeverity;
-    logEntryJson["Message"] = std::move(msg);
-    logEntryJson["MessageId"] = messageID;
-    logEntryJson["MessageArgs"] = messageArgs;
-    logEntryJson["EventTimestamp"] = std::move(timestamp);
-    logEntryJson["Context"] = customText;
-    return 0;
-}
-
-} // namespace event_log
-
-<<<<<<< HEAD
-class Subscription : public std::enable_shared_from_this<Subscription>
-=======
-enum redfish_bool
-{
-    redfishBoolNa, // NOT APPLICABLE
-    redfishBoolTrue,
-    redfishBoolFalse
-};
-
-// Error constants of class Event
-static constexpr int redfishInvalidEvent = -1;
-static constexpr int redfishInvalidArgs = -2;
-
-void parseAdditionalDataForCPER(nlohmann::json::object_t& entry,
-                                const nlohmann::json::object_t& oem,
-                                const AdditionalData& additional,
-                                std::string& origin);
 struct TestEvent
 {
     std::optional<int64_t> eventGroupId;
@@ -317,415 +112,195 @@
         severity(severity)
     {}
 };
-/*
- * Structure for an event which is based on Event v1.7.0 in "Redfish Schema
- * Supplement(DSP0268)".
- */
-class Event
+
+// NOLINTNEXTLINE(cppcoreguidelines-avoid-non-const-global-variables)
+static std::optional<boost::asio::posix::stream_descriptor> inotifyConn;
+static constexpr const char* redfishEventLogDir = "/var/log";
+static constexpr const char* redfishEventLogFile = "/var/log/redfish";
+static constexpr const size_t iEventSize = sizeof(inotify_event);
+
+// NOLINTNEXTLINE(cppcoreguidelines-avoid-non-const-global-variables)
+static int inotifyFd = -1;
+// NOLINTNEXTLINE(cppcoreguidelines-avoid-non-const-global-variables)
+static int dirWatchDesc = -1;
+// NOLINTNEXTLINE(cppcoreguidelines-avoid-non-const-global-variables)
+static int fileWatchDesc = -1;
+struct EventLogObjectsType
 {
-  public:
-    // required properties
-    const std::string messageId;
-    // optional properties
-    std::vector<std::string> actions = {};
-    int64_t eventGroupId = -1;
-    std::string eventId = "";
-    std::string eventTimestamp = "";
-    std::string logEntry = "";
-    std::string memberId = "";
-    std::vector<std::string> messageArgs = {};
-    std::string message = "";
-    std::string messageSeverity = "";
-    std::string originOfCondition = "";
-    nlohmann::json::object_t oem;
-    nlohmann::json::object_t cper;
-    std::string eventResolution = "";
-    std::string logEntryId = "";
-    std::string satBMCLogEntryUrl = "";
-    redfish_bool specificEventExistsInGroup = redfishBoolNa;
-    // derived properties
-    std::string registryPrefix;
-    std::string resourceType;
-
-  private:
-    const registries::Message* registryMsg;
-    bool valid;
-
-  public:
-    Event(const std::string& messageId) : messageId(messageId)
-    {
-        registryPrefix = message_registries::getPrefix(messageId);
-        registryMsg = redfish::registries::getMessage(messageId);
-        if (registryMsg == nullptr)
-        {
-            BMCWEB_LOG_ERROR("{}", "Message not found in registry with ID: " +
-                                       messageId);
-            valid = false;
-            return;
-        }
-        valid = true;
-        messageSeverity = registryMsg->messageSeverity;
-        if (registryMsg->resolution != nullptr)
-        {
-            eventResolution = registryMsg->resolution;
-        }
-    }
-
-    bool isValid()
-    {
-        return valid;
-    }
-
-    int setRegistryMsg(const std::vector<std::string>& messageArgs =
-                           std::vector<std::string>{})
-    {
-        if (!valid)
-        {
-            BMCWEB_LOG_ERROR("Invalid Event instance.");
-            return redfishInvalidEvent;
-        }
-        if (messageArgs.size() != registryMsg->numberOfArgs)
-        {
-            BMCWEB_LOG_ERROR("Message argument number mismatched.");
-            return redfishInvalidArgs;
-        }
-
-        int i = 1;
-        std::string argStr;
-
-        message = registryMsg->message;
-        // Fill the MessageArgs into the Message
-        for (const std::string& messageArg : messageArgs)
-        {
-            argStr = "%" + std::to_string(i++);
-            size_t argPos = message.find(argStr);
-            if (argPos != std::string::npos)
-            {
-                message.replace(argPos, argStr.length(), messageArg);
-            }
-        }
-        this->messageArgs = messageArgs;
-        return 0;
-    }
-
-    int setCustomMsg(const std::string& message,
-                     const std::vector<std::string>& messageArgs =
-                         std::vector<std::string>{})
-    {
-        std::string msg = message;
-        int i = 1;
-        std::string argStr;
-
-        if (!valid)
-        {
-            BMCWEB_LOG_ERROR("Invalid Event instance.");
-            return redfishInvalidEvent;
-        }
-        // Fill the MessageArgs into the Message
-        for (const std::string& messageArg : messageArgs)
-        {
-            argStr = "%" + std::to_string(i++);
-            size_t argPos = msg.find(argStr);
-            if (argPos != std::string::npos)
-            {
-                msg.replace(argPos, argStr.length(), messageArg);
-            }
-            else
-            {
-                BMCWEB_LOG_ERROR("Too many MessageArgs.");
-                return redfishInvalidArgs;
-            }
-        }
-        argStr = "%" + std::to_string(i);
-        if (msg.find(argStr) != std::string::npos)
-        {
-            BMCWEB_LOG_ERROR("Too few MessageArgs.");
-            return redfishInvalidArgs;
-        }
-
-        this->message = std::move(msg);
-        this->messageArgs = messageArgs;
-        return 0;
-    }
-
-    /*!
-     * @brief   Construct the json format for the event log entry.
-     * @param[out] eventLogEntry    The reference to the json event log entry.
-     * @return  Return 0 for success. Otherwise, return error codes.
-     */
-    int formatEventLogEntry(nlohmann::json& eventLogEntry,
-                            bool includeOriginOfCondition = true)
-    {
-        if (!valid)
-        {
-            BMCWEB_LOG_ERROR("Invalid Event instance.");
-            return redfishInvalidEvent;
-        }
-
-        eventLogEntry["MessageId"] = messageId;
-        eventLogEntry["EventType"] = "Event";
-        if (!actions.empty())
-        {
-            eventLogEntry["Actions"] = actions;
-        }
-        if (eventGroupId >= 0)
-        {
-            eventLogEntry["EventGroupId"] = eventGroupId;
-        }
-        if (!eventId.empty())
-        {
-            eventLogEntry["EventId"] = eventId;
-        }
-        if (!eventTimestamp.empty())
-        {
-            eventLogEntry["EventTimestamp"] = eventTimestamp;
-        }
-        if (!logEntry.empty())
-        {
-            eventLogEntry["logEntry"] = nlohmann::json::object();
-            eventLogEntry["logEntry"]["@odata.id"] = logEntry;
-        }
-        if (!memberId.empty())
-        {
-            eventLogEntry["MemberId"] = memberId;
-        }
-        if (!messageArgs.empty())
-        {
-            eventLogEntry["MessageArgs"] = messageArgs;
-        }
-        if (!message.empty())
-        {
-            eventLogEntry["Message"] = message;
-        }
-        if (!messageSeverity.empty())
-        {
-            eventLogEntry["MessageSeverity"] = messageSeverity;
-        }
-        if (!oem.empty())
-        {
-            eventLogEntry.update(oem);
-        }
-        if (!cper.empty())
-        {
-            eventLogEntry.update(cper);
-        }
-        if (!originOfCondition.empty() && includeOriginOfCondition)
-        {
-            eventLogEntry["OriginOfCondition"] = nlohmann::json::object();
-            eventLogEntry["OriginOfCondition"]["@odata.id"] = originOfCondition;
-        }
-        if (specificEventExistsInGroup != redfishBoolNa)
-        {
-            eventLogEntry["SpecificEventExistsInGroup"] =
-                specificEventExistsInGroup == redfishBoolFalse ? false : true;
-        }
-        if (!eventResolution.empty())
-        {
-            eventLogEntry["Resolution"] = eventResolution;
-        }
-        if (!logEntryId.empty())
-        {
-            eventLogEntry["LogEntry"] = nlohmann::json::object();
-#ifdef BMCWEB_ENABLE_REDFISH_AGGREGATION
-            if (!satBMCLogEntryUrl.empty())
-            {
-                // the URL is from the satellite BMC so URL fixup will be
-                // performed.
-                addPrefixToStringItem(satBMCLogEntryUrl,
-                                      redfishAggregationPrefix);
-                eventLogEntry["LogEntry"]["@odata.id"] = satBMCLogEntryUrl;
-            }
-            else
-#endif
-            {
-                eventLogEntry["LogEntry"]["@odata.id"] =
-                    redfish::getLogEntryDataId(logEntryId);
-            }
-        }
-        return 0;
-    }
+    std::string id;
+    std::string timestamp;
+    std::string messageId;
+    std::vector<std::string> messageArgs;
 };
 
-class EventUtil
+namespace registries
 {
-  public:
-    EventUtil(const EventUtil&) = delete;
-    EventUtil& operator=(const EventUtil&) = delete;
-    EventUtil(EventUtil&&) = delete;
-    EventUtil& operator=(EventUtil&&) = delete;
-    ~EventUtil() = default;
-    static EventUtil& getInstance()
-    {
-        static EventUtil handler;
-        return handler;
-    }
-    // This function is used to form event message
-    Event createEventPropertyModified(const std::string& arg1,
-                                      const std::string& arg2,
-                                      const std::string& resourceType)
-    {
-        Event event(propertyModified);
-        std::vector<std::string> messageArgs;
-        messageArgs.push_back(arg1);
-        messageArgs.push_back(arg2);
-        event.setRegistryMsg(messageArgs);
-
-        formBaseEvent(event, resourceType);
-
-        return event;
-    }
-
-    // This function is used to form event message
-    Event createEventResourceCreated(const std::string& resourceType)
-    {
-        Event event(resorceCreated);
-        formBaseEvent(event, resourceType);
-        return event;
-    }
-
-    // This function is used to form event message
-    Event createEventResourceRemoved(const std::string& resourceType)
-    {
-        Event event(resourceDeleted);
-        formBaseEvent(event, resourceType);
-        return event;
-    }
-
-    // This function is used to form event message
-    Event createEventRebootReason(const std::string& arg,
-                                  const std::string& resourceType)
-    {
-        Event event(rebootReason);
-
-        std::vector<std::string> messageArgs;
-        messageArgs.push_back(arg);
-        event.setRegistryMsg(messageArgs);
-        formBaseEvent(event, resourceType);
-
-        return event;
-    }
-
-  private:
-    void formBaseEvent(Event& event, const std::string& resourceType)
-    {
-        // Set message severity
-        event.messageSeverity = "Informational";
-
-        // Set message timestamp
-        int64_t ms = std::chrono::duration_cast<std::chrono::milliseconds>(
-                         std::chrono::system_clock::now().time_since_epoch())
-                         .count();
-        std::string timestamp = redfish::time_utils::getDateTimeStdtime(
-            redfish::time_utils::getTimestamp(static_cast<uint64_t>(ms)));
-        event.eventTimestamp = timestamp;
-
-        // Set message resource
-        event.resourceType = resourceType;
-    }
-    // Private constructor for singleton
-    EventUtil() = default;
-    // CI throwing build errors for using capital letters
-    // PROPERTY_MODIFIED,RESORCE_CREATED RESOURCE_DELETED and REBOOT_REASON
-    static constexpr const char* propertyModified =
-        "Base.1.15.PropertyValueModified";
-    static constexpr const char* resorceCreated =
-        "ResourceEvent.1.2.ResourceCreated";
-    static constexpr const char* resourceDeleted =
-        "ResourceEvent.1.2.ResourceRemoved";
-    static constexpr const char* rebootReason = "OpenBMC.0.4.BMCRebootReason";
-};
-
-inline bool isFilterQuerySpecialChar(char c)
+static const Message*
+    getMsgFromRegistry(const std::string& messageKey,
+                       const std::span<const MessageEntry>& registry)
 {
-    switch (c)
-    {
-        case '(':
-        case ')':
-        case '\'':
-            return true;
-        default:
+    std::span<const MessageEntry>::iterator messageIt = std::ranges::find_if(
+        registry, [&messageKey](const MessageEntry& messageEntry) {
+            return messageKey == messageEntry.first;
+        });
+    if (messageIt != registry.end())
+    {
+        return &messageIt->second;
+    }
+
+    return nullptr;
+}
+
+static const Message* formatMessage(std::string_view messageID)
+{
+    // Redfish MessageIds are in the form
+    // RegistryName.MajorVersion.MinorVersion.MessageKey, so parse it to find
+    // the right Message
+    std::vector<std::string> fields;
+    fields.reserve(4);
+
+    bmcweb::split(fields, messageID, '.');
+    if (fields.size() != 4)
+    {
+        return nullptr;
+    }
+    const std::string& registryName = fields[0];
+    const std::string& messageKey = fields[3];
+
+    // Find the right registry and check it for the MessageKey
+    return getMsgFromRegistry(messageKey, getRegistryFromPrefix(registryName));
+}
+} // namespace registries
+
+namespace event_log
+{
+inline bool getUniqueEntryID(const std::string& logEntry, std::string& entryID)
+{
+    static time_t prevTs = 0;
+    static int index = 0;
+
+    // Get the entry timestamp
+    std::time_t curTs = 0;
+    std::tm timeStruct = {};
+    std::istringstream entryStream(logEntry);
+    if (entryStream >> std::get_time(&timeStruct, "%Y-%m-%dT%H:%M:%S"))
+    {
+        curTs = std::mktime(&timeStruct);
+        if (curTs == -1)
+        {
             return false;
-    }
-}
-
-inline bool
-    readSSEQueryParams(std::string sseFilter, std::string& formatType,
-                       std::vector<std::string>& messageIds,
-                       std::vector<std::string>& registryPrefixes,
-                       std::vector<std::string>& metricReportDefinitions)
-{
-    auto remove = std::ranges::remove_if(sseFilter, isFilterQuerySpecialChar);
-    sseFilter.erase(std::ranges::begin(remove), sseFilter.end());
-
-    std::vector<std::string> result;
-
-    // NOLINTNEXTLINE
-    bmcweb::split(result, sseFilter, ' ');
-
-    BMCWEB_LOG_DEBUG("No of tokens in SEE query: {}", result.size());
-
-    constexpr uint8_t divisor = 4;
-    constexpr uint8_t minTokenSize = 3;
-    if (result.size() % divisor != minTokenSize)
-    {
-        BMCWEB_LOG_ERROR("Invalid SSE filter specified.");
-        return false;
-    }
-
-    for (std::size_t i = 0; i < result.size(); i += divisor)
-    {
-        const std::string& key = result[i];
-        const std::string& op = result[i + 1];
-        const std::string& value = result[i + 2];
-
-        if ((i + minTokenSize) < result.size())
-        {
-            const std::string& separator = result[i + minTokenSize];
-            // SSE supports only "or" and "and" in query params.
-            if ((separator != "or") && (separator != "and"))
-            {
-                BMCWEB_LOG_ERROR(
-                    "Invalid group operator in SSE query parameters");
-                return false;
-            }
-        }
-
-        // SSE supports only "eq" as per spec.
-        if (op != "eq")
-        {
-            BMCWEB_LOG_ERROR(
-                "Invalid assignment operator in SSE query parameters");
-            return false;
-        }
-
-        BMCWEB_LOG_DEBUG("{} : {}", key, value);
-        if (key == "EventFormatType")
-        {
-            formatType = value;
-        }
-        else if (key == "MessageId")
-        {
-            messageIds.push_back(value);
-        }
-        else if (key == "RegistryPrefix")
-        {
-            registryPrefixes.push_back(value);
-        }
-        else if (key == "MetricReportDefinition")
-        {
-            metricReportDefinitions.push_back(value);
-        }
-        else
-        {
-            BMCWEB_LOG_ERROR("Invalid property({})in SSE filter query.", key);
-            return false;
-        }
+        }
+    }
+    // If the timestamp isn't unique, increment the index
+    index = (curTs == prevTs) ? index + 1 : 0;
+
+    // Save the timestamp
+    prevTs = curTs;
+
+    entryID = std::to_string(curTs);
+    if (index > 0)
+    {
+        entryID += "_" + std::to_string(index);
     }
     return true;
 }
 
-class Subscription : public persistent_data::UserSubscription
->>>>>>> bc0ceaef
+inline int getEventLogParams(const std::string& logEntry,
+                             std::string& timestamp, std::string& messageID,
+                             std::vector<std::string>& messageArgs)
+{
+    // The redfish log format is "<Timestamp> <MessageId>,<MessageArgs>"
+    // First get the Timestamp
+    size_t space = logEntry.find_first_of(' ');
+    if (space == std::string::npos)
+    {
+        BMCWEB_LOG_ERROR("EventLog Params: could not find first space: {}",
+                         logEntry);
+        return -EINVAL;
+    }
+    timestamp = logEntry.substr(0, space);
+    // Then get the log contents
+    size_t entryStart = logEntry.find_first_not_of(' ', space);
+    if (entryStart == std::string::npos)
+    {
+        BMCWEB_LOG_ERROR("EventLog Params: could not find log contents: {}",
+                         logEntry);
+        return -EINVAL;
+    }
+    std::string_view entry(logEntry);
+    entry.remove_prefix(entryStart);
+    // Use split to separate the entry into its fields
+    std::vector<std::string> logEntryFields;
+    bmcweb::split(logEntryFields, entry, ',');
+    // We need at least a MessageId to be valid
+    if (logEntryFields.empty())
+    {
+        BMCWEB_LOG_ERROR("EventLog Params: could not find entry fields: {}",
+                         logEntry);
+        return -EINVAL;
+    }
+    messageID = logEntryFields[0];
+
+    // Get the MessageArgs from the log if there are any
+    if (logEntryFields.size() > 1)
+    {
+        const std::string& messageArgsStart = logEntryFields[1];
+        // If the first string is empty, assume there are no MessageArgs
+        if (!messageArgsStart.empty())
+        {
+            messageArgs.assign(logEntryFields.begin() + 1,
+                               logEntryFields.end());
+        }
+    }
+
+    return 0;
+}
+
+inline int formatEventLogEntry(
+    const std::string& logEntryID, const std::string& messageID,
+    const std::span<std::string_view> messageArgs, std::string timestamp,
+    const std::string& customText, nlohmann::json::object_t& logEntryJson)
+{
+    // Get the Message from the MessageRegistry
+    const registries::Message* message = registries::formatMessage(messageID);
+
+    if (message == nullptr)
+    {
+        return -1;
+    }
+
+    std::string msg =
+        redfish::registries::fillMessageArgs(messageArgs, message->message);
+    if (msg.empty())
+    {
+        return -1;
+    }
+
+    // Get the Created time from the timestamp. The log timestamp is in
+    // RFC3339 format which matches the Redfish format except for the
+    // fractional seconds between the '.' and the '+', so just remove them.
+    std::size_t dot = timestamp.find_first_of('.');
+    std::size_t plus = timestamp.find_first_of('+', dot);
+    if (dot != std::string::npos && plus != std::string::npos)
+    {
+        timestamp.erase(dot, plus - dot);
+    }
+
+    // Fill in the log entry with the gathered data
+    logEntryJson["EventId"] = logEntryID;
+
+    logEntryJson["Severity"] = message->messageSeverity;
+    logEntryJson["Message"] = std::move(msg);
+    logEntryJson["MessageId"] = messageID;
+    logEntryJson["MessageArgs"] = messageArgs;
+    logEntryJson["EventTimestamp"] = std::move(timestamp);
+    logEntryJson["Context"] = customText;
+    return 0;
+}
+
+} // namespace event_log
+
+class Subscription : public std::enable_shared_from_this<Subscription>
 {
   public:
     Subscription(const Subscription&) = delete;
@@ -750,42 +325,9 @@
 
     ~Subscription() = default;
 
-<<<<<<< HEAD
     // callback for subscription sendData
     void resHandler(const std::shared_ptr<Subscription>& /*unused*/,
                     const crow::Response& res)
-=======
-    bool sendEvent(std::string&& msg)
-    {
-        persistent_data::EventServiceConfig eventServiceConfig =
-            persistent_data::EventServiceStore::getInstance()
-                .getEventServiceConfig();
-        if (!eventServiceConfig.enabled)
-        {
-            return false;
-        }
-
-        if (client)
-        {
-            boost::beast::http::fields httpHeadersCopy(httpHeaders);
-            httpHeaders.set(boost::beast::http::field::content_type,
-                            "application/json");
-            client->sendData(std::move(msg), destinationUrl, httpHeaders,
-                             boost::beast::http::verb::post);
-            return true;
-        }
-
-        if (sseConn != nullptr)
-        {
-            eventSeqNum++;
-            sseConn->sendEvent(std::to_string(eventSeqNum), msg);
-        }
-        return true;
-    }
-
-    bool eventMatchesFilter(const nlohmann::json::object_t& eventMessage,
-                            std::string_view resType)
->>>>>>> bc0ceaef
     {
         BMCWEB_LOG_DEBUG("Response handled with return code: {}",
                          res.resultInt());
@@ -846,23 +388,8 @@
     bool sendTestEventLog(TestEvent& testEvent)
     {
         nlohmann::json::array_t logEntryArray;
-<<<<<<< HEAD
-        nlohmann::json& logEntryJson = logEntryArray.emplace_back();
-
-        logEntryJson["EventId"] = "TestID";
-        logEntryJson["Severity"] = log_entry::EventSeverity::OK;
-        logEntryJson["Message"] = "Generated test event";
-        logEntryJson["MessageId"] = "OpenBMC.0.2.TestEventLog";
-        // MemberId is 0 : since we are sending one event record.
-        logEntryJson["MemberId"] = "0";
-        logEntryJson["MessageArgs"] = nlohmann::json::array();
-        logEntryJson["EventTimestamp"] =
-            redfish::time_utils::getDateTimeOffsetNow().first;
-        logEntryJson["Context"] = userSub.customText;
-=======
         nlohmann::json& logEntryJson =
             logEntryArray.emplace_back(nlohmann::json::object());
->>>>>>> bc0ceaef
 
         if (testEvent.eventGroupId)
         {
@@ -917,15 +444,9 @@
         msg["Name"] = "Event Log";
         msg["Events"] = logEntryArray;
 
-<<<<<<< HEAD
-        std::string strMsg =
-            msg.dump(2, ' ', true, nlohmann::json::error_handler_t::replace);
-        return sendEventToSubscriber(std::move(strMsg));
-=======
         std::string strMsg = nlohmann::json(msg).dump(
             2, ' ', true, nlohmann::json::error_handler_t::replace);
         return sendEvent(std::move(strMsg));
->>>>>>> bc0ceaef
     }
 
     void filterAndSendEventLogs(
@@ -1706,17 +1227,11 @@
                 BMCWEB_LOG_DEBUG("Filter didn't match");
                 continue;
             }
-<<<<<<< HEAD
             std::string strMsg =
                 nlohmann::json(std::move(msg))
                     .dump(2, ' ', true,
                           nlohmann::json::error_handler_t::replace);
             entry->sendEventToSubscriber(std::move(strMsg));
-=======
-            std::string strMsg = nlohmann::json(msg).dump(
-                2, ' ', true, nlohmann::json::error_handler_t::replace);
-            entry->sendEvent(std::move(strMsg));
->>>>>>> bc0ceaef
         }
         eventId++; // increament the eventId
     }
@@ -2398,7 +1913,6 @@
 
                                     if (!messageArgs[0].empty())
                                     {
-<<<<<<< HEAD
                                         // Map dbus property to redfish property
                                         if (dBusToRedfishProperty.find(
                                                 messageArgs[0]) !=
@@ -2410,15 +1924,10 @@
                                         }
                                         else
                                         {
-                                            BMCWEB_LOG_ERROR(
+                                        BMCWEB_LOG_WARNING(
                                                 "property mapping not found for {}",
                                                 messageArgs[0]);
                                         }
-=======
-                                        BMCWEB_LOG_WARNING(
-                                            "property mapping not found for {}",
-                                            messageArgs[0]);
->>>>>>> bc0ceaef
                                     }
                                 }
                                 else if (additional.count(
@@ -2433,24 +1942,6 @@
                             }
                             else
                             {
-                                BMCWEB_LOG_ERROR(
-                                    "There should be exactly one MessageId in the Dbus signal message. Found ",
-                                    std::to_string(additional.count(
-                                        "REDFISH_MESSAGE_ID")));
-                                return;
-                            }
-
-                            nlohmann::json::object_t oem;
-                            parseAdditionalDataForCPER(cper, oem, additional);
-                        }
-                        else
-                        {
-<<<<<<< HEAD
-                            BMCWEB_LOG_ERROR("Invalid type of AdditionalData "
-                                             "property.");
-                            return;
-                        }
-=======
                             auto counter =
                                 additional.count("REDFISH_MESSAGE_ID");
                             // when removing entries counter will be 0
@@ -2463,10 +1954,16 @@
                             }
                         }
 
-                        nlohmann::json::object_t oem;
+                            nlohmann::json::object_t oem;
                         parseAdditionalDataForCPER(cper, oem, additional,
                                                    originOfCondition);
->>>>>>> bc0ceaef
+                        }
+                        else
+                        {
+                            BMCWEB_LOG_ERROR("Invalid type of AdditionalData "
+                                             "property.");
+                            return;
+                        }
                     }
                     else if (key == "EventId")
                     {
@@ -2552,22 +2049,10 @@
                     }
                 }
 
-<<<<<<< HEAD
                 if (messageId == "")
-=======
-            if (messageId == "")
-            {
+                {
                 // it happens when removing entries
                 BMCWEB_LOG_DEBUG("Invalid Dbus log entry.");
-                return;
-            }
-            else
-            {
-                Event event(messageId);
-                if (!event.isValid())
->>>>>>> bc0ceaef
-                {
-                    BMCWEB_LOG_ERROR("Invalid Dbus log entry.");
                     return;
                 }
                 else
@@ -2617,25 +2102,11 @@
                     }
                     else
                     {
-                        BMCWEB_LOG_ERROR(
-                            "no OriginOfCondition in event log. MsgId: ",
+                    BMCWEB_LOG_WARNING(
+                        "no OriginOfCondition in event log. MsgId: {}",
                             messageId);
                         sendEventWithOOC(std::string{""}, event);
                     }
-<<<<<<< HEAD
-=======
-                    // resourceType empty error case not handled because it will
-                    // impact existing resourceErrordetected error messages
-                    event.resourceType = resourceType;
-                    eventServiceOOC(originOfCondition, deviceName, event);
-                }
-                else
-                {
-                    BMCWEB_LOG_WARNING(
-                        "no OriginOfCondition in event log. MsgId: {}",
-                        messageId);
-                    sendEventWithOOC(std::string{""}, event);
->>>>>>> bc0ceaef
                 }
             };
 
