--- conflicted
+++ resolved
@@ -16,33 +16,24 @@
 #pragma once
 
 #include "account_service.hpp"
-<<<<<<< HEAD
 #include "assembly.hpp"
-=======
 #include "aggregation_service.hpp"
->>>>>>> 480662d4
 #include "bios.hpp"
 #include "boot_options.hpp"
 #include "cable.hpp"
 #include "certificate_service.hpp"
 #include "chassis.hpp"
-<<<<<<< HEAD
 #include "component_integrity.hpp"
 #include "control.hpp"
-#include "environment_metrics.hpp"
 #include "erot_chassis.hpp"
-#include "ethernet.hpp"
-#include "event_service.hpp"
 #include "fabric.hpp"
 #include "host_interface.hpp"
-=======
 #include "environment_metrics.hpp"
 #include "ethernet.hpp"
 #include "event_service.hpp"
 #include "eventservice_sse.hpp"
 #include "fabric_adapters.hpp"
 #include "fan.hpp"
->>>>>>> 480662d4
 #include "hypervisor_system.hpp"
 #include "log_services.hpp"
 #include "manager_diagnostic_data.hpp"
@@ -63,11 +54,8 @@
 #include "network_protocol.hpp"
 #include "nvidia_oem_dpu.hpp"
 #include "pcie.hpp"
-<<<<<<< HEAD
 #include "pcieslots.hpp"
-=======
 #include "pcie_slots.hpp"
->>>>>>> 480662d4
 #include "power.hpp"
 #include "power_subsystem.hpp"
 #include "power_supply.hpp"
@@ -108,28 +96,22 @@
      */
     explicit RedfishService(App& app)
     {
-<<<<<<< HEAD
-        if (persistent_data::getConfig().isTLSAuthEnabled())
-        {
-            requestAccountServiceRoutes(app);
-        }
         requestAssemblyRoutes(app);
         requestPcieSlotsRoutes(app);
         if (persistent_data::getConfig().isTLSAuthEnabled())
         {
-            requestRoutesRoles(app);
-            requestRoutesRoleCollection(app);
+        requestAccountServiceRoutes(app);
         }
-=======
-        requestAccountServiceRoutes(app);
 #ifdef BMCWEB_ENABLE_REDFISH_AGGREGATION
         requestRoutesAggregationService(app);
         requestRoutesAggregationSourceCollection(app);
         requestRoutesAggregationSource(app);
 #endif
+        if (persistent_data::getConfig().isTLSAuthEnabled())
+        {
         requestRoutesRoles(app);
         requestRoutesRoleCollection(app);
->>>>>>> 480662d4
+        }
         requestRoutesServiceRoot(app);
         requestRoutesNetworkProtocol(app);
         if (persistent_data::getConfig().isTLSAuthEnabled())
@@ -159,16 +141,11 @@
 #ifdef BMCWEB_NEW_POWERSUBSYSTEM_THERMALSUBSYSTEM
         requestRoutesEnvironmentMetrics(app);
         requestRoutesPowerSubsystem(app);
-<<<<<<< HEAD
-        requestRoutesPowerSupplyCollection(app);
-        requestRoutesPowerSupply(app);
-=======
         requestRoutesPowerSupply(app);
         requestRoutesPowerSupplyCollection(app);
         requestRoutesThermalSubsystem(app);
         requestRoutesFan(app);
         requestRoutesFanCollection(app);
->>>>>>> 480662d4
 #endif
         requestRoutesManagerCollection(app);
         requestRoutesManager(app);
@@ -306,15 +283,12 @@
         requestRoutesMemoryMetrics(app);
 
         requestRoutesSystems(app);
-<<<<<<< HEAD
 #ifdef BMCWEB_ENABLE_HOST_OS_FEATURE
         requestRoutesSystemActionsReset(app);
         requestRoutesSystemResetActionInfo(app);
 #endif
 #ifdef BMCWEB_ENABLE_BIOS
-=======
-
->>>>>>> 480662d4
+
         requestRoutesBiosService(app);
         requestRoutesBiosSettings(app);
         requestRoutesBiosReset(app);
