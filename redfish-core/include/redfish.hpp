/*
// Copyright (c) 2018-2019 Intel Corporation
//
// Licensed under the Apache License, Version 2.0 (the "License");
// you may not use this file except in compliance with the License.
// You may obtain a copy of the License at
//
//      http://www.apache.org/licenses/LICENSE-2.0
//
// Unless required by applicable law or agreed to in writing, software
// distributed under the License is distributed on an "AS IS" BASIS,
// WITHOUT WARRANTIES OR CONDITIONS OF ANY KIND, either express or implied.
// See the License for the specific language governing permissions and
// limitations under the License.
*/
#pragma once

#include "account_service.hpp"
#include "aggregation_service.hpp"
#include "assembly.hpp"
#include "bios.hpp"
#include "boot_options.hpp"
#include "cable.hpp"
#include "certificate_service.hpp"
#include "chassis.hpp"
#include "component_integrity.hpp"
#include "control.hpp"
#include "environment_metrics.hpp"
#include "erot_chassis.hpp"
#include "ethernet.hpp"
#include "event_service.hpp"
#include "eventservice_sse.hpp"
#include "fabric.hpp"
#include "fabric_adapters.hpp"
#include "fan.hpp"
#include "host_interface.hpp"
#include "hypervisor_system.hpp"
#include "log_services.hpp"
#include "manager_diagnostic_data.hpp"
#include "managers.hpp"
#include "memory.hpp"
#include "message_registries.hpp"
#include "metric_report.hpp"
#include "metric_report_definition.hpp"
#include "ports.hpp"

#ifdef BMCWEB_ENABLE_NETWORK_ADAPTERS
#include "network_adapters.hpp"
#endif

#ifdef BMCWEB_ENABLE_HOST_ETH_IFACE
#include "system_host_eth.hpp"
#endif

#ifdef BMCWEB_ENABLE_NETWORK_ADAPTERS_GENERIC
#include "network_adapters_generic.hpp"
#endif

#include "network_protocol.hpp"
#include "nvidia_oem_dpu.hpp"
#include "pcie.hpp"
#include "pcie_slots.hpp"
#include "pcieslots.hpp"
#include "power.hpp"
#include "power_subsystem.hpp"
#include "power_supply.hpp"
#include "processor.hpp"
#include "redfish_sessions.hpp"
#include "redfish_v1.hpp"
#include "roles.hpp"
#include "secure_boot.hpp"
#include "secure_boot_database.hpp"
#include "sensors.hpp"
#include "service_conditions.hpp"
#include "service_root.hpp"
#include "storage.hpp"
#include "systems.hpp"
#include "task.hpp"
#include "telemetry_service.hpp"
#include "thermal.hpp"
#include "thermal_metrics.hpp"
#include "thermal_subsystem.hpp"
#include "trigger.hpp"
#include "trusted_components.hpp"
#include "update_service.hpp"
#include "virtual_media.hpp"

namespace redfish
{
/*
 * @brief Top level class installing and providing Redfish services
 */
class RedfishService
{
  public:
    /*
     * @brief Redfish service constructor
     *
     * Loads Redfish configuration and installs schema resources
     *
     * @param[in] app   Crow app on which Redfish will initialize
     */
    explicit RedfishService(App& app)
    {
        requestAssemblyRoutes(app);
        requestPcieSlotsRoutes(app);
        if (persistent_data::getConfig().isTLSAuthEnabled())
        {
            requestAccountServiceRoutes(app);
        }

        if (persistent_data::getConfig().isTLSAuthEnabled())
        {
            requestRoutesRoles(app);
            requestRoutesRoleCollection(app);
        }

#ifdef BMCWEB_ENABLE_REDFISH_AGGREGATION
        requestRoutesAggregationService(app);
        requestRoutesAggregationSourceCollection(app);
        requestRoutesAggregationSource(app);
#endif
        requestRoutesServiceRoot(app);
        requestRoutesNetworkProtocol(app);
        if (persistent_data::getConfig().isTLSAuthEnabled())
        {
            requestRoutesSession(app);
        }
        requestEthernetInterfacesRoutes(app);
#ifdef BMCWEB_ENABLE_LLDP_DEDICATED_PORTS
        requestDedicatedPortsInterfacesRoutes(app);
#endif
#ifdef BMCWEB_ALLOW_DEPRECATED_POWER_THERMAL
#ifdef BMCWEB_ENABLE_HOST_OS_FEATURE
        requestRoutesThermal(app);
        requestRoutesPower(app);
#endif
#endif

#ifdef BMCWEB_ENABLE_NETWORK_ADAPTERS
        requestRoutesNetworkAdapters(app);
        requestRoutesNetworkDeviceFunctions(app);
        requestRoutesACDPort(app);
#endif

#ifdef BMCWEB_ENABLE_HOST_ETH_IFACE
        requestHostEthernetInterfacesRoutes(app);
#endif

#ifdef BMCWEB_ENABLE_NETWORK_ADAPTERS_GENERIC
        requestRoutesNetworkAdapters(app);
#endif

#ifdef BMCWEB_NEW_POWERSUBSYSTEM_THERMALSUBSYSTEM
        requestRoutesEnvironmentMetrics(app);
        requestRoutesProcessorEnvironmentMetrics(app);
        requestRoutesMemoryEnvironmentMetrics(app);
        requestRoutesPowerSubsystem(app);
        requestRoutesPowerSupply(app);
        requestRoutesPowerSupplyCollection(app);
        requestRoutesThermalMetrics(app);
        requestRoutesThermalSubsystem(app);
        requestRoutesFan(app);
        requestRoutesFanCollection(app);
#endif
        requestRoutesManagerCollection(app);
        requestRoutesManager(app);
        requestRoutesManagerResetAction(app);
        requestRoutesManagerResetActionInfo(app);
        requestRoutesManagerResetToDefaultsAction(app);

        requestRoutesManagerDiagnosticData(app);
        requestRoutesChassisCollection(app);
        requestRoutesChassis(app);

#ifdef BMCWEB_ENABLE_NVIDIA_OEM_PROPERTIES
        requestRoutesChassisEnvironmentMetricsClearOOBSetPoint(app);
        requestRoutesProcessorEnvironmentMetricsClearOOBSetPoint(app);
#endif

#ifdef BMCWEB_ENABLE_HOST_OS_FEATURE
        requestRoutesChassisResetAction(app);
        requestRoutesChassisResetActionInfo(app);
#endif
        requestRoutesUpdateService(app);
#ifdef BMCWEB_ENABLE_NVIDIA_OEM_PROPERTIES
        requestRoutesSplitUpdateService(app);
#endif
        requestRoutesChassisDrive(app);
        requestRoutesChassisDriveName(app);

        requestRoutesStorageCollection(app);
        requestRoutesStorage(app);
        requestRoutesStorageControllerCollection(app);
        requestRoutesStorageController(app);
        requestRoutesDrive(app);
        // #ifdef BMCWEB_ENABLE_HOST_OS_FEATURE
        requestRoutesCable(app);
        requestRoutesCableCollection(app);
// #endif
#if defined(BMCWEB_INSECURE_ENABLE_REDFISH_FW_TFTP_UPDATE) ||                  \
    defined(BMCWEB_ENABLE_REDFISH_FW_SCP_UPDATE)
        requestRoutesUpdateServiceActionsSimpleUpdate(app);
#endif
        requestRoutesSoftwareInventoryCollection(app);
        requestRoutesSoftwareInventory(app);
        requestRoutesInventorySoftwareCollection(app);
        requestRoutesInventorySoftware(app);
        requestRoutesSystemLogServiceCollection(app);
#ifdef BMCWEB_ENABLE_MFG_TEST_API
        requestRoutesEventLogDiagnosticDataCollect(app);
        requestRoutesEventLogDiagnosticDataEntry(app);
#endif
        requestRoutesEventLogService(app);
        requestRoutesSELLogService(app);
        requestRoutesChassisLogServiceCollection(app);
#ifdef BMCWEB_ENABLE_NVIDIA_OEM_LOGSERVICES
        requestRoutesChassisXIDLogService(app);
        requestRoutesChassisXIDLogEntryCollection(app);
#endif // BMCWEB_ENABLE_NVIDIA_OEM_LOGSERVICES

        requestRoutesPostCodesEntryAdditionalData(app);

<<<<<<< HEAD
        requestRoutesPostCodesLogService(app);
        requestRoutesPostCodesClear(app);
        requestRoutesPostCodesEntry(app);
        requestRoutesPostCodesEntryCollection(app);
        requestRoutesDebugToken(app);
        requestRoutesDebugTokenServiceDiagnosticDataCollect(app);
        requestRoutesDebugTokenServiceDiagnosticDataEntryDownload(app);
=======
           requestRoutesPostCodesLogService(app);
           requestRoutesPostCodesClear(app);
           requestRoutesPostCodesEntry(app);
           requestRoutesPostCodesEntryCollection(app);
           requestRoutesDebugToken(app);
           requestRoutesDebugTokenServiceEntry(app);
           requestRoutesDebugTokenServiceEntryCollection(app);
           requestRoutesDebugTokenServiceDiagnosticDataCollect(app);
           requestRoutesDebugTokenServiceDiagnosticDataEntryDownload(app);
>>>>>>> 507f598a

#ifdef BMCWEB_ENABLE_REDFISH_DUMP_LOG
        requestRoutesSystemDumpService(app);
        requestRoutesSystemDumpServiceActionInfo(app);
        requestRoutesSystemDumpEntryCollection(app);
        requestRoutesSystemDumpEntry(app);
        requestRoutesSystemDumpCreate(app);
        requestRoutesSystemDumpClear(app);

        requestRoutesBMCDumpService(app);
        requestRoutesBMCDumpServiceActionInfo(app);
        requestRoutesBMCDumpEntryCollection(app);
        requestRoutesBMCDumpEntry(app);
        requestRoutesBMCDumpEntryDownload(app);
        requestRoutesBMCDumpCreate(app);
        requestRoutesBMCDumpClear(app);
#endif

#ifdef BMCWEB_ENABLE_REDFISH_FDR_DUMP_LOG
        requestRoutesSystemFDRService(app);
        requestRoutesSystemFDREntryCollection(app);
        requestRoutesSystemFDREntry(app);
        requestRoutesSystemFDRCreate(app);
        requestRoutesSystemFDRClear(app);
#endif // BMCWEB_ENABLE_REDFISH_FDR_DUMP_LOG

#ifdef BMCWEB_ENABLE_REDFISH_SYSTEM_FAULTLOG_DUMP_LOG
        requestRoutesSystemFaultLogService(app);
        requestRoutesSystemFaultLogEntryCollection(app);
        requestRoutesSystemFaultLogEntry(app);
        requestRoutesSystemFaultLogClear(app);
#endif // BMCWEB_ENABLE_REDFISH_SYSTEM_FAULTLOG_DUMP_LOG

#ifndef BMCWEB_ENABLE_REDFISH_DBUS_LOG_ENTRIES
        requestRoutesJournalEventLogEntryCollection(app);
        requestRoutesJournalEventLogEntry(app);
        requestRoutesJournalEventLogClear(app);
#endif
        requestRoutesBMCLogServiceCollection(app);
#ifdef BMCWEB_ENABLE_REDFISH_BMC_JOURNAL
        requestRoutesBMCJournalLogService(app);
        requestRoutesBMCJournalLogEntryCollection(app);
        requestRoutesBMCJournalLogEntry(app);
#endif

#ifdef BMCWEB_ENABLE_REDFISH_CPU_LOG
        requestRoutesCrashdumpService(app);
        requestRoutesCrashdumpEntryCollection(app);
        requestRoutesCrashdumpEntry(app);
        requestRoutesCrashdumpFile(app);
        requestRoutesCrashdumpClear(app);
        requestRoutesCrashdumpCollect(app);
#endif // BMCWEB_ENABLE_REDFISH_CPU_LOG

        requestRoutesProcessorCollection(app);
        requestRoutesProcessor(app);
        requestRoutesOperatingConfigCollection(app);
        requestRoutesOperatingConfig(app);
        requestRoutesProcessorMetrics(app);
        requestRoutesProcessorMemoryMetrics(app);
        requestRoutesProcessorSettings(app);
        requestRoutesProcessorReset(app);
#ifdef BMCWEB_ENABLE_NVIDIA_OEM_PROPERTIES
        requestRoutesEdppReset(app);
        requestRoutesNvidiaManagerResetToDefaultsAction(app);
        requestRoutesNvidiaManagerEmmcSecureErase(app);
        requestRoutesManagerEmmcSecureEraseActionInfo(app);

        requestRouteSyncRawOobCommand(app);
        requestRouteAsyncRawOobCommand(app);
        requestRoutesNvidiaAsyncOOBRawCommandActionInfo(app);
        requestRoutesNvidiaSyncOOBRawCommandActionInfo(app);
#endif // BMCWEB_ENABLE_NVIDIA_OEM_PROPERTIES
        requestRoutesProcessorPortCollection(app);
        requestRoutesProcessorPort(app);
        requestRoutesProcessorPortMetrics(app);
        requestRoutesMemoryCollection(app);
        requestRoutesMemory(app);
        requestRoutesMemoryMetrics(app);

        requestRoutesSystems(app);
        // The routes requestRoutesSystemActionsReset(app); and
        // requestRoutesSystemResetActionInfo(app) are enabled in
        // requestRoutesSystems(app) function as per upstream sync threfore
        // removed from here
#ifdef BMCWEB_ENABLE_BIOS
        requestRoutesBiosService(app);
        requestRoutesBiosSettings(app);
        requestRoutesBiosReset(app);
        requestRoutesBiosChangePassword(app);
        requestRoutesBiosAttrRegistryService(app);
        requestRoutesBootOptions(app);
        requestRoutesSecureBoot(app);
        requestRoutesSecureBootDatabase(app);
#endif

#ifdef BMCWEB_ENABLE_HOST_IFACE
        requestHostInterfacesRoutes(app);
#endif

#ifdef BMCWEB_ENABLE_RMEDIA
        requestNBDVirtualMediaRoutes(app);
#endif

#ifdef BMCWEB_ENABLE_REDFISH_DBUS_LOG_ENTRIES
        requestRoutesDBusLogServiceActionsClear(app);
        requestRoutesDBusEventLogEntryCollection(app);
        requestRoutesDBusEventLogEntry(app);
        requestRoutesDBusEventLogEntryDownload(app);
        requestRoutesDBusSELLogEntryCollection(app);
        requestRoutesDBusSELLogEntry(app);
        requestRoutesDBusSELLogServiceActionsClear(app);

#endif

#ifdef BMCWEB_ENABLE_REDFISH_HOST_LOGGER
        requestRoutesSystemHostLogger(app);
        requestRoutesSystemHostLoggerCollection(app);
        requestRoutesSystemHostLoggerLogEntry(app);
#endif

        requestRoutesMessageRegistryFileCollection(app);
        requestRoutesMessageRegistryFile(app);
        requestRoutesMessageRegistry(app);
        if (persistent_data::getConfig().isTLSAuthEnabled())
        {
            requestRoutesCertificateService(app);
            requestRoutesHTTPSCertificate(app);
            requestRoutesLDAPCertificate(app);
            requestRoutesTrustStoreCertificate(app);
        }
        requestRoutesSystemPCIeFunctionCollection(app);
        requestRoutesSystemPCIeFunction(app);
        requestRoutesSystemPCIeDeviceCollection(app);
        requestRoutesSystemPCIeDevice(app);
        requestRoutesChassisPCIeFunctionCollection(app);
        requestRoutesChassisPCIeFunction(app);
        requestRoutesChassisPCIeDeviceCollection(app);
        requestRoutesChassisPCIeDevice(app);

        requestRoutesSensorCollection(app);
        requestRoutesSensor(app);

        requestRoutesTaskMonitor(app);
        requestRoutesTaskService(app);
        requestRoutesTaskCollection(app);
        requestRoutesTask(app);
        requestRoutesEventService(app);
#ifdef BMCWEB_ENABLE_SSE
        requestRoutesEventServiceSse(app);
#endif
        requestRoutesEventDestinationCollection(app);
        requestRoutesEventDestination(app);
        requestRoutesFabricAdapters(app);
        requestRoutesFabricAdapterCollection(app);
        requestRoutesSubmitTestEvent(app);

        requestRoutesHypervisorSystems(app);

        requestRoutesTelemetryService(app);
        requestRoutesMetricReportDefinitionCollection(app);
        requestRoutesMetricReportCollection(app);
        requestRoutesMetricReportDefinition(app);
        requestRoutesMetricReport(app);
        requestRoutesFabricCollection(app);
        requestRoutesFabric(app);
        requestRoutesSwitchCollection(app);
        requestRoutesSwitch(app);
        requestRoutesNVSwitchReset(app);
        requestRoutesSwitchMetrics(app);
        requestRoutesPortCollection(app);
        requestRoutesPort(app);
        requestRoutesPortMetrics(app);
        requestRoutesEndpointCollection(app);
        requestRoutesEndpoint(app);
        requestRoutesZoneCollection(app);
        requestRoutesZone(app);

#ifdef BMCWEB_ENABLE_HOST_OS_FEATURE
        requestRoutesTriggerCollection(app);
        requestRoutesTrigger(app);
#endif
        requestRoutesEROTChassisCertificate(app);
#ifdef BMCWEB_ENABLE_DOT
        requestRoutesEROTChassisDOT(app);
#endif
#ifdef BMCWEB_ENABLE_MANUAL_BOOT_MODE
        requestRoutesEROTChassisManualBootMode(app);
#endif
        requestRoutesComponentIntegrity(app);
        requestRoutesServiceConditions(app);
        requestRoutesChassisControls(app);
        requestRoutesChassisControlsCollection(app);
        requestRoutesUpdateServiceCommitImage(app);

#ifdef BMCWEB_ENABLE_NVIDIA_OEM_BF_PROPERTIES
        requestRoutesNvidiaOemBf(app);
        requestRoutesNvidiaManagerSetSelCapacityAction(app);
        requestRoutesNvidiaManagerGetSelCapacity(app);
#endif
        requestRoutesTrustedComponents(app);
#ifdef BMCWEB_ENABLE_REDFISH_FW_SCP_UPDATE
        requestRoutesUpdateServicePublicKeyExchange(app);
        requestRoutesUpdateServiceRevokeAllRemoteServerPublicKeys(app);
#endif
        // Note, this must be the last route registered
        requestRoutesRedfish(app);
    }
};

} // namespace redfish<|MERGE_RESOLUTION|>--- conflicted
+++ resolved
@@ -221,25 +221,15 @@
 
         requestRoutesPostCodesEntryAdditionalData(app);
 
-<<<<<<< HEAD
         requestRoutesPostCodesLogService(app);
         requestRoutesPostCodesClear(app);
         requestRoutesPostCodesEntry(app);
         requestRoutesPostCodesEntryCollection(app);
         requestRoutesDebugToken(app);
+           requestRoutesDebugTokenServiceEntry(app);
+           requestRoutesDebugTokenServiceEntryCollection(app);
         requestRoutesDebugTokenServiceDiagnosticDataCollect(app);
         requestRoutesDebugTokenServiceDiagnosticDataEntryDownload(app);
-=======
-           requestRoutesPostCodesLogService(app);
-           requestRoutesPostCodesClear(app);
-           requestRoutesPostCodesEntry(app);
-           requestRoutesPostCodesEntryCollection(app);
-           requestRoutesDebugToken(app);
-           requestRoutesDebugTokenServiceEntry(app);
-           requestRoutesDebugTokenServiceEntryCollection(app);
-           requestRoutesDebugTokenServiceDiagnosticDataCollect(app);
-           requestRoutesDebugTokenServiceDiagnosticDataEntryDownload(app);
->>>>>>> 507f598a
 
 #ifdef BMCWEB_ENABLE_REDFISH_DUMP_LOG
         requestRoutesSystemDumpService(app);
