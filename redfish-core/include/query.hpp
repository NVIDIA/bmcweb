--- conflicted
+++ resolved
@@ -85,8 +85,7 @@
     // Try to GET the same resource
     auto getReq = std::make_shared<crow::Request>(
         boost::beast::http::request<bmcweb::HttpBody>{
-            boost::beast::http::verb::get,
-                            req.url().encoded_path(), 11},
+            boost::beast::http::verb::get, req.url().encoded_path(), 11},
         ec);
 
     if (ec)
@@ -103,7 +102,6 @@
     std::shared_ptr<bmcweb::AsyncResp> getReqAsyncResp =
         std::make_shared<bmcweb::AsyncResp>();
 
-<<<<<<< HEAD
     // Ideally we would have a shared_ptr to the original Request which we could
     // modify to remove the If-Match and restart it. But instead we have to make
     // a full copy to restart it.
@@ -112,25 +110,6 @@
         std::make_shared<crow::Request>(req), std::move(ifMatch)));
 
     app.handle(*getReq, getReqAsyncResp);
-=======
-    // Need to capture newReqPtr as it need to stay alive till
-    // completion handler is invoked
-    auto afterIfMatchHandler =
-        [newReqPtr](crow::App& app,
-                    const std::shared_ptr<bmcweb::AsyncResp>& asyncResp,
-                    crow::Request& req, const std::string& ifMatch,
-                    const crow::Response& resIn) {
-        BMCWEB_LOG_DEBUG("afterIfMatchHandler invoked");
-        return afterIfMatchRequest(app, asyncResp, req, ifMatch, resIn);
-    };
-
-    getReqAsyncResp->res.setCompleteRequestHandler(
-        std::bind(afterIfMatchHandler, std::ref(app), asyncResp,
-                  std::ref(const_cast<crow::Request&>(req)), ifMatch,
-                  std::placeholders::_1));
-
-    app.handle(*newReqPtr, getReqAsyncResp);
->>>>>>> 55bbe2fe
     return false;
 }
 
