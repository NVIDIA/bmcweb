option(
    'yocto-deps',
    type: 'feature',
    value: 'disabled',
    description: 'Use YOCTO dependencies system'
)

option(
    'kvm',
    type: 'feature',
    value: 'enabled',
    description: '''Enable the KVM host video WebSocket.  Path is /kvm/0.
                    Video is from the BMCs /dev/videodevice.'''
)

option(
    'tests',
    type: 'feature',
    value: 'enabled',
    description: 'Enable Unit tests for bmcweb'
)

option(
    'vm-websocket',
    type: 'feature',
    value: 'enabled',
    description: '''Enable the Virtual Media WebSocket. Path is /vm/0/0 to
                    open the websocket. See
                    https://github.com/openbmc/jsnbd/blob/master/README.'''
)

option(
    'platform-metrics',
    type : 'feature',
    value : 'enabled',
    description :
    'Enable/disable the platform metrics to collect all sensors reading'
)

# if you use this option and are seeing this comment, please comment here:
# https://github.com/openbmc/bmcweb/issues/188 and put forward your intentions
# for this code.  At this point, no daemon has been upstreamed that implements
# this interface, so for the moment this appears to be dead code;  In leiu of
# removing it, it has been disabled to try to give those that use it the
# opportunity to upstream their backend implementation
#option(
#    'vm-nbdproxy',
#    type: 'feature', value: 'disabled',
#    description: 'Enable the Virtual Media WebSocket.'
#)

option('rmedia', type: 'feature', value : 'enabled', description : 'Enable the Rmedia Redfish API.')
option(
    'rest',
    type: 'feature',
    value: 'disabled',
    description: '''Enable Phosphor REST (D-Bus) APIs. Paths directly map
                    Phosphor D-Bus object paths, for example,
                    /xyz/openbmc_project/logging/entry/enumerate. See
                    https://github.com/openbmc/docs/blob/master/rest-api.md.'''
)

option(
    'redfish',
    type: 'feature',
    value: 'enabled',
    description: '''Enable Redfish APIs.  Paths are under /redfish/v1/. See
                    https://github.com/openbmc/bmcweb/blob/master/DEVELOPING.md#redfish.'''
)

option(
    'host-serial-socket',
    type: 'feature',
    value: 'enabled',
    description: '''Enable host serial console WebSocket. Path is /console0.
                    See https://github.com/openbmc/docs/blob/master/console.md.'''
)

option(
    'static-hosting',
    type: 'feature',
    value: 'enabled',
    description: '''Enable serving files from the /usr/share/www directory
                    as paths under /.'''
)

option(
    'redfish-bmc-journal',
    type: 'feature',
    value: 'enabled',
    description: '''Enable BMC journal access through Redfish. Paths are under
                    /redfish/v1/Managers/bmc/LogServices/Journal.'''
)

option(
    'redfish-cpu-log',
    type: 'feature',
    value: 'disabled',
    description: '''Enable CPU log service transactions through Redfish. Paths
                    are under /redfish/v1/Systems/system/LogServices/Crashdump'.'''
)

option(
    'redfish-dump-log',
    type: 'feature',
    value: 'disabled',
    description: '''Enable Dump log service transactions through Redfish. Paths
                   are under /redfish/v1/Systems/system/LogServices/Dump
                   and /redfish/v1/Managers/bmc/LogServices/Dump'''
)

option(
    'redfish-fdr-log',
    type: 'feature',
    value: 'disabled',
    description: '''Enable FDR log service transactions through Redfish. Paths
                   are under /redfish/v1/Systems/bmc/LogServices/FDR'''
)

option(
    'redfish-dbus-log',
    type: 'feature',
    value: 'disabled',
    description: '''Enable DBUS log service transactions through Redfish. Paths
                    are under
                    /redfish/v1/Systems/system/LogServices/EventLog/Entries'''
)

option(
    'redfish-host-logger',
    type: 'feature',
    value: 'enabled',
    description: '''Enable host log service transactions based on
                    phosphor-hostlogger through Redfish.  Paths are under
                    /redfish/v1/Systems/system/LogServices/HostLogger'''
)
option('redfish-dbus-event', type : 'feature', value : 'disabled', description : 'Enable Redfish event service pushes based on DBUS signals of DBUS log service transactions.')
option(
    'redfish-enable-proccessor-memory-status',
    type: 'feature',
    value: 'disabled',
    description: '''Enable/disable the deprecated processor and memory summary
                    status. The default condition is disabling the processor
                    and memory summary status. This option will be removed in
                    1Q 2024.'''
)

option(
    'redfish-provisioning-feature',
    type: 'feature',
    value: 'disabled',
    description: '''Enable provisioning feature support in redfish. Paths are
                    under /redfish/v1/Systems/system/'''
)

option(
    'bmcweb-logging',
    type: 'combo',
    choices : [ 'disabled', 'enabled', 'debug', 'info', 'warning', 'error', 'critical' ],
    value: 'disabled',
    description: '''Enable output the extended logging level.
                    - disabled: disable bmcweb log traces.
                    - enabled: treated as 'debug'
                    - For the other logging level option, see DEVELOPING.md.'''
)

option(
    'basic-auth',
    type: 'feature',
    value: 'enabled',
    description: 'Enable basic authentication'
)

option(
    'session-auth',
    type: 'feature',
    value: 'enabled',
    description: 'Enable session authentication'
)

option(
    'xtoken-auth',
    type: 'feature',
    value: 'enabled',
    description: 'Enable xtoken authentication'
)

option(
    'cookie-auth',
    type: 'feature',
    value: 'enabled',
    description: 'Enable cookie authentication'
)

option('array-bootprogress', type : 'feature', value : 'disabled', description : '''Enable array of bootprogress to take the post events as 9-byte number''')
option ('bmcweb-logging-log-level', type : 'integer', min : 0, max : 4, value : 3, description : 'log level for bmcweb logging. Default is 3(Error and above). Enum Mapping Debug = 0, Info = 1, Warning = 2, Error = 3, Critical =4.')
option(
    'mutual-tls-auth',
    type: 'feature',
    value: 'enabled',
    description: '''Enables authenticating users through TLS client
                    certificates. The insecure-disable-ssl must be disabled for
                    this option to take effect.'''
)

option(
    'ibm-management-console',
    type: 'feature',
    value: 'disabled',
    description: '''Enable the IBM management console specific functionality.
                    Paths are under /ibm/v1/'''
)

option(
    'google-api',
    type: 'feature',
    value: 'disabled',
    description: '''Enable the Google specific functionality. Paths are under
                    /google/v1/'''
)

option(
    'http-body-limit',
    type: 'integer',
    min: 0,
    max: 512,
    value: 30,
    description: 'Specifies the http request body length limit'
)

option('firmware-image-limit', type: 'integer', min : 0, max : 512, value : 30, description : 'Specifies the firmware image size limit')

option(
    'redfish-new-powersubsystem-thermalsubsystem',
    type: 'feature',
    value: 'disabled',
    description: '''Enable/disable the new PowerSubsystem, ThermalSubsystem,
                    and all children schemas. This includes displaying all
                    sensors in the SensorCollection. At a later date, this
                    feature will be defaulted to enabled.'''
)

option(
    'redfish-allow-deprecated-power-thermal',
    type: 'feature',
    value: 'enabled',
    description: '''Enable/disable the old Power / Thermal. The default
                    condition is allowing the old Power / Thermal.'''
)

option(
    'redfish-oem-manager-fan-data',
    type: 'feature',
    value: 'enabled',
    description: '''Enables Redfish OEM fan data on the manager resource.
                    This includes PID and Stepwise controller data. See
                    OemManager schema for more detail.'''
)

option(
    'redfish-health-populate',
    type: 'feature',
    value: 'disabled',
    description: '''Enables HealthPopulate and generate the Status property for
                    the resource. This option will be removed Q1 2024'''
)

option(
    'https_port',
    type: 'integer',
    min: 1,
    max: 65535,
    value: 443,
    description: 'HTTPS Port number.'
)

option(
    'dns-resolver',
    type: 'combo',
    choices: ['systemd-dbus', 'asio'],
    value: 'systemd-dbus',
    description: '''Sets which DNS resolver backend should be used.
    systemd-dbus uses the Systemd ResolveHostname on dbus, but requires dbus
    support.  asio relies on boost::asio::tcp::resolver, but cannot resolve
    names when boost threading is disabled.'''
)

option(
    'redfish-aggregation',
    type: 'feature',
    value: 'disabled',
    description: 'Allows this BMC to aggregate resources from satellite BMCs'
)

<<<<<<< HEAD
option('health-rollup-alternative', type : 'feature', value : 'disabled', description : 'Enable health rollup alternative with support of xyz.openbmc_project.State.Decorator.Health interface and health_rollup association.')
option('nvidia-oem-properties', type : 'feature', value : 'disabled', description : 'Enable OEM properties.')
option('nvidia-oem-logservices', type : 'feature', value : 'disabled', description : 'Enable OEM log services.')
option('nvidia-oem-bf-properties', type : 'feature', value : 'disabled', description : 'Enable OEM Bluefield properties')
option('nvidia-oem-common-properties', type : 'feature', value : 'disabled', description : 'Enable OEM Nvidia common properties.')
option ('stalesensor-upper-limit-milisecond', type : 'integer', min : 1, max : 65535, value : 750, description : 'Upper limit in miliseconds to determine the staleness of sensor reading')
option ('platform-metrics-sensing-interval', type : 'integer', min : 1, max : 65535, value : 250, description : 'Platform metrics telemetry sensor refresh interval in milliseconds')
option ('platform-system-id', type : 'string', value : 'system', description : 'Platform specific computer system id')
option ('platform-bmc-id', type : 'string', value : 'bmc', description : 'Platform specific managers bmc id')
option ('platform-network-adapter', type : 'string', value : 'networkadapter', description : 'Platform network adapter')
option ('network-adapters', type : 'feature', value : 'disabled', description : 'Enable NetworkAdapters')
option ('network-adapters-generic', type : 'feature', value : 'disabled', description : 'Enable Generic NetworkAdapters')
option ('platform-total-power-sensor-name', type : 'string', value : 'TotalHSC_Power', description : 'Platform specific total power sensor name, which has system power watts readings')
option ('platform-power-control-sensor-name', type : 'string', value : 'total_power', description : 'Platform specific total power control sensor name, which has system current power watts readings')
option ('platform-metrics-id', type : 'string', value : 'PlatformMetrics', description : 'Platform specific telemetry service metric reports id')
option ('platform-device-prefix', type : 'string', value : '', description : 'Platform specific device name prefix')
option ('platform-gpu-name-prefix', type : 'string', value : 'GPU_SXM_', description : 'Platform specific GPU name prefix')
option ('platform-chassis-name', type : 'string', value : 'HGX_Chassis_0', description : 'Platform specific chassis name')

option ('tls-auth-opt-in', type : 'feature', value : 'disabled', description : 'Enables feature to opt-in to TLS-Authentication at runtime.')
option ('host-os-features', type : 'feature', value : 'enabled', description : 'Enables feature specific to host os.')
option ('redfish-system-faultlog-dump-log', type : 'feature', value : 'disabled', description : 'Enable Redfish System faultlog dump log services.')
option ('reset-bios-by-clear-nonvolatile', type : 'feature', value : 'disabled', description : 'Enable using DBUS xyz.openbmc_project.Control.Boot.ClearNonVolatileVariables for Bios.ResetBios action.')
option ('fencing-privilege', type : 'feature', value : 'disabled', description : 'Enables feature to set/unset the fencing privilege to satelite BMC.')
option ('dot-support', type : 'feature', value : 'disabled', description : 'Enables DOT token support.')
option ('debug-interface-support', type : 'feature', value : 'disabled', description : 'Enables debug interface support.')
=======
option(
    'experimental-redfish-multi-computer-system',
    type: 'feature',
    value: 'disabled',
    description: '''This is a temporary option flag for staging the
    ComputerSystemCollection transition to multi-host.  It, as well as the code
    still beneath it will be removed on 9/1/2023.  Do not enable in a
    production environment, or where API stability is required.'''
)

option(
    'experimental-http2',
    type: 'feature',
    value: 'disabled',
    description: '''Enable HTTP/2 protocol support using nghttp2.  Do not rely
                    on this option for any production systems.  It may have
                    behavior changes or be removed at any time.'''
)

>>>>>>> 480662d4
# Insecure options. Every option that starts with a `insecure` flag should
# not be enabled by default for any platform, unless the author fully comprehends
# the implications of doing so.In general, enabling these options will cause security
# problems of varying degrees

option(
    'insecure-disable-csrf',
    type: 'feature',
    value: 'disabled',
    description: '''Disable CSRF prevention checks.Should be set to false for
                    production systems.'''
)

option(
    'insecure-disable-ssl',
    type: 'feature',
    value: 'disabled',
    description: '''Disable SSL ports. Should be set to false for production
                    systems.'''
)

option(
    'insecure-disable-auth',
    type: 'feature',
    value: 'disabled',
    description: '''Disable authentication and authoriztion on all ports.
                    Should be set to false for production systems.'''
)

option(
    'insecure-disable-xss',
    type: 'feature',
    value: 'disabled',
    description: 'Disable XSS preventions'
)

option(
    'insecure-tftp-update',
    type: 'feature',
    value: 'disabled',
    description: '''Enable TFTP based firmware update transactions through
                    Redfish UpdateService.   SimpleUpdate.'''
)

option(
<<<<<<< HEAD
    'scp-update',
    type: 'feature',
    value: 'disabled',
    description: '''Enable SCP based firmware update transactions through
                    Redfish UpdateService.SimpleUpdate.'''
=======
    'insecure-ignore-content-type',
    type: 'feature',
    value: 'disabled',
    description: '''Allows parsing PUT/POST/PATCH content as JSON regardless
                    of the presence of the content-type header.  Enabling this
                    conflicts with the input parsing guidelines, but may be
                    required to support old clients that may not set the
                    Content-Type header on payloads.'''
>>>>>>> 480662d4
)

option(
    'insecure-push-style-notification',
    type: 'feature',
    value: 'disabled',
    description: 'Enable HTTP push style eventing feature'
)

option(
    'force-insecure-event-notification',
    type: 'feature',
    value: 'disabled',
    description: 'Event notification is performed only by http insecure protol regardless the subscription either http or https'
)

option(
    'insecure-enable-redfish-query',
    type: 'feature',
    value: 'disabled',
    description: '''Enables Redfish expand query parameter.  This feature is
                    experimental, and has not been tested against the full
                    limits of user-facing behavior.  It is not recommended to
                    enable on production systems at this time.  Other query
                    parameters such as only are not controlled by this option.'''
)

option ('update-service-task-timeout', type : 'integer', min : 5, max : 300, value : 60, description : 'Update service task timeout')
option ('update-service-image-location', type : 'string', value : '/tmp/images/', description : 'Update service image location')
option ('update-service-stage-location', type : 'string', value : '', description : 'Update service stage location')

option('redfish-new-powersubsystem', type : 'feature', value : 'enabled', description : 'Enable/disable the new Power sub system.')

option ('build-description-file-path', type : 'string', value : '/etc/os-release', description : 'Path to file containing build description BUILD_DESC=... data.')
option ('otp-provisioning-status-file-path', type : 'string', value : '/var/lib/otp-provisioning/status', description : 'Path to file containing OTP provisioning status.')

option('manufacturing-test', type : 'feature', value : 'disabled', description : 'Enable manufacturing test API.')
option('manufacturing-test-timeout', type : 'integer', min : 60, max : 3600, value : 300, description : 'Time limit in seconds for the manufacturing test execution')

option('host-iface', type : 'feature', value : 'disabled', description : 'Enable Host Interface schema.')
option ('host-iface-channel', type : 'string', value : 'usb0', description : 'Host interface channel name')

option ('computer-system-inventory-path', type : 'string', value : '/xyz/openbmc_project/inventory', description : 'Path to search object under inventory')
option('bios', type: 'feature', value : 'enabled', description : 'Enable the BIOS Redfish API.')
option('dpu-bios', type: 'feature', value : 'disabled', description : 'Enable the DPU BIOS Redfish API.')
option('ipmi', type : 'feature', value : 'enabled', description : 'Enable/disable ipmi feature.')
option('ntp', type : 'feature', value : 'enabled', description : 'Enable/disable ntp feature.')
option('patch-ssh', type : 'feature', value : 'enabled', description : 'Enable/disable ssh service support')
option('dhcp-configuration-update', type : 'feature', value : 'enabled', description : 'Enable/disable dhcp configuration support.')
option('nic-configuration-update', type : 'feature', value : 'enabled', description : 'Enable/disable nic configuration support.')
option('command-shell', type : 'feature', value : 'disabled', description : 'Enable/disable IPMI SOL.')
option('min-ucase-characters',
    type: 'integer',
    value: 1,
    description: 'Minimum number of upper case characters in the password',
)

option('min-lcase-characters',
    type: 'integer',
    value: 1,
    description: 'Minimum number of lower case characters in the password',
)

option('min-digits',
    type: 'integer',
    value: 1,
    description: 'Minimum number of digits in the password',
)

option('min-special-characters',
    type: 'integer',
    value: 0,
    description: 'Minimum number of special characters in the password',
)

option('min-password-length',
    type: 'integer',
    value: 7,
    description: 'Min password Length',
)

option(
    'use-efficient-expand-on-sensors',
    type: 'feature',
    value: 'disabled',
    description: 'Enable/Disable use of efficient expand on sensors collection'
)

option('gpu-index-start', type : 'integer', value : 1, description : 'The index to start GPUs from')<|MERGE_RESOLUTION|>--- conflicted
+++ resolved
@@ -292,7 +292,6 @@
     description: 'Allows this BMC to aggregate resources from satellite BMCs'
 )
 
-<<<<<<< HEAD
 option('health-rollup-alternative', type : 'feature', value : 'disabled', description : 'Enable health rollup alternative with support of xyz.openbmc_project.State.Decorator.Health interface and health_rollup association.')
 option('nvidia-oem-properties', type : 'feature', value : 'disabled', description : 'Enable OEM properties.')
 option('nvidia-oem-logservices', type : 'feature', value : 'disabled', description : 'Enable OEM log services.')
@@ -319,7 +318,6 @@
 option ('fencing-privilege', type : 'feature', value : 'disabled', description : 'Enables feature to set/unset the fencing privilege to satelite BMC.')
 option ('dot-support', type : 'feature', value : 'disabled', description : 'Enables DOT token support.')
 option ('debug-interface-support', type : 'feature', value : 'disabled', description : 'Enables debug interface support.')
-=======
 option(
     'experimental-redfish-multi-computer-system',
     type: 'feature',
@@ -339,7 +337,6 @@
                     behavior changes or be removed at any time.'''
 )
 
->>>>>>> 480662d4
 # Insecure options. Every option that starts with a `insecure` flag should
 # not be enabled by default for any platform, unless the author fully comprehends
 # the implications of doing so.In general, enabling these options will cause security
@@ -385,13 +382,13 @@
 )
 
 option(
-<<<<<<< HEAD
     'scp-update',
     type: 'feature',
     value: 'disabled',
     description: '''Enable SCP based firmware update transactions through
                     Redfish UpdateService.SimpleUpdate.'''
-=======
+)
+option(
     'insecure-ignore-content-type',
     type: 'feature',
     value: 'disabled',
@@ -400,7 +397,6 @@
                     conflicts with the input parsing guidelines, but may be
                     required to support old clients that may not set the
                     Content-Type header on payloads.'''
->>>>>>> 480662d4
 )
 
 option(
