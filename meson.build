project(
    'bmcweb',
    'cpp',
    version: '1.0',
    meson_version: '>=1.3.0',
    default_options: [
        'b_lto_mode=default',
        'b_lto_threads=0',
        'b_lto=true',
        'b_ndebug=if-release',
        'buildtype=debugoptimized',
        'cpp_rtti=true',
        'cpp_std=c++23',
        'warning_level=3',
        'werror=true',
    ],
)

# Project related links

project_pretty_name = 'bmcweb'
project_url = 'https://github.com/openbmc/' + project_pretty_name
project_issues_url = project_url + '/issues/new'
summary('Issues', project_issues_url, section: 'Report Issues')

# Validate the c++ Standard

if get_option('cpp_std') != 'c++23'
    error('This project requires c++23 support')
endif

# Get compiler and default build type

cxx = meson.get_compiler('cpp')
build = get_option('buildtype')
optimization = get_option('optimization')
summary('Build Type', build, section: 'Build Info')
summary('Optimization', optimization, section: 'Build Info')

package_datadir = join_paths(
    get_option('prefix'),
    get_option('datadir'),
    meson.project_name(),
)

# remove debug information for minsize buildtype
if (get_option('buildtype') == 'minsize')
    add_project_arguments(
        ['-fdata-sections', '-ffunction-sections'],
        language: 'cpp',
    )
    add_project_arguments('-DNDEBUG', language: 'cpp')
endif

if (get_option('dns-resolver') == 'systemd-dbus')
    add_project_arguments('-DBMCWEB_DBUS_DNS_RESOLVER', language: 'cpp')
endif

# Disable lto when compiling with no optimization
if (get_option('optimization') == '0')
    add_project_arguments('-fno-lto', language: 'cpp')
    message('Disabling lto & its supported features as optimization is disabled')
endif

# Include Directories

incdir = include_directories(
    'include',
    'redfish-core/include',
    'redfish-core/lib',
    'http',
)
<<<<<<< HEAD
incdir_cli = include_directories('http', 'include')
=======

# Get the options and enable the respective features
## create a MAP of  "options : feature_flag"

feature_map = {
    'lldp-dedicated-ports'                        : '-DBMCWEB_ENABLE_LLDP_DEDICATED_PORTS',
    'enforce_sensor_name_format'                  : '-DBMCWEB_ENFORCE_SENSOR_NAME_FORMAT',
    'power-control-type-percentage'               : '-DBMCWEB_CONTROL_SETPOINT_UNITS_PERCENTAGE',
    'platform-metrics'                            : '-DBMCWEB_ENABLE_PLATFORM_METRICS',
    'basic-auth'                                  : '-DBMCWEB_ENABLE_BASIC_AUTHENTICATION',
    'cookie-auth'                                 : '-DBMCWEB_ENABLE_COOKIE_AUTHENTICATION',
    'google-api'                                  : '-DBMCWEB_ENABLE_GOOGLE_API',
    'host-serial-socket'                          : '-DBMCWEB_ENABLE_HOST_SERIAL_WEBSOCKET',
    'ibm-management-console'                      : '-DBMCWEB_ENABLE_IBM_MANAGEMENT_CONSOLE',
    'insecure-disable-csrf'                       : '-DBMCWEB_INSECURE_DISABLE_CSRF_PREVENTION',
    'insecure-disable-ssl'                        : '-DBMCWEB_INSECURE_DISABLE_SSL',
    'insecure-push-style-notification'            : '-DBMCWEB_INSECURE_ENABLE_HTTP_PUSH_STYLE_EVENTING',
    'insecure-tftp-update'                        : '-DBMCWEB_INSECURE_ENABLE_REDFISH_FW_TFTP_UPDATE',
    'scp-update'                                  : '-DBMCWEB_ENABLE_REDFISH_FW_SCP_UPDATE',
    'redfish-updateservice-http-pull'             : '-DBMCWEB_ENABLE_REDFISH_FW_HTTP_HTTPS_UPDATE',
    'kvm'                                         : '-DBMCWEB_ENABLE_KVM' ,
    'mutual-tls-auth'                             : '-DBMCWEB_ENABLE_MUTUAL_TLS_AUTHENTICATION',
    'redfish-aggregation'                         : '-DBMCWEB_ENABLE_REDFISH_AGGREGATION',
    'redfish-allow-deprecated-power-thermal'      : '-DBMCWEB_ALLOW_DEPRECATED_POWER_THERMAL',
    'redfish-bmc-journal'                         : '-DBMCWEB_ENABLE_REDFISH_BMC_JOURNAL',
    'redfish-cpu-log'                             : '-DBMCWEB_ENABLE_REDFISH_CPU_LOG',
    'nvidia-oem-fw-update-staging'                : '-DBMCWEB_ENABLE_NVIDIA_UPDATE_STAGING',
    'nvidia-oem-logservices'                      : '-DBMCWEB_ENABLE_NVIDIA_OEM_LOGSERVICES',
    'nvidia-oem-common-properties'                : '-DBMCWEB_ENABLE_NVIDIA_OEM_COMMON_PROPERTIES',
    'nvidia-oem-bf-properties'                    : '-DBMCWEB_ENABLE_NVIDIA_OEM_BF_PROPERTIES',
    'nvidia-oem-bf3-properties'                   : '-DBMCWEB_ENABLE_NVIDIA_OEM_BF3_PROPERTIES',
    'nvidia-oem-gb200nvl-properties'              : '-DBMCWEB_ENABLE_NVIDIA_OEM_GB200NVL_PROPERTIES',
    'nvidia-retimer-debugmode'                    : '-DBMCWEB_ENABLE_NVIDIA_RETIMER_DEBUGMODE',
    'nvidia-oem-device-status-from-file'          : '-DBMCWEB_ENABLE_DEVICE_STATUS_FROM_FILE',
    'nvidia-device-status-from-association'       : '-DBMCWEB_ENABLE_DEVICE_STATUS_FROM_ASSOCIATION',
    'nvidia-uuid-from-platform-chassis-name'      : '-DBMCWEB_ENABLE_UUID_FROM_PLATFORM_CHASSIS_NAME',
    'network-adapters'                            : '-DBMCWEB_ENABLE_NETWORK_ADAPTERS',
    'host-eth-iface'                              : '-DBMCWEB_ENABLE_HOST_ETH_IFACE',
    'network-adapters-generic'                    : '-DBMCWEB_ENABLE_NETWORK_ADAPTERS_GENERIC',
    'redfish-dbus-log'                            : '-DBMCWEB_ENABLE_REDFISH_DBUS_LOG_ENTRIES',
    'redfish-fdr-log'                             : '-DBMCWEB_ENABLE_REDFISH_FDR_DUMP_LOG',
    'bmcweb-chunking'                             : '-DBMCWEB_ENABLE_CHUNKING',
    'redfish-host-logger'                         : '-DBMCWEB_ENABLE_REDFISH_HOST_LOGGER',
    'redfish-dbus-event'                          : '-DBMCWEB_ENABLE_REDFISH_DBUS_EVENT_PUSH',
    'redfish-new-powersubsystem-thermalsubsystem' : '-DBMCWEB_NEW_POWERSUBSYSTEM_THERMALSUBSYSTEM',
    'redfish-oem-manager-fan-data'                : '-DBMCWEB_ENABLE_REDFISH_OEM_MANAGER_FAN_DATA',
    'redfish-post-to-old-updateservice'           : '-DBMCWEB_ENABLE_REDFISH_UPDATESERVICE_OLD_POST_URL',
    'redfish'                                     : '-DBMCWEB_ENABLE_REDFISH',
    'rest'                                        : '-DBMCWEB_ENABLE_DBUS_REST',
    'session-auth'                                : '-DBMCWEB_ENABLE_SESSION_AUTHENTICATION',
    'static-hosting'                              : '-DBMCWEB_ENABLE_STATIC_HOSTING',
    'experimental-redfish-multi-computer-system'  : '-DBMCWEB_ENABLE_MULTI_COMPUTERSYSTEM',
    'vm-websocket'                                : '-DBMCWEB_ENABLE_VM_WEBSOCKET',
    'xtoken-auth'                                 : '-DBMCWEB_ENABLE_XTOKEN_AUTHENTICATION',
    'health-rollup-alternative'                   : '-DBMCWEB_ENABLE_HEALTH_ROLLUP_ALTERNATIVE',
    'disable-health-rollup'                       : '-DBMCWEB_DISABLE_HEALTH_ROLLUP',
    'disable-conditions-array'                    : '-DBMCWEB_DISABLE_CONDITIONS_ARRAY',
    'rmedia'                	                    : '-DBMCWEB_ENABLE_RMEDIA',
    'tls-auth-opt-in'                             : '-DBMCWEB_ENABLE_TLS_AUTH_OPT_IN',
    'manufacturing-test'                          : '-DBMCWEB_ENABLE_MFG_TEST_API',
    'host-iface'                                	: '-DBMCWEB_ENABLE_HOST_IFACE',
    'array-bootprogress'                          : '-DBMCWEB_ARRAY_BOOT_PROGRESS',
    'bios'                                        : '-DBMCWEB_ENABLE_BIOS',
    'dpu-bios'                                    : '-DBMCWEB_ENABLE_DPU_BIOS',
    'ipmi'                                        : '-DBMCWEB_ENABLE_IPMI',
    'ntp'                                         : '-DBMCWEB_ENABLE_NTP',
    'patch-ssh'                                   : '-DBMCWEB_ENABLE_PATCH_SSH',
    'dhcp-configuration-update'                   : '-DBMCWEB_DHCP_CONFIGURATION_UPDATE',
    'host-os-features'                            : '-DBMCWEB_ENABLE_HOST_OS_FEATURE',
    'hide-host-os-features-init-value'            : '-DBMCWEB_HIDE_HOST_OS_INIT_VALUE',
    'fencing-privilege'                           : '-DBMCWEB_ENABLE_FENCING_PRIVILEGE',
    'host-auxpower-features'                            : '-DBMCWEB_ENABLE_HOST_AUX_POWER',
    'nic-configuration-update'                    : '-DBMCWEB_NIC_CONFIGURATION_UPDATE',
    'command-shell'                               : '-DBMCWEB_ENABLE_IPMI_SOL',
    'redfish-system-faultlog-dump-log'            : '-DBMCWEB_ENABLE_REDFISH_SYSTEM_FAULTLOG_DUMP_LOG',
    'reset-bios-by-clear-nonvolatile'             : '-DBMCWEB_RESET_BIOS_BY_CLEAR_NONVOLATILE',
    'dot-support'                                 : '-DBMCWEB_ENABLE_DOT',
    'manual-boot-mode-support'                    : '-DBMCWEB_ENABLE_MANUAL_BOOT_MODE',
    'force-insecure-event-notification'           : '-DBMCWEB_FORCE_INSECURE_EVENT_NOTIFICATION',
    'use-efficient-expand-on-sensors'             : '-DBMCWEB_ENABLE_EFFICIENT_EXPAND',
    'shmem-platform-metrics'                      : '-DBMCWEB_ENABLE_SHMEM_PLATFORM_METRICS',
    'enable-sse'                                  : '-DBMCWEB_ENABLE_SSE',
    'erot-reset'                                  : '-DBMCWEB_ENABLE_EROT_RESET',
    'cpu-diag-support'                            : '-DBMCWEB_ENABLE_CPU_DIAG_FEATURE',
    'command-smbpbi-oob'                          : '-DBMCWEB_COMMAND_SMBPBI_OOB',
    'redfish-leak-detect'                         : '-DBMCWEB_ENABLE_REDFISH_LEAK_DETECT',
    'profile-configuration'                       : '-DBMCWEB_ENABLE_PROFILES',
}

if (get_option('tls-auth-opt-in').enabled())
    if (get_option('insecure-disable-auth').enabled())
        #error('Feature tls-auth-opt-in conflicts with insecure-disable-auth, only one can be enabled!')
    endif
    if (get_option('insecure-disable-ssl').enabled())
        #error('Feature tls-auth-opt-in conflicts with insecure-disable-ssl, only one can be enabled!')
    endif
endif



# Get the options status and build a project summary to show which flags are
# being enabled during the configuration time.

foreach option_key, option_value : feature_map
    if (get_option(option_key).allowed())
        if (option_key == 'mutual-tls-auth' or option_key == 'insecure-disable-ssl')
            if (get_option('insecure-disable-ssl').disabled() or get_option(
                'mutual-tls-auth',
            ).disabled())
                add_project_arguments(option_value, language: 'cpp')
                summary(option_key, option_value, section: 'Enabled Features')
            endif
        elif (option_key in [
            'basic-auth',
            'cookie-auth',
            'session-auth',
            'xtoken-auth',
            'mutual-tls-auth',
        ])
            if (get_option('insecure-disable-auth').disabled())
                add_project_arguments(option_value, language: 'cpp')
                summary(option_key, option_value, section: 'Enabled Features')
            endif
        else
            summary(option_key, option_value, section: 'Enabled Features')
            add_project_arguments(option_value, language: 'cpp')
        endif
    else
        if (option_key == 'insecure-disable-ssl')
            summary('ssl', '-DBMCWEB_ENABLE_SSL', section: 'Enabled Features')
            add_project_arguments('-DBMCWEB_ENABLE_SSL', language: 'cpp')
        endif
    endif
endforeach
>>>>>>> bc0ceaef

if (get_option('tests').allowed())
    summary('unittest', 'NA', section: 'Features')
endif

# Add compiler arguments

if (cxx.get_id() == 'clang')
    if (cxx.version().version_compare('<17.0'))
        error('This project requires clang-17 or higher')
    endif
    add_project_arguments(
        '-Weverything',
        '-Wformat=2',
        '-Wno-c++98-compat-pedantic',
        '-Wno-c++98-compat',
        '-Wno-c++20-extensions',
        '-Wno-documentation-unknown-command',
        '-Wno-documentation',
        '-Wno-exit-time-destructors',
        '-Wno-global-constructors',
        '-Wno-newline-eof',
        '-Wno-padded',
        '-Wno-shadow',
        '-Wno-used-but-marked-unused',
        '-Wno-weak-vtables',
        '-Wno-switch-enum',
        '-Wno-unused-macros',
        '-Wno-covered-switch-default',
        '-Wno-error=deprecated-declarations',
        '-Wno-attributes',
        '-Wno-comment',
        '-Wno-disabled-macro-expansion',
        '-Wno-unneeded-internal-declaration',
        language: 'cpp',
    )
endif

if (cxx.get_id() == 'gcc')
    if (cxx.version().version_compare('<13.0'))
        error('This project requires gcc-13 or higher')
    endif

    add_project_arguments(
        '-Wformat=2',
        '-Wcast-align',
        '-Wconversion',
        '-Woverloaded-virtual',
        '-Wsign-conversion',
        '-Wunused',
        '-Wduplicated-cond',
        '-Wduplicated-branches',
        '-Wlogical-op',
        '-Wnull-dereference',
        '-Wunused-parameter',
        '-Wdouble-promotion',
        #'-Wshadow',
        #'-Wno-psabi',
        '-Wno-attributes',
        '-Wno-error=deprecated-declarations',
        '-Wno-comment',
        language: 'cpp',
    )
endif

if (get_option('buildtype') != 'plain')
    if (get_option('b_lto') == true and get_option('optimization') != '0')
        # Reduce the binary size by removing unnecessary
        # dynamic symbol table entries

        add_project_arguments(
            cxx.get_supported_arguments(
                [
                    '-fno-fat-lto-objects',
                    '-fvisibility=hidden',
                    '-fvisibility-inlines-hidden',
                ],
            ),
            language: 'cpp',
        )

        if cxx.has_link_argument('-Wl,--exclude-libs,ALL')
            add_project_link_arguments('-Wl,--exclude-libs,ALL', language: 'cpp')
        endif
    endif
endif
# Set Compiler Security flags

security_flags = [
    '-fstack-protector-strong',
    '-fPIE',
    '-fPIC',
    '-D_FORTIFY_SOURCE=2',
    '-Wformat',
    '-Wformat-security',
]

## Add security flags for builds of type 'release','debugoptimized' and 'minsize'

if not (get_option('buildtype') == 'plain'
or get_option('buildtype').startswith('debug')
)
    add_project_arguments(
        cxx.get_supported_arguments([security_flags]),
        language: 'cpp',
    )
endif

# Boost dependency configuration

add_project_arguments(
    cxx.get_supported_arguments(
        [
            '-DBOOST_ALL_NO_LIB',
            '-DBOOST_ALLOW_DEPRECATED_HEADERS',
            '-DBOOST_ASIO_DISABLE_THREADS',
            '-DBOOST_ASIO_NO_DEPRECATED',
            '-DBOOST_ASIO_SEPARATE_COMPILATION',
            '-DBOOST_BEAST_SEPARATE_COMPILATION',
            '-DBOOST_EXCEPTION_DISABLE',
            '-DBOOST_NO_EXCEPTIONS',
            '-DBOOST_URL_NO_SOURCE_LOCATION',
            '-DBOOST_SPIRIT_X3_NO_RTTI',
            '-DJSON_NOEXCEPTION',
            '-DOPENSSL_NO_FILENAMES',
            '-DSDBUSPLUS_DISABLE_BOOST_COROUTINES',
        ],
    ),
    language: 'cpp',
)

# Find the dependency modules, if not found use meson wrap to get them
# automatically during the configure step
bmcweb_dependencies = []
bmcweb_cli_dependencies = []

pam = cxx.find_library('pam', required: true)
atomic = cxx.find_library('atomic', required: true)
bmcweb_dependencies += [pam, atomic]

openssl = dependency('openssl', required: false, version: '>=3.0.0')
if not openssl.found() or get_option('b_sanitize') != 'none'
    openssl_proj = subproject(
        'openssl',
        required: true,
        default_options: ['warning_level=0', 'werror=false'],
    )
    openssl = openssl_proj.get_variable('openssl_dep')
    openssl = openssl.as_system('system')
endif
bmcweb_dependencies += [openssl]

if get_option('shmem-platform-metrics').enabled()
  nvtal = dependency('nvidia-tal', required : true)
  add_project_arguments('-DNVIDIA_HAVE_TAL', language: 'cpp')
  bmcweb_dependencies += nvtal
endif

nghttp2 = dependency('libnghttp2', version: '>=1.52.0', required: false)
if not nghttp2.found()
    cmake = import('cmake')
    opt_var = cmake.subproject_options()
    opt_var.add_cmake_defines(
        {'ENABLE_LIB_ONLY': true, 'ENABLE_STATIC_LIB': true},
    )
    nghttp2_ex = cmake.subproject('nghttp2', options: opt_var)
    nghttp2 = nghttp2_ex.dependency('nghttp2')
endif
bmcweb_dependencies += nghttp2

sdbusplus = dependency('sdbusplus', required: false, include_type: 'system')
if not sdbusplus.found()
    sdbusplus_proj = subproject('sdbusplus', required: true)
    sdbusplus = sdbusplus_proj.get_variable('sdbusplus_dep')
    sdbusplus = sdbusplus.as_system('system')
endif
bmcweb_dependencies += sdbusplus
bmcweb_cli_dependencies += sdbusplus

cli11 = dependency('CLI11', required: false, include_type: 'system')
if not cli11.found()
    cli11_proj = subproject('cli11', required: true)
    cli11 = cli11_proj.get_variable('CLI11_dep')
    cli11 = cli11.as_system('system')
endif
bmcweb_cli_dependencies += cli11


tinyxml = dependency(
    'tinyxml2',
    include_type: 'system',
    version: '>=9.0.0',
    default_options: ['tests=false'],
)
if not tinyxml.found()
    tinyxml_proj = subproject('tinyxml2', required: true)
    tinyxml = tinyxml_proj.get_variable('tinyxml_dep')
    tinyxml = tinyxml.as_system('system')
endif
bmcweb_dependencies += tinyxml

systemd = dependency('systemd')
libsystemd = dependency('libsystemd')
add_project_arguments(
    '-DLIBSYSTEMD_VERSION=' + libsystemd.version(),
    language: 'cpp',
)

zlib = dependency('zlib')
bmcweb_dependencies += [libsystemd, zlib]

pwquality_dep = dependency('pwquality', required: false)
if pwquality_dep.found()
    add_project_arguments('-DHAVE_PWQUALITY', language: 'cpp')
endif
bmcweb_dependencies += pwquality_dep

nlohmann_json_dep = dependency(
    'nlohmann_json',
    version: '>=3.11.3',
    include_type: 'system',
)
bmcweb_dependencies += nlohmann_json_dep

boost = dependency(
    'boost',
    modules: ['url'],
    version: '>=1.84.0',
    required: false,
    include_type: 'system',
)
if boost.found()
    bmcweb_dependencies += [boost]
    bmcweb_cli_dependencies += [boost]
else
    cmake = import('cmake')
    opt = cmake.subproject_options()
    boost_libs = [
        'asio',
        'beast',
        'circular_buffer',
        'callable_traits',
        'headers',
        'process',
        'type_index',
        'url',
        'uuid',
        'spirit',
    ]
    opt.add_cmake_defines(
        {
            # 1.86.0 fails this.  Hopefully fixed in 1.86.1
            'CMAKE_CXX_FLAGS': '-Wno-unused-parameter',
            'BOOST_INCLUDE_LIBRARIES': ';'.join(boost_libs),
            'BUILD_SHARED_LIBS': 'OFF',
        },
    )

    boost = cmake.subproject('boost', required: true, options: opt)
    foreach boost_lib : boost_libs
        boost_lib_instance = boost.dependency('boost_' + boost_lib).as_system()
        bmcweb_dependencies += [boost_lib_instance]
        bmcweb_cli_dependencies += [boost_lib_instance]
    endforeach
endif

systemd_system_unit_dir = systemd.get_variable('systemdsystemunitdir')

bindir = get_option('prefix') + '/' + get_option('bindir')
libexec = get_option('prefix') + '/' + get_option('libexecdir')

summary(
    {
        'prefix' : get_option('prefix'),
        'bindir' : bindir,
        'systemd unit directory': systemd_system_unit_dir,
    },
    section: 'Directories',
)

subdir('static')
subdir('redfish-core')

# Config subdirectory
subdir('config')
bmcweb_dependencies += conf_h_dep
bmcweb_cli_dependencies += conf_h_dep

# Source files
fs = import('fs')

srcfiles_bmcweb = files(
    'http/mutual_tls.cpp',
    'redfish-core/src/error_messages.cpp',
    'redfish-core/src/filter_expr_executor.cpp',
    'redfish-core/src/filter_expr_printer.cpp',
    'redfish-core/src/redfish.cpp',
    'redfish-core/src/registries.cpp',
    'redfish-core/src/utils/dbus_utils.cpp',
    'redfish-core/src/utils/json_utils.cpp',
    'redfish-core/src/utils/time_utils.cpp',
    'redfish-core/src/utils/nsm_cmd_support.cpp',
    'src/boost_asio.cpp',
    'src/boost_asio_ssl.cpp',
    'src/boost_beast.cpp',
    'src/dbus_singleton.cpp',
    'src/json_html_serializer.cpp',
    'src/nvidia_persistent_data.cpp',
    'src/nvidia_ssl_key_handler.cpp',
    'src/ossl_random.cpp',
    'src/ssl_key_handler.cpp',
    'src/webserver_run.cpp',
    'redfish-core/src/redfish_nvidia.cpp',
)

bmcweblib = static_library(
    'bmcweblib',
    srcfiles_bmcweb,
    include_directories: incdir,
    dependencies: bmcweb_dependencies,
)

# Generate the bmcwebd daemon
executable(
    'bmcwebd',
    'src/webserver_main.cpp',
    include_directories: incdir,
    dependencies: bmcweb_dependencies,
    link_with: bmcweblib,
    link_args: '-Wl,--gc-sections',
    install: true,
    install_dir: libexec,
)

# Generate the bmcweb CLI application
executable(
    'bmcweb',
    ['src/webserver_cli.cpp', 'src/boost_asio.cpp'],
    include_directories: incdir_cli,
    dependencies: bmcweb_cli_dependencies,
    install: true,
    install_dir: bindir,
)

srcfiles_unittest = files(
    'test/http/crow_getroutes_test.cpp',
    'test/http/http2_connection_test.cpp',
    'test/http/http_body_test.cpp',
    'test/http/http_connection_test.cpp',
    'test/http/http_response_test.cpp',
    'test/http/mutual_tls.cpp',
    'test/http/mutual_tls_meta.cpp',
    'test/http/parsing_test.cpp',
    'test/http/router_test.cpp',
    'test/http/server_sent_event_test.cpp',
    'test/http/utility_test.cpp',
    'test/http/verb_test.cpp',
    'test/include/async_resolve_test.cpp',
    'test/include/credential_pipe_test.cpp',
    'test/include/dbus_utility_test.cpp',
    'test/include/google/google_service_root_test.cpp',
    'test/include/http_utility_test.cpp',
    'test/include/human_sort_test.cpp',
    'test/include/ibm/configfile_test.cpp',
    'test/include/json_html_serializer.cpp',
    'test/include/multipart_test.cpp',
    'test/include/openbmc_dbus_rest_test.cpp',
    'test/include/ossl_random.cpp',
    'test/include/ssl_key_handler_test.cpp',
    'test/include/str_utility_test.cpp',
    'test/redfish-core/include/event_matches_filter_test.cpp',
    'test/redfish-core/include/filter_expr_executor_test.cpp',
    'test/redfish-core/include/filter_expr_parser_test.cpp',
    'test/redfish-core/include/privileges_test.cpp',
    'test/redfish-core/include/redfish_aggregator_test.cpp',
    'test/redfish-core/include/registries_test.cpp',
    'test/redfish-core/include/utils/dbus_utils.cpp',
    'test/redfish-core/include/utils/hex_utils_test.cpp',
    'test/redfish-core/include/utils/ip_utils_test.cpp',
    'test/redfish-core/include/utils/json_utils_test.cpp',
    'test/redfish-core/include/redfish_test.cpp',
    'test/redfish-core/include/utils/query_param_test.cpp',
    'test/redfish-core/include/utils/sensor_utils_test.cpp',
    'test/redfish-core/include/utils/stl_utils_test.cpp',
    'test/redfish-core/include/utils/time_utils_test.cpp',
    'test/redfish-core/lib/chassis_test.cpp',
    'test/redfish-core/lib/log_services_dump_test.cpp',
    'test/redfish-core/lib/manager_diagnostic_data_test.cpp',
    'test/redfish-core/lib/manager_logservices_journal_test.cpp',
    'test/redfish-core/lib/metadata_test.cpp',
    'test/redfish-core/lib/power_subsystem_test.cpp',
    'test/redfish-core/lib/service_root_test.cpp',
    'test/redfish-core/lib/system_test.cpp',
    'test/redfish-core/lib/systems_logservices_postcode.cpp',
    'test/redfish-core/lib/thermal_subsystem_test.cpp',
    #'test/redfish-core/lib/update_service_test.cpp',
)

if (get_option('tests').allowed())
    gtest = dependency(
        'gtest_main',
        main: true,
        version: '>=1.15.0',
        required: true,
    )
    gmock = dependency('gmock', required: true)
    gtestlib = static_library('gtestlib', dependencies: [gtest, gmock])
    gtestdep = declare_dependency(
        link_with: gtestlib,
        dependencies: [
            gtest.partial_dependency(includes: true),
            gmock.partial_dependency(includes: true),
        ],
    )
    # generate the test executable
    foreach test_src : srcfiles_unittest
        test_bin = executable(
            fs.stem(test_src),
            test_src,
            link_with: bmcweblib,
            include_directories: incdir,
            install_dir: bindir,
            dependencies: bmcweb_dependencies + [gtestdep],
        )
        test(fs.stem(test_src), test_bin, protocol: 'gtest')
    endforeach
endif<|MERGE_RESOLUTION|>--- conflicted
+++ resolved
@@ -70,144 +70,7 @@
     'redfish-core/lib',
     'http',
 )
-<<<<<<< HEAD
 incdir_cli = include_directories('http', 'include')
-=======
-
-# Get the options and enable the respective features
-## create a MAP of  "options : feature_flag"
-
-feature_map = {
-    'lldp-dedicated-ports'                        : '-DBMCWEB_ENABLE_LLDP_DEDICATED_PORTS',
-    'enforce_sensor_name_format'                  : '-DBMCWEB_ENFORCE_SENSOR_NAME_FORMAT',
-    'power-control-type-percentage'               : '-DBMCWEB_CONTROL_SETPOINT_UNITS_PERCENTAGE',
-    'platform-metrics'                            : '-DBMCWEB_ENABLE_PLATFORM_METRICS',
-    'basic-auth'                                  : '-DBMCWEB_ENABLE_BASIC_AUTHENTICATION',
-    'cookie-auth'                                 : '-DBMCWEB_ENABLE_COOKIE_AUTHENTICATION',
-    'google-api'                                  : '-DBMCWEB_ENABLE_GOOGLE_API',
-    'host-serial-socket'                          : '-DBMCWEB_ENABLE_HOST_SERIAL_WEBSOCKET',
-    'ibm-management-console'                      : '-DBMCWEB_ENABLE_IBM_MANAGEMENT_CONSOLE',
-    'insecure-disable-csrf'                       : '-DBMCWEB_INSECURE_DISABLE_CSRF_PREVENTION',
-    'insecure-disable-ssl'                        : '-DBMCWEB_INSECURE_DISABLE_SSL',
-    'insecure-push-style-notification'            : '-DBMCWEB_INSECURE_ENABLE_HTTP_PUSH_STYLE_EVENTING',
-    'insecure-tftp-update'                        : '-DBMCWEB_INSECURE_ENABLE_REDFISH_FW_TFTP_UPDATE',
-    'scp-update'                                  : '-DBMCWEB_ENABLE_REDFISH_FW_SCP_UPDATE',
-    'redfish-updateservice-http-pull'             : '-DBMCWEB_ENABLE_REDFISH_FW_HTTP_HTTPS_UPDATE',
-    'kvm'                                         : '-DBMCWEB_ENABLE_KVM' ,
-    'mutual-tls-auth'                             : '-DBMCWEB_ENABLE_MUTUAL_TLS_AUTHENTICATION',
-    'redfish-aggregation'                         : '-DBMCWEB_ENABLE_REDFISH_AGGREGATION',
-    'redfish-allow-deprecated-power-thermal'      : '-DBMCWEB_ALLOW_DEPRECATED_POWER_THERMAL',
-    'redfish-bmc-journal'                         : '-DBMCWEB_ENABLE_REDFISH_BMC_JOURNAL',
-    'redfish-cpu-log'                             : '-DBMCWEB_ENABLE_REDFISH_CPU_LOG',
-    'nvidia-oem-fw-update-staging'                : '-DBMCWEB_ENABLE_NVIDIA_UPDATE_STAGING',
-    'nvidia-oem-logservices'                      : '-DBMCWEB_ENABLE_NVIDIA_OEM_LOGSERVICES',
-    'nvidia-oem-common-properties'                : '-DBMCWEB_ENABLE_NVIDIA_OEM_COMMON_PROPERTIES',
-    'nvidia-oem-bf-properties'                    : '-DBMCWEB_ENABLE_NVIDIA_OEM_BF_PROPERTIES',
-    'nvidia-oem-bf3-properties'                   : '-DBMCWEB_ENABLE_NVIDIA_OEM_BF3_PROPERTIES',
-    'nvidia-oem-gb200nvl-properties'              : '-DBMCWEB_ENABLE_NVIDIA_OEM_GB200NVL_PROPERTIES',
-    'nvidia-retimer-debugmode'                    : '-DBMCWEB_ENABLE_NVIDIA_RETIMER_DEBUGMODE',
-    'nvidia-oem-device-status-from-file'          : '-DBMCWEB_ENABLE_DEVICE_STATUS_FROM_FILE',
-    'nvidia-device-status-from-association'       : '-DBMCWEB_ENABLE_DEVICE_STATUS_FROM_ASSOCIATION',
-    'nvidia-uuid-from-platform-chassis-name'      : '-DBMCWEB_ENABLE_UUID_FROM_PLATFORM_CHASSIS_NAME',
-    'network-adapters'                            : '-DBMCWEB_ENABLE_NETWORK_ADAPTERS',
-    'host-eth-iface'                              : '-DBMCWEB_ENABLE_HOST_ETH_IFACE',
-    'network-adapters-generic'                    : '-DBMCWEB_ENABLE_NETWORK_ADAPTERS_GENERIC',
-    'redfish-dbus-log'                            : '-DBMCWEB_ENABLE_REDFISH_DBUS_LOG_ENTRIES',
-    'redfish-fdr-log'                             : '-DBMCWEB_ENABLE_REDFISH_FDR_DUMP_LOG',
-    'bmcweb-chunking'                             : '-DBMCWEB_ENABLE_CHUNKING',
-    'redfish-host-logger'                         : '-DBMCWEB_ENABLE_REDFISH_HOST_LOGGER',
-    'redfish-dbus-event'                          : '-DBMCWEB_ENABLE_REDFISH_DBUS_EVENT_PUSH',
-    'redfish-new-powersubsystem-thermalsubsystem' : '-DBMCWEB_NEW_POWERSUBSYSTEM_THERMALSUBSYSTEM',
-    'redfish-oem-manager-fan-data'                : '-DBMCWEB_ENABLE_REDFISH_OEM_MANAGER_FAN_DATA',
-    'redfish-post-to-old-updateservice'           : '-DBMCWEB_ENABLE_REDFISH_UPDATESERVICE_OLD_POST_URL',
-    'redfish'                                     : '-DBMCWEB_ENABLE_REDFISH',
-    'rest'                                        : '-DBMCWEB_ENABLE_DBUS_REST',
-    'session-auth'                                : '-DBMCWEB_ENABLE_SESSION_AUTHENTICATION',
-    'static-hosting'                              : '-DBMCWEB_ENABLE_STATIC_HOSTING',
-    'experimental-redfish-multi-computer-system'  : '-DBMCWEB_ENABLE_MULTI_COMPUTERSYSTEM',
-    'vm-websocket'                                : '-DBMCWEB_ENABLE_VM_WEBSOCKET',
-    'xtoken-auth'                                 : '-DBMCWEB_ENABLE_XTOKEN_AUTHENTICATION',
-    'health-rollup-alternative'                   : '-DBMCWEB_ENABLE_HEALTH_ROLLUP_ALTERNATIVE',
-    'disable-health-rollup'                       : '-DBMCWEB_DISABLE_HEALTH_ROLLUP',
-    'disable-conditions-array'                    : '-DBMCWEB_DISABLE_CONDITIONS_ARRAY',
-    'rmedia'                	                    : '-DBMCWEB_ENABLE_RMEDIA',
-    'tls-auth-opt-in'                             : '-DBMCWEB_ENABLE_TLS_AUTH_OPT_IN',
-    'manufacturing-test'                          : '-DBMCWEB_ENABLE_MFG_TEST_API',
-    'host-iface'                                	: '-DBMCWEB_ENABLE_HOST_IFACE',
-    'array-bootprogress'                          : '-DBMCWEB_ARRAY_BOOT_PROGRESS',
-    'bios'                                        : '-DBMCWEB_ENABLE_BIOS',
-    'dpu-bios'                                    : '-DBMCWEB_ENABLE_DPU_BIOS',
-    'ipmi'                                        : '-DBMCWEB_ENABLE_IPMI',
-    'ntp'                                         : '-DBMCWEB_ENABLE_NTP',
-    'patch-ssh'                                   : '-DBMCWEB_ENABLE_PATCH_SSH',
-    'dhcp-configuration-update'                   : '-DBMCWEB_DHCP_CONFIGURATION_UPDATE',
-    'host-os-features'                            : '-DBMCWEB_ENABLE_HOST_OS_FEATURE',
-    'hide-host-os-features-init-value'            : '-DBMCWEB_HIDE_HOST_OS_INIT_VALUE',
-    'fencing-privilege'                           : '-DBMCWEB_ENABLE_FENCING_PRIVILEGE',
-    'host-auxpower-features'                            : '-DBMCWEB_ENABLE_HOST_AUX_POWER',
-    'nic-configuration-update'                    : '-DBMCWEB_NIC_CONFIGURATION_UPDATE',
-    'command-shell'                               : '-DBMCWEB_ENABLE_IPMI_SOL',
-    'redfish-system-faultlog-dump-log'            : '-DBMCWEB_ENABLE_REDFISH_SYSTEM_FAULTLOG_DUMP_LOG',
-    'reset-bios-by-clear-nonvolatile'             : '-DBMCWEB_RESET_BIOS_BY_CLEAR_NONVOLATILE',
-    'dot-support'                                 : '-DBMCWEB_ENABLE_DOT',
-    'manual-boot-mode-support'                    : '-DBMCWEB_ENABLE_MANUAL_BOOT_MODE',
-    'force-insecure-event-notification'           : '-DBMCWEB_FORCE_INSECURE_EVENT_NOTIFICATION',
-    'use-efficient-expand-on-sensors'             : '-DBMCWEB_ENABLE_EFFICIENT_EXPAND',
-    'shmem-platform-metrics'                      : '-DBMCWEB_ENABLE_SHMEM_PLATFORM_METRICS',
-    'enable-sse'                                  : '-DBMCWEB_ENABLE_SSE',
-    'erot-reset'                                  : '-DBMCWEB_ENABLE_EROT_RESET',
-    'cpu-diag-support'                            : '-DBMCWEB_ENABLE_CPU_DIAG_FEATURE',
-    'command-smbpbi-oob'                          : '-DBMCWEB_COMMAND_SMBPBI_OOB',
-    'redfish-leak-detect'                         : '-DBMCWEB_ENABLE_REDFISH_LEAK_DETECT',
-    'profile-configuration'                       : '-DBMCWEB_ENABLE_PROFILES',
-}
-
-if (get_option('tls-auth-opt-in').enabled())
-    if (get_option('insecure-disable-auth').enabled())
-        #error('Feature tls-auth-opt-in conflicts with insecure-disable-auth, only one can be enabled!')
-    endif
-    if (get_option('insecure-disable-ssl').enabled())
-        #error('Feature tls-auth-opt-in conflicts with insecure-disable-ssl, only one can be enabled!')
-    endif
-endif
-
-
-
-# Get the options status and build a project summary to show which flags are
-# being enabled during the configuration time.
-
-foreach option_key, option_value : feature_map
-    if (get_option(option_key).allowed())
-        if (option_key == 'mutual-tls-auth' or option_key == 'insecure-disable-ssl')
-            if (get_option('insecure-disable-ssl').disabled() or get_option(
-                'mutual-tls-auth',
-            ).disabled())
-                add_project_arguments(option_value, language: 'cpp')
-                summary(option_key, option_value, section: 'Enabled Features')
-            endif
-        elif (option_key in [
-            'basic-auth',
-            'cookie-auth',
-            'session-auth',
-            'xtoken-auth',
-            'mutual-tls-auth',
-        ])
-            if (get_option('insecure-disable-auth').disabled())
-                add_project_arguments(option_value, language: 'cpp')
-                summary(option_key, option_value, section: 'Enabled Features')
-            endif
-        else
-            summary(option_key, option_value, section: 'Enabled Features')
-            add_project_arguments(option_value, language: 'cpp')
-        endif
-    else
-        if (option_key == 'insecure-disable-ssl')
-            summary('ssl', '-DBMCWEB_ENABLE_SSL', section: 'Enabled Features')
-            add_project_arguments('-DBMCWEB_ENABLE_SSL', language: 'cpp')
-        endif
-    endif
-endforeach
->>>>>>> bc0ceaef
 
 if (get_option('tests').allowed())
     summary('unittest', 'NA', section: 'Features')
