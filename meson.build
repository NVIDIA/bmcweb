--- conflicted
+++ resolved
@@ -126,7 +126,7 @@
   'dhcp-configuration-update'                   : '-DBMCWEB_DHCP_CONFIGURATION_UPDATE',
   'host-os-features'                            : '-DBMCWEB_ENABLE_HOST_OS_FEATURE',
   'fencing-privilege'                           : '-DBMCWEB_ENABLE_FENCING_PRIVILEGE',
-  'host-auxpower-features'                      : '-DBMCWEB_ENABLE_HOST_AUX_POWER',
+  'host-auxpower-features'                            : '-DBMCWEB_ENABLE_HOST_AUX_POWER',
   'nic-configuration-update'                    : '-DBMCWEB_NIC_CONFIGURATION_UPDATE',
   'command-shell'                               : '-DBMCWEB_ENABLE_IPMI_SOL',
   'redfish-system-faultlog-dump-log'            : '-DBMCWEB_ENABLE_REDFISH_SYSTEM_FAULTLOG_DUMP_LOG',
@@ -297,11 +297,7 @@
   '-DBOOST_EXCEPTION_DISABLE',
   '-DBOOST_NO_EXCEPTIONS',
   '-DBOOST_URL_NO_SOURCE_LOCATION',
-<<<<<<< HEAD
             '-DBOOST_SPIRIT_X3_NO_RTTI',
-=======
-  '-DBOOST_SPIRIT_X3_NO_RTTI',
->>>>>>> 4df7d5cb
   '-DJSON_NOEXCEPTION',
   '-DOPENSSL_NO_FILENAMES',
   '-DSDBUSPLUS_DISABLE_BOOST_COROUTINES',
