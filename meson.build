project(
    'bmcweb',
    'cpp',
<<<<<<< HEAD
        version : '1.0',
        meson_version: '>=0.63.0',
        default_options: [
            'b_lto_mode=default',
            'b_lto_threads=0',
            'b_lto=true',
            'b_ndebug=if-release',
            'buildtype=debugoptimized',
            'cpp_rtti=true',
            'cpp_std=c++20',
            'warning_level=3',
            'werror=true',
=======
    version: '1.0',
    meson_version: '>=1.3.0',
    default_options: [
        'b_lto_mode=default',
        'b_lto_threads=0',
        'b_lto=true',
        'b_ndebug=if-release',
        'buildtype=debugoptimized',
        'cpp_rtti=false',
        'cpp_std=c++20',
        'warning_level=3',
        'werror=true',
>>>>>>> 478c5a57
    ],
)

# Project related links

project_pretty_name = 'bmcweb'
project_url = 'https://github.com/openbmc/' + project_pretty_name
project_issues_url = project_url + '/issues/new'
summary('Issues',project_issues_url, section: 'Report Issues')

# Validate the c++ Standard

if get_option('cpp_std') != 'c++20'
    error('This project requires c++20 support')
endif

# Get compiler and default build type

cxx = meson.get_compiler('cpp')
build = get_option('buildtype')
optimization = get_option('optimization')
summary('Build Type',build, section : 'Build Info')
summary('Optimization',optimization, section : 'Build Info')

package_datadir = join_paths(get_option('prefix'), get_option('datadir'), meson.project_name())

# remove debug information for minsize buildtype
if(get_option('buildtype') == 'minsize')
  add_project_arguments(['-fdata-sections', '-ffunction-sections'], language : 'cpp')
  add_project_arguments('-DNDEBUG', language : 'cpp')
endif

if(get_option('dns-resolver') == 'systemd-dbus')
  add_project_arguments('-DBMCWEB_DBUS_DNS_RESOLVER', language : 'cpp')
endif

# Disable lto when compiling with no optimization
if(get_option('optimization') == '0')
  add_project_arguments('-fno-lto', language: 'cpp')
  message('Disabling lto & its supported features as optimization is disabled')
endif

# Include Directories

incdir = include_directories('include', 'redfish-core/include', 'redfish-core/lib', 'http')

# Get the options and enable the respective features
## create a MAP of  "options : feature_flag"

feature_map = {
  'lldp-dedicated-ports'                        : '-DBMCWEB_ENABLE_LLDP_DEDICATED_PORTS', 
  'enforce_sensor_name_format'                  : '-DBMCWEB_ENFORCE_SENSOR_NAME_FORMAT',
  'power-control-type-percentage'               : '-DBMCWEB_CONTROL_SETPOINT_UNITS_PERCENTAGE',
  'platform-metrics'                            : '-DBMCWEB_ENABLE_PLATFORM_METRICS',
  'basic-auth'                                  : '-DBMCWEB_ENABLE_BASIC_AUTHENTICATION',
  'cookie-auth'                                 : '-DBMCWEB_ENABLE_COOKIE_AUTHENTICATION',
  'google-api'                                  : '-DBMCWEB_ENABLE_GOOGLE_API',
  'host-serial-socket'                          : '-DBMCWEB_ENABLE_HOST_SERIAL_WEBSOCKET',
  'ibm-management-console'                      : '-DBMCWEB_ENABLE_IBM_MANAGEMENT_CONSOLE',
  'insecure-disable-csrf'                       : '-DBMCWEB_INSECURE_DISABLE_CSRF_PREVENTION',
  'insecure-disable-ssl'                        : '-DBMCWEB_INSECURE_DISABLE_SSL',
  'insecure-push-style-notification'            : '-DBMCWEB_INSECURE_ENABLE_HTTP_PUSH_STYLE_EVENTING',
  'insecure-tftp-update'                        : '-DBMCWEB_INSECURE_ENABLE_REDFISH_FW_TFTP_UPDATE',
  'scp-update'                                  : '-DBMCWEB_ENABLE_REDFISH_FW_SCP_UPDATE',
  'redfish-updateservice-http-pull'             : '-DBMCWEB_ENABLE_REDFISH_FW_HTTP_HTTPS_UPDATE',
  'kvm'                                         : '-DBMCWEB_ENABLE_KVM' ,
  'mutual-tls-auth'                             : '-DBMCWEB_ENABLE_MUTUAL_TLS_AUTHENTICATION',
  'redfish-aggregation'                         : '-DBMCWEB_ENABLE_REDFISH_AGGREGATION',
  'redfish-allow-deprecated-power-thermal'      : '-DBMCWEB_ALLOW_DEPRECATED_POWER_THERMAL',
  'redfish-bmc-journal'                         : '-DBMCWEB_ENABLE_REDFISH_BMC_JOURNAL',
  'redfish-cpu-log'                             : '-DBMCWEB_ENABLE_REDFISH_CPU_LOG',
  'nvidia-oem-properties'                       : '-DBMCWEB_ENABLE_NVIDIA_OEM_PROPERTIES',
  'nvidia-oem-logservices'                      : '-DBMCWEB_ENABLE_NVIDIA_OEM_LOGSERVICES',
  'nvidia-oem-common-properties'                : '-DBMCWEB_ENABLE_NVIDIA_OEM_COMMON_PROPERTIES',
  'nvidia-oem-bf-properties'                    : '-DBMCWEB_ENABLE_NVIDIA_OEM_BF_PROPERTIES',
  'nvidia-oem-bf3-properties'                   : '-DBMCWEB_ENABLE_NVIDIA_OEM_BF3_PROPERTIES',
  'nvidia-oem-oberon-properties'                : '-DBMCWEB_ENABLE_NVIDIA_OEM_OBERON_PROPERTIES',
  'nvidia-retimer-debugmode'                    : '-DBMCWEB_ENABLE_NVIDIA_RETIMER_DEBUGMODE',
  'nvidia-oem-device-status-from-file'          : '-DBMCWEB_ENABLE_DEVICE_STATUS_FROM_FILE',
  'network-adapters'                            : '-DBMCWEB_ENABLE_NETWORK_ADAPTERS',
  'host-eth-iface'                              : '-DBMCWEB_ENABLE_HOST_ETH_IFACE',
  'network-adapters-generic'                    : '-DBMCWEB_ENABLE_NETWORK_ADAPTERS_GENERIC',
  'redfish-dbus-log'                            : '-DBMCWEB_ENABLE_REDFISH_DBUS_LOG_ENTRIES',
  'redfish-fdr-log'                             : '-DBMCWEB_ENABLE_REDFISH_FDR_DUMP_LOG',
  'bmcweb-chunking'                             : '-DBMCWEB_ENABLE_CHUNKING',
  'redfish-host-logger'                         : '-DBMCWEB_ENABLE_REDFISH_HOST_LOGGER',
  'redfish-dbus-event'                          : '-DBMCWEB_ENABLE_REDFISH_DBUS_EVENT_PUSH',
  'redfish-new-powersubsystem-thermalsubsystem' : '-DBMCWEB_NEW_POWERSUBSYSTEM_THERMALSUBSYSTEM',
  'redfish-oem-manager-fan-data'                : '-DBMCWEB_ENABLE_REDFISH_OEM_MANAGER_FAN_DATA',
  'redfish-post-to-old-updateservice'           : '-DBMCWEB_ENABLE_REDFISH_UPDATESERVICE_OLD_POST_URL',
  'redfish'                                     : '-DBMCWEB_ENABLE_REDFISH',
  'rest'                                        : '-DBMCWEB_ENABLE_DBUS_REST',
  'session-auth'                                : '-DBMCWEB_ENABLE_SESSION_AUTHENTICATION',
  'static-hosting'                              : '-DBMCWEB_ENABLE_STATIC_HOSTING',
  'experimental-redfish-multi-computer-system'  : '-DBMCWEB_ENABLE_MULTI_COMPUTERSYSTEM',
  'vm-websocket'                                : '-DBMCWEB_ENABLE_VM_WEBSOCKET',
  'xtoken-auth'                                 : '-DBMCWEB_ENABLE_XTOKEN_AUTHENTICATION',
  'health-rollup-alternative'                   : '-DBMCWEB_ENABLE_HEALTH_ROLLUP_ALTERNATIVE',
  'disable-health-rollup'                       : '-DBMCWEB_DISABLE_HEALTH_ROLLUP',
  'disable-conditions-array'                    : '-DBMCWEB_DISABLE_CONDITIONS_ARRAY',
  'rmedia'                	                    : '-DBMCWEB_ENABLE_RMEDIA',
  'tls-auth-opt-in'                             : '-DBMCWEB_ENABLE_TLS_AUTH_OPT_IN',
  'manufacturing-test'                          : '-DBMCWEB_ENABLE_MFG_TEST_API',
  'host-iface'                                	: '-DBMCWEB_ENABLE_HOST_IFACE',
  'array-bootprogress'                          : '-DBMCWEB_ARRAY_BOOT_PROGRESS',
  'bios'                                        : '-DBMCWEB_ENABLE_BIOS',
  'dpu-bios'                                    : '-DBMCWEB_ENABLE_DPU_BIOS',
  'ipmi'                                        : '-DBMCWEB_ENABLE_IPMI',
  'ntp'                                         : '-DBMCWEB_ENABLE_NTP',
  'patch-ssh'                                   : '-DBMCWEB_ENABLE_PATCH_SSH',
  'dhcp-configuration-update'                   : '-DBMCWEB_DHCP_CONFIGURATION_UPDATE',
  'host-os-features'                            : '-DBMCWEB_ENABLE_HOST_OS_FEATURE',
  'fencing-privilege'                           : '-DBMCWEB_ENABLE_FENCING_PRIVILEGE',
  'host-auxpower-features'                            : '-DBMCWEB_ENABLE_HOST_AUX_POWER',
  'nic-configuration-update'                    : '-DBMCWEB_NIC_CONFIGURATION_UPDATE',
  'command-shell'                               : '-DBMCWEB_ENABLE_IPMI_SOL',
  'redfish-system-faultlog-dump-log'            : '-DBMCWEB_ENABLE_REDFISH_SYSTEM_FAULTLOG_DUMP_LOG',
  'reset-bios-by-clear-nonvolatile'             : '-DBMCWEB_RESET_BIOS_BY_CLEAR_NONVOLATILE',
  'dot-support'                                 : '-DBMCWEB_ENABLE_DOT',
  'debug-interface-support'                     : '-DBMCWEB_ENABLE_DEBUG_INTERFACE',
  'manual-boot-mode-support'                    : '-DBMCWEB_ENABLE_MANUAL_BOOT_MODE',
  'force-insecure-event-notification'           : '-DBMCWEB_FORCE_INSECURE_EVENT_NOTIFICATION',
  'use-efficient-expand-on-sensors'             : '-DBMCWEB_ENABLE_EFFICIENT_EXPAND',
  'shmem-platform-metrics'                      : '-DBMCWEB_ENABLE_SHMEM_PLATFORM_METRICS',
  'enable-sse'                                  : '-DBMCWEB_ENABLE_SSE',
  'erot-reset'                                  : '-DBMCWEB_ENABLE_EROT_RESET',
}

if(get_option('tls-auth-opt-in').enabled())
  if(get_option('insecure-disable-auth').enabled())
    error('Feature tls-auth-opt-in conflicts with insecure-disable-auth, only one can be enabled!')
  endif
  if(get_option('insecure-disable-ssl').enabled())
    error('Feature tls-auth-opt-in conflicts with insecure-disable-ssl, only one can be enabled!')
  endif
endif



# Get the options status and build a project summary to show which flags are
# being enabled during the configuration time.

foreach option_key,option_value : feature_map
  if(get_option(option_key).allowed())
    if(option_key == 'mutual-tls-auth' or option_key == 'insecure-disable-ssl')
      if(get_option('insecure-disable-ssl').disabled() or get_option('mutual-tls-auth').disabled())
        add_project_arguments(option_value,language:'cpp')
        summary(option_key,option_value, section : 'Enabled Features')
      endif
    elif (option_key in ['basic-auth', 'cookie-auth', 'session-auth', 'xtoken-auth', 'mutual-tls-auth'])
      if (get_option('insecure-disable-auth').disabled())
        add_project_arguments(option_value, language:'cpp')
        summary(option_key,option_value, section : 'Enabled Features')
      endif
    else
      summary(option_key,option_value, section : 'Enabled Features')
      add_project_arguments(option_value,language:'cpp')
    endif
  else
      if(option_key == 'insecure-disable-ssl')
        summary('ssl','-DBMCWEB_ENABLE_SSL', section : 'Enabled Features')
        add_project_arguments('-DBMCWEB_ENABLE_SSL', language : 'cpp')
      endif
  endif
endforeach

if(get_option('tests').allowed())
    summary('unittest', 'NA', section: 'Features')
endif

# Add compiler arguments

if (cxx.get_id() == 'clang')
<<<<<<< HEAD
  if (cxx.version().version_compare('<17.0'))
    error('This project requires clang-17 or higher')
  endif
add_project_arguments(
    '-Weverything',
    '-Wformat=2',
    '-Wno-c++98-compat-pedantic',
    '-Wno-c++98-compat',
    '-Wno-c++20-extensions',
    '-Wno-documentation-unknown-command',
    '-Wno-documentation',
    '-Wno-exit-time-destructors',
    '-Wno-global-constructors',
    '-Wno-newline-eof',
    '-Wno-padded',
    '-Wno-shadow',
    '-Wno-used-but-marked-unused',
    '-Wno-weak-vtables',
    '-Wno-switch-enum',
    '-Wno-unused-macros',
    '-Wno-covered-switch-default',
    '-Wno-error=deprecated-declarations',
    '-Wno-attributes',
    '-Wno-error=deprecated-declarations',    
    '-Wno-comment',
    '-Wno-disabled-macro-expansion',
  language:'cpp')
=======
    if (cxx.version().version_compare('<17.0'))
        error('This project requires clang-17 or higher')
    endif
    add_project_arguments(
        '-Weverything',
        '-Wformat=2',
        '-Wno-c++98-compat-pedantic',
        '-Wno-c++98-compat',
        '-Wno-c++20-extensions',
        '-Wno-documentation-unknown-command',
        '-Wno-documentation',
        '-Wno-exit-time-destructors',
        '-Wno-global-constructors',
        '-Wno-newline-eof',
        '-Wno-padded',
        '-Wno-shadow',
        '-Wno-used-but-marked-unused',
        '-Wno-weak-vtables',
        '-Wno-switch-enum',
        '-Wno-unused-macros',
        '-Wno-covered-switch-default',
        '-Wno-disabled-macro-expansion',
        language: 'cpp',
    )
>>>>>>> 478c5a57
endif

if (cxx.get_id() == 'gcc')
  if (cxx.version().version_compare('<13.0'))
    error('This project requires gcc-13 or higher')
  endif

  add_project_arguments(
    '-Wformat=2',
    '-Wcast-align',
    '-Wconversion',
    '-Woverloaded-virtual',
    '-Wsign-conversion',
    '-Wunused',
    '-Wduplicated-cond',
    '-Wduplicated-branches',
    '-Wlogical-op',
    '-Wnull-dereference',
    '-Wunused-parameter',
    '-Wdouble-promotion',
    #'-Wshadow',
    #'-Wno-psabi',
    '-Wno-attributes',
    '-Wno-error=deprecated-declarations',      
    '-Wno-comment',
    language:'cpp')
endif

if (get_option('buildtype') != 'plain')
  if (get_option('b_lto') == true and get_option('optimization')!='0')
    # Reduce the binary size by removing unnecessary
    # dynamic symbol table entries

    add_project_arguments(
            cxx.get_supported_arguments(
                [
     '-fno-fat-lto-objects',
     '-fvisibility=hidden',
                    '-fvisibility-inlines-hidden',
                ],
            ),
            language: 'cpp',
        )

    if cxx.has_link_argument('-Wl,--exclude-libs,ALL')
      add_project_link_arguments('-Wl,--exclude-libs,ALL', language: 'cpp')
    endif
  endif
endif
# Set Compiler Security flags

security_flags = [
  '-fstack-protector-strong',
  '-fPIE',
  '-fPIC',
  '-D_FORTIFY_SOURCE=2',
  '-Wformat',
    '-Wformat-security',
]

## Add security flags for builds of type 'release','debugoptimized' and 'minsize'

if not (
    get_option('buildtype') == 'plain'
    or get_option('buildtype').startswith('debug')
)
    add_project_arguments(cxx.get_supported_arguments([security_flags]), language: 'cpp')
endif

# Boost dependency configuration

add_project_arguments(
    cxx.get_supported_arguments(
        [
<<<<<<< HEAD
  '-DBOOST_ASIO_DISABLE_CONCEPTS',
  '-DBOOST_ALL_NO_LIB',
  '-DBOOST_ALLOW_DEPRECATED_HEADERS',
  '-DBOOST_ASIO_DISABLE_THREADS',
  '-DBOOST_ASIO_NO_DEPRECATED',
  '-DBOOST_ASIO_SEPARATE_COMPILATION',
  '-DBOOST_BEAST_SEPARATE_COMPILATION',
  '-DBOOST_EXCEPTION_DISABLE',
  '-DBOOST_NO_EXCEPTIONS',
  '-DBOOST_URL_NO_SOURCE_LOCATION',
  '-DJSON_NOEXCEPTION',
  '-DOPENSSL_NO_FILENAMES',
  '-DSDBUSPLUS_DISABLE_BOOST_COROUTINES',
=======
            '-DBOOST_ASIO_DISABLE_CONCEPTS',
            '-DBOOST_ALL_NO_LIB',
            '-DBOOST_ALLOW_DEPRECATED_HEADERS',
            '-DBOOST_ASIO_DISABLE_THREADS',
            '-DBOOST_ASIO_NO_DEPRECATED',
            '-DBOOST_ASIO_SEPARATE_COMPILATION',
            '-DBOOST_BEAST_SEPARATE_COMPILATION',
            '-DBOOST_EXCEPTION_DISABLE',
            '-DBOOST_NO_EXCEPTIONS',
            '-DBOOST_URL_NO_SOURCE_LOCATION',
            '-DBOOST_SPIRIT_X3_NO_RTTI',
            '-DJSON_NOEXCEPTION',
            '-DOPENSSL_NO_FILENAMES',
            '-DSDBUSPLUS_DISABLE_BOOST_COROUTINES',
>>>>>>> 478c5a57
        ],
    ),
    language: 'cpp',
)

# Find the dependency modules, if not found use meson wrap to get them
# automatically during the configure step
bmcweb_dependencies = []

pam = cxx.find_library('pam', required: true)
atomic =  cxx.find_library('atomic', required: true)
bmcweb_dependencies += [pam, atomic]

openssl = dependency('openssl', required : false, version: '>=3.0.0')
if not openssl.found() or get_option('b_sanitize') != 'none'
  openssl_proj = subproject(
    'openssl',
    required: true,
        default_options: ['warning_level=0', 'werror=false'],
  )
  openssl = openssl_proj.get_variable('openssl_dep')
  openssl = openssl.as_system('system')
endif
bmcweb_dependencies += [openssl]

if get_option('shmem-platform-metrics').enabled()
  nvtal = dependency('nvidia-tal', required : true)
  bmcweb_dependencies += nvtal
endif

nghttp2 = dependency('libnghttp2', version: '>=1.52.0', required : false)
if not nghttp2.found()
  cmake = import('cmake')
  opt_var = cmake.subproject_options()
    opt_var.add_cmake_defines(
        {
    'ENABLE_LIB_ONLY': true,
            'ENABLE_STATIC_LIB': true,
        },
    )
  nghttp2_ex = cmake.subproject('nghttp2', options: opt_var)
    nghttp2 = nghttp2_ex.dependency('nghttp2')
endif
bmcweb_dependencies += nghttp2

sdbusplus = dependency('sdbusplus', required : false, include_type: 'system')
if not sdbusplus.found()
  sdbusplus_proj = subproject('sdbusplus', required: true)
  sdbusplus = sdbusplus_proj.get_variable('sdbusplus_dep')
  sdbusplus = sdbusplus.as_system('system')
endif
bmcweb_dependencies += sdbusplus

tinyxml = dependency(
    'tinyxml2',
    include_type: 'system',
    version: '>=9.0.0',
    default_options: ['tests=false'],
)
if not tinyxml.found()
    tinyxml_proj = subproject('tinyxml2', required: true)
    tinyxml = tinyxml_proj.get_variable('tinyxml_dep')
    tinyxml = tinyxml.as_system('system')
endif
bmcweb_dependencies += tinyxml

systemd = dependency('systemd')
zlib = dependency('zlib')
bmcweb_dependencies += [systemd, zlib]

nlohmann_json_dep = dependency('nlohmann_json', version: '>=3.11.2', include_type: 'system')
bmcweb_dependencies += nlohmann_json_dep

boost = dependency(
  'boost',
  modules: [
    'url',
    ],
  version : '>=1.84.0',
  required : false,
    include_type: 'system',
)
if boost.found()
  bmcweb_dependencies += [boost]
else
  cmake = import('cmake')
  opt = cmake.subproject_options()
    opt.add_cmake_defines(
        {
<<<<<<< HEAD
    'BOOST_INCLUDE_LIBRARIES': 'asio;beast;callable_traits;headers;process;type_index;url;uuid',
    'BUILD_SHARED_LIBS': 'OFF',
        },
    )

  boost = cmake.subproject('boost', required: true, options: opt)
  boost_asio = boost.dependency('boost_asio').as_system()
  boost_beast = boost.dependency('boost_beast').as_system()
  boost_callable_traits = boost.dependency('boost_callable_traits').as_system()
  boost_headers = boost.dependency('boost_headers').as_system()
  boost_process = boost.dependency('boost_process').as_system()
  boost_type_index = boost.dependency('boost_type_index').as_system()
  boost_url = boost.dependency('boost_url').as_system()
  boost_uuid = boost.dependency('boost_uuid').as_system()
  bmcweb_dependencies += [
    boost_asio,
    boost_beast,
    boost_callable_traits,
    boost_headers,
    boost_process,
    boost_type_index,
    boost_url,
        boost_uuid,
  ]
=======
            'BOOST_INCLUDE_LIBRARIES': 'asio;beast;callable_traits;headers;process;type_index;url;uuid;spirit',
            'BUILD_SHARED_LIBS': 'OFF',
        },
    )

    boost = cmake.subproject('boost', required: true, options: opt)
    boost_asio = boost.dependency('boost_asio').as_system()
    boost_beast = boost.dependency('boost_beast').as_system()
    boost_callable_traits = boost.dependency('boost_callable_traits').as_system()
    boost_headers = boost.dependency('boost_headers').as_system()
    boost_process = boost.dependency('boost_process').as_system()
    boost_type_index = boost.dependency('boost_type_index').as_system()
    boost_url = boost.dependency('boost_url').as_system()
    boost_uuid = boost.dependency('boost_uuid').as_system()
    boost_spirit = boost.dependency('boost_spirit').as_system()
    bmcweb_dependencies += [
        boost_asio,
        boost_beast,
        boost_callable_traits,
        boost_headers,
        boost_process,
        boost_type_index,
        boost_url,
        boost_uuid,
        boost_spirit,
    ]
>>>>>>> 478c5a57
endif

if get_option('tests').allowed()
    gtest = dependency(
        'gtest',
        main: true,
        version: '>=1.14.0',
        disabler: true,
        required: false,
    )
  gmock = dependency('gmock', required : false)
  if not gtest.found() and get_option('tests').allowed()
    gtest_proj = subproject('gtest', required: true)
    gtest = gtest_proj.get_variable('gtest_main_dep')
    gmock = gtest_proj.get_variable('gmock_dep')
  endif
  gtest = gtest.as_system('system')
  gmock = gmock.as_system('system')
endif

systemd_system_unit_dir = systemd.get_variable('systemdsystemunitdir')

bindir = get_option('prefix') + '/' +get_option('bindir')

summary(
    {
          'prefix' : get_option('prefix'),
          'bindir' : bindir,
        'systemd unit directory': systemd_system_unit_dir,
    },
    section: 'Directories',
)

<<<<<<< HEAD
install_subdir('static', install_dir : 'share/www', strip_directory : true)
=======
install_subdir('static', install_dir: 'share/www', strip_directory: true, follow_symlinks: true)
>>>>>>> 478c5a57

# Config subdirectory

subdir('config')
bmcweb_dependencies += conf_h_dep

# Source files
fs = import('fs')

srcfiles_bmcweb = files(
    # end large files

  'redfish-core/src/error_messages.cpp',
    # Begin large files, should be at the beginning
    'redfish-core/src/filter_expr_executor.cpp',
    'redfish-core/src/filter_expr_printer.cpp',
    'redfish-core/src/redfish.cpp',
  'redfish-core/src/registries.cpp',
  'redfish-core/src/filter_expr_executor.cpp',
  'redfish-core/src/filter_expr_printer.cpp',
  'redfish-core/src/utils/dbus_utils.cpp',
  'redfish-core/src/utils/json_utils.cpp',
    'redfish-core/src/utils/time_utils.cpp',
  'src/boost_asio.cpp',
    'src/boost_asio_ssl.cpp',
  'src/boost_beast.cpp',
  'src/dbus_singleton.cpp',
  'src/json_html_serializer.cpp',
  'src/ossl_random.cpp',
    'src/webserver_run.cpp',
)

bmcweblib = static_library(
  'bmcweblib',
  srcfiles_bmcweb,
  include_directories : incdir,
  dependencies: bmcweb_dependencies,
)

# Generate the bmcweb executable
executable(
  'bmcweb',
  'src/webserver_main.cpp',
  include_directories : incdir,
  dependencies: bmcweb_dependencies,
  link_with: bmcweblib,
  link_args: '-Wl,--gc-sections',
  install: true,
    install_dir: bindir,
)

srcfiles_unittest = files(
<<<<<<< HEAD
  #'test/http/crow_getroutes_test.cpp',
  #'test/http/http2_connection_test.cpp',
  'test/http/http_body_test.cpp',
  #'test/http/http_connection_test.cpp',
  'test/http/http_response_test.cpp',
  'test/http/mutual_tls.cpp',
  'test/http/mutual_tls_meta.cpp',
  'test/http/parsing_test.cpp',
  'test/http/router_test.cpp',
  'test/http/server_sent_event_test.cpp',
  'test/http/utility_test.cpp',
  'test/http/verb_test.cpp',
  'test/include/async_resolve_test.cpp',
  'test/include/credential_pipe_test.cpp',
  'test/include/dbus_utility_test.cpp',
  #'test/include/google/google_service_root_test.cpp',
  'test/include/http_utility_test.cpp',
  'test/include/human_sort_test.cpp',
  #'test/include/ibm/configfile_test.cpp',
  'test/include/json_html_serializer.cpp',
  'test/include/multipart_test.cpp',
  'test/include/openbmc_dbus_rest_test.cpp',
  'test/include/ossl_random.cpp',
  'test/include/str_utility_test.cpp',
  'test/redfish-core/include/privileges_test.cpp',
  'test/redfish-core/include/filter_expr_parser_test.cpp',
  'test/redfish-core/include/filter_expr_executor_test.cpp',
  'test/redfish-core/include/redfish_aggregator_test.cpp',
  'test/redfish-core/include/registries_test.cpp',
  'test/redfish-core/include/utils/dbus_utils.cpp',
  'test/redfish-core/include/utils/hex_utils_test.cpp',
  'test/redfish-core/include/utils/ip_utils_test.cpp',
  'test/redfish-core/include/utils/json_utils_test.cpp',
  'test/redfish-core/include/utils/query_param_test.cpp',
  #'test/redfish-core/include/utils/stl_utils_test.cpp',
  'test/redfish-core/include/utils/time_utils_test.cpp',
  'test/redfish-core/lib/chassis_test.cpp',
  #'test/redfish-core/lib/log_services_dump_test.cpp',
  'test/redfish-core/lib/log_services_test.cpp',
  'test/redfish-core/lib/manager_diagnostic_data_test.cpp',
  #'test/redfish-core/lib/power_subsystem_test.cpp',
  #'test/redfish-core/lib/sensors_test.cpp',
  #'test/redfish-core/lib/service_root_test.cpp',
  #'test/redfish-core/lib/system_test.cpp',
  #'test/redfish-core/lib/thermal_subsystem_test.cpp',
  #'test/redfish-core/lib/update_service_test.cpp',
=======
    'test/http/crow_getroutes_test.cpp',
    'test/http/http2_connection_test.cpp',
    'test/http/http_body_test.cpp',
    'test/http/http_connection_test.cpp',
    'test/http/http_response_test.cpp',
    'test/http/mutual_tls.cpp',
    'test/http/mutual_tls_meta.cpp',
    'test/http/parsing_test.cpp',
    'test/http/router_test.cpp',
    'test/http/server_sent_event_test.cpp',
    'test/http/utility_test.cpp',
    'test/http/verb_test.cpp',
    'test/include/async_resolve_test.cpp',
    'test/include/credential_pipe_test.cpp',
    'test/include/dbus_utility_test.cpp',
    'test/include/google/google_service_root_test.cpp',
    'test/include/http_utility_test.cpp',
    'test/include/human_sort_test.cpp',
    'test/include/ibm/configfile_test.cpp',
    'test/include/json_html_serializer.cpp',
    'test/include/multipart_test.cpp',
    'test/include/openbmc_dbus_rest_test.cpp',
    'test/include/ossl_random.cpp',
    'test/include/ssl_key_handler_test.cpp',
    'test/include/str_utility_test.cpp',
    'test/redfish-core/include/privileges_test.cpp',
    'test/redfish-core/include/filter_expr_executor_test.cpp',
    'test/redfish-core/include/filter_expr_parser_test.cpp',
    'test/redfish-core/include/redfish_aggregator_test.cpp',
    'test/redfish-core/include/registries_test.cpp',
    'test/redfish-core/include/utils/dbus_utils.cpp',
    'test/redfish-core/include/utils/hex_utils_test.cpp',
    'test/redfish-core/include/utils/ip_utils_test.cpp',
    'test/redfish-core/include/utils/json_utils_test.cpp',
    'test/redfish-core/include/utils/query_param_test.cpp',
    'test/redfish-core/include/utils/stl_utils_test.cpp',
    'test/redfish-core/include/utils/time_utils_test.cpp',
    'test/redfish-core/lib/chassis_test.cpp',
    'test/redfish-core/lib/log_services_dump_test.cpp',
    'test/redfish-core/lib/log_services_test.cpp',
    'test/redfish-core/lib/manager_diagnostic_data_test.cpp',
    'test/redfish-core/lib/metadata_test.cpp',
    'test/redfish-core/lib/power_subsystem_test.cpp',
    'test/redfish-core/lib/sensors_test.cpp',
    'test/redfish-core/lib/service_root_test.cpp',
    'test/redfish-core/lib/system_test.cpp',
    'test/redfish-core/lib/thermal_subsystem_test.cpp',
    'test/redfish-core/lib/update_service_test.cpp',
>>>>>>> 478c5a57
)

if(get_option('tests').allowed())
    # generate the test executable
    ut_bin = executable(
      'bmcweb_unit_test',
      srcfiles_unittest + srcfiles_bmcweb,
      include_directories : incdir,
      install_dir: bindir,
            dependencies: bmcweb_dependencies
            + [
        gtest,
        gmock,
            ],
    )
    test('bmcweb_unit_test', ut_bin)
    # foreach test_src : srcfiles_unittest
    #   test_bin = executable(
    #     fs.stem(test_src),
    #     test_src,
    #     link_with: bmcweblib,
    #     include_directories : incdir,
    #     install_dir: bindir,
    #     dependencies: bmcweb_dependencies + [
    #       gtest,
    #       gmock,
    #     ]
    #   )
    #   test(fs.stem(test_src), test_bin)
    # endforeach
endif

if(get_option('redfish-aggregation').enabled())
subdir('event-listener')
endif<|MERGE_RESOLUTION|>--- conflicted
+++ resolved
@@ -1,9 +1,8 @@
 project(
     'bmcweb',
     'cpp',
-<<<<<<< HEAD
         version : '1.0',
-        meson_version: '>=0.63.0',
+    meson_version: '>=1.3.0',
         default_options: [
             'b_lto_mode=default',
             'b_lto_threads=0',
@@ -14,20 +13,6 @@
             'cpp_std=c++20',
             'warning_level=3',
             'werror=true',
-=======
-    version: '1.0',
-    meson_version: '>=1.3.0',
-    default_options: [
-        'b_lto_mode=default',
-        'b_lto_threads=0',
-        'b_lto=true',
-        'b_ndebug=if-release',
-        'buildtype=debugoptimized',
-        'cpp_rtti=false',
-        'cpp_std=c++20',
-        'warning_level=3',
-        'werror=true',
->>>>>>> 478c5a57
     ],
 )
 
@@ -201,7 +186,6 @@
 # Add compiler arguments
 
 if (cxx.get_id() == 'clang')
-<<<<<<< HEAD
   if (cxx.version().version_compare('<17.0'))
     error('This project requires clang-17 or higher')
   endif
@@ -225,36 +209,9 @@
     '-Wno-covered-switch-default',
     '-Wno-error=deprecated-declarations',
     '-Wno-attributes',
-    '-Wno-error=deprecated-declarations',    
     '-Wno-comment',
     '-Wno-disabled-macro-expansion',
   language:'cpp')
-=======
-    if (cxx.version().version_compare('<17.0'))
-        error('This project requires clang-17 or higher')
-    endif
-    add_project_arguments(
-        '-Weverything',
-        '-Wformat=2',
-        '-Wno-c++98-compat-pedantic',
-        '-Wno-c++98-compat',
-        '-Wno-c++20-extensions',
-        '-Wno-documentation-unknown-command',
-        '-Wno-documentation',
-        '-Wno-exit-time-destructors',
-        '-Wno-global-constructors',
-        '-Wno-newline-eof',
-        '-Wno-padded',
-        '-Wno-shadow',
-        '-Wno-used-but-marked-unused',
-        '-Wno-weak-vtables',
-        '-Wno-switch-enum',
-        '-Wno-unused-macros',
-        '-Wno-covered-switch-default',
-        '-Wno-disabled-macro-expansion',
-        language: 'cpp',
-    )
->>>>>>> 478c5a57
 endif
 
 if (cxx.get_id() == 'gcc')
@@ -329,7 +286,6 @@
 add_project_arguments(
     cxx.get_supported_arguments(
         [
-<<<<<<< HEAD
   '-DBOOST_ASIO_DISABLE_CONCEPTS',
   '-DBOOST_ALL_NO_LIB',
   '-DBOOST_ALLOW_DEPRECATED_HEADERS',
@@ -340,25 +296,10 @@
   '-DBOOST_EXCEPTION_DISABLE',
   '-DBOOST_NO_EXCEPTIONS',
   '-DBOOST_URL_NO_SOURCE_LOCATION',
+            '-DBOOST_SPIRIT_X3_NO_RTTI',
   '-DJSON_NOEXCEPTION',
   '-DOPENSSL_NO_FILENAMES',
   '-DSDBUSPLUS_DISABLE_BOOST_COROUTINES',
-=======
-            '-DBOOST_ASIO_DISABLE_CONCEPTS',
-            '-DBOOST_ALL_NO_LIB',
-            '-DBOOST_ALLOW_DEPRECATED_HEADERS',
-            '-DBOOST_ASIO_DISABLE_THREADS',
-            '-DBOOST_ASIO_NO_DEPRECATED',
-            '-DBOOST_ASIO_SEPARATE_COMPILATION',
-            '-DBOOST_BEAST_SEPARATE_COMPILATION',
-            '-DBOOST_EXCEPTION_DISABLE',
-            '-DBOOST_NO_EXCEPTIONS',
-            '-DBOOST_URL_NO_SOURCE_LOCATION',
-            '-DBOOST_SPIRIT_X3_NO_RTTI',
-            '-DJSON_NOEXCEPTION',
-            '-DOPENSSL_NO_FILENAMES',
-            '-DSDBUSPLUS_DISABLE_BOOST_COROUTINES',
->>>>>>> 478c5a57
         ],
     ),
     language: 'cpp',
@@ -448,8 +389,7 @@
   opt = cmake.subproject_options()
     opt.add_cmake_defines(
         {
-<<<<<<< HEAD
-    'BOOST_INCLUDE_LIBRARIES': 'asio;beast;callable_traits;headers;process;type_index;url;uuid',
+            'BOOST_INCLUDE_LIBRARIES': 'asio;beast;callable_traits;headers;process;type_index;url;uuid;spirit',
     'BUILD_SHARED_LIBS': 'OFF',
         },
     )
@@ -463,6 +403,7 @@
   boost_type_index = boost.dependency('boost_type_index').as_system()
   boost_url = boost.dependency('boost_url').as_system()
   boost_uuid = boost.dependency('boost_uuid').as_system()
+    boost_spirit = boost.dependency('boost_spirit').as_system()
   bmcweb_dependencies += [
     boost_asio,
     boost_beast,
@@ -472,35 +413,8 @@
     boost_type_index,
     boost_url,
         boost_uuid,
+        boost_spirit,
   ]
-=======
-            'BOOST_INCLUDE_LIBRARIES': 'asio;beast;callable_traits;headers;process;type_index;url;uuid;spirit',
-            'BUILD_SHARED_LIBS': 'OFF',
-        },
-    )
-
-    boost = cmake.subproject('boost', required: true, options: opt)
-    boost_asio = boost.dependency('boost_asio').as_system()
-    boost_beast = boost.dependency('boost_beast').as_system()
-    boost_callable_traits = boost.dependency('boost_callable_traits').as_system()
-    boost_headers = boost.dependency('boost_headers').as_system()
-    boost_process = boost.dependency('boost_process').as_system()
-    boost_type_index = boost.dependency('boost_type_index').as_system()
-    boost_url = boost.dependency('boost_url').as_system()
-    boost_uuid = boost.dependency('boost_uuid').as_system()
-    boost_spirit = boost.dependency('boost_spirit').as_system()
-    bmcweb_dependencies += [
-        boost_asio,
-        boost_beast,
-        boost_callable_traits,
-        boost_headers,
-        boost_process,
-        boost_type_index,
-        boost_url,
-        boost_uuid,
-        boost_spirit,
-    ]
->>>>>>> 478c5a57
 endif
 
 if get_option('tests').allowed()
@@ -534,11 +448,7 @@
     section: 'Directories',
 )
 
-<<<<<<< HEAD
-install_subdir('static', install_dir : 'share/www', strip_directory : true)
-=======
 install_subdir('static', install_dir: 'share/www', strip_directory: true, follow_symlinks: true)
->>>>>>> 478c5a57
 
 # Config subdirectory
 
@@ -557,8 +467,6 @@
     'redfish-core/src/filter_expr_printer.cpp',
     'redfish-core/src/redfish.cpp',
   'redfish-core/src/registries.cpp',
-  'redfish-core/src/filter_expr_executor.cpp',
-  'redfish-core/src/filter_expr_printer.cpp',
   'redfish-core/src/utils/dbus_utils.cpp',
   'redfish-core/src/utils/json_utils.cpp',
     'redfish-core/src/utils/time_utils.cpp',
@@ -591,7 +499,6 @@
 )
 
 srcfiles_unittest = files(
-<<<<<<< HEAD
   #'test/http/crow_getroutes_test.cpp',
   #'test/http/http2_connection_test.cpp',
   'test/http/http_body_test.cpp',
@@ -615,6 +522,7 @@
   'test/include/multipart_test.cpp',
   'test/include/openbmc_dbus_rest_test.cpp',
   'test/include/ossl_random.cpp',
+    'test/include/ssl_key_handler_test.cpp',
   'test/include/str_utility_test.cpp',
   'test/redfish-core/include/privileges_test.cpp',
   'test/redfish-core/include/filter_expr_parser_test.cpp',
@@ -632,62 +540,13 @@
   #'test/redfish-core/lib/log_services_dump_test.cpp',
   'test/redfish-core/lib/log_services_test.cpp',
   'test/redfish-core/lib/manager_diagnostic_data_test.cpp',
-  #'test/redfish-core/lib/power_subsystem_test.cpp',
-  #'test/redfish-core/lib/sensors_test.cpp',
-  #'test/redfish-core/lib/service_root_test.cpp',
-  #'test/redfish-core/lib/system_test.cpp',
-  #'test/redfish-core/lib/thermal_subsystem_test.cpp',
-  #'test/redfish-core/lib/update_service_test.cpp',
-=======
-    'test/http/crow_getroutes_test.cpp',
-    'test/http/http2_connection_test.cpp',
-    'test/http/http_body_test.cpp',
-    'test/http/http_connection_test.cpp',
-    'test/http/http_response_test.cpp',
-    'test/http/mutual_tls.cpp',
-    'test/http/mutual_tls_meta.cpp',
-    'test/http/parsing_test.cpp',
-    'test/http/router_test.cpp',
-    'test/http/server_sent_event_test.cpp',
-    'test/http/utility_test.cpp',
-    'test/http/verb_test.cpp',
-    'test/include/async_resolve_test.cpp',
-    'test/include/credential_pipe_test.cpp',
-    'test/include/dbus_utility_test.cpp',
-    'test/include/google/google_service_root_test.cpp',
-    'test/include/http_utility_test.cpp',
-    'test/include/human_sort_test.cpp',
-    'test/include/ibm/configfile_test.cpp',
-    'test/include/json_html_serializer.cpp',
-    'test/include/multipart_test.cpp',
-    'test/include/openbmc_dbus_rest_test.cpp',
-    'test/include/ossl_random.cpp',
-    'test/include/ssl_key_handler_test.cpp',
-    'test/include/str_utility_test.cpp',
-    'test/redfish-core/include/privileges_test.cpp',
-    'test/redfish-core/include/filter_expr_executor_test.cpp',
-    'test/redfish-core/include/filter_expr_parser_test.cpp',
-    'test/redfish-core/include/redfish_aggregator_test.cpp',
-    'test/redfish-core/include/registries_test.cpp',
-    'test/redfish-core/include/utils/dbus_utils.cpp',
-    'test/redfish-core/include/utils/hex_utils_test.cpp',
-    'test/redfish-core/include/utils/ip_utils_test.cpp',
-    'test/redfish-core/include/utils/json_utils_test.cpp',
-    'test/redfish-core/include/utils/query_param_test.cpp',
-    'test/redfish-core/include/utils/stl_utils_test.cpp',
-    'test/redfish-core/include/utils/time_utils_test.cpp',
-    'test/redfish-core/lib/chassis_test.cpp',
-    'test/redfish-core/lib/log_services_dump_test.cpp',
-    'test/redfish-core/lib/log_services_test.cpp',
-    'test/redfish-core/lib/manager_diagnostic_data_test.cpp',
-    'test/redfish-core/lib/metadata_test.cpp',
-    'test/redfish-core/lib/power_subsystem_test.cpp',
-    'test/redfish-core/lib/sensors_test.cpp',
-    'test/redfish-core/lib/service_root_test.cpp',
-    'test/redfish-core/lib/system_test.cpp',
-    'test/redfish-core/lib/thermal_subsystem_test.cpp',
-    'test/redfish-core/lib/update_service_test.cpp',
->>>>>>> 478c5a57
+  'test/redfish-core/lib/metadata_test.cpp',
+  # 'test/redfish-core/lib/power_subsystem_test.cpp',
+  # 'test/redfish-core/lib/sensors_test.cpp',
+  # 'test/redfish-core/lib/service_root_test.cpp',
+  # 'test/redfish-core/lib/system_test.cpp',
+  # 'test/redfish-core/lib/thermal_subsystem_test.cpp',
+  # 'test/redfish-core/lib/update_service_test.cpp',
 )
 
 if(get_option('tests').allowed())
