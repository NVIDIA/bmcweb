project('bmcweb', 'cpp',
        version : '1.0',
        meson_version: '>=0.63.0',
        default_options: [
            'b_lto_mode=default',
            'b_lto_threads=0',
            'b_lto=true',
            'b_ndebug=if-release',
            'buildtype=debugoptimized',
            'cpp_rtti=true',
            'cpp_std=c++20',
            'warning_level=3',
            'werror=true',
           ])

# Project related links

project_pretty_name = 'bmcweb'
project_url = 'https://github.com/openbmc/' + project_pretty_name
project_issues_url = project_url + '/issues/new'
summary('Issues',project_issues_url, section: 'Report Issues')

# Validate the c++ Standard

if get_option('cpp_std') != 'c++20'
    error('This project requires c++20 support')
endif

# Get compiler and default build type

cxx = meson.get_compiler('cpp')
build = get_option('buildtype')
optimization = get_option('optimization')
summary('Build Type',build, section : 'Build Info')
summary('Optimization',optimization, section : 'Build Info')

package_datadir = join_paths(get_option('prefix'), get_option('datadir'), meson.project_name())

# remove debug information for minsize buildtype
if(get_option('buildtype') == 'minsize')
  add_project_arguments(['-fdata-sections', '-ffunction-sections'], language : 'cpp')
  add_project_arguments('-DNDEBUG', language : 'cpp')
endif

if(get_option('dns-resolver') == 'systemd-dbus')
  add_project_arguments('-DBMCWEB_DBUS_DNS_RESOLVER', language : 'cpp')
endif

# Disable lto when compiling with no optimization
if(get_option('optimization') == '0')
  add_project_arguments('-fno-lto', language: 'cpp')
  message('Disabling lto & its supported features as optimization is disabled')
endif

# Include Directories

incdir = include_directories(
  'include',
  'redfish-core/include',
  'redfish-core/lib',
  'http'
)

# Get the options and enable the respective features
## create a MAP of  "options : feature_flag"

feature_map = {
  'lldp-dedicated-ports'                        : '-DBMCWEB_ENABLE_LLDP_DEDICATED_PORTS', 
  'power-control-type-percentage'               : '-DBMCWEB_CONTROL_SETPOINT_UNITS_PERCENTAGE',
  'platform-metrics'                            : '-DBMCWEB_ENABLE_PLATFORM_METRICS',
  'basic-auth'                                  : '-DBMCWEB_ENABLE_BASIC_AUTHENTICATION',
  'cookie-auth'                                 : '-DBMCWEB_ENABLE_COOKIE_AUTHENTICATION',
  'google-api'                                  : '-DBMCWEB_ENABLE_GOOGLE_API',
  'host-serial-socket'                          : '-DBMCWEB_ENABLE_HOST_SERIAL_WEBSOCKET',
  'ibm-management-console'                      : '-DBMCWEB_ENABLE_IBM_MANAGEMENT_CONSOLE',
  'insecure-disable-auth'                       : '-DBMCWEB_INSECURE_DISABLE_AUTHX',
  'insecure-disable-csrf'                       : '-DBMCWEB_INSECURE_DISABLE_CSRF_PREVENTION',
  'insecure-disable-ssl'                        : '-DBMCWEB_INSECURE_DISABLE_SSL',
  'insecure-push-style-notification'            : '-DBMCWEB_INSECURE_ENABLE_HTTP_PUSH_STYLE_EVENTING',
  'insecure-tftp-update'                        : '-DBMCWEB_INSECURE_ENABLE_REDFISH_FW_TFTP_UPDATE',
  'scp-update'                                  : '-DBMCWEB_ENABLE_REDFISH_FW_SCP_UPDATE',
  'insecure-ignore-content-type'                : '-DBMCWEB_INSECURE_IGNORE_CONTENT_TYPE',
  'kvm'                                         : '-DBMCWEB_ENABLE_KVM' ,
  'mutual-tls-auth'                             : '-DBMCWEB_ENABLE_MUTUAL_TLS_AUTHENTICATION',
  'redfish-aggregation'                         : '-DBMCWEB_ENABLE_REDFISH_AGGREGATION',
  'redfish-allow-deprecated-power-thermal'      : '-DBMCWEB_ALLOW_DEPRECATED_POWER_THERMAL',
  'redfish-bmc-journal'                         : '-DBMCWEB_ENABLE_REDFISH_BMC_JOURNAL',
  'redfish-cpu-log'                             : '-DBMCWEB_ENABLE_REDFISH_CPU_LOG',
  'nvidia-oem-properties'                       : '-DBMCWEB_ENABLE_NVIDIA_OEM_PROPERTIES',
  'nvidia-oem-logservices'                      : '-DBMCWEB_ENABLE_NVIDIA_OEM_LOGSERVICES',
  'nvidia-oem-common-properties'                : '-DBMCWEB_ENABLE_NVIDIA_OEM_COMMON_PROPERTIES',
  'nvidia-oem-bf-properties'                    : '-DBMCWEB_ENABLE_NVIDIA_OEM_BF_PROPERTIES',
  'nvidia-oem-bf3-properties'                   : '-DBMCWEB_ENABLE_NVIDIA_OEM_BF3_PROPERTIES',
  'nvidia-oem-oberon-properties'                : '-DBMCWEB_ENABLE_NVIDIA_OEM_OBERON_PROPERTIES',
  'network-adapters'                            : '-DBMCWEB_ENABLE_NETWORK_ADAPTERS',
  'host-eth-iface'                              : '-DBMCWEB_ENABLE_HOST_ETH_IFACE',
  'network-adapters-generic'                    : '-DBMCWEB_ENABLE_NETWORK_ADAPTERS_GENERIC',
  'redfish-dbus-log'                            : '-DBMCWEB_ENABLE_REDFISH_DBUS_LOG_ENTRIES',
  'redfish-dump-log'                            : '-DBMCWEB_ENABLE_REDFISH_DUMP_LOG',
  'redfish-fdr-log'                             : '-DBMCWEB_ENABLE_REDFISH_FDR_DUMP_LOG',
  'redfish-host-logger'                         : '-DBMCWEB_ENABLE_REDFISH_HOST_LOGGER',
  'redfish-dbus-event'                          : '-DBMCWEB_ENABLE_REDFISH_DBUS_EVENT_PUSH',
  'redfish-new-powersubsystem-thermalsubsystem' : '-DBMCWEB_NEW_POWERSUBSYSTEM_THERMALSUBSYSTEM',
  'redfish-oem-manager-fan-data'                : '-DBMCWEB_ENABLE_REDFISH_OEM_MANAGER_FAN_DATA',
  'redfish-provisioning-feature'                : '-DBMCWEB_ENABLE_REDFISH_PROVISIONING_FEATURE',
  'redfish-post-to-old-updateservice'           : '-DBMCWEB_ENABLE_REDFISH_UPDATESERVICE_OLD_POST_URL',
  'redfish'                                     : '-DBMCWEB_ENABLE_REDFISH',
  'rest'                                        : '-DBMCWEB_ENABLE_DBUS_REST',
  'session-auth'                                : '-DBMCWEB_ENABLE_SESSION_AUTHENTICATION',
  'static-hosting'                              : '-DBMCWEB_ENABLE_STATIC_HOSTING',
  'experimental-redfish-multi-computer-system'  : '-DBMCWEB_ENABLE_MULTI_COMPUTERSYSTEM',
  'vm-websocket'                                : '-DBMCWEB_ENABLE_VM_WEBSOCKET',
  'xtoken-auth'                                 : '-DBMCWEB_ENABLE_XTOKEN_AUTHENTICATION',
  'health-rollup-alternative'                   : '-DBMCWEB_ENABLE_HEALTH_ROLLUP_ALTERNATIVE',
  'disable-health-rollup'                       : '-DBMCWEB_DISABLE_HEALTH_ROLLUP',
  'disable-conditions-array'                    : '-DBMCWEB_DISABLE_CONDITIONS_ARRAY',
  #'vm-nbdproxy'                                : '-DBMCWEB_ENABLE_VM_NBDPROXY',
  'rmedia'                	                    : '-DBMCWEB_ENABLE_RMEDIA',
  'tls-auth-opt-in'                             : '-DBMCWEB_ENABLE_TLS_AUTH_OPT_IN',
  'manufacturing-test'                          : '-DBMCWEB_ENABLE_MFG_TEST_API',
  'host-iface'                                	: '-DBMCWEB_ENABLE_HOST_IFACE',
  'array-bootprogress'                          : '-DBMCWEB_ARRAY_BOOT_PROGRESS',
  'bios'                                        : '-DBMCWEB_ENABLE_BIOS',
  'dpu-bios'                                    : '-DBMCWEB_ENABLE_DPU_BIOS',
  'ipmi'                                        : '-DBMCWEB_ENABLE_IPMI',
  'ntp'                                         : '-DBMCWEB_ENABLE_NTP',
  'patch-ssh'                                   : '-DBMCWEB_ENABLE_PATCH_SSH',
  'dhcp-configuration-update'                   : '-DBMCWEB_DHCP_CONFIGURATION_UPDATE',
  'host-os-features'                            : '-DBMCWEB_ENABLE_HOST_OS_FEATURE',
  'fencing-privilege'                           : '-DBMCWEB_ENABLE_FENCING_PRIVILEGE',
  'host-auxpower-features'                            : '-DBMCWEB_ENABLE_HOST_AUX_POWER',
  'nic-configuration-update'                    : '-DBMCWEB_NIC_CONFIGURATION_UPDATE',
  'command-shell'                               : '-DBMCWEB_ENABLE_IPMI_SOL',
  'redfish-system-faultlog-dump-log'            : '-DBMCWEB_ENABLE_REDFISH_SYSTEM_FAULTLOG_DUMP_LOG',
  'reset-bios-by-clear-nonvolatile'             : '-DBMCWEB_RESET_BIOS_BY_CLEAR_NONVOLATILE',
  'dot-support'                                 : '-DBMCWEB_ENABLE_DOT',
  'debug-interface-support'                     : '-DBMCWEB_ENABLE_DEBUG_INTERFACE',
  'manual-boot-mode-support'                    : '-DBMCWEB_ENABLE_MANUAL_BOOT_MODE',
  'force-insecure-event-notification'           : '-DBMCWEB_FORCE_INSECURE_EVENT_NOTIFICATION',
  'use-efficient-expand-on-sensors'             : '-DBMCWEB_ENABLE_EFFICIENT_EXPAND',
  'shmem-platform-metrics'                      : '-DBMCWEB_ENABLE_SHMEM_PLATFORM_METRICS',
<<<<<<< HEAD
  'enable-sse'                                  : '-DBMCWEB_ENABLE_SSE',
=======
  'erot-reset'                                  : '-DBMCWEB_ENABLE_EROT_RESET',
>>>>>>> e0d05ca6
}

if(get_option('tls-auth-opt-in').enabled())
  if(get_option('insecure-disable-auth').enabled())
    error('Feature tls-auth-opt-in conflicts with insecure-disable-auth, only one can be enabled!')
  endif
  if(get_option('insecure-disable-ssl').enabled())
    error('Feature tls-auth-opt-in conflicts with insecure-disable-ssl, only one can be enabled!')
  endif
endif



# Get the options status and build a project summary to show which flags are
# being enabled during the configuration time.

foreach option_key,option_value : feature_map
  if(get_option(option_key).enabled())
    if(option_key == 'mutual-tls-auth' or option_key == 'insecure-disable-ssl')
      if(get_option('insecure-disable-ssl').disabled() or get_option('mutual-tls-auth').disabled())
        add_project_arguments(option_value,language:'cpp')
        summary(option_key,option_value, section : 'Enabled Features')
      endif
    elif (option_key in ['basic-auth', 'cookie-auth', 'session-auth', 'xtoken-auth', 'mutual-tls-auth'])
      if (get_option('insecure-disable-auth').disabled())
        add_project_arguments(option_value, language:'cpp')
        summary(option_key,option_value, section : 'Enabled Features')
      endif
    else
      summary(option_key,option_value, section : 'Enabled Features')
      add_project_arguments(option_value,language:'cpp')
    endif
  else
      if(option_key == 'insecure-disable-ssl')
        summary('ssl','-DBMCWEB_ENABLE_SSL', section : 'Enabled Features')
        add_project_arguments('-DBMCWEB_ENABLE_SSL', language : 'cpp')
      endif
  endif
endforeach

if(get_option('tests').enabled())
  summary('unittest','NA', section : 'Enabled Features')
endif

# Add compiler arguments

# -Wpedantic, -Wextra comes by default with warning level
add_project_arguments(
  cxx.get_supported_arguments([
  '-Wcast-align',
  '-Wconversion',
  '-Wformat=2',
  '-Wold-style-cast',
  '-Woverloaded-virtual',
  '-Wsign-conversion',
  '-Wunused',
  '-Wno-attributes',
  '-Wno-error=deprecated-declarations',
  ]),
  language: 'cpp'
)

if (cxx.get_id() == 'clang' and cxx.version().version_compare('>9.0'))
add_project_arguments(
  cxx.get_supported_arguments([
    '-Weverything',
    '-Wno-c++98-compat-pedantic',
    '-Wno-c++98-compat',
    '-Wno-documentation-unknown-command',
    '-Wno-documentation',
    '-Wno-exit-time-destructors',
    '-Wno-global-constructors',
    '-Wno-newline-eof',
    '-Wno-padded',
    '-Wno-used-but-marked-unused',
    '-Wno-weak-vtables',
    '-Wno-switch-enum',
  ]),
  language:'cpp')
endif

# if compiler is gnu-gcc , and version is > 8.0 then we add few more
# compiler arguments , we know that will pass

if (cxx.get_id() == 'gcc' and cxx.version().version_compare('>8.0'))
  add_project_arguments(
    cxx.get_supported_arguments([
     '-Wduplicated-cond',
     '-Wduplicated-branches',
     '-Wlogical-op',
     '-Wnull-dereference',
     '-Wunused-parameter',
     '-Wdouble-promotion',
     #TODO: Enable this flags
     #'-Wshadow',
     #'-Wno-psabi',
     ]),
    language:'cpp')
endif

if (get_option('buildtype') != 'plain')
  if (get_option('b_lto') == true and get_option('optimization')!='0')
    # Reduce the binary size by removing unnecessary
    # dynamic symbol table entries

    add_project_arguments(
     cxx.get_supported_arguments([
     '-fno-fat-lto-objects',
     '-fvisibility=hidden',
     '-fvisibility-inlines-hidden'
     ]),
     language: 'cpp')

    if cxx.has_link_argument('-Wl,--exclude-libs,ALL')
      add_project_link_arguments('-Wl,--exclude-libs,ALL', language: 'cpp')
    endif
  endif
endif

if( get_option('bmcweb-logging') != 'disabled' or \
    get_option('buildtype').startswith('debug'))
 add_project_arguments([
   '-DBMCWEB_ENABLE_DEBUG'
   ],
  language : 'cpp')

  summary('debug', '-DBMCWEB_ENABLE_DEBUG', section : 'Enabled Features')
endif

# Set Compiler Security flags

security_flags = [
  '-fstack-protector-strong',
  '-fPIE',
  '-fPIC',
  '-D_FORTIFY_SOURCE=2',
  '-Wformat',
  '-Wformat-security'
]

## Add security flags for builds of type 'release','debugoptimized' and 'minsize'

if not (get_option('buildtype') == 'plain' or get_option('buildtype').startswith('debug'))
  add_project_arguments(
   cxx.get_supported_arguments([
    security_flags
  ]),
  language: 'cpp')
endif

# Boost dependency configuration

add_project_arguments(
cxx.get_supported_arguments([
  '-DBOOST_ASIO_DISABLE_CONCEPTS',
  '-DBOOST_ALL_NO_LIB',
  '-DBOOST_ALLOW_DEPRECATED_HEADERS',
  '-DBOOST_ASIO_DISABLE_THREADS',
  '-DBOOST_ASIO_NO_DEPRECATED',
  '-DBOOST_ASIO_SEPARATE_COMPILATION',
  '-DBOOST_BEAST_SEPARATE_COMPILATION',
  '-DBOOST_EXCEPTION_DISABLE',
  '-DBOOST_NO_EXCEPTIONS',
  '-DBOOST_URL_NO_SOURCE_LOCATION',
  '-DJSON_NOEXCEPTION',
  '-DOPENSSL_NO_FILENAMES',
  '-DSDBUSPLUS_DISABLE_BOOST_COROUTINES',
]),
language : 'cpp')

# Find the dependency modules, if not found use meson wrap to get them
# automatically during the configure step
bmcweb_dependencies = []

pam = cxx.find_library('pam', required: true)
atomic =  cxx.find_library('atomic', required: true)
openssl = dependency('openssl', required : true)
bmcweb_dependencies += [pam, atomic, openssl]
if get_option('shmem-platform-metrics').enabled()
  nvshmem = dependency('nvidia-shmem', required : true)
  bmcweb_dependencies += nvshmem
endif

nghttp2 = dependency('libnghttp2', version: '>=1.52.0', required : false)
if not nghttp2.found()
  cmake = import('cmake')
  opt_var = cmake.subproject_options()
  opt_var.add_cmake_defines({
    'ENABLE_LIB_ONLY': true,
    'ENABLE_STATIC_LIB': true
  })
  nghttp2_ex = cmake.subproject('nghttp2', options: opt_var)
  nghttp2 = nghttp2_ex.dependency('nghttp2')
endif
bmcweb_dependencies += nghttp2

sdbusplus = dependency('sdbusplus', required : false, include_type: 'system')
if not sdbusplus.found()
  sdbusplus_proj = subproject('sdbusplus', required: true)
  sdbusplus = sdbusplus_proj.get_variable('sdbusplus_dep')
  sdbusplus = sdbusplus.as_system('system')
endif
bmcweb_dependencies += sdbusplus

tinyxml = dependency(
    'tinyxml2',
    include_type: 'system',
    version: '>=9.0.0',
)
if not tinyxml.found()
    tinyxml_proj = subproject('tinyxml2', required: true)
    tinyxml = tinyxml_proj.get_variable('tinyxml_dep')
    tinyxml = tinyxml.as_system('system')
endif
bmcweb_dependencies += tinyxml

systemd = dependency('systemd')
zlib = dependency('zlib')
bmcweb_dependencies += [systemd, zlib]

nlohmann_json = dependency('nlohmann_json', version: '>=3.9.2', required: false, include_type: 'system')
if not nlohmann_json.found()
    nlohmann_json_proj = subproject('nlohmann_json', required: true)
    nlohmann_json = nlohmann_json_proj.get_variable('nlohmann_json_dep')
    nlohmann_json = nlohmann_json.as_system('system')
endif
bmcweb_dependencies += nlohmann_json

boost = dependency('boost', modules: ['url'], version : '>=1.83.0', required : false, include_type: 'system')
if boost.found()
  bmcweb_dependencies += [boost]
else
  cmake = import('cmake')
  opt = cmake.subproject_options()
  opt.add_cmake_defines({
    'BOOST_INCLUDE_LIBRARIES': 'url'
  })
  boost = cmake.subproject('boost', required: true, options: opt)
  boost_url = boost.dependency('boost_url').as_system()
  boost_headers = boost.dependency('boost_headers').as_system()
  bmcweb_dependencies += [boost_url, boost_headers]
endif

if get_option('tests').enabled()
  gtest = dependency('gtest', main: true, disabler: true, required : false)
  gmock = dependency('gmock', required : false)
  if not gtest.found() and get_option('tests').enabled()
    gtest_proj = subproject('gtest', required: true)
    gtest = gtest_proj.get_variable('gtest_main_dep')
    gmock = gtest_proj.get_variable('gmock_dep')
  endif
  gtest = gtest.as_system('system')
  gmock = gmock.as_system('system')
endif

systemd_system_unit_dir = systemd.get_variable('systemdsystemunitdir')

bindir = get_option('prefix') + '/' +get_option('bindir')

summary({
          'prefix' : get_option('prefix'),
          'bindir' : bindir,
          'systemd unit directory' : systemd_system_unit_dir
        }, section : 'Directories')

install_subdir('static', install_dir : 'share/www', strip_directory : true)

# Config subdirectory

subdir('config')
bmcweb_dependencies += conf_h_dep

# Source files
fs = import('fs')

srcfiles_bmcweb = files(
  'redfish-core/src/error_messages.cpp',
  'redfish-core/src/registries.cpp',
  'redfish-core/src/utils/time_utils.cpp',
  'redfish-core/src/utils/json_utils.cpp',
  'src/boost_asio_ssl.cpp',
  'src/boost_asio.cpp',
  'src/boost_beast.cpp',
  'src/dbus_singleton.cpp',
  'src/json_html_serializer.cpp',
  'src/ossl_random.cpp',
)

bmcweblib = static_library(
  'bmcweblib',
  srcfiles_bmcweb,
  include_directories : incdir,
  dependencies: bmcweb_dependencies,
)

# Generate the bmcweb executable
executable(
  'bmcweb',
  'src/webserver_main.cpp',
  include_directories : incdir,
  dependencies: bmcweb_dependencies,
  link_with: bmcweblib,
  link_args: '-Wl,--gc-sections',
  install: true,
  install_dir:bindir
)

srcfiles_unittest = files(
  #'test/http/crow_getroutes_test.cpp',
  'test/http/router_test.cpp',
  'test/http/utility_test.cpp',
  'test/http/verb_test.cpp',
  'test/include/dbus_utility_test.cpp',
  #'test/include/google/google_service_root_test.cpp',
  'test/include/json_html_serializer.cpp',
  'test/include/http_utility_test.cpp',
  'test/include/human_sort_test.cpp',
  'test/include/async_resolve_test.cpp',
  'test/include/credential_pipe_test.cpp',
  #'test/include/ibm/configfile_test.cpp',
  'test/include/ibm/lock_test.cpp',
  'test/include/multipart_test.cpp',
  'test/include/openbmc_dbus_rest_test.cpp',
  'test/include/str_utility_test.cpp',
  'test/include/ossl_random.cpp',
  'test/redfish-core/include/privileges_test.cpp',
  'test/redfish-core/include/redfish_aggregator_test.cpp',
  'test/redfish-core/include/registries_test.cpp',
  'test/redfish-core/include/utils/hex_utils_test.cpp',
  'test/redfish-core/include/utils/ip_utils_test.cpp',
  'test/redfish-core/include/utils/json_utils_test.cpp',
  'test/redfish-core/include/utils/query_param_test.cpp',
  #'test/redfish-core/include/utils/stl_utils_test.cpp',
  'test/redfish-core/include/utils/time_utils_test.cpp',
  #'test/redfish-core/lib/chassis_test.cpp',
  #'test/redfish-core/lib/log_services_dump_test.cpp',
  #'test/redfish-core/lib/service_root_test.cpp',
  #'test/redfish-core/lib/thermal_subsystem_test.cpp',
  #'test/redfish-core/lib/power_subsystem_test.cpp',
  'test/redfish-core/lib/sensors_test.cpp',
)

# if(get_option('tests').enabled())
#     # generate the test executable
#     foreach test_src : srcfiles_unittest
#       test_bin = executable(
#         fs.stem(test_src),
#         srcfiles_bmcweb + test_src,
#         include_directories : incdir,
#         install_dir: bindir,
#         dependencies: bmcweb_dependencies + [
#           gtest,
#           gmock,
#         ]
#       )
#       test(fs.stem(test_src), test_bin)
#     endforeach
# endif

if(get_option('tests').enabled())
    # ut_incdir = include_directories(
    #     'include',
    #     'include/ut/',
    #     'redfish-core/include',
    #     'redfish-core/lib',
    #     'http'
    # )
    # generate the test executable
    ut_bin = executable(
      'bmcweb_unit_test',
      srcfiles_unittest + srcfiles_bmcweb,
      include_directories : incdir,
      install_dir: bindir,
      dependencies: bmcweb_dependencies + [
        gtest,
        gmock,
      ]
    )
    test('bmcweb_unit_test', ut_bin)
    # foreach test_src : srcfiles_unittest
    #   test_bin = executable(
    #     fs.stem(test_src),
    #     test_src,
    #     link_with: bmcweblib,
    #     include_directories : incdir,
    #     install_dir: bindir,
    #     dependencies: bmcweb_dependencies + [
    #       gtest,
    #       gmock,
    #     ]
    #   )
    #   test(fs.stem(test_src), test_bin)
    # endforeach
endif<|MERGE_RESOLUTION|>--- conflicted
+++ resolved
@@ -139,11 +139,8 @@
   'force-insecure-event-notification'           : '-DBMCWEB_FORCE_INSECURE_EVENT_NOTIFICATION',
   'use-efficient-expand-on-sensors'             : '-DBMCWEB_ENABLE_EFFICIENT_EXPAND',
   'shmem-platform-metrics'                      : '-DBMCWEB_ENABLE_SHMEM_PLATFORM_METRICS',
-<<<<<<< HEAD
   'enable-sse'                                  : '-DBMCWEB_ENABLE_SSE',
-=======
   'erot-reset'                                  : '-DBMCWEB_ENABLE_EROT_RESET',
->>>>>>> e0d05ca6
 }
 
 if(get_option('tls-auth-opt-in').enabled())
