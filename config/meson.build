--- conflicted
+++ resolved
@@ -110,13 +110,10 @@
     'rsyslog-client',
     'check-oem-diagnostic-type',
     'sort-event-log',
-<<<<<<< HEAD
     'redfish-sw-einj',
     'redfish-manager-event-log',
     'nsm-raw-command-enable',    
-=======
     'enable-ist-mode',
->>>>>>> 45a6aa09
 ]
 
 string_options = [
