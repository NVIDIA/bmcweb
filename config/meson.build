--- conflicted
+++ resolved
@@ -94,11 +94,7 @@
 ]
 
 int_options = [
-<<<<<<< HEAD
-    'http-body-limit'
-=======
     'http-body-limit',
->>>>>>> 478c5a57
 ]
 
 feature_options_string = '\n//Feature options\n'
@@ -123,15 +119,9 @@
     summary(option_key, opt, section: 'Features')
 endforeach
 
-<<<<<<< HEAD
 
 conf_data.set('MESON_INSTALL_PREFIX', get_option('prefix'))
 
-conf_data.set10('BMCWEB_VIRTUAL_MEDIA_VM', get_option('vm-websocket').allowed())
-conf_data.set10('BMCWEB_VIRTUAL_MEDIA_NBD', false)
-
-=======
->>>>>>> 478c5a57
 # Logging level
 loglvlopt = get_option('bmcweb-logging')
 if get_option('buildtype').startswith('debug') and loglvlopt == 'disabled'
@@ -173,14 +163,8 @@
 # Configure and install systemd unit files
 configure_file(
     input: 'bmcweb.socket.in',
-<<<<<<< HEAD
                output : 'bmcweb.socket',
                install_dir: systemd_system_unit_dir,
-               configuration: conf_data,
-=======
-    output: 'bmcweb.socket',
-    install_dir: systemd_system_unit_dir,
->>>>>>> 478c5a57
     install: true,
     configuration: configuration_data({
         'BMCWEB_HTTPS_PORT': get_option('https_port'),
@@ -189,14 +173,8 @@
 
 configure_file(
     input: 'bmcweb.service.in',
-<<<<<<< HEAD
                output : 'bmcweb.service',
                install_dir: systemd_system_unit_dir,
-               configuration: conf_data,
-=======
-    output: 'bmcweb.service',
-    install_dir: systemd_system_unit_dir,
->>>>>>> 478c5a57
     install: true,
     configuration: configuration_data({
         'MESON_INSTALL_PREFIX': get_option('prefix'),
