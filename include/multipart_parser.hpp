#pragma once

#include "http_request.hpp"

#include <boost/beast/http/fields.hpp>

#include <ranges>
#include <string>
#include <string_view>

enum class ParserError
{
    PARSER_SUCCESS,
    ERROR_BOUNDARY_FORMAT,
    ERROR_BOUNDARY_CR,
    ERROR_BOUNDARY_LF,
    ERROR_BOUNDARY_DATA,
    ERROR_EMPTY_HEADER,
    ERROR_HEADER_NAME,
    ERROR_HEADER_VALUE,
    ERROR_HEADER_ENDING,
    ERROR_UNEXPECTED_END_OF_HEADER,
    ERROR_UNEXPECTED_END_OF_INPUT,
    ERROR_OUT_OF_RANGE
};

enum class State
{
    START,
    START_BOUNDARY,
    HEADER_FIELD_START,
    HEADER_FIELD,
    HEADER_VALUE_START,
    HEADER_VALUE,
    HEADER_VALUE_ALMOST_DONE,
    HEADERS_ALMOST_DONE,
    PART_DATA_START,
    PART_DATA,
    END
};

enum class Boundary
{
    NON_BOUNDARY,
    PART_BOUNDARY,
    END_BOUNDARY,
};

struct FormPart
{
    boost::beast::http::fields fields;
    std::string content;
};

class MultipartParser
{
  public:
    MultipartParser() = default;

    [[nodiscard]] ParserError parse(const crow::Request& req)
    {
        std::string_view contentType = req.getHeaderValue("content-type");

        const std::string boundaryFormat = "multipart/form-data; boundary=";
        if (!contentType.starts_with(boundaryFormat))
        {
            return ParserError::ERROR_BOUNDARY_FORMAT;
        }

        std::string_view ctBoundary = contentType.substr(boundaryFormat.size());

        boundary = "\r\n--";
        boundary += ctBoundary;
        indexBoundary();
        lookbehind.resize(boundary.size() + 8);
        state = State::START;
<<<<<<< HEAD
        const std::string& buffer = req.body;
        size_t len = req.body.size();
=======

        const std::string& buffer = req.body();
        size_t len = buffer.size();
>>>>>>> 480662d4
        char cl = 0;

        for (size_t i = 0; i < len; i++)
        {
            char c = buffer[i];
            switch (state)
            {
                case State::START:
                    index = 0;
                    state = State::START_BOUNDARY;
                    [[fallthrough]];
                case State::START_BOUNDARY:
                    if (index == boundary.size() - 2)
                    {
                        if (c != cr)
                        {
                            return ParserError::ERROR_BOUNDARY_CR;
                        }
                        index++;
                        break;
                    }
                    else if (index - 1 == boundary.size() - 2)
                    {
                        if (c != lf)
                        {
                            return ParserError::ERROR_BOUNDARY_LF;
                        }
                        index = 0;
                        mime_fields.push_back({});
                        state = State::HEADER_FIELD_START;
                        break;
                    }
                    if (c != boundary[index + 2])
                    {
                        return ParserError::ERROR_BOUNDARY_DATA;
                    }
                    index++;
                    break;
                case State::HEADER_FIELD_START:
                    currentHeaderName.resize(0);
                    state = State::HEADER_FIELD;
                    headerFieldMark = i;
                    index = 0;
                    [[fallthrough]];
                case State::HEADER_FIELD:
                    if (c == cr)
                    {
                        headerFieldMark = 0;
                        state = State::HEADERS_ALMOST_DONE;
                        break;
                    }

                    index++;
                    if (c == hyphen)
                    {
                        break;
                    }

                    if (c == colon)
                    {
                        if (index == 1)
                        {
                            return ParserError::ERROR_EMPTY_HEADER;
                        }
<<<<<<< HEAD
                        // NOLINTNEXTLINE(cppcoreguidelines-pro-bounds-pointer-arithmetic)
                        currentHeaderName.append(buffer.data() +
                                                     headerFieldMark,
=======

                        currentHeaderName.append(&buffer[headerFieldMark],
>>>>>>> 480662d4
                                                 i - headerFieldMark);
                        state = State::HEADER_VALUE_START;
                        break;
                    }
                    cl = lower(c);
                    if (cl < 'a' || cl > 'z')
                    {
                        return ParserError::ERROR_HEADER_NAME;
                    }
                    break;
                case State::HEADER_VALUE_START:
                    if (c == space)
                    {
                        break;
                    }
                    headerValueMark = i;
                    state = State::HEADER_VALUE;
                    [[fallthrough]];
                case State::HEADER_VALUE:
                    if (c == cr)
                    {
                        std::string_view value(&buffer[headerValueMark],
                                               i - headerValueMark);
                        mime_fields.rbegin()->fields.set(currentHeaderName,
                                                         value);
                        state = State::HEADER_VALUE_ALMOST_DONE;
                    }
                    break;
                case State::HEADER_VALUE_ALMOST_DONE:
                    if (c != lf)
                    {
                        return ParserError::ERROR_HEADER_VALUE;
                    }
                    state = State::HEADER_FIELD_START;
                    break;
                case State::HEADERS_ALMOST_DONE:
                    if (c != lf)
                    {
                        return ParserError::ERROR_HEADER_ENDING;
                    }
                    if (index > 0)
                    {
                        return ParserError::ERROR_UNEXPECTED_END_OF_HEADER;
                    }
                    state = State::PART_DATA_START;
                    break;
                case State::PART_DATA_START:
                    state = State::PART_DATA;
                    partDataMark = i;
                    [[fallthrough]];
                case State::PART_DATA:
                {
                    if (index == 0)
                    {
<<<<<<< HEAD
                        // NOLINTNEXTLINE(cppcoreguidelines-pro-bounds-pointer-arithmetic)
=======
>>>>>>> 480662d4
                        skipNonBoundary(buffer, boundary.size() - 1, i);
                        c = buffer[i];
                    }
                    if (auto ec = processPartData(buffer, i, c);
                        ec != ParserError::PARSER_SUCCESS)
                    {
                        return ec;
                    }
                    break;
                }
                case State::END:
                    break;
            }
        }

        if (state != State::END)
        {
            return ParserError::ERROR_UNEXPECTED_END_OF_INPUT;
        }

        return ParserError::PARSER_SUCCESS;
    }
    std::vector<FormPart> mime_fields;
    std::string boundary;

  private:
    void indexBoundary()
    {
        std::ranges::fill(boundaryIndex, 0);
        for (const char current : boundary)
        {
            boundaryIndex[static_cast<unsigned char>(current)] = true;
        }
    }

    static char lower(char c)
    {
        return static_cast<char>(c | 0x20);
    }

    inline bool isBoundaryChar(char c) const
    {
        return boundaryIndex[static_cast<unsigned char>(c)];
    }

    void skipNonBoundary(const std::string& buffer, size_t boundaryEnd,
                         size_t& i)
    {
        // boyer-moore derived algorithm to safely skip non-boundary data
        while (i + boundary.size() <= buffer.length())
        {
            if (isBoundaryChar(buffer[i + boundaryEnd]))
            {
                break;
            }
            i += boundary.size();
        }
    }
<<<<<<< HEAD
=======

>>>>>>> 480662d4
    ParserError processPartData(const std::string& buffer, size_t& i, char c)
    {
        size_t prevIndex = index;

        if (index < boundary.size())
        {
            if (boundary[index] == c)
            {
                if (index == 0)
                {
<<<<<<< HEAD
                    // NOLINTNEXTLINE(cppcoreguidelines-pro-bounds-pointer-arithmetic)
                    const char* start = buffer.data() + partDataMark;
=======
                    const char* start = &buffer[partDataMark];
>>>>>>> 480662d4
                    size_t size = i - partDataMark;
                    mime_fields.rbegin()->content += std::string_view(start,
                                                                      size);
                }
                index++;
            }
            else
            {
                index = 0;
            }
        }
        else if (index == boundary.size())
        {
            index++;
            if (c == cr)
            {
                // cr = part boundary
                flags = Boundary::PART_BOUNDARY;
            }
            else if (c == hyphen)
            {
                // hyphen = end boundary
                flags = Boundary::END_BOUNDARY;
            }
            else
            {
                index = 0;
            }
        }
        else
        {
            if (flags == Boundary::PART_BOUNDARY)
            {
                index = 0;
                if (c == lf)
                {
                    // unset the PART_BOUNDARY flag
                    flags = Boundary::NON_BOUNDARY;
                    mime_fields.push_back({});
                    state = State::HEADER_FIELD_START;
                    return ParserError::PARSER_SUCCESS;
                }
            }
            if (flags == Boundary::END_BOUNDARY)
            {
                if (c == hyphen)
                {
                    state = State::END;
                }
                else
                {
                    flags = Boundary::NON_BOUNDARY;
                    index = 0;
                }
            }
        }

        if (index > 0)
        {
            if ((index - 1) >= lookbehind.size())
            {
                // Should never happen, but when it does it won't cause crash
                return ParserError::ERROR_OUT_OF_RANGE;
            }
            lookbehind[index - 1] = c;
        }
        else if (prevIndex > 0)
        {
            // if our boundary turned out to be rubbish, the captured
            // lookbehind belongs to partData

            mime_fields.rbegin()->content += lookbehind.substr(0, prevIndex);
            partDataMark = i;

            // reconsider the current character even so it interrupted
            // the sequence it could be the beginning of a new sequence
            i--;
        }
        return ParserError::PARSER_SUCCESS;
    }

    std::string currentHeaderName;
    std::string currentHeaderValue;

    static constexpr char cr = '\r';
    static constexpr char lf = '\n';
    static constexpr char space = ' ';
    static constexpr char hyphen = '-';
    static constexpr char colon = ':';

    std::array<bool, 256> boundaryIndex{};
    std::string lookbehind;
    State state{State::START};
    Boundary flags{Boundary::NON_BOUNDARY};
    size_t index = 0;
    size_t partDataMark = 0;
    size_t headerFieldMark = 0;
    size_t headerValueMark = 0;
};<|MERGE_RESOLUTION|>--- conflicted
+++ resolved
@@ -74,14 +74,9 @@
         indexBoundary();
         lookbehind.resize(boundary.size() + 8);
         state = State::START;
-<<<<<<< HEAD
-        const std::string& buffer = req.body;
-        size_t len = req.body.size();
-=======
 
         const std::string& buffer = req.body();
         size_t len = buffer.size();
->>>>>>> 480662d4
         char cl = 0;
 
         for (size_t i = 0; i < len; i++)
@@ -146,14 +141,8 @@
                         {
                             return ParserError::ERROR_EMPTY_HEADER;
                         }
-<<<<<<< HEAD
-                        // NOLINTNEXTLINE(cppcoreguidelines-pro-bounds-pointer-arithmetic)
-                        currentHeaderName.append(buffer.data() +
-                                                     headerFieldMark,
-=======
 
                         currentHeaderName.append(&buffer[headerFieldMark],
->>>>>>> 480662d4
                                                  i - headerFieldMark);
                         state = State::HEADER_VALUE_START;
                         break;
@@ -208,10 +197,6 @@
                 {
                     if (index == 0)
                     {
-<<<<<<< HEAD
-                        // NOLINTNEXTLINE(cppcoreguidelines-pro-bounds-pointer-arithmetic)
-=======
->>>>>>> 480662d4
                         skipNonBoundary(buffer, boundary.size() - 1, i);
                         c = buffer[i];
                     }
@@ -270,10 +255,6 @@
             i += boundary.size();
         }
     }
-<<<<<<< HEAD
-=======
-
->>>>>>> 480662d4
     ParserError processPartData(const std::string& buffer, size_t& i, char c)
     {
         size_t prevIndex = index;
@@ -284,12 +265,7 @@
             {
                 if (index == 0)
                 {
-<<<<<<< HEAD
-                    // NOLINTNEXTLINE(cppcoreguidelines-pro-bounds-pointer-arithmetic)
-                    const char* start = buffer.data() + partDataMark;
-=======
                     const char* start = &buffer[partDataMark];
->>>>>>> 480662d4
                     size_t size = i - partDataMark;
                     mime_fields.rbegin()->content += std::string_view(start,
                                                                       size);
