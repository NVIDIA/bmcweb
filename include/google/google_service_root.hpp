#pragma once

#include "app.hpp"
#include "async_resp.hpp"
#include "dbus_utility.hpp"
#include "error_messages.hpp"
#include "utils/collection.hpp"
#include "utils/hex_utils.hpp"
#include "utils/json_utils.hpp"

#include <boost/system/error_code.hpp>
#include <boost/url/format.hpp>
#include <nlohmann/json.hpp>

#include <array>
#include <string_view>
#include <vector>

namespace crow
{
namespace google_api
{

inline void
    handleGoogleV1Get(const crow::Request& /*req*/,
                      const std::shared_ptr<bmcweb::AsyncResp>& asyncResp)
{
    asyncResp->res.jsonValue["@odata.type"] =
        "#GoogleServiceRoot.v1_0_0.GoogleServiceRoot";
    asyncResp->res.jsonValue["@odata.id"] = "/google/v1";
    asyncResp->res.jsonValue["Id"] = "Google Rest RootService";
    asyncResp->res.jsonValue["Name"] = "Google Service Root";
    asyncResp->res.jsonValue["Version"] = "1.0.0";
    asyncResp->res.jsonValue["RootOfTrustCollection"]["@odata.id"] =
        "/google/v1/RootOfTrustCollection";
}

inline void handleRootOfTrustCollectionGet(
    const crow::Request& /*req*/,
    const std::shared_ptr<bmcweb::AsyncResp>& asyncResp)
{
    asyncResp->res.jsonValue["@odata.id"] = "/google/v1/RootOfTrustCollection";
    asyncResp->res.jsonValue["@odata.type"] =
        "#RootOfTrustCollection.RootOfTrustCollection";
    const std::array<std::string_view, 1> interfaces{
        "xyz.openbmc_project.Control.Hoth"};
    redfish::collection_util::getCollectionMembers(
        asyncResp, boost::urls::url("/google/v1/RootOfTrustCollection"),
        interfaces, "/xyz/openbmc_project");
}

// Helper struct to identify a resolved D-Bus object interface
struct ResolvedEntity
{
    std::string id;
    std::string service;
    std::string object;
    std::string interface;
};

using ResolvedEntityHandler = std::function<void(
    const std::string&, const std::shared_ptr<bmcweb::AsyncResp>&,
    const ResolvedEntity&)>;

inline void hothGetSubtreeCallback(
    const std::string& command,
    const std::shared_ptr<bmcweb::AsyncResp>& asyncResp,
    const std::string& rotId, const ResolvedEntityHandler& entityHandler,
    const boost::system::error_code& ec,
    const dbus::utility::MapperGetSubTreeResponse& subtree)
{
    if (ec)
    {
        redfish::messages::internalError(asyncResp->res);
        return;
    }
    for (const auto& [path, services] : subtree)
    {
        sdbusplus::message::object_path objPath(path);
        if (objPath.filename() != rotId || services.empty())
        {
            continue;
        }

        ResolvedEntity resolvedEntity = {
            .id = rotId,
            .service = services[0].first,
            .object = path,
            .interface = "xyz.openbmc_project.Control.Hoth"};
        entityHandler(command, asyncResp, resolvedEntity);
        return;
    }

    // Couldn't find an object with that name.  return an error
    redfish::messages::resourceNotFound(asyncResp->res, "RootOfTrust", rotId);
}

inline void resolveRoT(const std::string& command,
                       const std::shared_ptr<bmcweb::AsyncResp>& asyncResp,
                       const std::string& rotId,
                       ResolvedEntityHandler&& entityHandler)
{
<<<<<<< HEAD
    std::array<std::string, 1> hothIfaces = {
=======
    constexpr std::array<std::string_view, 1> hothIfaces = {
>>>>>>> 480662d4
        "xyz.openbmc_project.Control.Hoth"};
    dbus::utility::getSubTree(
        "/xyz/openbmc_project", 0, hothIfaces,
        [command, asyncResp, rotId,
         entityHandler{std::forward<ResolvedEntityHandler>(entityHandler)}](
            const boost::system::error_code& ec,
            const dbus::utility::MapperGetSubTreeResponse& subtree) {
        hothGetSubtreeCallback(command, asyncResp, rotId, entityHandler, ec,
                               subtree);
<<<<<<< HEAD
    },
        "xyz.openbmc_project.ObjectMapper",
        "/xyz/openbmc_project/object_mapper",
        "xyz.openbmc_project.ObjectMapper", "GetSubTree",
        "/xyz/openbmc_project",
        /*depth=*/0, hothIfaces);
=======
        });
>>>>>>> 480662d4
}

inline void populateRootOfTrustEntity(
    const std::string& /*unused*/,
    const std::shared_ptr<bmcweb::AsyncResp>& asyncResp,
    const ResolvedEntity& resolvedEntity)
{
    asyncResp->res.jsonValue["@odata.type"] = "#RootOfTrust.v1_0_0.RootOfTrust";
    asyncResp->res.jsonValue["@odata.id"] = boost::urls::format(
        "/google/v1/RootOfTrustCollection/{}", resolvedEntity.id);

    asyncResp->res.jsonValue["Status"]["State"] = "Enabled";
    asyncResp->res.jsonValue["Id"] = resolvedEntity.id;
    // Need to fix this later to a stabler property.
    asyncResp->res.jsonValue["Name"] = resolvedEntity.id;
    asyncResp->res.jsonValue["Description"] = "Google Root Of Trust";
    asyncResp->res.jsonValue["Actions"]["#RootOfTrust.SendCommand"]["target"] =
        "/google/v1/RootOfTrustCollection/" + resolvedEntity.id +
        "/Actions/RootOfTrust.SendCommand";

    asyncResp->res.jsonValue["Location"]["PartLocation"]["ServiceLabel"] =
        resolvedEntity.id;
    asyncResp->res.jsonValue["Location"]["PartLocation"]["LocationType"] =
        "Embedded";
}

inline void
    handleRootOfTrustGet(const crow::Request& /*req*/,
                         const std::shared_ptr<bmcweb::AsyncResp>& asyncResp,
                         const std::string& param)
{
    std::string emptyCommand;
    resolveRoT(emptyCommand, asyncResp, param, populateRootOfTrustEntity);
}

inline void
    invocationCallback(const std::shared_ptr<bmcweb::AsyncResp>& asyncResp,
                       const boost::system::error_code& ec,
                       const std::vector<uint8_t>& responseBytes)
{
    if (ec)
    {
        BMCWEB_LOG_ERROR("RootOfTrust.Actions.SendCommand failed: {}",
                         ec.message());
        redfish::messages::internalError(asyncResp->res);
        return;
    }

    asyncResp->res.jsonValue["CommandResponse"] =
        bytesToHexString(responseBytes);
}

inline void
    invokeRoTCommand(const std::string& command,
                     const std::shared_ptr<bmcweb::AsyncResp>& asyncResp,
                     const ResolvedEntity& resolvedEntity)
{
    std::vector<uint8_t> bytes = hexStringToBytes(command);
    if (bytes.empty())
    {
        BMCWEB_LOG_DEBUG("Invalid command: {}", command);
        redfish::messages::actionParameterValueTypeError(command, "Command",
                                                         "SendCommand");
        return;
    }

    crow::connections::systemBus->async_method_call(
        [asyncResp{asyncResp}](const boost::system::error_code& ec,
                               const std::vector<uint8_t>& responseBytes) {
        invocationCallback(asyncResp, ec, responseBytes);
    },
        resolvedEntity.service, resolvedEntity.object, resolvedEntity.interface,
        "SendHostCommand", bytes);
}

inline void handleRoTSendCommandPost(
    const crow::Request& request,
    const std::shared_ptr<bmcweb::AsyncResp>& asyncResp,
    const std::string& rotId)
{
    std::string command;
    if (!redfish::json_util::readJsonAction(request, asyncResp->res, "Command",
                                            command))
    {
        BMCWEB_LOG_DEBUG("Missing property Command.");
        redfish::messages::actionParameterMissing(asyncResp->res, "SendCommand",
                                                  "Command");
        return;
    }

    resolveRoT(command, asyncResp, rotId, invokeRoTCommand);
}

inline void requestRoutes(App& app)
{
    BMCWEB_ROUTE(app, "/google/v1/")
        .methods(boost::beast::http::verb::get)(handleGoogleV1Get);

    BMCWEB_ROUTE(app, "/google/v1/RootOfTrustCollection")
        .privileges({{"ConfigureManager"}})
        .methods(boost::beast::http::verb::get)(handleRootOfTrustCollectionGet);

    BMCWEB_ROUTE(app, "/google/v1/RootOfTrustCollection/<str>")
        .privileges({{"ConfigureManager"}})
        .methods(boost::beast::http::verb::get)(handleRootOfTrustGet);

    BMCWEB_ROUTE(
        app,
        "/google/v1/RootOfTrustCollection/<str>/Actions/RootOfTrust.SendCommand")
        .privileges({{"ConfigureManager"}})
        .methods(boost::beast::http::verb::post)(handleRoTSendCommandPost);
}

} // namespace google_api
} // namespace crow<|MERGE_RESOLUTION|>--- conflicted
+++ resolved
@@ -100,11 +100,7 @@
                        const std::string& rotId,
                        ResolvedEntityHandler&& entityHandler)
 {
-<<<<<<< HEAD
-    std::array<std::string, 1> hothIfaces = {
-=======
     constexpr std::array<std::string_view, 1> hothIfaces = {
->>>>>>> 480662d4
         "xyz.openbmc_project.Control.Hoth"};
     dbus::utility::getSubTree(
         "/xyz/openbmc_project", 0, hothIfaces,
@@ -114,16 +110,7 @@
             const dbus::utility::MapperGetSubTreeResponse& subtree) {
         hothGetSubtreeCallback(command, asyncResp, rotId, entityHandler, ec,
                                subtree);
-<<<<<<< HEAD
-    },
-        "xyz.openbmc_project.ObjectMapper",
-        "/xyz/openbmc_project/object_mapper",
-        "xyz.openbmc_project.ObjectMapper", "GetSubTree",
-        "/xyz/openbmc_project",
-        /*depth=*/0, hothIfaces);
-=======
         });
->>>>>>> 480662d4
 }
 
 inline void populateRootOfTrustEntity(
