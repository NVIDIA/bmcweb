--- conflicted
+++ resolved
@@ -115,13 +115,6 @@
                         std::move(ep), std::string(), std::vector<uint8_t>(),
                         EndpointState::None));
                 }
-<<<<<<< HEAD
-                getStatus();
-                return;
-            }
-            errCallback(true, "Endpoint enumeration", "no endpoints found");
-        },
-=======
                 if (mctpEndpoints && mctpEndpoints->size() != 0)
                 {
                     endpoints =
@@ -145,7 +138,6 @@
                 }
                 errCallback(true, "Endpoint enumeration", "no endpoints found");
             },
->>>>>>> 4697e0bc
             [errorCallback](bool critical, const std::string& desc,
                             const std::string& error) {
             errorCallback(critical, desc, error);
@@ -549,61 +541,16 @@
                     const boost::system::error_code ec,
                     const boost::container::flat_map<
                         std::string, dbus::utility::DbusVariantType>& props) {
-<<<<<<< HEAD
-                const auto& mctpEp = std::get<0>(*endpoint);
-                const auto& spdmObject = mctpEp.getSpdmObject();
-                auto& request = std::get<2>(*endpoint);
-                auto& state = std::get<3>(*endpoint);
-                const std::string desc = "Reading properties of " + spdmObject +
-                                         " object";
-                BMCWEB_LOG_DEBUG("{}", desc);
-                if (ec)
-                {
-                    BMCWEB_LOG_ERROR("{}: {}", desc, ec.message());
-                    errCallback(false, desc, ec.message());
-                    state = EndpointState::Error;
-                    finalize();
-                    return;
-                }
-                auto itSign = props.find("SignedMeasurements");
-                auto itCert = props.find("Certificate");
-                if (itSign == props.end() || itCert == props.end())
-                {
-                    errCallback(false, desc, "cannot find property");
-                    state = EndpointState::Error;
-                    finalize();
-                    return;
-                }
-                auto sign = std::get_if<std::vector<uint8_t>>(&itSign->second);
-                auto cert =
-                    std::get_if<std::vector<std::tuple<uint8_t, std::string>>>(
-                        &itCert->second);
-                if (!sign || !cert)
-                {
-                    errCallback(false, desc, "cannot decode property");
-                    state = EndpointState::Error;
-                    finalize();
-                    return;
-                }
-                auto certSlot = std::find_if(
-                    cert->begin(), cert->end(),
-                    [](const auto& e) { return std::get<0>(e) == 0; });
-                if (certSlot == cert->end())
-                {
-                    errCallback(false, desc,
-                                "cannot find certificate for slot 0");
-                    state = EndpointState::Error;
-=======
                     const auto& mctpEp = std::get<0>(*endpoint);
                     const auto& spdmObject = mctpEp.getSpdmObject();
                     auto& request = std::get<2>(*endpoint);
                     auto& state = std::get<3>(*endpoint);
                     const std::string desc =
                         "Reading properties of " + spdmObject + " object";
-                    BMCWEB_LOG_DEBUG << desc;
+                    BMCWEB_LOG_DEBUG("{}", desc);
                     if (ec)
                     {
-                        BMCWEB_LOG_ERROR << desc << ": " << ec.message();
+                        BMCWEB_LOG_ERROR("{}: {}", desc, ec.message());
                         errCallback(false, desc, ec.message());
                         state = EndpointState::Error;
                         finalize();
@@ -695,7 +642,6 @@
                     request.insert(request.end(), sign->begin(), sign->end());
                     request.insert(request.end(), pem.begin(), pem.end());
                     state = EndpointState::RequestAcquired;
->>>>>>> 4697e0bc
                     finalize();
                     return;
                 }
