/*
 * SPDX-FileCopyrightText: Copyright (c) 2021-2024 NVIDIA CORPORATION &
 * AFFILIATES. All rights reserved. SPDX-License-Identifier: Apache-2.0
 *
 * Licensed under the Apache License, Version 2.0 (the "License");
 * you may not use this file except in compliance with the License.
 * You may obtain a copy of the License at
 *
 * http://www.apache.org/licenses/LICENSE-2.0
 *
 * Unless required by applicable law or agreed to in writing, software
 * distributed under the License is distributed on an "AS IS" BASIS,
 * WITHOUT WARRANTIES OR CONDITIONS OF ANY KIND, either express or implied.
 * See the License for the specific language governing permissions and
 * limitations under the License.
 */
#pragma once

#include "component_integrity.hpp"
#include "dbus_utility.hpp"
#include "debug_token/base.hpp"
#include "debug_token/endpoint.hpp"
#include "debug_token/request_utils.hpp"
#include "debug_token/status_utils.hpp"
#include "nvidia_cpu_debug_token.hpp"
#include "openbmc_dbus_rest.hpp"
#include "utils/dbus_utils.hpp"
#include "utils/mctp_utils.hpp"

#include <sys/stat.h>
#include <unistd.h>

#include <boost/process.hpp>
#include <boost/process/async.hpp>
#include <boost/process/child.hpp>

#include <functional>
#include <memory>
#include <sstream>
#include <vector>

namespace redfish::debug_token
{

// mctp-vdm-util's output size per endpoint
constexpr const size_t statusQueryOutputSize = 256;
constexpr const int statusQueryTimeoutSeconds = 60;

constexpr const std::string_view nsmDebugTokenSpecifier = "CRDT";

constexpr const auto nsmMatchRule =
    "type='signal',interface='org.freedesktop.DBus.Properties',"
    "member='PropertiesChanged',"
    "path_namespace='/xyz/openbmc_project/debug_token'";
constexpr const auto spdmMatchRule =
    "type='signal',interface='org.freedesktop.DBus.Properties',"
    "member='PropertiesChanged',"
    "path_namespace='/xyz/openbmc_project/SPDM'";

enum class RequestType
{
    DebugTokenRequest,
    DOTCAKUnlockTokenRequest,
    DOTEnableTokenRequest,
    DOTSignTestToken,
    DOTOverrideTokenRequest
};

using ResultCallback = std::function<void(
    const std::shared_ptr<std::vector<std::unique_ptr<DebugTokenEndpoint>>>&)>;
using ErrorCallback = std::function<void(
    bool /* is critical (end of operation) */,
    const std::string& /* resource / procedure associated with the error */,
    const std::string& /* error message */)>;

class OperationHandler
{
  public:
    OperationHandler(const OperationHandler&) = delete;
    OperationHandler(OperationHandler&&) = delete;
    OperationHandler& operator=(const OperationHandler&) = delete;
    OperationHandler& operator=(const OperationHandler&&) = delete;

    virtual ~OperationHandler() = default;

    virtual void getResult(std::string&) const = 0;

  protected:
    OperationHandler() = default;

    std::shared_ptr<std::vector<std::unique_ptr<DebugTokenEndpoint>>> endpoints;

    ResultCallback resCallback;
    ErrorCallback errCallback;

    std::unique_ptr<sdbusplus::bus::match_t> nsmMatch;
    std::unique_ptr<sdbusplus::bus::match_t> spdmMatch;

    void createNsmMatch(const std::function<void(const std::string&,
                                                 const std::string&)>& callback)
    {
        nsmMatch = std::make_unique<sdbusplus::bus::match_t>(
            *crow::connections::systemBus, nsmMatchRule,
            [callback](sdbusplus::message_t& msg) {
                if (msg.is_method_error())
                {
                    BMCWEB_LOG_ERROR("NSM match message error");
                    return;
                }
                std::string object(msg.get_path());
                BMCWEB_LOG_DEBUG("NSM match handler: {}", object);
                std::string interface;
                std::map<std::string, dbus::utility::DbusVariantType> props;
                msg.read(interface, props);
                std::string* progressStatus = nullptr;
                if (interface == "xyz.openbmc_project.Common.Progress")
                {
                    auto it = props.find("Status");
                    if (it != props.end())
                    {
                        progressStatus =
                            std::get_if<std::string>(&(it->second));
                    }
                }
                if (!progressStatus)
                {
                    return;
                }
                if (*progressStatus ==
                    "xyz.openbmc_project.Common.Progress.OperationStatus.InProgress")
                {
                    return;
                }
                std::string status = progressStatus->substr(
                    progressStatus->find_last_of('.') + 1);
                callback(object, status);
            });
    }

    void createSpdmMatch(
        const std::function<void(const std::string&, const std::string&)>&
            callback)
    {
        spdmMatch = std::make_unique<sdbusplus::bus::match_t>(
            *crow::connections::systemBus, spdmMatchRule,
            [callback](sdbusplus::message_t& msg) {
                if (msg.is_method_error())
                {
                    BMCWEB_LOG_ERROR("SPDM match message error");
                    return;
                }
                std::string object(msg.get_path());
                BMCWEB_LOG_DEBUG("SPDM match handler: {}", object);
                std::string interface;
                std::map<std::string, dbus::utility::DbusVariantType> props;
                msg.read(interface, props);
                std::string* spdmStatus = nullptr;
                if (interface == spdmResponderIntf)
                {
                    auto it = props.find("Status");
                    if (it != props.end())
                    {
                        spdmStatus = std::get_if<std::string>(&(it->second));
                    }
                }
                if (!spdmStatus)
                {
                    return;
                }
                std::string status =
                    spdmStatus->substr(spdmStatus->find_last_of('.') + 1);
                callback(object, status);
            });
    }

    void resetMatches()
    {
        nsmMatch.reset();
        spdmMatch.reset();
    }
};

class StatusQueryHandler : public OperationHandler
{
  public:
    StatusQueryHandler(ResultCallback&& resultCallback,
                       ErrorCallback&& errorCallback, bool useNsm = true)
    {
        BMCWEB_LOG_DEBUG("StatusQueryHandler constructor");
        resCallback = resultCallback;
        errCallback = errorCallback;
<<<<<<< HEAD
        mctp_utils::enumerateMctpEndpoints(
            [this](const std::shared_ptr<std::vector<mctp_utils::MctpEndpoint>>&
                       mctpEndpoints) {
=======
        getCpuObjectPath([this, errorCallback](const boost::system::error_code&,
                                               const std::string cpuPath) {
            mctp_utils::enumerateMctpEndpoints(
                [this, cpuPath](
                    const std::shared_ptr<
                        std::vector<mctp_utils::MctpEndpoint>>& mctpEndpoints) {
>>>>>>> bc0ceaef
                spdmEnumerationFinished = true;
                const std::string desc = "SPDM endpoint enumeration";
                BMCWEB_LOG_DEBUG("{}", desc);
                if (!mctpEndpoints || mctpEndpoints->size() == 0)
<<<<<<< HEAD
                {
                    BMCWEB_LOG_ERROR("{}: {}", desc, "no endpoints found");
                    finalize();
                    return;
                }
                if (!endpoints)
                {
                    endpoints = std::make_shared<
                        std::vector<std::unique_ptr<DebugTokenEndpoint>>>();
                    endpoints->reserve(mctpEndpoints->size());
                }
                for (auto& ep : *mctpEndpoints)
                {
=======
                {
                    BMCWEB_LOG_ERROR("{}: {}", desc, "no endpoints found");
                    finalize();
                    return;
                }
                if (!endpoints)
                {
                    endpoints = std::make_shared<
                        std::vector<std::unique_ptr<DebugTokenEndpoint>>>();
                    endpoints->reserve(mctpEndpoints->size());
                }
                for (auto& ep : *mctpEndpoints)
                {
                    if (!ep.isEnabled())
                    {
                        continue;
                    }
                    // ignore satmc (CPU debug token) endpoint
                    if (ep.getSpdmObject() == cpuPath)
                    {
                        continue;
                    }
>>>>>>> bc0ceaef
                    const auto& msgTypes = ep.getMctpMessageTypes();
                    if (std::find(msgTypes.begin(), msgTypes.end(),
                                  mctp_utils::mctpMessageTypeVdm) !=
                        msgTypes.end())
                    {
                        endpoints->emplace_back(
                            std::make_unique<DebugTokenSpdmEndpoint>(ep));
                    }
                }
                endpoints->shrink_to_fit();
                getMctpVdmStatus();
                finalize();
            },
<<<<<<< HEAD
            [this, errorCallback](bool, const std::string& desc,
                                  const std::string& error) {
=======
                [this, errorCallback](bool, const std::string& desc,
                                      const std::string& error) {
>>>>>>> bc0ceaef
                spdmEnumerationFinished = true;
                errorCallback(false, desc, error);
                finalize();
            },
<<<<<<< HEAD
            "", static_cast<uint64_t>(statusQueryTimeoutSeconds) * 1000000u);
=======
                "",
                static_cast<uint64_t>(statusQueryTimeoutSeconds) * 1000000u);
        });
>>>>>>> bc0ceaef

        if (!useNsm)
        {
            nsmEnumerationFinished = true;
            return;
        }
        constexpr std::array<std::string_view, 1> interfaces = {debugTokenIntf};
        dbus::utility::getSubTreePaths(
            "/xyz/openbmc_project/debug_token", 0, interfaces,
            [this](const boost::system::error_code& ec,
                   const dbus::utility::MapperGetSubTreePathsResponse& paths) {
                nsmEnumerationFinished = true;
                const std::string desc = "NSM endpoint enumeration";
                BMCWEB_LOG_DEBUG("{}", desc);
                if (ec)
                {
                    BMCWEB_LOG_ERROR("{}: {}", desc, ec.message());
                    finalize();
                    return;
                }
                if (paths.size() == 0)
                {
                    BMCWEB_LOG_ERROR("{}: {}", desc, "no endpoints found");
                    finalize();
                    return;
                }
                if (!endpoints)
                {
                    endpoints = std::make_shared<
                        std::vector<std::unique_ptr<DebugTokenEndpoint>>>();
                    endpoints->reserve(paths.size());
                }
                for (const auto& objectPath : paths)
                {
                    endpoints->emplace_back(
                        std::make_unique<DebugTokenNsmEndpoint>(objectPath));
                }
                endpoints->shrink_to_fit();
                getNsmStatus();
                finalize();
            });
    }

    StatusQueryHandler() = delete;
    StatusQueryHandler(const StatusQueryHandler&) = delete;
    StatusQueryHandler(StatusQueryHandler&&) = delete;
    StatusQueryHandler& operator=(const StatusQueryHandler&) = delete;
    StatusQueryHandler& operator=(const StatusQueryHandler&&) = delete;

    ~StatusQueryHandler() override = default;

    void getResult(std::string& result) const override
    {
        if (endpoints)
        {
            nlohmann::json statusOutput;
            auto statusArray = nlohmann::json::array();
            for (const auto& ep : *endpoints)
            {
                auto state = ep->getState();
                if (state != EndpointState::StatusAcquired &&
                    state != EndpointState::TokenInstalled)
                {
                    continue;
                }
                nlohmann::json epOutput;
                std::filesystem::path path(ep->getObject());
                epOutput["@odata.id"] = std::string("/redfish/v1/Chassis/") +
                                        std::string(path.filename());
                ep->getStatusAsJson(epOutput);
                statusArray.push_back(std::move(epOutput));
            }
            statusOutput["DebugTokenStatus"] = std::move(statusArray);
            result = statusOutput.dump(4);
        }
    }

  private:
    std::unique_ptr<boost::process::child> subprocess;
    std::unique_ptr<boost::asio::steady_timer> subprocessTimer;
    std::vector<char> subprocessOutput;

    bool nsmEnumerationFinished{false};
    bool spdmEnumerationFinished{false};

    void getNsmStatus()
    {
        createNsmMatch([this](const std::string& object,
                              const std::string& status) {
            const std::string desc =
                "NSM token status acquisition for " + std::string(object);
            BMCWEB_LOG_DEBUG("{}", desc);
            auto endpoint = std::find_if(
                endpoints->begin(), endpoints->end(), [object](const auto& ep) {
                    return ep->getType() == EndpointType::NSM &&
                           ep->getObject() == object;
                });
            if (endpoint == endpoints->end())
            {
                errCallback(false, desc, "unknown object");
                return;
            }
            auto& ep = *endpoint;
            auto state = ep->getState();
            if (state == EndpointState::Error ||
                state == EndpointState::StatusAcquired ||
                state == EndpointState::TokenInstalled)
            {
                errCallback(false, desc, "received unexpected update");
                return;
            }
            if (status == "Failed")
            {
                errCallback(false, desc, "operation rejected");
                ep->setError();
                finalize();
                return;
            }
            DebugTokenNsmEndpoint* nsmEp =
                static_cast<DebugTokenNsmEndpoint*>(ep.get());
            if (status == "Aborted")
            {
                sdbusplus::asio::getProperty<std::tuple<uint16_t, std::string>>(
                    *crow::connections::systemBus, "xyz.openbmc_project.NSM",
                    object, std::string(debugTokenIntf), "ErrorCode",
                    [this, desc, nsmEp, object](
                        const boost::system::error_code ec,
                        const std::tuple<uint16_t, std::string>& errorCode) {
                        const std::string desc =
                            object.substr(object.find_last_of('/') + 1);
                        BMCWEB_LOG_DEBUG("{}", desc);
                        if (ec)
                        {
                            BMCWEB_LOG_ERROR("{}: {}", desc, ec.message());
                            errCallback(false, desc, ec.message());
                            nsmEp->setError();
                            finalize();
                            return;
                        }
                        if (std::get<uint16_t>(errorCode) ==
                            debugTokenUnsupportedNsmErrorCode)
                        {
                            nsmEp->setStatus(
                                EndpointState::DebugTokenUnsupported);
                            finalize();
                            return;
                        }
                        errCallback(false, desc, "operation failure");
                        nsmEp->setError();
                        finalize();
                        return;
                    });
                return;
            }
            sdbusplus::asio::getProperty<NsmDbusTokenStatus>(
                *crow::connections::systemBus, "xyz.openbmc_project.NSM",
                object, std::string(debugTokenIntf), "TokenStatus",
                [this, desc, nsmEp,
                 object](const boost::system::error_code ec,
                         const NsmDbusTokenStatus& dbusStatus) {
                    const std::string desc =
                        "NSM get call for " + std::string(object);
                    BMCWEB_LOG_DEBUG("{}", desc);
                    if (ec)
                    {
                        BMCWEB_LOG_ERROR("{}: {}", desc, ec.message());
                        errCallback(false, desc, ec.message());
                        nsmEp->setError();
                        finalize();
                        return;
                    }
                    try
                    {
                        nsmEp->setStatus(
                            std::make_unique<NsmTokenStatus>(dbusStatus));
                    }
                    catch (std::exception&)
                    {
                        nsmEp->setError();
                    }
                    finalize();
                });
        });

        bool getStatusIssued = false;
        for (auto& ep : *endpoints)
        {
            if (ep->getType() != EndpointType::NSM)
            {
                continue;
            }
            DebugTokenNsmEndpoint* nsmEp =
                static_cast<DebugTokenNsmEndpoint*>(ep.get());
            auto objectPath = ep->getObject();
            crow::connections::systemBus->async_method_call(
                [this, nsmEp, objectPath](const boost::system::error_code& ec) {
                    const std::string desc =
                        "NSM GetStatus call for " + objectPath;
                    BMCWEB_LOG_DEBUG("{}", desc);
                    if (ec)
                    {
                        BMCWEB_LOG_ERROR("{}: {}", desc, ec.message());
                        errCallback(false, desc, ec.message());
                        nsmEp->setError();
                        finalize();
                    }
                },
                "xyz.openbmc_project.NSM", objectPath,
                std::string(debugTokenIntf), "GetStatus",
                std::string(debugTokenTypesEnumPrefix) +
                    std::string(nsmDebugTokenSpecifier));
            getStatusIssued = true;
        }
        if (!getStatusIssued)
        {
            nsmMatch.reset();
        }
    }

    void subprocessExitCallback(int exitCode, const std::error_code& ec)
    {
        const std::string desc = "VDM token status query";
        BMCWEB_LOG_DEBUG("{}", desc);
        subprocessTimer.reset();
        if (ec)
        {
            BMCWEB_LOG_ERROR("{}: {}", desc, ec.message());
            errCallback(true, desc, ec.message());
            return;
        }
        if (exitCode != 0)
        {
            // If error is encountered mctp message will not have the proper
            // response for debug token, TX/RX parsing below will handle the
            // error messages
            BMCWEB_LOG_ERROR("{}: {}", desc, exitCode);
        }
        std::map<int, VdmTokenStatus> outputMap =
            parseVdmUtilWrapperOutput(subprocessOutput);
        for (auto& [eid, vdmStatus] : outputMap)
        {
            // report errors if found
            if (vdmStatus.responseStatus == VdmResponseStatus::INVALID_LENGTH ||
                vdmStatus.responseStatus == VdmResponseStatus::PROCESSING_ERROR)
            {
                errCallback(false, desc,
                            "Invalid status query data for EID " +
                                std::to_string(eid));
            }
            else if (vdmStatus.responseStatus == VdmResponseStatus::ERROR)
            {
                errCallback(false, desc,
                            "Error code received for EID " +
                                std::to_string(eid) + ": " +
                                std::to_string(*vdmStatus.errorCode));
            }
            else if (vdmStatus.tokenStatus ==
                     VdmTokenInstallationStatus::INVALID)
            {
                errCallback(false, desc,
                            "Invalid token status for EID " +
                                std::to_string(eid));
            }
            auto ep = std::find_if(
                endpoints->begin(), endpoints->end(), [eid](const auto& ep) {
                    return ep->getType() == EndpointType::SPDM &&
                           ep->getMctpEid() == eid;
                });
            if (ep == endpoints->end())
            {
                continue;
            }
            DebugTokenSpdmEndpoint* spdmEp =
                static_cast<DebugTokenSpdmEndpoint*>(ep->get());
            spdmEp->setStatus(std::make_unique<VdmTokenStatus>(vdmStatus));
        }
        finalize();
    }

    void getMctpVdmStatus()
    {
        const std::string desc = "VDM token status query";
        BMCWEB_LOG_DEBUG("{}", desc);
        subprocessTimer = std::make_unique<boost::asio::steady_timer>(
            crow::connections::systemBus->get_io_context());
        subprocessTimer->expires_after(
            std::chrono::seconds(statusQueryTimeoutSeconds));
        subprocessTimer->async_wait(
            [this, desc](const boost::system::error_code ec) {
                if (ec && ec != boost::asio::error::operation_aborted)
                {
                    if (subprocess)
                    {
                        subprocess.reset();
                        errCallback(true, desc, "Timeout");
                    }
                }
            });

        std::vector<std::string> args;
        for (const auto& ep : *endpoints)
        {
            if (ep->getType() != EndpointType::SPDM)
            {
                continue;
            }
            auto mctpEid = ep->getMctpEid();
            if (mctpEid != -1)
            {
                args.emplace_back(std::to_string(mctpEid));
            }
        }
        if (args.size() == 0)
        {
            errCallback(false, desc, "no valid endpoints");
            finalize();
            return;
        }
        try
        {
            subprocessOutput.resize(statusQueryOutputSize * args.size());
            auto callback = [this](int exitCode, const std::error_code& ec) {
                subprocessExitCallback(exitCode, ec);
            };
            subprocess = std::make_unique<boost::process::child>(
                "/usr/bin/mctp-vdm-util-token-status-query-wrapper.sh", args,
                boost::process::std_err > boost::process::null,
                boost::process::std_out > boost::asio::buffer(subprocessOutput),
                crow::connections::systemBus->get_io_context(),
                boost::process::on_exit = std::move(callback));
        }
        catch (const std::runtime_error& e)
        {
            errCallback(false, desc, e.what());
        }
    }

    void finalize()
    {
        const std::string desc = "Token status query processing";
        BMCWEB_LOG_DEBUG("{}", desc);
        if (!nsmEnumerationFinished || !spdmEnumerationFinished)
        {
            return;
        }
        if (!endpoints || endpoints->size() == 0)
        {
            errCallback(true, desc, "No valid debug token status responses");
            return;
        }

        int completedRequestsCount = 0;
        for (const auto& ep : *endpoints)
        {
            auto state = ep->getState();
            if (state == EndpointState::None)
            {
                return;
            }
            ++completedRequestsCount;
        }
        resetMatches();
        if (completedRequestsCount > 0)
        {
            resCallback(endpoints);
            return;
        }
        errCallback(true, desc, "No valid debug token status responses");
    }
};

class RequestHandler : public OperationHandler
{
  public:
    RequestHandler(ResultCallback&& resultCallback,
                   ErrorCallback&& errorCallback, RequestType type) : type(type)
    {
        BMCWEB_LOG_DEBUG("RequestHandler constructor");
        resCallback = resultCallback;
        errCallback = errorCallback;
        statusHandler = std::make_unique<StatusQueryHandler>(
            [this, type](const std::shared_ptr<std::vector<
                             std::unique_ptr<DebugTokenEndpoint>>>& endpoints) {
                if (!endpoints || endpoints->size() == 0)
                {
                    errCallback(true, "Debug token status check",
                                "No valid endpoints");
                    return;
                }
                this->endpoints = endpoints;

                bool nsmRequestStarted =
                    type == RequestType::DebugTokenRequest && getNsmRequest();
                bool spdmRequestStarted = getSpdmRequest();
                if (!nsmRequestStarted && !spdmRequestStarted)
                {
                    resCallback(endpoints);
                }
            },
            [errorCallback](bool critical, const std::string& desc,
                            const std::string& error) {
                errorCallback(critical, desc, error);
            },
            type == RequestType::DebugTokenRequest);
    }

    RequestHandler() = delete;
    RequestHandler(const RequestHandler&) = delete;
    RequestHandler(RequestHandler&&) = delete;
    RequestHandler& operator=(const RequestHandler&) = delete;
    RequestHandler& operator=(const RequestHandler&&) = delete;

    ~RequestHandler() override = default;

    void getResult(std::string& result) const override
    {
        if (!endpoints)
        {
            return;
        }
        std::vector<std::vector<uint8_t>> requests;
        for (const auto& ep : *endpoints)
        {
            if (ep->getState() == EndpointState::RequestAcquired)
            {
                requests.emplace_back(std::move(ep->getRequest()));
            }
        }
        auto file = generateTokenRequestFile(requests);
        result = std::string(file.begin(), file.end());
    }

  private:
    std::unique_ptr<StatusQueryHandler> statusHandler;

    RequestType type;

    uint8_t typeToMeasurementIndex(RequestType type)
    {
        static const std::map<RequestType, uint8_t> indexMap{
            {RequestType::DebugTokenRequest, 50},
            {RequestType::DOTCAKUnlockTokenRequest, 58},
            {RequestType::DOTEnableTokenRequest, 59},
            {RequestType::DOTSignTestToken, 60},
            {RequestType::DOTOverrideTokenRequest, 61}};

        return indexMap.at(type);
    }

    bool getNsmRequest()
    {
        createNsmMatch(
            [this](const std::string& object, const std::string& status) {
                nsmUpdate(object, status);
            });

        bool getRequestIssued = false;
        for (auto& ep : *endpoints)
        {
            auto type = ep->getType();
            auto state = ep->getState();
            if (type != EndpointType::NSM ||
                state != EndpointState::StatusAcquired)
            {
                continue;
            }
            DebugTokenNsmEndpoint* nsmEp =
                static_cast<DebugTokenNsmEndpoint*>(ep.get());
            auto objectPath = ep->getObject();
            crow::connections::systemBus->async_method_call(
                [this, nsmEp, objectPath](const boost::system::error_code& ec) {
                    const std::string desc =
                        "NSM GetStatus call for " + objectPath;
                    BMCWEB_LOG_DEBUG("{}", desc);
                    if (ec)
                    {
                        BMCWEB_LOG_ERROR("{}: {}", desc, ec.message());
                        errCallback(false, desc, ec.message());
                        nsmEp->setError();
                        finalize();
                    }
                },
                "xyz.openbmc_project.NSM", objectPath,
                std::string(debugTokenIntf), "GetRequest",
                std::string(debugTokenOpcodesEnumPrefix) +
                    std::string(nsmDebugTokenSpecifier));
            getRequestIssued = true;
        }
        if (!getRequestIssued)
        {
            nsmMatch.reset();
        }

        return getRequestIssued;
    }

    bool getSpdmRequest()
    {
        createSpdmMatch(
            [this](const std::string& object, const std::string& status) {
                spdmUpdate(object, status);
            });
        std::vector<uint8_t> indices{typeToMeasurementIndex(type)};
        bool refreshIssued = false;
        for (auto& ep : *endpoints)
        {
            auto type = ep->getType();
            auto state = ep->getState();
            if (type != EndpointType::SPDM ||
                state != EndpointState::StatusAcquired)
            {
                continue;
            }
            DebugTokenSpdmEndpoint* spdmEp =
                static_cast<DebugTokenSpdmEndpoint*>(ep.get());
            auto objectPath = ep->getObject();
            const std::string desc = "SPDM refresh call for " + objectPath;
            BMCWEB_LOG_DEBUG("{}", desc);
            crow::connections::systemBus->async_method_call(
                [this, desc, spdmEp](const boost::system::error_code ec) {
                    if (ec)
                    {
                        BMCWEB_LOG_ERROR("{}: {}", desc, ec.message());
                        errCallback(false, desc, ec.message());
                        spdmEp->setError();
                        finalize();
                    }
                },
                spdmBusName, objectPath, spdmResponderIntf, "Refresh",
                static_cast<uint8_t>(0), std::vector<uint8_t>(), indices,
                static_cast<uint32_t>(0));
            refreshIssued = true;
        }
        if (!refreshIssued)
        {
            spdmMatch.reset();
        }

        return refreshIssued;
    }

    void nsmUpdate(const std::string& object, const std::string& status)
    {
        const std::string desc =
            "Token request acquisition for " + std::string(object);
        BMCWEB_LOG_DEBUG("{}", desc);
        auto endpoint = std::find_if(
            endpoints->begin(), endpoints->end(), [object](const auto& ep) {
                return ep->getType() == EndpointType::NSM &&
                       ep->getObject() == object;
            });
        if (endpoint == endpoints->end())
        {
            errCallback(false, desc, "unknown object");
            return;
        }
        auto& ep = *endpoint;
        auto state = ep->getState();
        if (state == EndpointState::Error ||
            state == EndpointState::TokenInstalled ||
            state == EndpointState::RequestAcquired)
        {
            errCallback(false, desc, "received unexpected update");
            return;
        }
        if (status == "Failed")
        {
            errCallback(false, desc, "operation rejected");
            ep->setError();
            finalize();
            return;
        }
        DebugTokenNsmEndpoint* nsmEp =
            static_cast<DebugTokenNsmEndpoint*>(ep.get());
        if (status == "Aborted")
        {
            sdbusplus::asio::getProperty<std::tuple<uint16_t, std::string>>(
                *crow::connections::systemBus, "xyz.openbmc_project.NSM",
                object, std::string(debugTokenIntf), "ErrorCode",
                [this, desc, object,
                 nsmEp](const boost::system::error_code ec,
                        const std::tuple<uint16_t, std::string>& errorCode) {
                    const std::string desc =
                        object.substr(object.find_last_of('/') + 1);
                    BMCWEB_LOG_DEBUG("{}", desc);
                    if (ec)
                    {
                        BMCWEB_LOG_ERROR("{}: {}", desc, ec.message());
                        errCallback(false, desc, ec.message());
                        nsmEp->setError();
                        finalize();
                        return;
                    }
                    static const uint16_t unsupportedErrorCode = 5;
                    if (std::get<uint16_t>(errorCode) == unsupportedErrorCode)
                    {
                        nsmEp->setStatus(EndpointState::DebugTokenUnsupported);
                        finalize();
                        return;
                    }
                    errCallback(false, desc, "operation failure");
                    nsmEp->setError();
                    finalize();
                    return;
                });
            return;
        }
        sdbusplus::asio::getProperty<sdbusplus::message::unix_fd>(
            *crow::connections::systemBus, "xyz.openbmc_project.NSM", object,
            std::string(debugTokenIntf), "RequestFd",
            [this, object, nsmEp](const boost::system::error_code ec,
                                  const sdbusplus::message::unix_fd& unixfd) {
                const std::string desc =
                    "NSM get call for " + std::string(object);
                BMCWEB_LOG_DEBUG("{}", desc);
                if (ec)
                {
                    BMCWEB_LOG_ERROR("{}: {}", desc, ec.message());
                    errCallback(false, desc, ec.message());
                    nsmEp->setError();
                    finalize();
                    return;
                }
                BMCWEB_LOG_DEBUG("Received fd: {}", unixfd.fd);
                std::vector<uint8_t> request;
                if (readNsmTokenRequestFd(unixfd.fd, request))
                {
                    nsmEp->setRequest(request);
                }
                else
                {
                    errCallback(false, desc, "request file operation failure");
                    nsmEp->setError();
                }
                finalize();
            });
    }

    void spdmUpdate(const std::string& object, const std::string& status)
    {
        const std::string desc =
            "Update of " + object + " object with status " + status;
        BMCWEB_LOG_DEBUG("{}", desc);
        auto endpoint = std::find_if(
            endpoints->begin(), endpoints->end(), [object](const auto& ep) {
                return ep->getType() == EndpointType::SPDM &&
                       ep->getObject() == object;
            });
        if (endpoint == endpoints->end())
        {
            errCallback(false, desc, "unknown object");
            return;
        }
        auto& ep = *endpoint;
        auto state = ep->getState();
        if (state == EndpointState::Error ||
            state == EndpointState::TokenInstalled ||
            state == EndpointState::RequestAcquired)
        {
            errCallback(false, desc, "received unexpected update");
        }
        else if (status == "Success")
        {
            DebugTokenSpdmEndpoint* spdmEp =
                static_cast<DebugTokenSpdmEndpoint*>(ep.get());
            crow::connections::systemBus->async_method_call(
                [this, spdmEp](
                    const boost::system::error_code ec,
                    const boost::container::flat_map<
                        std::string, dbus::utility::DbusVariantType>& props) {
                    auto objectPath = spdmEp->getObject();
                    const std::string desc =
                        "Reading properties of " + objectPath + " object";
                    BMCWEB_LOG_DEBUG("{}", desc);
                    if (ec)
                    {
                        BMCWEB_LOG_ERROR("{}: {}", desc, ec.message());
                        errCallback(false, desc, ec.message());
                        spdmEp->setError();
                        finalize();
                        return;
                    }
                    auto itSign = props.find("SignedMeasurements");
                    if (itSign == props.end())
                    {
                        errCallback(false, desc,
                                    "cannot find SignedMeasurements property");
                        spdmEp->setError();
                        finalize();
                        return;
                    }
                    auto sign =
                        std::get_if<std::vector<uint8_t>>(&itSign->second);
                    if (!sign)
                    {
                        errCallback(
                            false, desc,
                            "cannot decode SignedMeasurements property");
                        spdmEp->setError();
                        finalize();
                        return;
                    }
                    auto itCaps = props.find("Capabilities");
                    if (itCaps == props.end())
                    {
                        errCallback(false, desc,
                                    "cannot find Capabilities property");
                        spdmEp->setError();
                        finalize();
                        return;
                    }
                    auto caps = std::get_if<uint32_t>(&itCaps->second);
                    if (!caps)
                    {
                        errCallback(false, desc,
                                    "cannot decode Capabilities property");
                        spdmEp->setError();
                        finalize();
                        return;
                    }
                    std::string pem;
                    if (*caps & spdmCertCapability)
                    {
                        auto itCert = props.find("Certificate");
                        if (itCert == props.end())
                        {
                            errCallback(false, desc,
                                        "cannot find Certificate property");
                            spdmEp->setError();
                            finalize();
                            return;
                        }
                        auto cert = std::get_if<
                            std::vector<std::tuple<uint8_t, std::string>>>(
                            &itCert->second);
                        if (!cert)
                        {
                            errCallback(false, desc,
                                        "cannot decode Certificate property");
                            spdmEp->setError();
                            finalize();
                            return;
                        }
                        auto certSlot = std::find_if(
                            cert->begin(), cert->end(),
                            [](const auto& e) { return std::get<0>(e) == 0; });
                        if (certSlot == cert->end())
                        {
                            errCallback(false, desc,
                                        "cannot find certificate for slot 0");
                            spdmEp->setError();
                            finalize();
                            return;
                        }
                        pem = std::get<1>(*certSlot);
                    }
                    std::vector<uint8_t> request;
                    request.reserve(sign->size() + pem.size());
                    request.insert(request.end(), sign->begin(), sign->end());
                    request.insert(request.end(), pem.begin(), pem.end());
                    spdmEp->setRequest(request);
                    finalize();
                    return;
                },
                spdmBusName, object, "org.freedesktop.DBus.Properties",
                "GetAll", spdmResponderIntf);
        }
        else if (startsWithPrefix(status, "Error_"))
        {
            errCallback(false, desc, status);
            ep->setError();
        }
        finalize();
    }

    void finalize()
    {
        const std::string desc = "Debug token request acquisition";
        BMCWEB_LOG_DEBUG("{}", desc);
        int completedRequestsCount = 0;
        for (const auto& ep : *endpoints)
        {
            auto state = ep->getState();
            if (state == EndpointState::StatusAcquired)
            {
                return;
            }
            if (state == EndpointState::RequestAcquired ||
                state == EndpointState::TokenInstalled)
            {
                ++completedRequestsCount;
            }
        }
        resetMatches();
        if (completedRequestsCount > 0)
        {
            resCallback(endpoints);
        }
        else
        {
            errCallback(true, desc, "No valid debug token request responses");
        }
    }
};

} // namespace redfish::debug_token<|MERGE_RESOLUTION|>--- conflicted
+++ resolved
@@ -189,23 +189,16 @@
         BMCWEB_LOG_DEBUG("StatusQueryHandler constructor");
         resCallback = resultCallback;
         errCallback = errorCallback;
-<<<<<<< HEAD
-        mctp_utils::enumerateMctpEndpoints(
-            [this](const std::shared_ptr<std::vector<mctp_utils::MctpEndpoint>>&
-                       mctpEndpoints) {
-=======
         getCpuObjectPath([this, errorCallback](const boost::system::error_code&,
                                                const std::string cpuPath) {
-            mctp_utils::enumerateMctpEndpoints(
+        mctp_utils::enumerateMctpEndpoints(
                 [this, cpuPath](
                     const std::shared_ptr<
                         std::vector<mctp_utils::MctpEndpoint>>& mctpEndpoints) {
->>>>>>> bc0ceaef
                 spdmEnumerationFinished = true;
                 const std::string desc = "SPDM endpoint enumeration";
                 BMCWEB_LOG_DEBUG("{}", desc);
                 if (!mctpEndpoints || mctpEndpoints->size() == 0)
-<<<<<<< HEAD
                 {
                     BMCWEB_LOG_ERROR("{}: {}", desc, "no endpoints found");
                     finalize();
@@ -219,20 +212,6 @@
                 }
                 for (auto& ep : *mctpEndpoints)
                 {
-=======
-                {
-                    BMCWEB_LOG_ERROR("{}: {}", desc, "no endpoints found");
-                    finalize();
-                    return;
-                }
-                if (!endpoints)
-                {
-                    endpoints = std::make_shared<
-                        std::vector<std::unique_ptr<DebugTokenEndpoint>>>();
-                    endpoints->reserve(mctpEndpoints->size());
-                }
-                for (auto& ep : *mctpEndpoints)
-                {
                     if (!ep.isEnabled())
                     {
                         continue;
@@ -242,7 +221,6 @@
                     {
                         continue;
                     }
->>>>>>> bc0ceaef
                     const auto& msgTypes = ep.getMctpMessageTypes();
                     if (std::find(msgTypes.begin(), msgTypes.end(),
                                   mctp_utils::mctpMessageTypeVdm) !=
@@ -256,24 +234,15 @@
                 getMctpVdmStatus();
                 finalize();
             },
-<<<<<<< HEAD
             [this, errorCallback](bool, const std::string& desc,
                                   const std::string& error) {
-=======
-                [this, errorCallback](bool, const std::string& desc,
-                                      const std::string& error) {
->>>>>>> bc0ceaef
                 spdmEnumerationFinished = true;
                 errorCallback(false, desc, error);
                 finalize();
             },
-<<<<<<< HEAD
-            "", static_cast<uint64_t>(statusQueryTimeoutSeconds) * 1000000u);
-=======
                 "",
                 static_cast<uint64_t>(statusQueryTimeoutSeconds) * 1000000u);
         });
->>>>>>> bc0ceaef
 
         if (!useNsm)
         {
@@ -695,13 +664,13 @@
             return;
         }
         std::vector<std::vector<uint8_t>> requests;
-        for (const auto& ep : *endpoints)
-        {
-            if (ep->getState() == EndpointState::RequestAcquired)
-            {
+            for (const auto& ep : *endpoints)
+            {
+                if (ep->getState() == EndpointState::RequestAcquired)
+                {
                 requests.emplace_back(std::move(ep->getRequest()));
-            }
-        }
+                }
+            }
         auto file = generateTokenRequestFile(requests);
         result = std::string(file.begin(), file.end());
     }
