--- conflicted
+++ resolved
@@ -223,12 +223,7 @@
                 {
                     propertyJson = val;
                 }
-<<<<<<< HEAD
             }, value);
-=======
-            },
-                value);
->>>>>>> 8cb2c024
         }
     });
 }
@@ -349,12 +344,7 @@
                             {
                                 propertyJson = val;
                             }
-<<<<<<< HEAD
                         }, property.second);
-=======
-                        },
-                            property.second);
->>>>>>> 8cb2c024
                     }
                 }
             }
