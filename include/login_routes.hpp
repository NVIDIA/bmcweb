--- conflicted
+++ resolved
@@ -9,15 +9,12 @@
 #include "webassets.hpp"
 
 #include <boost/container/flat_set.hpp>
-<<<<<<< HEAD
 #include <common.hpp>
 #include <http_request.hpp>
 #include <http_response.hpp>
 #include <pam_authenticate.hpp>
 #include <redfish_util.hpp>
 #include <webassets.hpp>
-=======
->>>>>>> 480662d4
 
 #include <random>
 
@@ -75,36 +72,7 @@
                 // "password"]
                 if (dataIt->is_array())
                 {
-<<<<<<< HEAD
-                    // Some apis produce an array of value ["username",
-                    // "password"]
-                    if (dataIt->is_array())
-                    {
-                        if (dataIt->size() == 2)
-                        {
-                            nlohmann::json::iterator userIt2 = dataIt->begin();
-                            nlohmann::json::iterator passIt2 = dataIt->begin() +
-                                                               1;
-                            looksLikePhosphorRest = true;
-                            if (userIt2 != dataIt->end() &&
-                                passIt2 != dataIt->end())
-                            {
-                                const std::string* userStr =
-                                    userIt2->get_ptr<const std::string*>();
-                                const std::string* passStr =
-                                    passIt2->get_ptr<const std::string*>();
-                                if (userStr != nullptr && passStr != nullptr)
-                                {
-                                    username = *userStr;
-                                    password = *passStr;
-                                }
-                            }
-                        }
-                    }
-                    else if (dataIt->is_object())
-=======
                     if (dataIt->size() == 2)
->>>>>>> 480662d4
                     {
                         nlohmann::json::iterator userIt2 = dataIt->begin();
                         nlohmann::json::iterator passIt2 = dataIt->begin() + 1;
@@ -174,11 +142,7 @@
             }
             else if (it->value() == "form-data; name=\"password\"")
             {
-<<<<<<< HEAD
                 redfish::handleAccountLocked(username, asyncResp, req);
-=======
-                password = formpart.content;
->>>>>>> 480662d4
             }
             else
             {
@@ -219,21 +183,6 @@
             // if content type is json, assume json token
             asyncResp->res.jsonValue["token"] = session->sessionToken;
         }
-<<<<<<< HEAD
-    });
-
-    BMCWEB_ROUTE(app, "/logout")
-        .methods(boost::beast::http::verb::post)(
-            [](const crow::Request& req,
-               const std::shared_ptr<bmcweb::AsyncResp>& asyncResp) {
-        const auto& session = req.session;
-        if (session != nullptr)
-        {
-            asyncResp->res.jsonValue["data"] = "User '" + session->username +
-                                               "' logged out";
-            asyncResp->res.jsonValue["message"] = "200 OK";
-            asyncResp->res.jsonValue["status"] = "ok";
-=======
     }
     else
     {
@@ -262,21 +211,14 @@
         persistent_data::SessionStore::getInstance().removeSession(session);
     }
 }
->>>>>>> 480662d4
 
 inline void requestRoutes(App& app)
 {
     BMCWEB_ROUTE(app, "/login")
         .methods(boost::beast::http::verb::post)(handleLogin);
 
-<<<<<<< HEAD
-            persistent_data::SessionStore::getInstance().removeSession(session);
-        }
-    });
-=======
     BMCWEB_ROUTE(app, "/logout")
         .methods(boost::beast::http::verb::post)(handleLogout);
->>>>>>> 480662d4
 }
 } // namespace login_routes
 } // namespace crow