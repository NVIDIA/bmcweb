--- conflicted
+++ resolved
@@ -27,10 +27,6 @@
 
         BMCWEB_LOG_INFO("Replace HTTPs Certificate Success, "
                         "remove temporary certificate file..");
-<<<<<<< HEAD
-        remove(certPath.c_str());
-    }, "xyz.openbmc_project.Certs.Manager.Server.Https",
-=======
         std::error_code ec2;
         std::filesystem::remove(certPath.c_str(), ec2);
         if (ec2)
@@ -39,7 +35,6 @@
         }
     },
         "xyz.openbmc_project.Certs.Manager.Server.Https",
->>>>>>> c8491cb0
         "/xyz/openbmc_project/certs/server/https/1",
         "xyz.openbmc_project.Certs.Replace", "Replace", certPath.string());
 }
