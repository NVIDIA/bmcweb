#pragma once

#include "app.hpp"
#include "async_resp.hpp"
#include "error_messages.hpp"
#include "event_service_manager.hpp"
#include "ibm/utils.hpp"
#include "resource_messages.hpp"
#include "str_utility.hpp"
#include "utils/json_utils.hpp"

#include <boost/container/flat_set.hpp>
#include <nlohmann/json.hpp>
#include <sdbusplus/message/types.hpp>

#include <filesystem>
#include <fstream>

namespace crow
{
namespace ibm_mc
{
constexpr const char* methodNotAllowedMsg = "Method Not Allowed";
constexpr const char* resourceNotFoundMsg = "Resource Not Found";
constexpr const char* contentNotAcceptableMsg = "Content Not Acceptable";
constexpr const char* internalServerError = "Internal Server Error";

constexpr size_t maxSaveareaDirSize =
    25000000; // Allow save area dir size to be max 25MB
constexpr size_t minSaveareaFileSize =
    100;      // Allow save area file size of minimum 100B
constexpr size_t maxSaveareaFileSize =
    500000;   // Allow save area file size upto 500KB
constexpr size_t maxBroadcastMsgSize =
    1000;     // Allow Broadcast message size upto 1KB

inline void handleFilePut(const crow::Request& req,
                          const std::shared_ptr<bmcweb::AsyncResp>& asyncResp,
                          const std::string& fileID)
{
    std::error_code ec;
    // Check the content-type of the request
    boost::beast::string_view contentType = req.getHeaderValue("content-type");
    if (!bmcweb::asciiIEquals(contentType, "application/octet-stream"))
    {
        asyncResp->res.result(boost::beast::http::status::not_acceptable);
        asyncResp->res.jsonValue["Description"] = contentNotAcceptableMsg;
        return;
    }
    BMCWEB_LOG_DEBUG(
        "File upload in application/octet-stream format. Continue..");

    BMCWEB_LOG_DEBUG(
        "handleIbmPut: Request to create/update the save-area file");
    std::string_view path =
        "/var/lib/bmcweb/ibm-management-console/configfiles";
    if (!crow::ibm_utils::createDirectory(path))
    {
        asyncResp->res.result(boost::beast::http::status::not_found);
        asyncResp->res.jsonValue["Description"] = resourceNotFoundMsg;
        return;
    }

    std::ofstream file;
    std::filesystem::path loc(
        "/var/lib/bmcweb/ibm-management-console/configfiles");

    // Get the current size of the savearea directory
    std::filesystem::recursive_directory_iterator iter(loc, ec);
    if (ec)
    {
        asyncResp->res.result(
            boost::beast::http::status::internal_server_error);
        asyncResp->res.jsonValue["Description"] = internalServerError;
        BMCWEB_LOG_DEBUG("handleIbmPut: Failed to prepare save-area "
                         "directory iterator. ec : {}",
                         ec.message());
        return;
    }
    std::uintmax_t saveAreaDirSize = 0;
    for (const auto& it : iter)
    {
        if (!std::filesystem::is_directory(it, ec))
        {
            if (ec)
            {
                asyncResp->res.result(
                    boost::beast::http::status::internal_server_error);
                asyncResp->res.jsonValue["Description"] = internalServerError;
                BMCWEB_LOG_DEBUG("handleIbmPut: Failed to find save-area "
                                 "directory . ec : {}",
                                 ec.message());
                return;
            }
            std::uintmax_t fileSize = std::filesystem::file_size(it, ec);
            if (ec)
            {
                asyncResp->res.result(
                    boost::beast::http::status::internal_server_error);
                asyncResp->res.jsonValue["Description"] = internalServerError;
                BMCWEB_LOG_DEBUG("handleIbmPut: Failed to find save-area "
                                 "file size inside the directory . ec : {}",
                                 ec.message());
                return;
            }
            saveAreaDirSize += fileSize;
        }
    }
    BMCWEB_LOG_DEBUG("saveAreaDirSize: {}", saveAreaDirSize);

    // Get the file size getting uploaded
    const std::string& data = req.body();
    BMCWEB_LOG_DEBUG("data length: {}", data.length());

    if (data.length() < minSaveareaFileSize)
    {
        asyncResp->res.result(boost::beast::http::status::bad_request);
        asyncResp->res.jsonValue["Description"] =
            "File size is less than minimum allowed size[100B]";
        return;
    }
    if (data.length() > maxSaveareaFileSize)
    {
        asyncResp->res.result(boost::beast::http::status::bad_request);
        asyncResp->res.jsonValue["Description"] =
            "File size exceeds maximum allowed size[500KB]";
        return;
    }

    // Form the file path
    loc /= fileID;
    BMCWEB_LOG_DEBUG("Writing to the file: {}", loc.string());

    // Check if the same file exists in the directory
    bool fileExists = std::filesystem::exists(loc, ec);
    if (ec)
    {
        asyncResp->res.result(
            boost::beast::http::status::internal_server_error);
        asyncResp->res.jsonValue["Description"] = internalServerError;
        BMCWEB_LOG_DEBUG("handleIbmPut: Failed to find if file exists. ec : {}",
                         ec.message());
        return;
    }

    std::uintmax_t newSizeToWrite = 0;
    if (fileExists)
    {
        // File exists. Get the current file size
        std::uintmax_t currentFileSize = std::filesystem::file_size(loc, ec);
        if (ec)
        {
            asyncResp->res.result(
                boost::beast::http::status::internal_server_error);
            asyncResp->res.jsonValue["Description"] = internalServerError;
            BMCWEB_LOG_DEBUG("handleIbmPut: Failed to find file size. ec : {}",
                             ec.message());
            return;
        }
        // Calculate the difference in the file size.
        // If the data.length is greater than the existing file size, then
        // calculate the difference. Else consider the delta size as zero -
        // because there is no increase in the total directory size.
        // We need to add the diff only if the incoming data is larger than the
        // existing filesize
        if (data.length() > currentFileSize)
        {
            newSizeToWrite = data.length() - currentFileSize;
        }
        BMCWEB_LOG_DEBUG("newSizeToWrite: {}", newSizeToWrite);
    }
    else
    {
        // This is a new file upload
        newSizeToWrite = data.length();
    }

    // Calculate the total dir size before writing the new file
    BMCWEB_LOG_DEBUG("total new size: {}", saveAreaDirSize + newSizeToWrite);

    if ((saveAreaDirSize + newSizeToWrite) > maxSaveareaDirSize)
    {
        asyncResp->res.result(boost::beast::http::status::bad_request);
        asyncResp->res.jsonValue["Description"] =
            "File size does not fit in the savearea "
            "directory maximum allowed size[25MB]";
        return;
    }

    file.open(loc, std::ofstream::out);

    // set the permission of the file to 600
    std::filesystem::perms permission = std::filesystem::perms::owner_write |
                                        std::filesystem::perms::owner_read;
    std::filesystem::permissions(loc, permission);

    if (file.fail())
    {
        BMCWEB_LOG_DEBUG("Error while opening the file for writing");
        asyncResp->res.result(
            boost::beast::http::status::internal_server_error);
        asyncResp->res.jsonValue["Description"] =
            "Error while creating the file";
        return;
    }
    file << data;

    // Push an event
    if (fileExists)
    {
        BMCWEB_LOG_DEBUG("config file is updated");
        asyncResp->res.jsonValue["Description"] = "File Updated";
    }
    else
    {
        BMCWEB_LOG_DEBUG("config file is created");
        asyncResp->res.jsonValue["Description"] = "File Created";
    }
}

inline void
    handleConfigFileList(const std::shared_ptr<bmcweb::AsyncResp>& asyncResp)
{
    std::vector<std::string> pathObjList;
    std::filesystem::path loc(
        "/var/lib/bmcweb/ibm-management-console/configfiles");
    if (std::filesystem::exists(loc) && std::filesystem::is_directory(loc))
    {
        for (const auto& file : std::filesystem::directory_iterator(loc))
        {
            const std::filesystem::path& pathObj = file.path();
            if (std::filesystem::is_regular_file(pathObj))
            {
                pathObjList.emplace_back("/ibm/v1/Host/ConfigFiles/" +
                                         pathObj.filename().string());
            }
        }
    }
    asyncResp->res.jsonValue["@odata.type"] =
        "#IBMConfigFile.v1_0_0.IBMConfigFile";
    asyncResp->res.jsonValue["@odata.id"] = "/ibm/v1/Host/ConfigFiles/";
    asyncResp->res.jsonValue["Id"] = "ConfigFiles";
    asyncResp->res.jsonValue["Name"] = "ConfigFiles";

    asyncResp->res.jsonValue["Members"] = std::move(pathObjList);
    asyncResp->res.jsonValue["Actions"]["#IBMConfigFiles.DeleteAll"]["target"] =
        "/ibm/v1/Host/ConfigFiles/Actions/IBMConfigFiles.DeleteAll";
}

inline void
    deleteConfigFiles(const std::shared_ptr<bmcweb::AsyncResp>& asyncResp)
{
    std::error_code ec;
    std::filesystem::path loc(
        "/var/lib/bmcweb/ibm-management-console/configfiles");
    if (std::filesystem::exists(loc) && std::filesystem::is_directory(loc))
    {
        std::filesystem::remove_all(loc, ec);
        if (ec)
        {
            asyncResp->res.result(
                boost::beast::http::status::internal_server_error);
            asyncResp->res.jsonValue["Description"] = internalServerError;
            BMCWEB_LOG_DEBUG("deleteConfigFiles: Failed to delete the "
                             "config files directory. ec : {}",
                             ec.message());
        }
    }
}

inline void handleFileGet(const std::shared_ptr<bmcweb::AsyncResp>& asyncResp,
                          const std::string& fileID)
{
    BMCWEB_LOG_DEBUG("HandleGet on SaveArea files on path: {}", fileID);
    std::filesystem::path loc(
        "/var/lib/bmcweb/ibm-management-console/configfiles/" + fileID);
    if (!std::filesystem::exists(loc) || !std::filesystem::is_regular_file(loc))
    {
        BMCWEB_LOG_WARNING("{} Not found", loc.string());
        asyncResp->res.result(boost::beast::http::status::not_found);
        asyncResp->res.jsonValue["Description"] = resourceNotFoundMsg;
        return;
    }

    std::ifstream readfile(loc.string());
    if (!readfile)
    {
        BMCWEB_LOG_WARNING("{} Not found", loc.string());
        asyncResp->res.result(boost::beast::http::status::not_found);
        asyncResp->res.jsonValue["Description"] = resourceNotFoundMsg;
        return;
    }

    std::string contentDispositionParam = "attachment; filename=\"" + fileID +
                                          "\"";
    asyncResp->res.addHeader(boost::beast::http::field::content_disposition,
                             contentDispositionParam);
    std::string fileData;
    fileData = {std::istreambuf_iterator<char>(readfile),
                std::istreambuf_iterator<char>()};
    asyncResp->res.jsonValue["Data"] = fileData;
}

inline void
    handleFileDelete(const std::shared_ptr<bmcweb::AsyncResp>& asyncResp,
                     const std::string& fileID)
{
    std::string filePath("/var/lib/bmcweb/ibm-management-console/configfiles/" +
                         fileID);
    BMCWEB_LOG_DEBUG("Removing the file : {}", filePath);
    std::ifstream fileOpen(filePath.c_str());
    if (static_cast<bool>(fileOpen))
    {
        if (remove(filePath.c_str()) == 0)
        {
            BMCWEB_LOG_DEBUG("File removed!");
            asyncResp->res.jsonValue["Description"] = "File Deleted";
        }
        else
        {
            BMCWEB_LOG_ERROR("File not removed!");
            asyncResp->res.result(
                boost::beast::http::status::internal_server_error);
            asyncResp->res.jsonValue["Description"] = internalServerError;
        }
    }
    else
    {
        BMCWEB_LOG_WARNING("File not found!");
        asyncResp->res.result(boost::beast::http::status::not_found);
        asyncResp->res.jsonValue["Description"] = resourceNotFoundMsg;
    }
}

inline void
    handleBroadcastService(const crow::Request& req,
                           const std::shared_ptr<bmcweb::AsyncResp>& asyncResp)
{
    std::string broadcastMsg;

    if (!redfish::json_util::readJsonPatch(req, asyncResp->res, "Message",
                                           broadcastMsg))
    {
        BMCWEB_LOG_DEBUG("Not a Valid JSON");
        asyncResp->res.result(boost::beast::http::status::bad_request);
        return;
    }
    if (broadcastMsg.size() > maxBroadcastMsgSize)
    {
        BMCWEB_LOG_ERROR("Message size exceeds maximum allowed size[1KB]");
        asyncResp->res.result(boost::beast::http::status::bad_request);
        return;
    }
}

inline void handleFileUrl(const crow::Request& req,
                          const std::shared_ptr<bmcweb::AsyncResp>& asyncResp,
                          const std::string& fileID)
{
    if (req.method() == boost::beast::http::verb::put)
    {
        handleFilePut(req, asyncResp, fileID);
        return;
    }
    if (req.method() == boost::beast::http::verb::get)
    {
        handleFileGet(asyncResp, fileID);
        return;
    }
    if (req.method() == boost::beast::http::verb::delete_)
    {
        handleFileDelete(asyncResp, fileID);
        return;
    }
}

inline bool isValidConfigFileName(const std::string& fileName,
                                  crow::Response& res)
{
    if (fileName.empty())
    {
        BMCWEB_LOG_ERROR("Empty filename");
        res.jsonValue["Description"] = "Empty file path in the url";
        return false;
    }

    // ConfigFile name is allowed to take upper and lowercase letters,
    // numbers and hyphen
    std::size_t found = fileName.find_first_not_of(
        "ABCDEFGHIJKLMNOPQRSTUVWXYZabcdefghijklmnopqrstuvwxyz0123456789-");
    if (found != std::string::npos)
    {
        BMCWEB_LOG_ERROR("Unsupported character in filename: {}", fileName);
        res.jsonValue["Description"] = "Unsupported character in filename";
        return false;
    }

    // Check the filename length
    if (fileName.length() > 20)
    {
        BMCWEB_LOG_ERROR("Name must be maximum 20 characters. "
                         "Input filename length is: {}",
                         fileName.length());
        res.jsonValue["Description"] = "Filename must be maximum 20 characters";
        return false;
    }

    return true;
}

inline void requestRoutes(App& app)
{
    // allowed only for admin
    BMCWEB_ROUTE(app, "/ibm/v1/")
        .privileges({{"ConfigureComponents", "ConfigureManager"}})
        .methods(boost::beast::http::verb::get)(
            [](const crow::Request&,
               const std::shared_ptr<bmcweb::AsyncResp>& asyncResp) {
        asyncResp->res.jsonValue["@odata.type"] =
            "#ibmServiceRoot.v1_0_0.ibmServiceRoot";
        asyncResp->res.jsonValue["@odata.id"] = "/ibm/v1/";
        asyncResp->res.jsonValue["Id"] = "IBM Rest RootService";
        asyncResp->res.jsonValue["Name"] = "IBM Service Root";
        asyncResp->res.jsonValue["ConfigFiles"]["@odata.id"] =
            "/ibm/v1/Host/ConfigFiles";
        asyncResp->res.jsonValue["BroadcastService"]["@odata.id"] =
            "/ibm/v1/HMC/BroadcastService";
    });

    BMCWEB_ROUTE(app, "/ibm/v1/Host/ConfigFiles/")
        .privileges({{"ConfigureComponents", "ConfigureManager"}})
        .methods(boost::beast::http::verb::get)(
            [](const crow::Request&,
               const std::shared_ptr<bmcweb::AsyncResp>& asyncResp) {
        handleConfigFileList(asyncResp);
    });

    BMCWEB_ROUTE(app,
                 "/ibm/v1/Host/ConfigFiles/Actions/IBMConfigFiles.DeleteAll")
        .privileges({{"ConfigureComponents", "ConfigureManager"}})
        .methods(boost::beast::http::verb::post)(
            [](const crow::Request&,
               const std::shared_ptr<bmcweb::AsyncResp>& asyncResp) {
        deleteConfigFiles(asyncResp);
    });

    BMCWEB_ROUTE(app, "/ibm/v1/Host/ConfigFiles/<str>/")
        .privileges({{"ConfigureComponents", "ConfigureManager"}})
        .methods(boost::beast::http::verb::put, boost::beast::http::verb::get,
                 boost::beast::http::verb::delete_)(
            [](const crow::Request& req,
               const std::shared_ptr<bmcweb::AsyncResp>& asyncResp,
               const std::string& fileName) {
        BMCWEB_LOG_DEBUG("ConfigFile : {}", fileName);
        // Validate the incoming fileName
        if (!isValidConfigFileName(fileName, asyncResp->res))
        {
            asyncResp->res.result(boost::beast::http::status::bad_request);
            return;
        }
        handleFileUrl(req, asyncResp, fileName);
    });

<<<<<<< HEAD
    BMCWEB_ROUTE(app, "/ibm/v1/HMC/BroadcastService")
=======
    BMCWEB_ROUTE(app, "/ibm/v1/HMC/LockService/")
        .privileges({{"ConfigureComponents", "ConfigureManager"}})
        .methods(boost::beast::http::verb::get)(
            [](const crow::Request&,
               const std::shared_ptr<bmcweb::AsyncResp>& asyncResp) {
        getLockServiceData(asyncResp);
    });

    BMCWEB_ROUTE(app, "/ibm/v1/HMC/LockService/Actions/LockService.AcquireLock/")
        .privileges({{"ConfigureComponents", "ConfigureManager"}})
        .methods(boost::beast::http::verb::post)(
            [](const crow::Request& req,
               const std::shared_ptr<bmcweb::AsyncResp>& asyncResp) {
        std::vector<nlohmann::json::object_t> body;
        if (!redfish::json_util::readJsonAction(req, asyncResp->res, "Request",
                                                body))
        {
            BMCWEB_LOG_DEBUG("Not a Valid JSON");
            asyncResp->res.result(boost::beast::http::status::bad_request);
            return;
        }
        handleAcquireLockAPI(req, asyncResp, body);
    });
    BMCWEB_ROUTE(app, "/ibm/v1/HMC/LockService/Actions/LockService.ReleaseLock/")
        .privileges({{"ConfigureComponents", "ConfigureManager"}})
        .methods(boost::beast::http::verb::post)(
            [](const crow::Request& req,
               const std::shared_ptr<bmcweb::AsyncResp>& asyncResp) {
        std::string type;
        std::vector<uint32_t> listTransactionIds;

        if (!redfish::json_util::readJsonPatch(req, asyncResp->res, "Type",
                                               type, "TransactionIDs",
                                               listTransactionIds))
        {
            asyncResp->res.result(boost::beast::http::status::bad_request);
            return;
        }
        if (type == "Transaction")
        {
            handleReleaseLockAPI(req, asyncResp, listTransactionIds);
        }
        else if (type == "Session")
        {
            handleRelaseAllAPI(req, asyncResp);
        }
        else
        {
            BMCWEB_LOG_DEBUG(" Value of Type : {}is Not a Valid key", type);
            redfish::messages::propertyValueNotInList(asyncResp->res, type,
                                                      "Type");
        }
    });
    BMCWEB_ROUTE(app, "/ibm/v1/HMC/LockService/Actions/LockService.GetLockList/")
        .privileges({{"ConfigureComponents", "ConfigureManager"}})
        .methods(boost::beast::http::verb::post)(
            [](const crow::Request& req,
               const std::shared_ptr<bmcweb::AsyncResp>& asyncResp) {
        ListOfSessionIds listSessionIds;

        if (!redfish::json_util::readJsonPatch(req, asyncResp->res,
                                               "SessionIDs", listSessionIds))
        {
            asyncResp->res.result(boost::beast::http::status::bad_request);
            return;
        }
        handleGetLockListAPI(asyncResp, listSessionIds);
    });

    BMCWEB_ROUTE(app, "/ibm/v1/HMC/BroadcastService/")
>>>>>>> 1a8b1a21
        .privileges({{"ConfigureComponents", "ConfigureManager"}})
        .methods(boost::beast::http::verb::post)(
            [](const crow::Request& req,
               const std::shared_ptr<bmcweb::AsyncResp>& asyncResp) {
        handleBroadcastService(req, asyncResp);
    });
}

} // namespace ibm_mc
} // namespace crow<|MERGE_RESOLUTION|>--- conflicted
+++ resolved
@@ -461,80 +461,7 @@
         handleFileUrl(req, asyncResp, fileName);
     });
 
-<<<<<<< HEAD
-    BMCWEB_ROUTE(app, "/ibm/v1/HMC/BroadcastService")
-=======
-    BMCWEB_ROUTE(app, "/ibm/v1/HMC/LockService/")
-        .privileges({{"ConfigureComponents", "ConfigureManager"}})
-        .methods(boost::beast::http::verb::get)(
-            [](const crow::Request&,
-               const std::shared_ptr<bmcweb::AsyncResp>& asyncResp) {
-        getLockServiceData(asyncResp);
-    });
-
-    BMCWEB_ROUTE(app, "/ibm/v1/HMC/LockService/Actions/LockService.AcquireLock/")
-        .privileges({{"ConfigureComponents", "ConfigureManager"}})
-        .methods(boost::beast::http::verb::post)(
-            [](const crow::Request& req,
-               const std::shared_ptr<bmcweb::AsyncResp>& asyncResp) {
-        std::vector<nlohmann::json::object_t> body;
-        if (!redfish::json_util::readJsonAction(req, asyncResp->res, "Request",
-                                                body))
-        {
-            BMCWEB_LOG_DEBUG("Not a Valid JSON");
-            asyncResp->res.result(boost::beast::http::status::bad_request);
-            return;
-        }
-        handleAcquireLockAPI(req, asyncResp, body);
-    });
-    BMCWEB_ROUTE(app, "/ibm/v1/HMC/LockService/Actions/LockService.ReleaseLock/")
-        .privileges({{"ConfigureComponents", "ConfigureManager"}})
-        .methods(boost::beast::http::verb::post)(
-            [](const crow::Request& req,
-               const std::shared_ptr<bmcweb::AsyncResp>& asyncResp) {
-        std::string type;
-        std::vector<uint32_t> listTransactionIds;
-
-        if (!redfish::json_util::readJsonPatch(req, asyncResp->res, "Type",
-                                               type, "TransactionIDs",
-                                               listTransactionIds))
-        {
-            asyncResp->res.result(boost::beast::http::status::bad_request);
-            return;
-        }
-        if (type == "Transaction")
-        {
-            handleReleaseLockAPI(req, asyncResp, listTransactionIds);
-        }
-        else if (type == "Session")
-        {
-            handleRelaseAllAPI(req, asyncResp);
-        }
-        else
-        {
-            BMCWEB_LOG_DEBUG(" Value of Type : {}is Not a Valid key", type);
-            redfish::messages::propertyValueNotInList(asyncResp->res, type,
-                                                      "Type");
-        }
-    });
-    BMCWEB_ROUTE(app, "/ibm/v1/HMC/LockService/Actions/LockService.GetLockList/")
-        .privileges({{"ConfigureComponents", "ConfigureManager"}})
-        .methods(boost::beast::http::verb::post)(
-            [](const crow::Request& req,
-               const std::shared_ptr<bmcweb::AsyncResp>& asyncResp) {
-        ListOfSessionIds listSessionIds;
-
-        if (!redfish::json_util::readJsonPatch(req, asyncResp->res,
-                                               "SessionIDs", listSessionIds))
-        {
-            asyncResp->res.result(boost::beast::http::status::bad_request);
-            return;
-        }
-        handleGetLockListAPI(asyncResp, listSessionIds);
-    });
-
     BMCWEB_ROUTE(app, "/ibm/v1/HMC/BroadcastService/")
->>>>>>> 1a8b1a21
         .privileges({{"ConfigureComponents", "ConfigureManager"}})
         .methods(boost::beast::http::verb::post)(
             [](const crow::Request& req,
