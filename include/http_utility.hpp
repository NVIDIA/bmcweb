--- conflicted
+++ resolved
@@ -76,18 +76,10 @@
         {
             return ContentType::ANY;
         }
-<<<<<<< HEAD
-        const auto* knownContentType =
-            std::find_if(contentTypes.begin(), contentTypes.end(),
-                         [encoding](const ContentTypePair& pair) {
-            return pair.contentTypeString == encoding;
-        });
-=======
         const auto* knownContentType = std::ranges::find_if(
             contentTypes, [encoding](const ContentTypePair& pair) {
                 return pair.contentTypeString == encoding;
             });
->>>>>>> 480662d4
 
         if (knownContentType == contentTypes.end())
         {
