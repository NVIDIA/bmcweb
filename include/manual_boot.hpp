#pragma once

#include "error_messages.hpp"
#include "mctp_vdm_util_wrapper.hpp"
#include "utils/mctp_utils.hpp"

namespace redfish
{

namespace manual_boot
{

inline void bootModeQuery(const crow::Request& req,
                          const std::shared_ptr<bmcweb::AsyncResp>& asyncResp,
                          const std::string& chassisId)
{
    mctp_utils::enumerateMctpEndpoints(
        [req, asyncResp, chassisId](
            const std::shared_ptr<std::vector<mctp_utils::MctpEndpoint>>&
                endpoints) {
        if (!endpoints || endpoints->size() == 0)
        {
            BMCWEB_LOG_ERROR("Endpoint ID for {} not found", chassisId);
            nlohmann::json& oem = asyncResp->res.jsonValue["Oem"]["Nvidia"];
            oem["ManualBootModeEnabled"] = nullptr;
            messages::resourceErrorsDetectedFormatError(
                asyncResp->res, "Oem/Nvidia/ManualBootModeEnabled",
                "device enumeration failure");
            return;
        }
        uint32_t eid = static_cast<uint32_t>(endpoints->begin()->getMctpEid());
        MctpVdmUtil mctpVdmUtilWrapper(eid);
        MctpVdmUtilCommand cmd = MctpVdmUtilCommand::BOOTMODE_QUERY;
        mctpVdmUtilWrapper.run(
            cmd, req, asyncResp,
            [chassisId](const crow::Request&,
                        const std::shared_ptr<bmcweb::AsyncResp>& asyncResp,
                        uint32_t, const std::string& stdOut, const std::string&,
                        const boost::system::error_code& ec, int errorCode) {
            nlohmann::json& oem = asyncResp->res.jsonValue["Oem"]["Nvidia"];
            if (ec || errorCode)
            {
<<<<<<< HEAD
=======
                BMCWEB_LOG_ERROR("Endpoint ID for {} not found", chassisId);
                nlohmann::json& oem = asyncResp->res.jsonValue["Oem"]["Nvidia"];
                oem["@odata.type"] = "#NvidiaChassis.v1_1_0.NvidiaChassis";
>>>>>>> 507f598a
                oem["ManualBootModeEnabled"] = nullptr;
                messages::resourceErrorsDetectedFormatError(
                    asyncResp->res,

                    "Oem/Nvidia/ManualBootModeEnabled", "command failure");
                return;
            }
<<<<<<< HEAD
            std::string reEnabled = "(.|\n)*RX:( \\d\\d){9} 01(.|\n)*";
            std::string reDisabled = "(.|\n)*RX:( \\d\\d){9} 00(.|\n)*";
            if (std::regex_match(stdOut, std::regex(reEnabled)))
=======
            uint32_t eid =
                static_cast<uint32_t>(endpoints->begin()->getMctpEid());
            MctpVdmUtil mctpVdmUtilWrapper(eid);
            MctpVdmUtilCommand cmd = MctpVdmUtilCommand::BOOTMODE_QUERY;
            mctpVdmUtilWrapper.run(
                cmd, req, asyncResp,
                [chassisId](
                    const crow::Request&,
                    const std::shared_ptr<bmcweb::AsyncResp>& asyncResp,
                    uint32_t, const std::string& stdOut, const std::string&,
                    const boost::system::error_code& ec, int errorCode) {
                    nlohmann::json& oem =
                        asyncResp->res.jsonValue["Oem"]["Nvidia"];
                    oem["@odata.type"] = "#NvidiaChassis.v1_1_0.NvidiaChassis";
                    if (ec || errorCode)
                    {
                        oem["ManualBootModeEnabled"] = nullptr;
                        messages::resourceErrorsDetectedFormatError(
                            asyncResp->res,

                            "Oem/Nvidia/ManualBootModeEnabled",
                            "command failure");
                        return;
                    }
                    std::string reEnabled = "(.|\n)*RX:( \\d\\d){9} 01(.|\n)*";
                    std::string reDisabled = "(.|\n)*RX:( \\d\\d){9} 00(.|\n)*";
                    if (std::regex_match(stdOut, std::regex(reEnabled)))
                    {
                        oem["ManualBootModeEnabled"] = true;
                        return;
                    }
                    if (std::regex_match(stdOut, std::regex(reDisabled)))
                    {
                        oem["ManualBootModeEnabled"] = false;
                        return;
                    }
                    BMCWEB_LOG_ERROR("Invalid query_boot_mode response: {}", stdOut);
                    oem["ManualBootModeEnabled"] = nullptr;
                    messages::resourceErrorsDetectedFormatError(
                        asyncResp->res, "Oem/Nvidia/ManualBootModeEnabled",
                        "invalid backend response");
                });
        },
        [asyncResp, chassisId](bool critical, const std::string& desc,
                               const std::string& msg) {
            if (critical)
>>>>>>> 507f598a
            {
                oem["ManualBootModeEnabled"] = true;
                return;
            }
            if (std::regex_match(stdOut, std::regex(reDisabled)))
            {
                oem["ManualBootModeEnabled"] = false;
                return;
            }
            BMCWEB_LOG_ERROR("Invalid query_boot_mode response: {}", stdOut);
            oem["ManualBootModeEnabled"] = nullptr;
            messages::resourceErrorsDetectedFormatError(
                asyncResp->res, "Oem/Nvidia/ManualBootModeEnabled",
                "invalid backend response");
        });
    },
        [asyncResp, chassisId](bool critical, const std::string& desc,
                               const std::string& msg) {
        if (critical)
        {
            BMCWEB_LOG_ERROR("{} : {}", desc, msg);
            messages::resourceErrorsDetectedFormatError(
                asyncResp->res, "Oem/Nvidia/ManualBootModeEnabled",
                "device enumeration failure");
        }
    },
        chassisId);
}

inline void bootModeSet(const crow::Request& req,
                        const std::shared_ptr<bmcweb::AsyncResp>& asyncResp,
                        const std::string& chassisId, bool enabled)
{
    mctp_utils::enumerateMctpEndpoints(
        [req, asyncResp, chassisId,
         enabled](const std::shared_ptr<std::vector<mctp_utils::MctpEndpoint>>&
                      endpoints) {
        if (!endpoints || endpoints->size() == 0)
        {
            BMCWEB_LOG_ERROR("Endpoint ID for {} not found", chassisId);
            messages::resourceErrorsDetectedFormatError(
                asyncResp->res, "Oem/Nvidia/ManualBootModeEnabled",
                "device enumeration failure");
            return;
        }
        uint32_t eid = static_cast<uint32_t>(endpoints->begin()->getMctpEid());
        MctpVdmUtil mctpVdmUtilWrapper(eid);
        MctpVdmUtilCommand cmd = enabled ? MctpVdmUtilCommand::BOOTMODE_ENABLE
                                         : MctpVdmUtilCommand::BOOTMODE_DISABLE;
        mctpVdmUtilWrapper.run(
            cmd, req, asyncResp,
            [chassisId](const crow::Request&,
                        const std::shared_ptr<bmcweb::AsyncResp>& asyncResp,
                        uint32_t, const std::string& stdOut, const std::string&,
                        const boost::system::error_code& ec, int errorCode) {
            if (ec || errorCode)
            {
                messages::resourceErrorsDetectedFormatError(
                    asyncResp->res, "Oem/Nvidia/ManualBootModeEnabled",
                    "device enumeration failure");
                return;
            }
            std::string reSuccess = "(.|\n)*RX:( \\d\\d){8} 00(.|\n)*";
            std::string reFailure = "(.|\n)*RX:( \\d\\d){8} 81(.|\n)*";
            if (std::regex_match(stdOut, std::regex(reSuccess)))
            {
                messages::success(asyncResp->res);
                return;
            }
            if (std::regex_match(stdOut, std::regex(reFailure)))
            {
                messages::internalError(asyncResp->res);
                return;
            }
            BMCWEB_LOG_ERROR("Invalid boot_ap response: {}", stdOut);
            messages::resourceErrorsDetectedFormatError(
                asyncResp->res, "Oem/Nvidia/ManualBootModeEnabled",
                "invalid backend response");
        });
    },
        [asyncResp, chassisId](bool critical, const std::string& desc,
                               const std::string& msg) {
        if (critical)
        {
            BMCWEB_LOG_ERROR("{} : {}", desc, msg);
            messages::resourceErrorsDetectedFormatError(
                asyncResp->res, "Oem/Nvidia/ManualBootModeEnabled",
                "device enumeration failure");
        }
    },
        chassisId);
}

inline void bootAp(const crow::Request& req,
                   const std::shared_ptr<bmcweb::AsyncResp>& asyncResp,
                   const std::string& chassisId)
{
    mctp_utils::enumerateMctpEndpoints(
        [req, asyncResp, chassisId](
            const std::shared_ptr<std::vector<mctp_utils::MctpEndpoint>>&
                endpoints) {
        if (!endpoints || endpoints->size() == 0)
        {
            BMCWEB_LOG_ERROR("Endpoint ID for {} not found", chassisId);
            messages::internalError(asyncResp->res);
            return;
        }
        uint32_t eid = static_cast<uint32_t>(endpoints->begin()->getMctpEid());
        MctpVdmUtil mctpVdmUtilWrapper(eid);
        mctpVdmUtilWrapper.run(
            MctpVdmUtilCommand::BOOT_AP, req, asyncResp,
            [chassisId](const crow::Request&,
                        const std::shared_ptr<bmcweb::AsyncResp>& asyncResp,
                        uint32_t, const std::string& stdOut, const std::string&,
                        const boost::system::error_code& ec, int errorCode) {
            if (ec || errorCode)
            {
                messages::internalError(asyncResp->res);
                return;
            }
            std::string reSuccess = "(.|\n)*RX:( \\d\\d){8} 00(.|\n)*";
            std::string reFailure = "(.|\n)*RX:( \\d\\d){8} 01(.|\n)*";
            if (std::regex_match(stdOut, std::regex(reSuccess)))
            {
                messages::success(asyncResp->res);
                return;
            }
            if (std::regex_match(stdOut, std::regex(reFailure)))
            {
                messages::internalError(asyncResp->res);
                return;
            }
            BMCWEB_LOG_ERROR("Invalid boot_ap response: {}", stdOut);
            messages::internalError(asyncResp->res);
        });
    },
        [asyncResp, chassisId](bool critical, const std::string& desc,
                               const std::string& msg) {
        if (critical)
        {
            BMCWEB_LOG_ERROR("{} : {}", desc, msg);
            messages::internalError(asyncResp->res);
        }
    },
        chassisId);
}

} // namespace manual_boot

} // namespace redfish<|MERGE_RESOLUTION|>--- conflicted
+++ resolved
@@ -22,6 +22,7 @@
         {
             BMCWEB_LOG_ERROR("Endpoint ID for {} not found", chassisId);
             nlohmann::json& oem = asyncResp->res.jsonValue["Oem"]["Nvidia"];
+                oem["@odata.type"] = "#NvidiaChassis.v1_1_0.NvidiaChassis";
             oem["ManualBootModeEnabled"] = nullptr;
             messages::resourceErrorsDetectedFormatError(
                 asyncResp->res, "Oem/Nvidia/ManualBootModeEnabled",
@@ -38,14 +39,9 @@
                         uint32_t, const std::string& stdOut, const std::string&,
                         const boost::system::error_code& ec, int errorCode) {
             nlohmann::json& oem = asyncResp->res.jsonValue["Oem"]["Nvidia"];
+            oem["@odata.type"] = "#NvidiaChassis.v1_1_0.NvidiaChassis";
             if (ec || errorCode)
             {
-<<<<<<< HEAD
-=======
-                BMCWEB_LOG_ERROR("Endpoint ID for {} not found", chassisId);
-                nlohmann::json& oem = asyncResp->res.jsonValue["Oem"]["Nvidia"];
-                oem["@odata.type"] = "#NvidiaChassis.v1_1_0.NvidiaChassis";
->>>>>>> 507f598a
                 oem["ManualBootModeEnabled"] = nullptr;
                 messages::resourceErrorsDetectedFormatError(
                     asyncResp->res,
@@ -53,58 +49,9 @@
                     "Oem/Nvidia/ManualBootModeEnabled", "command failure");
                 return;
             }
-<<<<<<< HEAD
             std::string reEnabled = "(.|\n)*RX:( \\d\\d){9} 01(.|\n)*";
             std::string reDisabled = "(.|\n)*RX:( \\d\\d){9} 00(.|\n)*";
             if (std::regex_match(stdOut, std::regex(reEnabled)))
-=======
-            uint32_t eid =
-                static_cast<uint32_t>(endpoints->begin()->getMctpEid());
-            MctpVdmUtil mctpVdmUtilWrapper(eid);
-            MctpVdmUtilCommand cmd = MctpVdmUtilCommand::BOOTMODE_QUERY;
-            mctpVdmUtilWrapper.run(
-                cmd, req, asyncResp,
-                [chassisId](
-                    const crow::Request&,
-                    const std::shared_ptr<bmcweb::AsyncResp>& asyncResp,
-                    uint32_t, const std::string& stdOut, const std::string&,
-                    const boost::system::error_code& ec, int errorCode) {
-                    nlohmann::json& oem =
-                        asyncResp->res.jsonValue["Oem"]["Nvidia"];
-                    oem["@odata.type"] = "#NvidiaChassis.v1_1_0.NvidiaChassis";
-                    if (ec || errorCode)
-                    {
-                        oem["ManualBootModeEnabled"] = nullptr;
-                        messages::resourceErrorsDetectedFormatError(
-                            asyncResp->res,
-
-                            "Oem/Nvidia/ManualBootModeEnabled",
-                            "command failure");
-                        return;
-                    }
-                    std::string reEnabled = "(.|\n)*RX:( \\d\\d){9} 01(.|\n)*";
-                    std::string reDisabled = "(.|\n)*RX:( \\d\\d){9} 00(.|\n)*";
-                    if (std::regex_match(stdOut, std::regex(reEnabled)))
-                    {
-                        oem["ManualBootModeEnabled"] = true;
-                        return;
-                    }
-                    if (std::regex_match(stdOut, std::regex(reDisabled)))
-                    {
-                        oem["ManualBootModeEnabled"] = false;
-                        return;
-                    }
-                    BMCWEB_LOG_ERROR("Invalid query_boot_mode response: {}", stdOut);
-                    oem["ManualBootModeEnabled"] = nullptr;
-                    messages::resourceErrorsDetectedFormatError(
-                        asyncResp->res, "Oem/Nvidia/ManualBootModeEnabled",
-                        "invalid backend response");
-                });
-        },
-        [asyncResp, chassisId](bool critical, const std::string& desc,
-                               const std::string& msg) {
-            if (critical)
->>>>>>> 507f598a
             {
                 oem["ManualBootModeEnabled"] = true;
                 return;
