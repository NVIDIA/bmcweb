--- conflicted
+++ resolved
@@ -619,11 +619,7 @@
     sslCtx.add_verify_path(tlsCaCertificatePath, ec);
     if (ec)
     {
-<<<<<<< HEAD
-        BMCWEB_LOG_ERROR("SSL context set_default_verify failed");
-=======
-        BMCWEB_LOG_ERROR << "SSL context add_verify_path failed";
->>>>>>> 4697e0bc
+        BMCWEB_LOG_ERROR("SSL context add_verify_path failed");
         return std::nullopt;
     }
 
