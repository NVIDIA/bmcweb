--- conflicted
+++ resolved
@@ -185,7 +185,6 @@
 
 struct NbdProxyServer : std::enable_shared_from_this<NbdProxyServer>
 {
-<<<<<<< HEAD
     NbdProxyServer(crow::websocket::Connection& connIn,
                    const std::string& socketIdIn,
                    const std::string& endpointIdIn, const std::string& pathIn) :
@@ -257,13 +256,6 @@
                              ec.message());
             return;
         }
-=======
-    BMCWEB_ROUTE(app, "/vm/0/0/")
-        .privileges({{"ConfigureComponents", "ConfigureManager"}})
-        .websocket()
-        .onopen([](crow::websocket::Connection& conn) {
-        BMCWEB_LOG_DEBUG("Connection {} opened", logPtr(&conn));
->>>>>>> 1a8b1a21
 
         BMCWEB_LOG_DEBUG("Connection opened");
         std::shared_ptr<NbdProxyServer> self = weak.lock();
@@ -540,14 +532,14 @@
 
     if constexpr (BMCWEB_VM_NBDPROXY)
     {
-        BMCWEB_ROUTE(app, "/nbd/<str>")
+        BMCWEB_ROUTE(app, "/nbd/<str>/")
             .privileges({{"ConfigureComponents", "ConfigureManager"}})
             .websocket()
             .onopen(nbd_proxy::onOpen)
             .onclose(nbd_proxy::onClose)
             .onmessageex(nbd_proxy::onMessage);
 
-        BMCWEB_ROUTE(app, "/vm/0/0")
+        BMCWEB_ROUTE(app, "/vm/0/0/")
             .privileges({{"ConfigureComponents", "ConfigureManager"}})
             .websocket()
             .onopen(nbd_proxy::onOpen)
@@ -556,7 +548,7 @@
     }
     if constexpr (BMCWEB_VM_WEBSOCKET)
     {
-        BMCWEB_ROUTE(app, "/vm/0/0")
+        BMCWEB_ROUTE(app, "/vm/0/0/")
             .privileges({{"ConfigureComponents", "ConfigureManager"}})
             .websocket()
             .onopen([](crow::websocket::Connection& conn) {
