#pragma once

#include "app.hpp"
#include "websocket.hpp"

#include <boost/beast/core/flat_static_buffer.hpp>
#include <boost/process/async_pipe.hpp>
#include <boost/process/child.hpp>
#include <boost/process/io.hpp>

#include <csignal>

namespace crow
{
namespace obmc_vm
{

// NOLINTNEXTLINE(cppcoreguidelines-avoid-non-const-global-variables)
static crow::websocket::Connection* session = nullptr;

// The max network block device buffer size is 128kb plus 16bytes
// for the message header:
// https://github.com/NetworkBlockDevice/nbd/blob/master/doc/proto.md#simple-reply-message
static constexpr auto nbdBufferSize = (128 * 1024 + 16) * 4;

class Handler : public std::enable_shared_from_this<Handler>
{
  public:
    Handler(const std::string& mediaIn, boost::asio::io_context& ios) :
        pipeOut(ios), pipeIn(ios), media(mediaIn),
        outputBuffer(new boost::beast::flat_static_buffer<nbdBufferSize>),
        inputBuffer(new boost::beast::flat_static_buffer<nbdBufferSize>)
    {}

    ~Handler() = default;

    Handler(const Handler&) = delete;
    Handler(Handler&&) = delete;
    Handler& operator=(const Handler&) = delete;
    Handler& operator=(Handler&&) = delete;

    void doClose()
    {
        // boost::process::child::terminate uses SIGKILL, need to send SIGTERM
        // to allow the proxy to stop nbd-client and the USB device gadget.
        int rc = kill(proxy.id(), SIGTERM);
        if (rc != 0)
        {
            BMCWEB_LOG_ERROR("Failed to terminate nbd-proxy: {}", errno);
            return;
        }

        proxy.wait();
    }

    void connect()
    {
        std::error_code ec;
        proxy = boost::process::child("/usr/bin/nbd-proxy", media,
                                      boost::process::std_out > pipeOut,
                                      boost::process::std_in < pipeIn, ec);
        if (ec)
        {
            BMCWEB_LOG_ERROR("Couldn't connect to nbd-proxy: {}", ec.message());
            if (session != nullptr)
            {
                session->close("Error connecting to nbd-proxy");
            }
            return;
        }
        doWrite();
        doRead();
    }

    void doWrite()
    {
        if (doingWrite)
        {
            BMCWEB_LOG_DEBUG("Already writing.  Bailing out");
            return;
        }

        if (inputBuffer->size() == 0)
        {
            BMCWEB_LOG_DEBUG("inputBuffer empty.  Bailing out");
            return;
        }

        doingWrite = true;
        pipeIn.async_write_some(
            inputBuffer->data(),
            [this, self(shared_from_this())](const boost::beast::error_code& ec,
                                             std::size_t bytesWritten) {
            BMCWEB_LOG_DEBUG("Wrote {}bytes", bytesWritten);
            doingWrite = false;
            inputBuffer->consume(bytesWritten);

            if (session == nullptr)
            {
                return;
            }
            if (ec == boost::asio::error::eof)
            {
                session->close("VM socket port closed");
                return;
            }
            if (ec)
            {
                session->close("Error in writing to proxy port");
                BMCWEB_LOG_ERROR("Error in VM socket write {}", ec);
                return;
            }
            doWrite();
        });
    }

    void doRead()
    {
        std::size_t bytes = outputBuffer->capacity() - outputBuffer->size();

        pipeOut.async_read_some(
            outputBuffer->prepare(bytes),
            [this, self(shared_from_this())](
                const boost::system::error_code& ec, std::size_t bytesRead) {
            BMCWEB_LOG_DEBUG("Read done.  Read {} bytes", bytesRead);
            if (ec)
            {
                BMCWEB_LOG_ERROR("Couldn't read from VM port: {}", ec);
                if (session != nullptr)
                {
                    session->close("Error in connecting to VM port");
                }
                return;
            }
            if (session == nullptr)
            {
                return;
            }

            outputBuffer->commit(bytesRead);
            std::string_view payload(
                static_cast<const char*>(outputBuffer->data().data()),
                bytesRead);
            session->sendBinary(payload);
            outputBuffer->consume(bytesRead);

            doRead();
        });
    }

    boost::process::async_pipe pipeOut;
    boost::process::async_pipe pipeIn;
    boost::process::child proxy;
    std::string media;
    bool doingWrite{false};

    std::unique_ptr<boost::beast::flat_static_buffer<nbdBufferSize>>
        outputBuffer;
    std::unique_ptr<boost::beast::flat_static_buffer<nbdBufferSize>>
        inputBuffer;
};

// NOLINTNEXTLINE(cppcoreguidelines-avoid-non-const-global-variables)
static std::shared_ptr<Handler> handler;

inline void requestRoutes(App& app)
{
    BMCWEB_ROUTE(app, "/vm/0/0")
        .privileges({{"ConfigureComponents", "ConfigureManager"}})
        .websocket()
        .onopen([](crow::websocket::Connection& conn) {
<<<<<<< HEAD
        BMCWEB_LOG_DEBUG << "Connection " << &conn << " opened";
=======
            BMCWEB_LOG_DEBUG("Connection {} opened", logPtr(&conn));
>>>>>>> 480662d4

        if (session != nullptr)
        {
            conn.close("Session already connected");
            return;
        }

        if (handler != nullptr)
        {
            conn.close("Handler already running");
            return;
        }

        session = &conn;

        // media is the last digit of the endpoint /vm/0/0. A future
        // enhancement can include supporting different endpoint values.
        const char* media = "0";
        handler = std::make_shared<Handler>(media, conn.getIoContext());
        handler->connect();
    })
        .onclose([](crow::websocket::Connection& conn,
                    const std::string& /*reason*/) {
        if (&conn != session)
        {
            return;
        }

        session = nullptr;
        handler->doClose();
        handler->inputBuffer->clear();
        handler->outputBuffer->clear();
        handler.reset();
    })
        .onmessage([](crow::websocket::Connection& conn,
                      const std::string& data, bool) {
<<<<<<< HEAD
        if (data.length() >
            handler->inputBuffer->capacity() - handler->inputBuffer->size())
        {
            BMCWEB_LOG_ERROR << "Buffer overrun when writing " << data.length()
                             << " bytes";
            conn.close("Buffer overrun");
            return;
        }
=======
            if (data.length() >
                handler->inputBuffer->capacity() - handler->inputBuffer->size())
            {
                BMCWEB_LOG_ERROR("Buffer overrun when writing {} bytes",
                                 data.length());
                conn.close("Buffer overrun");
                return;
            }
>>>>>>> 480662d4

        boost::asio::buffer_copy(handler->inputBuffer->prepare(data.size()),
                                 boost::asio::buffer(data));
        handler->inputBuffer->commit(data.size());
        handler->doWrite();
    });
}

} // namespace obmc_vm
} // namespace crow<|MERGE_RESOLUTION|>--- conflicted
+++ resolved
@@ -169,11 +169,7 @@
         .privileges({{"ConfigureComponents", "ConfigureManager"}})
         .websocket()
         .onopen([](crow::websocket::Connection& conn) {
-<<<<<<< HEAD
-        BMCWEB_LOG_DEBUG << "Connection " << &conn << " opened";
-=======
             BMCWEB_LOG_DEBUG("Connection {} opened", logPtr(&conn));
->>>>>>> 480662d4
 
         if (session != nullptr)
         {
@@ -210,16 +206,6 @@
     })
         .onmessage([](crow::websocket::Connection& conn,
                       const std::string& data, bool) {
-<<<<<<< HEAD
-        if (data.length() >
-            handler->inputBuffer->capacity() - handler->inputBuffer->size())
-        {
-            BMCWEB_LOG_ERROR << "Buffer overrun when writing " << data.length()
-                             << " bytes";
-            conn.close("Buffer overrun");
-            return;
-        }
-=======
             if (data.length() >
                 handler->inputBuffer->capacity() - handler->inputBuffer->size())
             {
@@ -228,7 +214,6 @@
                 conn.close("Buffer overrun");
                 return;
             }
->>>>>>> 480662d4
 
         boost::asio::buffer_copy(handler->inputBuffer->prepare(data.size()),
                                  boost::asio::buffer(data));
