--- conflicted
+++ resolved
@@ -343,13 +343,8 @@
         persistent_data::nvidia::getConfig().toJson(data);
         std::string out = nlohmann::json(data).dump(
             -1, ' ', true, nlohmann::json::error_handler_t::replace);
-<<<<<<< HEAD
-        persistentFile.write(out.data(), out.size(), ec);
-        if (ec)
-=======
         size_t writeBytes = persistentFile.write(dump.data(), dump.size(), ec);
         if (ec || !writeBytes)
->>>>>>> bc0ceaef
         {
             BMCWEB_LOG_ERROR("Failed to write file {}", ec.message());
         }
